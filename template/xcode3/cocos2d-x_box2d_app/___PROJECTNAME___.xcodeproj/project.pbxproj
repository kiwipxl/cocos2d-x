--- conflicted
+++ resolved
@@ -1571,12 +1571,8 @@
 				BF8368F1132878B700F3C033 /* unzip.h in Headers */,
 				BF8368F3132878B700F3C033 /* ZipUtils.h in Headers */,
 				BF836900132878B700F3C033 /* CCTouchHandler.h in Headers */,
-<<<<<<< HEAD
 				BF3160C4133DE37B00E0532D /* CCFileUtils.h in Headers */,
 				BF3160C8133DE39600E0532D /* CCSAXParser.h in Headers */,
-=======
-				D45AE000133F71B50099BA19 /* CCSAXParser.h in Headers */,
->>>>>>> 0d7f66ac
 			);
 			runOnlyForDeploymentPostprocessing = 0;
 		};
@@ -1814,11 +1810,8 @@
 				BF8368FE132878B700F3C033 /* CCTouchDispatcher.cpp in Sources */,
 				BF8368FF132878B700F3C033 /* CCTouchHandler.cpp in Sources */,
 				BF76375F13338AA9009E0E50 /* CCCamera.cpp in Sources */,
-<<<<<<< HEAD
-				BF3160C7133DE39600E0532D /* CCSAXParser.cpp in Sources */,
-=======
-				D45ADFFF133F71B50099BA19 /* CCSAXParser.cpp in Sources */,
->>>>>>> 0d7f66ac
+				BF3160C4133DE37B00E0532D /* CCFileUtils.h in Headers */,
+				BF3160C8133DE39600E0532D /* CCSAXParser.h in Headers */,
 			);
 			runOnlyForDeploymentPostprocessing = 0;
 		};
