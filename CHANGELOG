<<<<<<< HEAD
cocos2d-x-3.0alpha0-pre @Jul.24 2013
[all platforms]
     Feature  #XXXX: Add support for std::function<> in CCMemuItem and CCCallFunc

=======
2.1rc0-x-2.1.4 @Jnue.12 2013
[all platforms]
     Bug      #2098: fix TouchPriority issue of CCScrollView
     Bug      #2107: fix crash in HttpClient request on 64Bit
     Bug      #2115: fix linking errors for TestCPP with libcurl
     Bug      #2128: remove setting ignoreAnchorPoint for child CCB files and fix crash while trying to load sprite frame when the file is missing
     Bug      #2140: fix a bug that the displayed color of CCDrawNode is incorrect when VAO is disabled
     Bug      #2142: adding CCDataVisitor and implementing CCPrettyPrinter
     Bug      #2143: fix a crash caused by ScrollView.setDelegate(tmp function)
     Bug      #2146: unpack texture data correctly
     Bug      #2147: fix null pointer access in CCBAnimationManager::getRunningSequenceName()
     Bug      #2150: fix a bug that setColor and setOpacity of CCControlButton and CCScale9Sprite are broken
     Bug      #2251: fix a logical error in CCDrawNode::drawPolygon()
     Bug      #2271: fix memory leak as possible
     Feature  #1859: make AssetsManager download resources in a new thread
     Feature  #2086: make CCLabelTTF supports shadows and stroke
     Feature  #2100: add CCDirector::popToSceneStackLevel(int level)
     Feature  #2105: add Travis build support
     Feature  #2108: add example for russian language in TestCpp
     Feature  #2111: add CC_DISABLE_COPY macro
     Feature  #2114: add __attribute__(__format__()) for CCLog and CCString
     Feature  #2116: support negative node scales for CCScrollView
     Feature  #2117: implement CCDictionary::writeToFile()
     Feature  #2122: add method to create a CCMenuItemToggle from a CCArray with a target selector
     Feature  #2132: add encrypted PVR.CCZ support to ZipUtils + Tests
     Feature  #2157: add Mingw-crt Support without breaking VS SDK
     Feature  #2265: add CCLabelTTF::createWithFontDefinition()
     Feature  #2270: add Armature(CocoStudio runtime) support
     Refactor #2109: add const modifier for classes CCArray, CCObject
     Refactor #2118: move ccpX functions to CCPoint methods and operators
     Refactor #2119: use httpresponse_selector instead of callfuncND_selector for the callback function of CCHttpRequest
     Refactor #2123: refactor network extension, fixing unlikely memory leaks, adding PUT/DELETE methods
     Refactor #2127: add CCLOG before original path is returned in CCFileUtils::fullPathForFileName to aid in debugging
     Refactor #2149: add const qualification to some CCNode's getters
     Refactor #2189: CCLabelTTF::enableShadow() const update
     Refactor #2215: refactor CCConfiguration
     Refactor #2217: use CCLabelAtlas instead of CCLabelTTF to show FPS
     Refactor #2231: implement a format of CCConfiguration
     Refactor #2233: add support for "CCString" types for boolean and integers in CCConfiguration
     Refactor #2236: fix memory hot spot of CCTextureAtlas::updateQuad()
[android]
     Bug      #1284: fix a bug that SimpleAudioEngine may cause crash on i9100
     Bug      #2151: fix custom font loading on Android for resource mapped font files
     Bug      #2190: updat .classpath of Android project to latest ADT 22 build tool compatibility
     Bug      #2266: fix a bug that CCFileUtils::getFileData() may not get file data correctly on Android
     Feature  #2161: add ETC1 image format
[iOS]
     Bug      #2102: fix missing protocol method warning for iOS 6.0 addition
     Bug      #2104: fix a bug that JPEG picture not displayed correctly on iOS 4.3
     Bug      #2260: fix a bug that CCDirectory::createWithContentsOfFile() returns a valid pointer though the file is missing on iOS
     Refactor #2101: update cocos2dx Xcode project to detect more warnings
     Refactor #2253: add UITextField only when keyboard was opened, removing it when keyboard was closed
[mac]
     Bug      #2249: fix linebreaks on Mac OSX
[win32]
     Bug      #2131: fix memory leak of SimpleAudioEngine::preloadEffect()
     Bug      #2145: center the window correctly on windows
[emscripten]
     Feature  #2120: compile c++ to js
     Bug      #2159: use browser font rendering instead of FreeType
     Refactor #2133: compile for Emscripten in asm.js mode
     Document #2121: write a document to describe the usage of emscriptenate port
[tizen]
     Feature  #2185: add support for Tizen
[javascript binding]
     Bug      #2099: fix a bug in ScriptingCore::evalString() not setting the outval
     Bug      #2179: fix a bug that pointQueryFirst returns invalid Shape when a shape is not found
     Bug      #2186: fix a bug that new PivotJoint can't access 4 parameters like in html5 version
     Bug      #2187: JavaScript debugger improved and bug fixed
     Bug      #2243: fix a bug that XMLHttpRequest dones't support non-ascii characters
     Bug      #2244: fix a bug that cc.Camera.getEyeXYZ, cc.Camera.getCenterXYZ, cc.Camera.getUpXYZ return bad values
     Feature  #1647: Bind websocket to javascript
     Feature  #2092: add XMLHttpRequest and bind it to JSB
     Feature  #2106: add support for javascript byte code
     Feature  #2162: add command line tool for generating javascript bytecode
     Feature  #2214: upgrade Spidermonkey to Firefox v21
     Refactor #2152: log assert messages to the console and renaming CCScriptSupport::executeAssert to CCScriptSupport::handleAssert
     Refactor #2247: use functions instead of macros to speeding up building for JSB project
[lua binding]
     Feature  #2103: implement most test cases
>>>>>>> bb9dc62e

cocos2d-2.1rc0-x-2.1.3 @May.01 2013
[all platforms]
     Bug      #1853: use SHELLOPTS instead of "-o igncr" for Android Eclipse project
     Bug      #1860: fix a bug that onNodeLoaded will be called twice if ccb was added as a CCBFile
     Bug      #1862: fix a bug that CCScrollView::setContainer may cause dangling pointer when NULL is passed into
     Bug      #1876: fix a bug that CCScale9Sprite::setColor() & setOpacity() are broken
     Bug      #1935: fix a bug that use "==" for float comparison of CCPoint and CCSize
     Bug      #1937: fix a bug that CCControl's touch priority is not set correctly, m_nDefaultTouchPriority is never used
     Bug      #1943: added some missing function for setting integer shader uniforms in CCGLProgram
     Bug      #1999: allowing to set fontName and fontSize separately for CCEditBox
     Bug      #2003: fix a potential crash in CCScheduler::removeHashElement()
     Bug      #2030: fix a bug that scissor rectangle in nested CCScrollView is wrong
     Bug      #2031: make CCFileUtils::createXXXXWithContentsOfFile() support relative path
     Bug      #2035: fix a potential crash in CCSaxParser
     Bug      #2037: fix a wrong logic in CCArray::initWithObjects()
     Bug      #2040: get scale property from sub-ccb node may trigger an assert
     Bug      #2054: fix a bug that anchorPoint property of CCScale9Sprite doesn't work in CCBReader
     Bug      #2055: enable easy switching between Box2D and chipmunk
     Bug      #2058: properly resets the tile's Y flipping
     Bug      #2061: fix a bug that wrong type of argument signature is used in setAccelerometerIntervalJNI function
     Bug      #2073: fix a memory leak in CCUserDefault
     Bug      #2080: fix a bug that _realOpacity isn't assigned in CCLayerColor::initWithColor
     Feature  #2001: add CCRemoveSelf Action
     Feature  #2048: support variable cell sizes in CCTableView
     Feature  #2065: adding kResolutionFixedHeight and kResolutionFixedWidth resolution policy
     Feature  #2068: adding a secureTextEntry property to CCTextFieldTTF
     Feature  #2069: adding new macro CCB_MEMBERVARIABLEASSIGNER_GLUE_WEAK to CCBMemberVariableAssigner.h
     Feature  #2075: support spine editor
     Feature  #2076: adding a method CCBReader::setResolutionScale for setting resolution scale manually
     Refactor #1592: updating UTHASH to v1.9.8
     Refactor #2042: remove libxml2
     Refactor #2097: use pthread mutex and condition variable instead of pthread semaphore to load image asynchronizely 
[android]  
     Bug      #1996: adding missing JNIEXPORT / JNICALL declarations
     Bug      #2028: fix a bug taht application can not run correctly on Android simulator
     Bug      #2045: some small fixes to CocosPlayer
     Bug      #2062: fix for spaces at the beginning of wrapped lines
     Bug      #2083: fix a bug that Bytecode of LuaJIT can't work on android
     Refactor #1613: not reload resources when coming from background on Android
     Refactor #1861: CocosPlayer Android update
     Refactor #1904: strip libcurl.a on x86 architecture
     Refactor #2027: reduce function call in nativeInitBitmapDC to improve performance
     Refactor #2047: clean up linked libraries for android
[iOS]
     Bug      #1863: fix a bug that CCUserDefault on iOS may not save immediately
     Feature  #2096: adding Cocosplayer for iOS and bug fixes
[linux]
     Bug      #1932: fix a bug that font rendering crashed for certain fonts
     Bug      #2036: correct passed buffer size to readlink
     Bug      #2044: link libpthread and libGL
     Bug      #2046: strip newlines from log message and fixing linux library location
     Bug      #2052: fix a bug that [-Werror=array-bounds] error appears when compiling Box2dTestBed
     Feature  #2032: Linux OpenAL support
     Refactor #2000: improve font rendering performance for linux platform
     Refactor #2053: set writable path to "<user's home>/.config/<app name>"
[mac]
     Bug      #2051: fix a bug that TestCpp/ExtensionsTest/CocosbuilderTest crashes under x86_64 target
     Feature  #1856: adding 64bit target for Mac project
[javascript binding]
     Bug      #1855: fix a bug that std_string_to_jsval generates messy js string when passed a non-ascii UTF8 std::string
     Bug      #2057: adding response for back and menu keypad event for Android
     Bug      #2059: fix a bug that cc.FileUtils.getInstance().getStringFromFile(filename) doesn't return a whole string
     Bug      #2071: fix a bug that cc.TMXLayer.getTiles() can't work
     Feature  #1841: find a way to obfuscate javascript code on the top of JSB
     Feature  #1936: adding OpenGL Bindings to Javascript
     Feature  #2043: upgrading SpiderMonkey to Firefox20.0
     Feature  #2060: support for cc.FileUtils.getInstance().getByteArrayFromFile(filename)
     Feature  #2064: exposing cc.Node.nodeTo***Transform to JS
     Refactor #1944: subclass of cc.Sprite,cc.Layer... doesn't need cc.associateWithNative anymore
[lua binding]
     Feature  #1814: add menutest 
     Feature  #1941: add TileMapTest
     Feature  #1942: add LayerTest
     Feature  #1945: use CCLOG to implement print() function
     Feature  #1993: add ParallaxTest
     Feature  #1994: add ActionManagerTest
     Feature  #1997: add IntervalTest
     Feature  #1998: add SceneTest
     Feature  #2002: add Texture2dTest, RenderTexture, ZwoptexTest, FontTest, CocosDenshionTest and EffectsAdvancedTest
     Feature  #2004: add UserDefaultTest
     Feature  #2005: add CurrentLanguageTest
     Refactor #1847: use luajit
     Refactor #2084: unify the method of loading lua files on all platforms

cocos2d-2.1rc0-x-2.1.2 @Mar.20 2013
[all platforms]
     Bug      #1529: use NSUserDefaults on iOS and SharedPreferences on Android implement CCUserDefault
     Bug      #1672: fix a bug that CCTableView is too sensitive on some devices with high density display
     Bug      #1689: support horizontal alignment for Custom TTF fonts
     Bug      #1691: fix a bug that CCControlSwitch::setOn(isOn,false) doesn't work
     Bug      #1692: add TMX polygon parsing
     Bug      #1697: fix a logical error in CCRenderTexture::initWithWidthAndHeight()
     Bug      #1710: add simpler,correct handling of spritesheet sources for CCScale9Sprite
     Bug      #1711: fix a bug that clipping rectangle of CCScrollView is wrong when the scale of its ancestors isn't equal to 1
     Bug      #1731: change declaration of CCSize, CCPoint and CCRect in pkg file
     Bug      #1751: fix a bug that clicking outside of CCTableViewCell will also get response when container size is smaller than view size
     Bug      #1754: fix a bug that offset of the container is wrong in CCTableView
     Bug      #1821: fix a bug that the display result is wrong when invoking CCControlButton::setHighlighted()
     Feature  #1686: synchronize to cocos2d-iphone v2.1rc0
     Feature  #1708: adding Portuguese and Arabic language support
     Feature  #1712: add an interface to get DPI
     Feature  #1741: CCLens3d can be concave
     Feature  #1742: add 'rotationIsDir' property to ParticleSystem
     Feature  #1761: implement setVisible() for CCEditBox
     Feature  #1807: add getStartLocationInView() and getStartLocation() methods in CCTouch
     Feature  #1822: add CCNotificationCenter::removeAllObservers(CCObject *target)
     Feature  #1838: synchronize CCBReader to the lastest version
     Feature  #1489: add AssetsManager
     Refactor #1687: refactor CCFileUtils and CCImage
     Refactor #1700: add webp image format support
     Refactor #1702: change return value of CCFileUtils::getWritablePath()
     Refactor #1703: replace libxml2 with tinyxml2
     Refactor #1749: add 'setFont' and 'setAnchorPoint' to CCEditBox
[android]
     Bug      #1752: fix a bug that libcurl.a causes link error after being stripped
     Bug      #1760: fix a bug that cpufeatures module is redefined
     Bug      #1775: fix a bug that OpenSLEngine can not load resources from SD card
     Bug      #1812: fix a warning of getStringWithEllipsisJni() function when compiling it with clang
     Feature  #1827: support building android project, including native codes, in Eclipse
[iOS]
     Bug      #1750: fix a bug that CCEditBox's position is incorrect when it's added to a non-fullscreen CCNode
     Bug      #1804: fix for loading custom fonts on iOS when referenced from a CCB file
     Feature  #1842: support kEditBoxInputFlagSensitive setting for CCEditBox on iOS
     Refactor #1755: add CocosDenshion xcode project
     Refactor #1825: use CCLabelTTF to show text for CCEditBox
[javascript binding]
     Bug      #1707: fix a crash caused by unaligned memory access in CCBReader::readFloat()
     Bug      #1726: fix crash of JSB application on android device with armv6 architecture
     Bug      #1729: fix compiling error of ScriptingCore.cpp with C++11 on iOS
     Bug      #1747: fix a crash when passing null to cc.AnimationFrame.initWithSpriteFrame()
     Bug      #1823: use shared NodeLoaderLibrary in CCBReader bindings
     Feature  #1724: add HelloJS sample
     Feature  #1730: bind CCScrollView and CCTableView to js
     Feature  #1748: separate chipmunk and sqlite from js_binding_core.cpp
     Feature  #1753: upgrade SpiderMonkey to Firefox19.
     Feature  #1808: make cxx_generator support parsing functions that have default parameters
     Feature  #1811: add a method to get file data for JSB
     Feature  #1824: bind CCEditBox to JS
     Refactor #1682: add ScriptingCore::getGlobalObject() function
     Refactor #1740: add cleanup and reset methods to ScriptingCore
     Refactor #1830: use JS::CompileOptions::setUTF8(true) to compile script
     Refactor #1836: make js target of "cc.Scheduler().scheduleCallbackForTarget()" accept a object that not depend on CCNode or its subclass
     Refactor #1837: refactor schedule binding codes
[lua binding]
     Bug      #1745: fix a bug that CCRepeat:create() receives error argument
     Feature  #1425: fix errors in lua test cases and add more test cases
     Feature  #1698: add CCLuaObjcBridge
     Feature  #1802: add TouchesTest for lua binding
     Refactor #1818: cleanup the tolua++ bindings build system
[win32]
     Feature  #1634: CCEditBox support
     Feature  #1746: add VS2012 Express template installing support
[linux]
     Bug      #1688: fix a bug that truetype fonts from resource directory can't be found
     Bug      #1810: fix a bug that SimpleAudioEngine::playEffect() and playBackgroundMusic() play twice on linux
     Bug      #1819: fix a bug that building script exits when missing packages
     Bug      #1834: fix the size calculations for true type fonts (especially for italic fonts)
     Refactor #1806: refactor linux build system
     Refactor #1820: add 'make run' target for linux projects
[mac os]
     Bug      #1637: fix a bug that CCLabelTTF & CCMenuItemLabel cannot display on Mac Retina
[black berry]
     Refactor #1709: add support for multiple background music sources
[chrome native client]
     Feature  #1762: add Native Client support


cocos2d-2.1beta3-x-2.1.1 @Jan.29 2013
[ all platforms]
     Bug      #1547: fix a bug that when CCMenuItem is removed before touch ended, application will crash if keeping moving
     Bug      #1553: fix a memory leak in CCControllButton
     Bug      #1604: fix a bug that the enum values in ccPVR3TexturePixelFormat are truncated to 32bit
     Bug      #1605: fix a crash that when adding just one action to CCSequence
     Bug      #1639: fix a bug that CCBReader miss parsing some properties  
     Bug      #1659: fix a bug that invoking runAnimation() in CCBAnimationManagerDelegate::completedAnimationSequenceNamed will cause crash
     Bug      #1662: fix a bug that returns wrong full path if texture name in the plist doesn't contain relative path 
     Bug      #1664: fix a logical error in CCAtlasNode::setOpacityModifyRGB
     Bug      #1670: fix a memory leak in CCBReader
     Bug      #1674: fix a logical error in CCScale9Sprite constructor
     Bug      #1680: fix a bug that can't set touch priority by invoking CCMenu::setTouchPriority()
     Bug      #1681: fix a bug that CCTableView crashes if CCTableViewDelegate is not provided
     Feature  #1598: add japanese language support
     Feature  #1625: add stackable action support and exchange the order of parameters for 3d relative actions
     Feature  #1667: add file name lookup support
     Refactor #1593: remove all deprecated methods
     Refactor #1599: do some improvements of CCScrollView and CCTableView
     Refactor #1602: add randomObject to CCDictionary
     Refactor #1603: adjust samples directory structure
     Refactor #1606: return CCSequence pointer for CCSequence::create
     Refactor #1648: make CCPoint, CCRect and CCSize not inherit from CCObject
     Refactor #1649: change return type to const reference for member variable accessing
     Refactor #1654: report function and line number for CCAssert
     Refactor #1683: refactor CCFileUtils to make it be compatible with the resource searching strategy of cocos2d-iphone
     Document #1650: add detailed comments for CCDictionary
     Document #1678: add detailed doxygen comments for CCNode
[android]
     Bug      #1544: fix a bug that CCRenderTexture works wrong after coming back to foreground
     Bug      #1580: fix a bug that application may lost focus after popping up keyboard
     Bug      #1607: fix a bug that the path CCUserDefault saves in may cause issue
     Bug      #1610: fix a bug that CCLabelTTF will lost a character at the end of a line
     Bug      #1623: fix a bug that SimpleAudioEngine::playBackgroundMusic() may not take effect
     Bug      #1679: upload unstripped prebuilt libraries for armeabi-v7a architectures
     Refactor #1673: add <uses-feature android:glEsVersion="0x00020000"/> to AndroidManifest.xml
[iOS]
     Bug      #1600: fix a bug that application created by xCode template will crash after coming to foreground
     Bug      #1612: fix some compilation errors when using c++11 compiler
     Bug      #1657: fix a memory leak in CCTextureCache::addImageAsync()
     Refactor #1636: refactor CCEditBox
[win32]
     Refactor #1627: add VS version check in project file
[marmalade]
     Bug      #1631: make SimpleGame force landscape
     Refactor #1629: add marmalade third party cleanup
     Refactor #1630: add TestLua post-build script
     Refactor #1632: remove grskia dependency and add in freetype support to the builds.
[linux]
     Feature  #1611: add lua support
     Refactor #1621: add linux 64bit target for eclipse project
     Refactor #1676: refactor makefile and eclipse project configuration
[javascript binding]
     Bug      #1550: fix some memory leaks in JSBinding
     Bug      #1614: fix a crash caused by DrawNodeTest
     Bug      #1622: fix a crash when cc.Node.getChildren is invoked if it has no children
     Bug      #1641: fix a bug that the coins in WatermelonWithMe don't animate
     Bug      #1644: fix a crash caused by passing NULL parameter to ccdictionary_to_jsval
     Bug      #1645: fix a bug that JS Project created by xXode template doesn't work correctly
     Bug      #1653: handle correctly when parsing int value in JSB
     Feature  #1620: add sys.localStorage support for JSB
     Feature  #1642: add tools for generating js-binding codes on windows
     Feature  #1646: update SpiderMonkey to v18.0
     Feature  #1660: add js-debugger for js-binding
     Feature  #1661: add jsb sample game CrystalCraze
     Refactor #1530: do some improvements to JS Bindings
     Refactor #1633: implement sys.capabilities for JSB
[lua binding]
     Refactor #1608: add CCNode::scheduleUpdateWithPriorityLua() for LuaBinding
     Refactor #1626: add CCDirector::setDisplayStats() for luabinding

cocos2d-2.1beta3-x-2.1.0 @Dec.5 2012
 [all platforms]
     Bug      #1556: set a default texture for CCParticleFire, CCParticleFireworks, etc
     Feature  #1555: update to cocos2d-iphone v2.1 beta3
     Feature  #1564: update tests to cocos2d-iphone v2.1beta3
     Feature  #1572: add sample game WatermelonWithMe
     Feature  #1573: add sample game CocosDragonJS
     Refactor #1545: remove the usage of NODE_FUNC and CREATE_FUNC
     Refactor #1565: remove VS2008 support
     Refactor #1576: update CCBReader to latest version of CocosBuilder
     Refactor #1589: add CCBReader::setCCBRootPath()
 [iOS]
     Bug      #1548: update libcurl header files to 7.26.0 on iOS 
 [android]
     Bug      #1551: add error handler when reading image data using libjpeg
     Refactor #1558: improve the speed of accessing to files from apk
 [marmalade]
     Bug      #1559: fix a bug that if a file in resource directory doesn't exist, it will not search from root directory
     Bug      #1571: add box2d rope to marmalade project
     Bug      #1590: JPEG and File fixes for marmalade
     Feature  #1557: Marmalade support
     Refactor #1574: update marmalade languages
     Refactor #1575: update samples/TestCpp to compatible with marmalade
     Refactor #1578: create cocos2dx-ext marmalade project
     Refactor #1591: add TestLua marmalade project 
 [javascript binding]
     Bug      #1577: fix a bug that touch events lost on Win32 when using JSBinding
     Bug      #1586: fix a crash in WatermelonWithMe
     Bug      #1588: rescheduleCallback support for JSBinding
     Refactor #1570: improve the debugger for JSBinding
 [lua binding]
     Bug      #1587: remove lua script handler in CCCallFunc's destructor

cocos2d-2.0-x-2.0.4 @Nov.2 2012
 [all platforms]
    Bug       #1473: fix a bug that CCScale9Sprite does not support rotated spriteframe in atlas 
    Bug       #1494: fix a bug that missing removing auto-release object from AutoReleasePool if it invokes 'autorelease' method more than one time
    Bug       #1495: fix a bug that CCScrollView display area and touch area are wrong if its parent's postion isn't at CCPointZero in world
    Bug       #1508: fix a bug that potential observer array modification while it's traversed in CCNotificationCenter
    Bug       #1510: fix a bug that application will freeze when 'numberOfCellsInTableView' returns zero
    Bug       #1516: fix a bug that the font size of labels for displaying FPS,SPF,DrawCount is incorrect in different design resolutions
    Bug       #1536: CCControl* should not respond to touches if the control is not visible
    Bug       #1538: fix a logic error in CCControlHuePicker::checkSliderPosition()
    Bug       #1543: fix a bug that CCLayerGradient background of CocosBuilderTest can't be shown
    Feature   #1515: add a zoom function for debugging large resolution (e.g.new ipad) app on desktop
    Refactor  #1312: upgrade libcurl to 7.26.0  
    Refactor  #1486: apply multi-resolution mechanic on iOS, especially for iphone5
    Refactor  #1520: add comments to describe the usage of multiresolution in HelloCpp
    Refactor  #1521: use relative coordinates in TestCpp
    Document  #1532: write a document describes how to debug games for ipad3 on low-resolution PC 
    Document  #1493: add doxygen comments in CCNotificationCenter.h
 [android]
    Bug       #1466: reload shader for test case "ShaderTest" after it comes from background
    Bug       #1500: fix a bug that CCRenderTexture cannot render properly on some Qualcomm Adreno GPUs
    Bug       #1507: fix a bug that can not play effect for the first time without pre-load effect
 [iOS]
    Bug       #1527: fix a bug that MoonWarriors can not run on iOS simulator sometimes
    Refactor  #1491: remove dependency of FontLabel lib
 [javascript binding]
    Bug       #1526: fix a bug that javascript binding related samples will crash on iOS devices
    Feature   #1469: add MoonWarriors as a sample game
    Refactor  #1487: use shared javascript test cases with cocos2d-html5 and cocos2d-iphone
    Refactor  #1517: upgrade SpiderMonkey to FF 17.0 beta3
 [lua binding]
    Bug       #1506: fix a compilation error of TestLua if the path of cocos2d-x contains spaces  
 [win32]
    Bug       #1496: fix an error of comparing font's face name in CCImage of win32 port
    Bug       #1511: fix openGL framebuffer access violation
    Bug       #1540: fix win32 CCLuaLog memory leaks and invalid console UTF8 output
    Feature   #1513: add Multi-Touch support for win7/8 tablet or ultrabook
    Refactor  #1512: change writable directory to "C:\Documents and Settings\username\Local Settings\Application Data\your app name" if the app be built in release mode

cocos2d-2.0-x-2.0.3 @Sep.26 2012
 [all platforms]
    Bug       #1452: change CCRGBAProtocol to public in order for actions like CCTintTo to have an affect on the CCScale9Sprite
    Bug       #1454: make javascript binding work together with lua binding and c++ codes
    Bug       #1464: fix a crash caused by CCLabelBMFont
    Bug       #1478: fix a bug that TMX parser causes tileset images not to be loaded
    Bug       #1479: fix a bug that CCNotificationCenter does not check whether the object is valid before post notification
    Bug       #1485: fix potential memory leak in CCNotificationObserver
    Feature   #1458: add CCTableView
    Feature   #1460: min/max allowed value for CCControlSlider
    Feature   #1470: update CCBReader to cocosbuilder v2.1 beta
    Feature   #1483: synchronize CCControlExtension to newest version
    Refactor  #1477: abstracts Lua and JS binding protocol, some bugs fixes in lua-binding, adding custom menu on win32 and mac for switching resolutions
 [iOS]
    Bug       #1482: fix a bug that orientation is wrong on iOS 6 SDK
    Bug       #1453: fix a bug that CCGL.h includes wrong path of a header file
    Bug       #1484: fix a minor memory-logic error in EditBoxImplIOS.mm
    Feature   #1455: add Xcode template for cocos2dx-js
 [android]
    Refactor  #1481: refactor android Java+JNI
 [mac os]
    Bug       #1456: remove code signing from MAC TestCpp project
 [linux]
 [win32]
    Feature   #1457: Add vs2012 sln
    Feature   #1474: popup a warning dialog instead of crash directly when OpenGL version is too old to run 2dx
 [js-binding]
    Feature   #1451: merge new js-binding codes
    Refactor  #1476: update location of spidermonkey-android makefile
 [lua]
    Refactor  #1480: Update lua-binding for overloaded functions
 [tools]
    Feature   #1404: add scripts for jenkins-ci

cocos2d-2.0-x-2.0.2 @Aug.30 2012
 [all platforms]
    Bug       #1298: fix a logical error of CCSequence
    Bug       #1371: fix a particle crashes if setAutoRemoveOnFinish(true)
    Bug       #1379: fix a typo error of comment in CCNode.cpp
    Bug       #1381: fix a bug that CCLayerColor::setContentSize() declared differently with CCNode::setContentSize()
    Bug       #1382: fix a crash of CCBReader caused by null pointer
    Bug       #1384: fix an error when loading CCControlButton from ccbi
    Bug       #1385: fix a logic error in BitmapFontMultiLineAlignment
    Bug       #1386: fix a crash of PauseResumeActionsTest
    Bug       #1395: fix a bug that CCTextureCache::addImage ignores error in CCTexture2D::initWithImage()
    Bug       #1400: re-assign texture rect of CCControlSlider to consider SpriteFrame orientation
    Bug       #1403: fix a bug that do not support png8 format
    Bug       #1408: fix a bug that CCMenuItemImage is not loaded when the target and selector are empty in CCBReader
    Bug       #1409: fix a bug that loading CCControlButton from ccbi failed
    Bug       #1427: fix a bug that CCArray::randomObject() may use index that out of range
    Bug       #1430: fix a bug that can not compute correct label's width or height when its value is 0
    Bug       #1440: fix a bug that CCSprite::displayFrame() uses wrong offset to create a sprite frame
    Feature   #1416: add object-oriented API of CCGeometry
    Feature   #1405: implement multi-resolution adaption solution
    Feature   #1424: add a simple wrapper of http access
    Feature   #1429: add CCEditBox which wraps system edit control
    Feature   #1439: synchronize to cocos2d-iphone 2.0 stable version
    Refactor  #1399: adjust directory structure
    Refactor  #1402: improve static creator function names to avoid confusion
    Refactor  #1413: improve CCTouch::getLocation(), getDelta() which returns OpenGL coordinates directly
    Refactor  #1437: change the return type of CCApplication::sharedApplication() and CCEGLView::sharedOpenGLView() to a pointer
    Refactor  #1441: put hd and iPad resources of TestCpp into separate directories
    Refactor  #1442: use CREATE_FUNC to replace LAYER_CREATE_FUNC and SCENE_CREATE_FUNC
 [iOS]
    Bug       #1389: fix a Xcode 4.5-specific compiling errors that can not convert -1 to unsigned int
    Bug       #1432: fix a bug that "MutiTouchTest" crashes on IOS if putting more than 5 fingers on the screen
    Refactor  #1383: change the file path that CCUserDefault saves xml file in
    Refactor  #1433: remove fpsxxx.png in template
    Refactor  #1443: Fix some warnings
 [android]
    Bug       #1284: use OpenSL ES to play effects when the device is i9100
    Bug       #1372: fix a typo error in platform/android/CCEGLView.h
    Bug       #1377: fix TMX Tile cracks in the Test App
    Refactor  #1407: cleaner build script
    Refactor  #1438: make android template use its own source files
 [mac os]
    Bug       #1417: fix a compiling error when building TestCpp for mac port using command line
    Feature   #1401: add mac port
 [win32]
    Bug       #1390: fix a win32 error says "The application failed to initialize properly"
 [linux]
    Bug       #1445: fix compiling errors on linux
    Feature   #1419: add linux port
 [blackberry]
    Feature   #1420: add blackberry port

cocos2d-2.0-rc2-x-2.0.1 @Jun.28 2012
 [all platforms]
    Bug       #1257: synchronize CCGrabber.cpp 
    Bug       #1280: fix a bug that BitmapFontMultiLineAlignment test doesn't work correctly
    Bug       #1286: fix the declaration of tgaLoadRLEImageData()
    Bug       #1293: fix a bug that CCDirector::getFrames() returns wrong value
    Bug       #1296: fix a logical error in CCTMXTiledMap::tilesetForLayer()
    Bug       #1300: fix a typo of CC_ENABLE_CACHE_TEXTTURE_DATA
    Bug       #1301: apply scissor with points in CCEGLView::sharedOpenGLView().setScissorInPoints()
    Bug       #1302: change the parameter type of CCMenu::setHandlerPriority to signed int
    Bug       #1308: fix a logical bug in CCTouchDispatcher
    Bug       #1326: fix a bug that the compilation of Hellolua and testjs project was broken after synchronizing to rc2
    Bug       #1330: fix bugs of CCBIReader
    Bug       #1335: fix memory leaks in cocos2dx and CCBReader
    Bug       #1368: implement a test case(Effect4) in EffectsAdvancedTest
    Feature   #1202: remove CCFileData
    Feature   #1310: synchronize to rc2
    Feature   #1323: support  CCBIReader
    Feature   #1324: add create() for static member functions that new an autorelease object
    Feature   #1332: add macro COCOS2D_VERSION in cocos2d.h
    Feature   #1333: support CCScrollView
    Feature   #1334: add ScrollViewTest to CocosBuilderTest
    Refactor  #1181: refactor CCRenderTexture
    Refactor  #1283: use relative path in cocos2d.h
    Refactor  #1288: enhances CCTransitionScene to work even if there is no running scene
    Refactor  #1289: update CCControlButton: add zoomOnTouchDown property and setPreferredSize
    Refactor  #1292: modify some function names to make them more readable
    Refactor  #1336: use CC_DEPRECATED_ATTRIBUTE macro to mark deprecated interfaces
    Refactor  #1367: change some function names that start with "createWith" to "create"
 [iOS]
    Bug       #1290: fix a bug that a project generated by template can not find Shaders folder
    Bug       #1297: fix a bug that the effect is wrong when using projection 2d and enabling retina
    Bug       #1299: fix a bug that SimpleAudioEngine::resumeEffect and SimpleAudioEngine::resumeAllEffects will play effects that are played previously
    Bug       #1315: fix wrong effect of TileMapTest when enabling retina
    Bug       #1338: fix a crash of CocosdenshionTest when playing effect then clicking HOME menu
    Bug       #1343: fix a bug of Xcode template
    Bug       #1364: fix a bug that can not resume background music after pausing it
    Refactor  #1269: generate project for cocos2dx, then HelloWorld, tests, HelloLua and testjs can refer it
 [android]
    Bug       #1239: fix a bug that can not stop effect if play effect with loop mode twice
    Bug       #1278: fix a  bug that CocosDenshion::unloadEffect() can not stop playing effect
    Bug       #1322: make CCLabelTTF support vertical alignment
    Refactor  #1287: make android template's build_native.sh automatically copy new icons
    Refactor  #1329: move all java files part of engine into a certain directory, then all projects refer them
 [win32]
    Bug       #1282: fix a crash that if the display card is ATI
    Bug       #1344: fix a bug of win32 template
    Bug       #1365: fix a bug that some files of Resources folder which is copied by build_native.sh will lost authority in cygwin
    Bug       #1366: fix a crash of tests
 [lua]
    Bug       #1369: fix a crash when invoking CCLabelTTF:setPosition(x,y)
    Feature   #1327: export 'create' method for lua bindings

cocos2d-2.0-rc0a-x-2.0 @May.31 2012
 [all platforms]
    Bug       #1094: fix a bug that nothing will be shown when using CCParticleBatchNode
    Bug       #1115: fix a bug that CCFileUtils::fullPathFromRelativePath() with resolution parameter return error value with empty string
    Bug       #1137: fix a memory leak in CCLabelBMFont and sync the implementation of CCLabelBMFont to gles20 branch
    Bug       #1138: fix a memory leak in CCTextureCache::addPVRImage.
    Bug       #1155: revert CCDirector singleton to original implementation
    Bug       #1157: fix a bug that nothing is shown in TMX Orthogonal Test
    Bug       #1158: fix a bug in CCParticleSystemQuad
    Bug       #1159: update "CallFuncND + auto remove" test demo
    Bug       #1160: rename 'CGFloat' to 'CCFloat'
    Bug       #1164: add the render mode which uses VBO without VAO in CCParticleSystemQuad
    Bug       #1165: merge pull request #842
    Bug       #1187: fix a bug that spanish(Buen día) cannot be shown completely in CCLabelBMFont unicode test
    Bug       #1189: CCLabelBMFont updateLabel() optimizations and fixes
    Bug       #1212: fix a bug that TMXBug787Test crash.
    Bug       #1217: fix a bug that EaseActions reverse broken
    Bug       #1232: fix a bug that CCLayerGradient::updateColor() assign wrong value to m_pSquareColors
    Bug       #1244: fix memory leak in CCParticleSystem::initWithDictionary()
    Bug       #1273: fix a bug that app will crash after clicking closed button in TextureCacheTest
    Bug       #1275: fix memory leaks in tests project
    Bug       #1277: implement CCToggleVisibility::copyWithZone()
    Feature   #1114: integrate CCControlExtension and implement corresponding tests
    Feature   #1180: synchronize CCConfiguration
    Feature   #1194: merge texturewatcher contributed by NetGragon
    Feature   #1205: add ccbreader and test case for CocosBuilder
    Feature   #1240: support TIFF format picture
    Feature   #1258: merge Rolando's testjs into gles20 branch
    Refactor  #1156: synchronize CCDirector
    Refactor  #1166: improve CCString and CCArray, optimize CCDictionary
    Refactor  #1176: change linebreak symbol to UNIX format ('\n'), replace 'tab' with four spaces
    Refactor  #1177: refactor platform
    Refactor  #1178: use macro NS_CC_BEGIN instead of "namespace cocos2d {", NS_CC_END instead of "}"
    Refactor  #1188: refactor directory structure
    Refactor  #1191: update templates for all platforms
    Refactor  #1198: optimize CCTextureCache::removeUnusedTextures()
    Refactor  #1203: remove CCFileUtils::setResource(const char* pszZipFileName) and SimpleAudioEngine::setResource
    Refactor  #1204: refactor AppDelegate::initInstance()
    Refactor  #1206: remove some unused files, only supports iOS, win32 and android
    Refactor  #1211: translate Chinese comments to English for CCTextureWatcher and CCListView
    Refactor  #1246: fix CCDirector using CCLabelBMFont instead of CCLabelTTF
    Refactor  #1252: add CCEGLViewProtocol::getFrameSize() method for getting the real screen size of device
    Refactor  #1253: add static method "purgeConfiguration" for CCConfiguration to avoid memory leak
 [iOS]   
    Bug       #1109: add parentheses to remove Xcode warnings 
    Bug       #1230: fix a bug that Calculation of string width may be wrong on iOS
    Bug       #1266: fix a bug that CCTextureCahce::addImageAsync() don't work correctly on iOS
    Feature   #1095: IOS screen resolution support
 [android]
    Bug       #1139: fix a bug that screen becomes black when backing from background
    Bug       #1140: fix a bug that ParticleTest crashed
    Bug       #1141: fix a bug that NodeTest crashed in StressTest1 and StressTest2
    Bug       #1142: fix a bug that TouchesTest crashed
    Bug       #1143: fix a bug that MenuTest crashed
    Bug       #1144: fix a bug that ParallaxTest crashed
    Bug       #1145: fix a bug that TileMap crashed
    Bug       #1146: fix a bug that IntervalTest crashed
    Bug       #1147: fix a bug that ChipmunkAccelTouchTest crashed
    Bug       #1148: fix a bug that LabelTest crashed
    Bug       #1149: fix a bug that SpriteTest crashed when go to second test case
    Bug       #1150: fix a bug that RenderTextureTest crashed at second test case
    Bug       #1151: fix a bug that Box2DTest crashed
    Bug       #1152: fix a bug that PerformanceTest crashed at 1, 2, 5 test cases
    Bug       #1185: fix a bug that when backing to foreground, will lost texture if it uses sprite batch node
    Bug       #1216: fix JNI memory leaks
    Bug       #1229: fix a bug that android port can not be compiled on ndk android-8 level
    Bug       #1236: fix a bug that JniHelper::jstring2string may crash when parameter is null
    Bug       #1237: fix a bug that line number message printed by CCAssert is wrong
    Bug       #1279: fix a bug that NodeNonOpaqueTest can't be shown correctly
    Feature   #1247: add profiler support for android
    Feature   #1265: build dynamic library of spidermonkey for Android, and implement testjs for android
    Refactor  #1179: popup a message box when invoking CCAssert() on Android
    Refactor  #1201: simplify the usage of writing Android.mk
 [windows]
    Bug       #1215: fix a bug that Win32 retina cannot work
    Bug       #1251: add CocosBuilderTest to the test project for VS2008
    Bug       #1264: fix wrong string alignment when using utf-8 encoded text with CCLabelTTF
    Bug       #1268: fix a bug that Testjs will crash after clicking the close button on win32
    Bug       #1270: fix some warning on win32
    Feature   #1186: add console window for Win32 application, all debug message output to this console window
    Feature   #1263: build dynamic library of spidermonkey for win32, and add testjs project to solution
    Refactor  #1170: remove win32 template of wophone
 [lua]
    Refactor  #1190: update lua binding to 2.0
    Refactor  #1220: using CCString::stringWithContentsOfFile to get string from lua script files
    

cocos2d-1.0.1-x-0.12.0 @ Mar.5 2012
 [all platforms]
     Bug      #925: rename HelloWorld/Resource to HelloWorld/Resources
     Bug      #948: fix a bug that CCMutableArray::getIndexOfObject returns 0 on both "index 0" and "not existing"
     Bug      #951: remove definition of NSMutableSet
     Bug      #961: fix mad behaviour in second stage of CCEaseBackInOut
     Bug      #965: remove some dynamic_cast calling since selector_protocol.h was removed
     Bug      #967: fix a bug that PVR Textures cannot be reloaded after GL context lost
     Bug      #986: add init() funciton in CCMenu class
     Feature  #952: make CCLabelBMFont supports other languages, include Chinese, Korean, Janpanese and so on.
     Feature  #972: add Support for CCNotificationCenter
     Refactor #933: refactor CCUserDefault
     Refactor #958: move the implement of SelectorProtocol to CCObject
     Document #975: add comment for CCTMXTiledMap::getMapSize and more methods
 [iOS]
     Bug      #946: fix a bug that can not load HD image for both Retina and Normal correctly
     Bug      #762: fix a bug that CCLabelTTF is in different position (higher) than in previous version on iphone
     Refactor #985: remove template for xcode3
 [android]
     Bug      #947:  fix a bug that long chinese string causes closed loop on android
     Bug      #950:  fix a crash when touching the screen because of RTTI
     Bug      #954:  fix a bug that accelerometer axes inverted on android tablet when setting orientation to portrait
     Bug      #957:  fix a bug that when running textInputTest, application enters background after input character and click back key on android devices
     Bug      #959:  fix a bug that get wrong multitouch id
     Bug      #964:  fix a bug that can not show whole charactor
     Bug      #971:  fix dynamic_cast error on android
     Feature  #982:  make android template supports box2d, chipmunk and lua
     Refactor #970:  use modules in the Android NDK build
     Bug      #1008: fix a bug that missing "return" in SimpleAudioEngine::getEffectsVolume() method on android platform
 [bada]
     Bug      #984: use static library for cocos2dx project on bada and qnx platform
 [blackberry]
     Bug      #960: detect when the application goes and return from background in QNX (Black Berry Playbook)
     Bug      #962: fix some bugs on qnx port
     Bug      #963: fix a bug that applicationWillEnterForeground will be invoked twice when application is launched
     Bug      #968: fix a bug about "Out of bound" in CCFileUtils::getWriteablePath() for BlackBerry
     Feature  #994: add support for bbndk2.0
 [marmalade]
     Bug      #995: modify project configure for marmalade port after adding extension support and refactor resource folder
 [win32]
     Feature  #969: implement Accelerometer Simulation for Win32.
 [lua]
     Bug      #942: fix a crash when invoking CCScheduler:sharedScheduler():scheduleScriptFunc in lua
     Bug      #953: add tolua++ for Mac
     Refactor #973: refactor lua support

cocos2d-1.0.1-x-0.11.0 @ Jan.13 2012
 [blackberry] 
     Feature  #907: support blackberry playbook
 [all platforms]
     Bug      #752: fix a bug that enable and disable touch more times in touch handler callback function may cause memory leak
     Bug      #911: fix a bug that TextureCache::addUIImage() cannot create texture when key is null
     Bug      #920: export export functions in CCAffineTransform with CC_DLL
     Bug      #922: make CCTexture2D::setPVRImagesHavePremultipliedAlpha() to be a static function
     Bug      #926: fix a crash caused by RTTI when running TouchesTest
     Bug      #936: fix a bug that touch menu item may crash when selector is null
     Feature  #892: use RTTI to simplify the codes
     Feature  #903: add touch index for CCTouch
     Refactor #934: add 'isEqual' function for CCString, make CCObject::isEqual to a virtual function
     Refactor #940: use new icons and new background pictures with new logo of cocos2d-x
 [android]
     Bug      #923: fix a bug that CCTextureCache::addImageAsync() crashes when a game enters foreground from background
     Bug      #906: remove unneeded codes in CCImage_android.cpp
     Bug      #910: fix a bug that create-android-project.bat may erase exist folder with appointed name
     Bug      #884: fix a crash error caused by CocosDenshion on android simulator
     Bug      #921: fix a bug that accelerometer axes inverted in Motorola Xoom tablet
     Bug      #928: fix a bug that 16-bit texture is changed to 32-bit after application enter foreground
     Bug      #935: fix a bug that terminateProcessJNI() invoke wrong jni function
     Bug      #937: fix a compiling error on android x86
     Bug      #941: fix a bug that volume of background music may not in [0, 1.0]
     Feature  #887: define GL_GLEXT_PROTOTYPES = 1 automatically when compile on ndk r7
     Feature  #919: improve build_native.sh and create-android-project.sh
     Refactor #924: make loading music resources thread safe
     Document #837: Write a document describes how to use jni
     Document #914: update document to fit android r5~r7
 [iOS]
     Bug      #917: implement CCFileUtils::getFileDataFromZip()
     Feature  #893: remove cached data when receiving memory warning on iOS
 [bada]
     Bug      #918: fix a compiling error after renaming airplay to marmalade
     Bug      #927: fix a crash caused by invoking unloadEffect after invoking stopEffect
     Bug      #938: fix a bug that glGenFramebuffersOES isn't supported on wave m device
     Bug      #943: fix a bug that box2d can't be compiled successfully on bada sdk 1.2.1
     Refactor #904: Recreate bada 2.0 projects
 [win32]
     Bug      #915: fix a bug that msvc template uses old version of .cpp files
 [linux]
     Bug      #888: fix compiling error with eclipse
     Bug      #930: fix a crash caused by load jpg format files
 [marmalade]
     Refactor #908: merge marmalade to latest cocos2d-x source

cocos2d-1.0.1-x-0.10.0 @ Dec.2 2011
 [bada]
    Feature  #223  integrate cocos2d-bada branch to master
    Bug      #852  fix a bug that CCSpriteBatchNode cannot be drawn correctly
 [all platforms]
    Feature  #854  integrate pthread and write a test case on all platforms
    Feature  #465  implement CCTextureCache::addImageAsync()
    Feature  #850  upgrade box2d from 2.1.2 to last 2.2.1
    Feature  #781  add functions for effects
    Feature  #760  add methods to get/set CCDirector::m_pNotificationNode
    Bug      #883  fix the crash of SpriteTest
    Refactor #879  use CCAssert() instead of assert() 
    Document #882  Write a document describes some cautions about using pthread
 [android]
    Feature  #838  support android x86 platform
    Bug      #758  fix a bug that custom TTF fonts causing low memory
    Bug      #848  fix a bug that accelerometer values are wrong if the content is scaled
    Bug      #885  fix a bug that SimpleAudioEngine::setEffectVolume() don't take effect immediately
    Document #864  write a describe how to build on sdk 4.0 & ndk-r7
    Document #878  write a document describe how to build project for x86 android
    Document #881  write a document describes building android ndk project with ndk-r7
 [linux]
    Bug      #780  fix build error on ubuntu 11.0
    Bug      #776  fix a bug in the audio player

cocos2d-1.0.1-x-0.9.2 @ Oct.20,2011
 [linux]
    Feature  #728  Linux port is born! http://www.cocos2d-x.org/projects/cocos2d-x/wiki/How_to_run_HelloWorld_and_tests_on_linux
 [all platforms]
    Feature  #672  Implements copyWithZone() for CCShow & CCHide
    Feature  #676  add more languages into CCApplication::getCurrentLanguage()
    Feature  #678  add private constructor for CCArray
    Feature  #684  add test case for CCApplication::getCurrentLanguage()
    Feature  #685  add test case in LabelTest to display Chinese charactors
    Bug      #675  Fix memory leak in CCLayer when using accelerometer
    Bug      #686  CCTMXLayer::appendTileForGID() not setting Z index tag causes the first screen of tiles to be re-created
    Bug      #689  CCRect should assert the width and height is positive
    Bug      #698  CCSprite::init() is excited twice in all CCSprite's static methods
    Bug      #700  CC_SWAP32 marco has a typo with leads to error swap result
    Bug      #701  CCZHeader.version should be unsigned short
    Bug      #715  CCFadeOut causes a crash when applied to CCMenuItem and m_pSelectedImage is NULL
    Bug      #718  fix a typo in method CCMenu::alignItemsInRows
    Bug      #749  CCSpriteTest crashes at the test case SpriteNilTexture
    Bug      #750  CCTextureCache::textureForKey() can't find textures added by function addUIImage()
    Refactor #677  Pass arguments by reference instead of pointer if possible
    Refactor #703  Refactor Accelerometer. Because it only sends data to one delegate, so it needs only one setDelegate()
    Document #692  Describe the usage of view orientation http://www.cocos2d-x.org/projects/cocos2d-x/wiki/About_device_orientation
 [android]
    Feature #670  Pause & resume effect playing when activity is paused & resumed
    Feature #687  Implement preloadBackgroundMusic to android
    Feature #688  Support reading resources not only from apk
    Feature #726  use external storage on android
    Feature #746  add a helper method to draw filled polygons
    Bug     #683  getPackagenameJNI() and getCurrentLanguageJNI() mustn't return invalid pointer
    Bug     #696  Some android devices may crash at CCRenderTexture::end(bool)
    Bug     #719  CocosDenshionTest crashes when start the test case on android
    Bug     #714  CCLabelTTF has different visual result between Android & Windows
    Bug     #727  Memory leak of NewStringUTF
    Bug     #736  Remove android:installLocation in AndroidManifest.xml
    Bug     #743  nativeInit is called with wrong screen size when running on device with software android buttons
    Bug     #744  CCUserDefault crashes in v0.9.1
    Bug     #755  Multi-touch causes crash on sum sung devices
 [ios]
    Bug     #660  CCLabelBMFont image error in retina display
    Bug     #693  CCLabelTTF can not break line by '\n' on iOS
    Bug     #716  subbing & adding volume of sound effects don't change volume little by little on iOS
    Bug     #738  Passing CCSize(width,0) to CCLabelTTF causes the label invisible
    Bug     #753  visual orientation is wrong on ios5 simulator
    Bug     #754  Missing png file for CCLabelAtlas cause crashes on iOS 4.3.3 & 5.0
 [win32]
    Feature #731  add ability of simulating android back/menu key on win32  
    Feature #735  add ability of simulating android enter/resume background on win32. Shift+F1=android Back, Shift+F2 =android Menu
    Feature #745  export CCTime to all
    Bug     #747  Win32 templates should put all resources into "Resources" folder
    Bug     #748  build error in win32 release version
 [wophone]
    Bug     #702  tests crash at the start on wophone devices
 [lua]
    Feature #704  Print error descriptions ad pop error code in CCLuaScriptModule::executeString & CCLuaScriptModule::executeScriptFile
    Feature #707  Support 'require' for lua on android
    Feature #732  Add particle systems to lua bindings
    Feature #733  Use ant to generate a lua project, refer to http://www.cocos2d-x.org/boards/11/topics/3957
    Feature #734  Use ant to generate LuaCocos2d.cpp
    

cocos2d-1.0.1-x-0.9.1 @ Aug.17,2011
 [all platforms]
    Feature  #347  Support custom TTF fonts
    Feature  #536  Support PVR Texture
    Feature  #645  update to cocos2d-iphone v1.0.1
    Feature  #633  allow SimpleAudioEngine::playEffect repeatly
    Feature  #630  implement CCRenderTexture::saveBuffer method
    Feature  #613  Call executeCallFuncN instead of executeCallFunc in CCMenuItem::active()
    Feature  #620  add Texture2d test case
    Feature  #638  Add support for per ccz format
    Feature  #641  users can CCRenderTexture::saveBuffer to any path
    Feature  #643  swap Accelerometer input x/y according to the orientation
    Feature  #665  add test case for CCRenderTexture::saveBuffer
    Bug      #513  CCProgressTimer doesn't work with CCspriteFrameCache
    Bug      #609  Retain & Release CCObject in CCSet
    Bug      #628  CCMutableArray::arrayWithObjects should autorelease array object
    Bug      #629  pass eImgFmt to initWithImageData in initWithImageFile
    Bug      #636  CCTextureCache::textureForKey() can't find the right texture
    Bug      #639  m_PositionInPixels isn't correctly initialized
    Bug      #640  the image read from render texture is upseted
    Bug      #644  CCSpriteBatchNode::removeAllChildrenWithCleanup() not work as expected
    Bug      #680  CCtouchDispatcher::rearrangeHandlers() crash
    Refactor #623  refactor Cocos2dJni.cpp
    Refactor #652  refactor char* JniHelper::jstringtochar()
    Document #622  comment CCUserDefault in doxygen format
    Document #651  add CCFileUtils to oxygen api document
 [lua]
    Feature  #679  bind lua to CocosDenshion
    Feature  #647  add a method to set search path of lua script
    Feature  #611  Add some methods in CCMenuItemLabel & CCMenuItemToggle for lua
    Feature  #612  Export CCNode::getContentSizeInPixels & setContentSizeInPixels to lua
    Feature  #653  add CCScheduler::unscheduleScriptFunc
    Bug      #615  CCLOG may crash in LuaEngineImpl
 [android]
    Feature  #610  Remove the support of ndk-r4 crystax.net version 
    Bug      #608  CCRenderTexture cannot show textures after sleep and wake-up
    Bug      #618  HelloWorld & Tests crash when X is clicked
    Bug      #619  CCFadeTo may crash on android
    Bug      #624  CCLabelTTF::setString("\n\n\n") crashes on android
    Bug      #625  test_image_rgba4444.pvr.gz can not packed into app
    Bug      #631  TextInputTest crash when input nothing
    Bug      #637  Create resources folder instead of resource in create-android-project.sh
    Bug      #648  CCRenderTexture::saveBuffer may crash on some devices like Moto Defy
    Bug      #655  CCLabelTTF doesn't draw all characters, it may lost the last char
    Refactor #656  refactor CCFileUtils, make it support reading data from directory other than assets 
 [ios]
    Feature  #642  CCImage_ios.mm should be modified for saving image
    Feature  #658  xcode3 template should create AppDelegate.cpp/.h instead of ${PROJECT_NAME}AppDelegate.cpp/.h
    Feature  #661  fix TMXTiledMap for iPhone Retina mode
    Bug      #667  AppDelegate::applicationDidEnterBackground isn't invoked on iOS
    Bug      #668  CCLabelBMFont display 4 characters in a square per character block in retina mode
 [win32]
    Feature  #620  change lua library to static lib 
    Feature  #632  Update visual studio template for lua support

   
cocos2d-1.0.0-x-0.9.0 @ Jul.14,2011
 [all platforms]
    Feature  #584  sync with cocos2d-iphone v1.0.0
    Feature  #601  use Chipmunk v5.3.5
    Feature  #581  change return types of xxxAction::reverse() to its own type
    Bug      #522  CCSpriteFrameCache::addSpriteFramesWithFile(const char* pszPlist) crashed if the param have no '/'
    Bug      #522  CCTextureCache::removeTextureForKey(const char*) cache the image path incorrectly
    Bug      #573  CCLayerColor does not init its m_tColor, which will result to a random color
    Bug      #576  some CCMutableDictionary methods must return _KeyT instead of std::string
    Bug      #577  CCReverseTime may crash
    Bug      #578  Debian & LavaFlow of ParticleTest have not picture, the effect of ParticleFire is wrong
    Bug      #580  ShuffleTilesTest of EffectText may crash
 [ios]
    Bug      #546  CCLabelTTF::labelWithString() works incorrectly when height = 0
    Bug      #604  test.xcodeproject miss Summary & Info in xcode4 since v0.8.5
 [android]
    Feature  #547  deal with line wrap of CCLabelTTF::initWithString(...) 
 [win32]
    Bug      #659  ChipmunkTest Sensors crashes in a few seconds
    Bug      #583  SimpleAudioEngine::playBackgroundMusic(const char*, true) have no sound on win32
    Bug      #605  export C methods in CCNS.h to dll interfaces
    Bug      #548  export CCConfiguration to dll interfaces
 [marmalade/airplay]
    Bug      #600  incorrect memory allocation in marmalade port
    Refactor #582  use libpng instead of CIwImage in CCImage_airplay.cpp
 [wophone]
    Bug      #545  fix the wrong effect of ChipmunkTest
    Bug      #606  PageTransitionForward in TransitionsTest has wrong visual effect



cocos2d-0.99.5-x-0.8.5 @ Jun.28,2011
 [all platforms]
    Feature  #577  Lua Support! We export all the cocos2d-x classes & methods to lua! 
                   Please compile and run HelloLua, and read HelloLua/Resource/hello.lua for more details. 
                   And the lua new project template/wizard is ready on xcode3, xcode4 and VisualStudio2008 & 2010 
    Feature  #398  Xcode4 templates! Run install-template-xcode.sh to do the magic
    Feature  #323  Internationalization support! Add CCApplication::getCurrentLanguage() method on all platforms
    Feature  #529  add static node() method to CCLayerColor & CCLayerGradient
    Bug      #534  don't raise compile error if ios project includes CCImage.cpp & CCFileUtils.cpp
    Bug      #429  Effect is wrong when the value of defaultAlphaPixelFormet=kCCTexture2DPixelFormat_A8 in CCTexture2D
    Bug      #491  Unsafe cycle in CCScheduler::unscheduleAllSelectors
    Bug      #502  Refactor the singleton mode of CCConfiguration
    Bug      #512,#525  fix warnings in /Wall flag
    Bug      #516  Undefined behavious in ccCArray.h (signed / unsigned conversion)
    Bug      #518  CCScheduler::unscheduleAllSelectors() uses tHashSelectorEntry in wrong way
    Bug      #521  the effect of PageTurn3D is curious
    Bug      #523  CCParticleSystemQuad::particleWithFile() can't work correctly
    Bug      #524  CCFileUtils::dictionaryWithContentsOfFile() can't parse special plist format
    Bug      #526  glScissior can't work correctly when use autoscale function
    Bug      #543  EffectTest renders x4 scale when use auto-scale on android/win32/wophone
    Bug      #544  some test cases of TransitionTest renders x4 scale when use auto-scale on android/win32/wophone 
 [android]
    Bug      #490  TextInputTest show words on soft keyboard detach instead of each key pressed
    Bug      #507  RenderTextureTest failed on some android devices
    Bug      #532  GLSurface has no response when tap screen frequently for a long time
    Bug      #542  SimpleAudioEngine::setBackgroundMusicVolume() not work when background music changed
    Refactor #535  remove skia dependence when drawing strings, which cause bug #507
 [ios]
    Feature  #540  Add RootViewController into xcode3/xcode4 templates. Games can use ios rotation mechanism
 [win32]
    Feature  #537  Update PVRFrame lib to version 2.8 for ATI graphic card new driver
 [wophone]
    Bug      #539  games on wophone wva devices probably failed on reading resource from zip package



cocos2d-0.99.5-x-0.8.4 @ May.26,2011
 [android]
    Feature  #496  SUPPORT ANDROID 3.0! We test it on both Motorola XOOM & Samsung Galaxy Tab 10.1 (Highlight!!!!!)
    Bug      #494  typo fixed, Cocos2dxActivity::setPackgeName() to setPackageName()
    Bug      #495  Memory leak of CCFileUtils::getWriteablePath()
    Bug      #497  soft keyboard stays shown on some devices while the project includes CCTextFieldTTF
    Bug      #501  projects creaed by android template have the same package name
    Bug      #510  Tests progress is killed at the power down phase
 [all platforms]
    Feature  #503  upgrade chipmunk from 5.1 to 5.3.4, keep sync with cocos2d-iphone (Highlight!)
    Feature  #509  For integrting IME, we had to rotate UI to landscape by default
    Bug      #499  CCRGBAProtocol isn't inherited and implemented in CCMenuItemSprite
 [ios]
    Bug      #493  the return value of CCFileUtils::getWriteablePath() is not end with '/'
    Bug      #508  Problem in running Tests in Retina resolution since 0.8.2
 [win32]
    Bug      #492  CCFileUtils::fullPathFromRelativeFile forget to consider the path separated by '\'
    Feature  #489  Use GetCurrentDirectory instead of GetModuleFileName in CCFileUtils_win32.cpp



cocos2d-0.99.5-x-0.8.3 @ May.12,2011
 [all platforms]
    Feature  #317  wrap input box for game dev, CCTextFieldTTF. (Highlight!)
    Feature  #455  implement CCUserDefault for data persistence (Highlight!)
    Feature  #456  integrate libcurl for network access (Highlight!)
    Feature  #468  implement CCProfiler & CCProfilingTimer
    Feature  #450  can set default pixel format other than RGBA888
    Feature  #449  Remove the sources for mac platform. We plan to focus on mobile platforms & reduce the complexity
    Refactor #451  Remove the event dispatcher and refactor CCLayer & CCMenu & CCParticleSystemPoint.
    Refactor #452  Refactor CCDirector CCGrid CCNode, reduce the complexity
    Refactor #472  Refactor duplicated modules under cocos2dx/platform, reduce the complexity
    Bug      #341  CCTMXFiledMap crashed when a child is not the obj of CCTMXLayer
    Bug      #371  A layer can't registered as a StandardTouchDelegate when touch event is handling
    Bug      #428  Function addChild low efficiency
    Bug      #448  CCCallFuncO crashes
    Bug      #467  CCLayer:m_eTouchDelegateType = ccTouchDeletateAllBit all the time
    Bug      #471  invoke CCFileUtils::setResourcePath may cause loading texture for ParticleSystem failed
    Bug      #484  CCTextureAtlas::initWithTexture() may cause memory leak
    Bug      #486  transition test FlipX, FlipY, FlipAngular, ZoomFlipXxx flickers on ios simulator & device
 [ios]
    Bug      #447  really exit application when "x" button is clicked
    Bug      #460  cocos2dx + box2d template cannot find libxml2.dylib
 [android]
    Feature  #393  use full version of libxml2, with xmlXPath.. serial methods
    Feature  #477  Set compilation default ndk version to r5
    Bug      #374  replace the method for EGL rendering context lost
    Bug      #453  Android Cocosdenshion can't replace background music
    Bug      #462  no applicationDidEnterBackground / applicationWillEnterBackground on Android
    Bug      #470  use GAME_ROOT or other words instead of HELLOWORLD_ROOT in anroid new projects
    Bug      #475  CCImage::initWithString return true even if the bitmap hasn't been initialized
 [win32]
    Feature  #454  Modify the including path of Box2D genereated by win32 template
    Bug      #459  the project create by template for vs use the RuntimeLibrary MTd, different with other project
 [wophone] 
    Feature  #482  Modify the resource data path for the new WoPhone SDK
    Feature  #487  Implement the function CCFiltUtils::getWriteablePath() on wophone
    Refactor #466  Refactor CCFileUtils for the new packing approach on wophone
    Bug      #481  After power down & up, backlight will turn off automaticlly if there's no operation
    Bug      #485  reduce the CPU occupation, modify the approach of FPS control on wophone
 [airplay]
    Feature  #480  add template for airplay



cocos2d-0.99.5-x-0.8.2 @ Apr.7,2011
 [all platforms]
    390    Feature    Implement performance test
    411    Feature    support .plist format outputed by the last version of Zwoptex 
    415    Feature    Make all xxxFromFile methods can accept relative path
    439    Feature    all file reading must pass though CCFileUtils::getFileData
    441    Feature    Initialize pointers in construction & detect them in destruction
    427    Refactor   refactor CCTMXXMLParser with multi-platform CCSAXParser design
    434    Refactor   refactor class CCFileUtils
    396    Refactor   remove ccxScopedPtr & ccxScopedArray, use STL instead
    350    Bug        TransitionFade flickers
    391    Bug        CCSpriteFrameCache doesn't support .plist files which format isn't equal to 0
    420    Bug        CCSprite::spriteWithFile() returns a valid object when the image file isn't present
    440    Bug        Can't show MessageBox when imageFromFile can't find the image
 [ios]
    349    Bug        deal with plist files in binary format
    435    Bug        CocosDenshion crashes at foreground/background switching
    438    Bug        MotionStreak Test crashes on device
 [android]
    421    Feature    Add a template & new project script for android
    443    Feature    implement CCKeypadDelegate on android
    367    Bug        Android.mk of HelloWorld and Tests depends on alphabet order
    422    Bug        the 2nd point in multi-touch isn't located to the correct coordinate
    430    Bug        replace glColor4ub with glColor4f to avoid "called unimplement OpenGL ES API" on some android devices
    431    Bug        ParticleFlower on G3 can't show the particles correctly
 [win32]
    417    Bug        No touchEnd when the mouse move out from the window
    424    Bug        open vs2010.sln says cannot open CCamera.cpp
 [airplay]
    379    Feature    integrate airplay sdk port
    442    feature    implement CocosDenshion on airplay port
	
	
	
cocos2d-0.99.5-x-0.8.1 @ Mar.21,2011
 [all platforms]
    400    Bug        typo, rename CCamera.cpp to CCCamera
    403    Feature    rename cocos2d::UIEvent to cocos2d::CCEvent, to avoid class name conflict on ios
    405	   Bug        CCConfiguration::checkForGLExtension(const string&) sometimes may crashes
    407    Bug        replace "CCGL.h" with "CCGL.h" in CCCamera.cpp, for case-sensitive systems
    408    Bug        memory leak in CCImage::_initWithPngData
    409    Feature    rename cocos2d::NSArray to cocos2d::CCArray, to avoid the conflict on ios
    418    Feature    add copyright of cocos2d-iphone original authors to each file
    423    Bug        fix compilation warnings when COCOS2D_DEBUG == 2
 [ios]
    404    Bug        HiResTest isnot prerfect on HVGA/Retina yet
    410    Bug        xcode3 template, cannot find libxml from header searh paths in release build
    419    Bug        test case TMXIsoVertexZ in TileMapTst has wrong effect on ios
 [android]
    399    Bug        HelloWorld crashes when the screen is touched
    405    Bug        CocosDenshion test, BGM isn't paused after HOME key tapped
 [win32]
    395    Bug        make AppDelegate.cpp created by VS wizard portable without any modification
    401    Bug        VisualStudio template for 2010 OutputDir errors



cocos2d-0.99.5-x-0.8.0 @ Mar.15,2011
 [all platforms]
    316    Feature    Resolution auto adjustment, auto scale HVGA resource to WVGA or any other resolutions
    336    Refactor   refactor platform porting layer
    253    Bug        xml parser sometimes crashes
    375    Feature    Rename NS,CG,UI prefix classes/definitions to CC prefix, avoid the crash at ios dev
    332    Feature    upgrade tests from 0.99.4 to 0.99.5
 [ios]
    363    Bug        CCLabelTTF can't treat line breaks and wrapping correctly.
    351    Feature    CCLabelTTF cannot automatic line break on iphone
    352    Bug        ccRemoveHDSuffixFromFile & CCFileUtils::getDoubleResolutionImage isnot work
    392    Bug        border of sprite debug draw isn't scaled if enableRetinaDisplay(true)
    385    Feature    implement ccos2d::CCLog
    388    Feature    update the template for iOS
 [android]
    247    Feature    support multitouch
    242    Feature    support accelerometer on android
    353    Feature    support jpg on android
    344    Feature    add APP_ABI := armeabi armeabi-v7a to improve the performance on some devices
    356    Bug        CCLabelTTF::initWithString crashed
 [wophone]
    386    Bug        resolve the compile conflict on wophone sdk
    383    Bug        The approach which handle left soft-key clicked is not work
    377    Feature    Replace the word "uphone" with "wophone"
    357    Bug        CCLabelTTF doesn't support words contain line breaks.
    348    Bug        CCLabelTTF blur if color = white and fontSize < 24
 [win32]
    373    Feature    Disable PVRFrame window when cocos2d running
    355    Bug        CCLabelTTF doesn't support line breaks and wrapping words
    300    Feature    wizard for Visual C++ 2008 Express & VS2010 Express/Professional
	


cocos2d-0.99.5-x-0.7.2 @ Jan.26,2011
 [all platforms]
    - upgrade engine logic internal & interfaces to 0.99.5
    - the list of menu items in tests is showing how to scroll now
    - lots of bugs fixed
 [iphone]
    - add new project templates for Xcode
    - add the c++ wrapper for CocosDenshion::SimpleAudioEngine
    - support UTF8 charactors in text renderring, such as CCLabelTTF, CCMenuItemFont
 [android]
    - add CocosDenshion::SimpleAudioEngine implement on android
    - the engine can adjust the apk filename automatically
    - the engine will not crash at surface recreate, especially at background-to-foreground switching
 [wophone]
    - switch the game to background, then press power key will not cause the background music play again
    - remove the methods of using resouce map in cocos2d-wophone & SimpleAudioEngine. 
      Only zip resource is recommended and suppported.
    - can auto find the installed path of your game, and load zip resource file from the current folder. 
      No absolute path in code any more. Do this to support installing games to micro-SD card
      
      

cocos2d-0.99.4-x-0.7.1 @ Dec.20,2010
 [all platforms]
    - add CCKeypadDelegate class, which enable CCLayer to respond "back" key in wophone & android
    - Add namespace for CocosDenshion
    - fix compile errors when enable CC_XXX_DEBUG_DRAW switchs in ccConfig.h
    - fix memory leaks on each platform
    - more details: http://www.cocos2d-x.org/versions/show/5
 [android] 
    - Run through all the test cases of cocos2d, support ndk r4,r5, sdk higher than 2.0. Tested on HTC G2,G3,G6,G7
    - HelloWorld integrate all platforms in one directory now
    - WANRNING: this version isn't ready for android games porting yet. The CocosDenshion isn't ported to android,
      and this version will crashes when screen orientation changes or the game gack to foreground 
      look more on this bug http://www.cocos2d-x.org/boards/10/topics/202
 [iphone]  
    - Add support of loading textureImageData from the ParticleDesign plist file
    - Fix more then 3000 complie warnings
    - You can try to use this version to develop your iOS game now. It's much more stable than the previous version
 [wophone]  
    - Games can easily read resources from zip file now. This will drastically reduce the memory usage
    - Add power management: pause the message loop when cocos2d-x game is switched to background or backlight down
    - Multi-touch support
 [win32]
    - SimpleAudioEngine can play background musci with repeating now
  


cocos2d-0.99.4-x-0.7.0 @ Nov.29,2010
* cocos2d-iphone-cpp port ready! include accelerometer & multi-touch
* refactor the directory structure of HelloWorld & tests
* cocos2d-wophone supports accelerometer
* add cocos2d-x wizard for cocos2d-win32 & cocos2d-wophone for VisualStudio2008
* jump out a message box when load texture failed (win32 & wophone)
* more details: 	http://www.cocos2d-x.org/versions/show/4

cocos2d-0.99.4-wophone-win32-stable-rc1
	http://www.cocos2d-x.org/versions/show/1
	http://www.cocos2d-x.org/versions/show/2
	http://www.cocos2d-x.org/versions/show/3

<|MERGE_RESOLUTION|>--- conflicted
+++ resolved
@@ -1,9 +1,8 @@
-<<<<<<< HEAD
 cocos2d-x-3.0alpha0-pre @Jul.24 2013
 [all platforms]
      Feature  #XXXX: Add support for std::function<> in CCMemuItem and CCCallFunc
 
-=======
+
 2.1rc0-x-2.1.4 @Jnue.12 2013
 [all platforms]
      Bug      #2098: fix TouchPriority issue of CCScrollView
@@ -84,7 +83,6 @@
      Refactor #2247: use functions instead of macros to speeding up building for JSB project
 [lua binding]
      Feature  #2103: implement most test cases
->>>>>>> bb9dc62e
 
 cocos2d-2.1rc0-x-2.1.3 @May.01 2013
 [all platforms]
