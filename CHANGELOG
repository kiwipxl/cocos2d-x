--- conflicted
+++ resolved
@@ -2,16 +2,11 @@
     [NEW]           Particle3D: more PU feature support, observers and event handlers
     
     [FIX]           Billboard: fix bug on transparent Billboard because of transparent queue
-<<<<<<< HEAD
     [FIX]           Bundle: bug that create bundle with empty path
-    [FIX]           MotionStreak: can not work with MoveTo and MoveBy
-    [FIX]           Particle3D: to make path shorter, rename Particle Universe folder to PU, and files CCPUParticle3DXXX to CCPUXXX. 
-    [FIX]           Particle3D: `loadMaterialsFromSearchPaths` bug on linux platform
-=======
     [FIX]           C++: use console in `build/build_native.sh`
     [FIX]           MotionStreak: can not work with MoveTo and MoveBy
     [FIX]           Particle3D: to make path shorter, rename Particle Universe folder to PU, and files CCPUParticle3DXXX to CCPUXXX to fix compiling error on WP8
->>>>>>> 485e4e4b
+    [FIX]           Particle3D: `loadMaterialsFromSearchPaths` bug on linux platform
     [FIX]           Sprite3D: fix bug on transparent 3D Sprite because of transparent queue
 
 cocos2d-x-3.5beta0  Feb.27 2015
