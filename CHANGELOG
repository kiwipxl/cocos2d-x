--- conflicted
+++ resolved
@@ -2,16 +2,11 @@
     [NEW]           Node: added setter/getter for NormalizedPosition(). Allows to set positions in normalized values (between 0 and 1)
     [NEW]           Scene: Added createWithSize() method
     [NEW]           TextureCache: added unbindImageAsync() and unbindAllImageAsync()
-<<<<<<< HEAD
-
-    [FIX]           Application.mk: not output debug message in releae mode on Android
-=======
     [NEW]           utils: added captureScreen()
     
     [FIX]           Application.mk: not output debug message in release mode on Android
     [FIX]           Android: 3d model will be black when coming from background
     [FIX]           Android: don't trigger EVENT_COME_TO_BACKGROUND event when go to background
->>>>>>> cc0de2f2
     [FIX]           Cocos2dxGLSurfaceView.java: prevent flickering when opening another activity
     [FIX]           Image: Set jpeg save quality to 90 
     [FIX]           Image: premultiply alpha when loading png file to resolve black border issue
@@ -24,6 +19,9 @@
     [FIX]           SpriteFrameCache: fix memory leak
     [FIX]           WP8: will restart if app goes to background, then touches icon to go to foreground
     [FIX]           WP8: will be black if: 1. 3rd pops up a view; 2. go to background; 3. come to foreground
+
+cocos2d-x-3.1.1 May.31 2014
+    [FIX]           GLProgramState: restores states after coming from background
 
 cocos2d-x-3.1  May.24 2014
     [FIX]           EventKeyboard::KeyCode: key code for back button changed from KEY_BACKSPACE to KEY_ESCAPE
