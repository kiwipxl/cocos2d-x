cocos2d-x-3.3??      ??
    [NEW]           3d: added `BillBoard`
    [NEW]           ActionManager: added removeAllActionsByTag()
    [NEW]           Audio: added new audio system for iOS and Android
    [FIX]           DrawNode: has any many functions as `DrawPrimitive`
    [NEW]           GLViewProtocol: added getAllTouches()
    [NEW]           Node: added stopAllActionsByTag()
    [NEW]           PhysicsWorld: add setSubsteps() and getSubsteps()
    [NEW]           Renderer: added TriangleCommand
    [NEW]           UI: added `WebView` on iOS and Android
    
    [FIX]           C++: CMake works for Mac builds
    [FIX]           C++: Reorganized cocos2d/platform folder. Easier to add new platforms
    [FIX]           EditBox: moved to ui:EditBox
    [FIX]           HttpClient: condition variable sleep on unrelated mutex
    [FIX]           Label: outline effect may be wrong if outline width is big and font size is big too
<<<<<<< HEAD
    [FIX]           MeshCommand: generate wrong material id which will cause problem that only first mesh is drawn
=======
    [FIX]           MenuItem: memory leak if using menu_selector 
    [FIX]           MeshCommand: generate wrong meterial id which will cause problem that only first mesh is drawn
>>>>>>> d35141a1
    [FIX]           Node: create unneeded temple `Vec2` object in `setPosition(int, int)`, `setPositionX()` and `setPositionY()`
    [FIX]           Node: skew effect is wrong
    [FIX]           Node: setNormalizedPosition can not take effect if parent position is not changed
    [FIX]           External: ScrollView: scroll view hidden picks up the touch events
    [FIX]           TextureAtlas: may crash if only drawing part of it
    [FIX]           UI: Button: a button can not be touched if it only contains title
    [FIX]           UI: Button: title can not be scaled if a button is scaled

cocos2d-x-3.3alpha0  Aug.28 2014
    [NEW]           3D: Added Camera, AABB, OBB and Ray
    [NEW]           3D: Added better reskin model support 
    [NEW]           Core: c++11 random support
    [NEW]	        Core: Using `(std::notrow)` for all the `new` statements
    [NEW]           Desktop: Added support for applicationDidEnterBackground / applicationWillEnterForeground on desktop
    [NEW]           Device: added setKeepScreenOn() for iOS and Android
    [NEW]           EventMouse: support getDelta, getDeltaX, getDeltaY functions
    [NEW]           FileUtils: add isDirectoryExist(), createDirectory(), removeDirectory(), removeFile(), renameFile(), getFileSize()
    [NEW]           FileUtilsApple: allow setting bundle to use in file utils on iOS and Mac OS X
    [NEW]           Image: support of software PVRTC v1 decompression
    [NEW]           Lua-binding: added release_print that can print log even in release mode
    [NEW]           Physics Integration: can invoke update in demand
    [NEW]           Renderer: Added primitive and render primitive command, support passing point, line and triangle data
    [NEW]           Renderer: Added method for custom precompiled shader program loading on WP8
    [NEW]           Renderer: Added consistent way to set GL context attributes
    [NEW]           RenderTexture: add a call back function for saveToFile()
    [NEW]           RotateTo: added 3D rotation support
    [NEW]           ScrollView: added `setMinScale()` and `setMaxScale()`
    [NEW]           Sprite3D: added setCullFace() and setCullFaceEnabled()
    [NEW]           Sprite3D: added getBoundingBox() and getAABB()
    [NEW]           SpriteFrameCache: load from plist file content data
    [NEW]           utils: added gettime()
    [NEW]           UI: Added Added UIScale9Sprite
    [NEW]           UI: ui::Button: support customize how much zoom scale is when pressing a button
    [NEW]           UI: ui::PageView: added `customScrollThreshold`, could determine the swipe distance to trigger a PageView scroll event
    [NEW]           UI: ui::TextField: support utf8
    [NEW]           UI: ui::TextField: support set color and placeholder color
    [NEW]           UI: ui::Widget: support swallowing touch events
    [NEW]           Text: added getter and setter for TextColor

    [FIX]           EditBox: font size is not scaled when GLview is scaled on Mac OS X
    [FIX]           EditBox: began/end events not work
    [FIX]           Label: can not set charmap after it is created
    [FIX]           Label: setTextColor does not have any effect on Mac OS X
    [FIX]           Label: result of LabelTTF::getBoundingBox() is wrong
    [FIX]           Label: can not set outline color correctly if using system font on iOS
    [FIX]           Label: character edge will be cut a little if character size is small
    [FIX]           LabelBMFont: result of LabelBMFont::getBoundingBox() is wrong
    [FIX]           ListView: can not insert an item in specific position, it is added at bottom
    [FIX]           LoadingBar: position is changed if changing direction
    [FIX]           ParticleSystem: effect is wrong if scene scaled
    [FIX]           ParticleSystemQuad: setTotalParticles() can't set a value larger than initialized value
    [FIX]           PhysicsBody: return wrong bitmask
    [FIX]           Scale9Sprite: new added sprite will be hidden
    [FIX]           Slider: if the UISlider is faded, the slide ball won't fade together
    [FIX]           Sprite: will turn black if opacity is set other than 255 and be added into SpriteBatchNode
    [FIX]           TableView: can handle touch event though its parents are invisible
    [FIX]           TextField: can not use backspace to delete a character
    [FIX]           Widget: may crash if remove itself in touch call back function
    [FIX]           Widget: not support cascaded opacity and cascaded color by default
    [FIX]           VideoPlayer: memory leak on iOS
    [FIX]           VideoPlayer: video frame size is not calculated correctly on iOS
    [FIX]           VideoPlayer: video player not showing on iOS if it's not in FullScreen mode
    
    [FIX]           Others: can not import java library shift by engine correctly when using Eclispe on Android
    [FIX]           Others: optimize FPS control algorithm on Android
    
    [FIX]           Lua-binding: replace dynamic_cast to std::is_base_of in object_to_luaval
    
    [3rd]           fbx-conv: complex FBX model support which is useful for reskin, multiple meshes and multiple materials support

cocos2d-x-3.2  Jul.17 2014
    [NEW]           Node: added getChildByName method for get a node that can be cast to Type T
    [NEW]           FileUtils: could add search path and resolution order path in front

    [FIX]           Animation3D: getOrCreate is deprecated and replaced with Animation3D::create
    [FIX]           Animate3D: setSpeed() accept negative value, which means play reverse, getPlayback and setPlayBack are deprecated
    [FIX]           EditBox: can not set/get text in password mode on Mac OS X
    [FIX]           Game Controller: joystick y value inversed on iOS
    [FIX]           GLView: cursor position is not correct if design resolution is different from device resolution
    [FIX]           Label: color can not be set correctly if using system font on iOS
    [FIX]           LabelTTF: may lost chinese characters on linux
    [FIX]           Lua-binding: support UIVideoPlayer
    [FIX]           Node: setRotation3D not work based on anchor point
    [FIX]           Node: modify regular of enumerateChildren, now it just searchs its children
    [FIX]           Physics integration: body shape will be wrong when using negative value to scale
    [FIX]           ScrollViewDelegate: make the scrollView delegate methods optional
    [FIX]           Setup.py: will crash on windows because of checking `zsh`
    [FIX]           SpriteBatchNode: opacity can not work
    [FIX]           Sprite3D: may crash on Android if playing animation and replace Scene after come from background
    [FIX]           UIwidget: opacity is wrong when replace texture
    [FIX]           UIRichText: will crash when using utf8 string and the length exceed specified length
    [FIX]           UIText: can not wrap words automatically
    [FIX]           UITextField: keyboard can not hide if touching space outside of keyboard
    [FIX]           UITextField: can not wrap words automatically
    [FIX]           UIVideoPlayer: can not exit full screen mode on Android
    
    [FIX]           Others: don't release singleton objects correctly that are needed in the whole game, which will be treated
    as memory leak when using VLD.
    [FIX]           Others: compiling error when building for iOS 64-bit devices with Xcode6 beta3
    

cocos2d-x-3.2rc0  Jul.7 2014
    [NEW]           FastTMXTiledMap: added fast tmx, which is much more faster for static tiled map
    [NEW]           GLProgramState: can use uniform location to get/set uniform values
    [NEW]           HttpClient: added sendImmediate()
    [NEW]           Label: support setting line height and additional kerning of label that not using system font
    [NEW]           Lua-binding: Animation3D supported
    [NEW]           Lua-binding: UIEditor test cases added
    [NEW]           Lua-binding: UI focus test cases added
    [NEW]           Node: added getName(), setName(), getChildByName(), enumerateChildren() 
    and addChild(Node* node, int localZOrder, const std::string &name)
    [NEW]           Node: physical body supports rotation
    [NEW]           Sprite3D: support c3b binary format
    [NEW]           utils: added findChildren() to find all children by name
    [NEW]           Value: added operator == != 
    

    [FIX]           Armature: blend func has no effect
    [FIX]           Armature:  crashed when remove armature in frame event
    [FIX]           Animation3D: doesn't load original pose, which leads to wrong effect if not playing animation
    [FIX]           Animation3D: animation for unskined bones lost
    [FIX]           FileUtils: getStringFromFile may return a unterminated string
    [FIX]           Lua-binding: Sequence:create will cause drop-dead issue
    [FIX]           Lua-binding: lua-tests can’t be loaded on 64 bits iOS devices and Linux
    [FIX]           Node: Node::setScale(float) may not work properly
    [FIX]           Physics integration: child node can move with its father
    [FIX]           Physics integration: support scale
    [FIX]           Sprite3D: 20% performance improved, simplify shader, use VAO and batch draw
    [FIX]           Studio support: NodeReader may cause crash
    [FIX]           UIButton: doesn't support TTF font
    [FIX]           UIButton: `getTitleColor()` doesn't equal to the value set by `setTitleColor()`
    [FIX]           UIListView: addEventListener can not work
    [FIX]           UIListView: element position is changed a little when you click and up a list view without move
    [FIX]           UIListView: element will respond to item_end event when end of scrolling a list view
    [FIX]           UIVideo: crash when try to remove videoView(STATE_PLAYBACK_COMPLETED) on android
    [FIX]           WP8: crash of utils::captureScreen()

cocos2d-x-3.2-alpha0 Jun.17 2014
    [NEW]           Console: add a command to show engine version
    [NEW]           Node: added setter/getter for NormalizedPosition(). Allows to set positions in normalized values (between 0 and 1)
    [NEW]           Scene: Added createWithSize() method
    [NEW]           TextField: added getStringLength()
    [NEW]           TextureCache: added unbindImageAsync() and unbindAllImageAsync()
    [NEW]           utils: added captureScreen()
    [NEW]           UIText: added shadow, outline, glow filter support
    [NEW]           Sprite3D: support 3d animation
    [NEW]           Animation3D: 3d animation
    
    [FIX]           Application.mk: not output debug message in release mode on Android
    [FIX]           Android: 3d model will be black when coming from background
    [FIX]           Android: don't trigger EVENT_COME_TO_BACKGROUND event when go to background
    [FIX]           Cocos2dxGLSurfaceView.java: prevent flickering when opening another activity
    [FIX]           Director: Director->convertToUI() returns wrong value.
    [FIX]           GLProgram: not abort if shader compilation fails, just return false.
    [FIX]           GLProgramState: sampler can not be changed
    [FIX]           Image: Set jpeg save quality to 90 
    [FIX]           Image: premultiply alpha when loading png file to resolve black border issue
    [FIX]           Label: label is unsharp if it's created by smaller font
    [FIX]           Label: Label's display may go bonkers if invoking Label::setString() with outline feature enabled
    [FIX]           Label: don't release cached texture in time
    [FIX]           Label: calculated height of multi-line string was incorrect on iOS
    [FIX]           Lua-binding: compiling error on release mode
    [FIX]           Lua-binding: Add xxtea encrypt support
    [FIX]           Node: setPhysicsBody() can not work correctly if it is added to a Node
    [FIX]           Node: state of _transformUpdated, _transformDirty and _inverseDirty are wrong in setParent()
    [FIX]           Node: _orderOfArrival is set to 0 after visit
    [FIX]           Other: link error with Xcode 6 when building with 32-bit architecture
    [FIX]           RenderTexture: saveToFile() lost alpha channel
    [FIX]           Repeat: will run one more over in rare situations
    [FIX]           Scale9Sprite: support culling
    [FIX]           Schedule: schedulePerFrame() can not be called twice
    [FIX]           ShaderTest: 7 times performance improved of blur effect
    [FIX]           SpriteFrameCache: fix memory leak
    [FIX]           Texture2D: use image's pixel format to create texture
    [FIX]           TextureCache: addImageAsync() may repeatedly generate Image for the same image file
    [FIX]           WP8: will restart if app goes to background, then touches icon to go to foreground
    [FIX]           WP8: will be black if: 1. 3rd pops up a view; 2. go to background; 3. come to foreground
    [FIX]           WP8: project name of new project created by console is wrong
    [FIX]           WP8: missing texture after app switch
    
    [3RD]           curl: will crash if use https request on iOS simulator
    [3RD]           curl: update OpenSSL to v1.0.1h

cocos2d-x-3.1.1 May.31 2014
    [FIX]           GLProgramState: restores states after coming from background

cocos2d-x-3.1  May.24 2014
    [FIX]           EventKeyboard::KeyCode: key code for back button changed from KEY_BACKSPACE to KEY_ESCAPE
    [FIX]           Label: may crash when using outline effect
    [FIX]           Label: using outline and invoking 'Director::setContentScaleFactor' cause label show nothing
    [FIX]           ProgressTo: will start from 0 when it reaches 100 
    [FIX]           Physics integration: may crashes if remove bodies at physics contact callback
    [FIX]           UIWidget: copyProperties() lost copy some properties
    [FIX]           WP8: orientation is not correct when it is set to portrait
    [FIX]           WP8: fix for precompiled shaders and precompiled headers
    [FIX]           WP8: template supports orientation

cocos2d-x-3.1-rc0 May.18 2014
    [NEW]           Cocos2dxActivity: Adds a virtual method to load native libraries.
    [NEW]           Directory Structure: reorder some files within the cocos/ folder
    [NEW]           Sprite3D: a node that renders 3d models
    [NEW]           EditBox: support secure input on Mac

    [FIX]           ControlButton: cascade opacity and color error
    [FIX]           Director: twice calling of onExit
    [FIX]           Math: Vector2->Vec2, Vector3->Vec3, Vector4->Vec4, Matrix->Mat4
    [FIX]           GLProgram: uniform CC_Texture0 is pre-defined by cocos2d. MUST NOT be defined in shaders
    [FIX]           GLProgramState: Supports multitexturing
    [FIX]           Studio:ActionObject: correct TotalTime of ActionObject
    [FIX]           Studio: FrameData::copy doesn't copy `isTween` property

cocos2d-x-3.1-alpha1 May.9 2014
    [NEW]           Animate: Dispatch a custom event after an animation frame is displayed
    [NEW]           GLProgram: Easy to customize uniforms and attributes by using the new class GLProgramState
    [NEW]           Template: cpp project support Eclipse c++ project
    [NEW]           UI: add navigation support
    [NEW]           UI: add a widget to play video
    [NEW]           VS: support VS 2013

    [FIX]           Audio: pause sound automatically when go to background on Android
    [FIX]           Director: remove keepData and releaseData
    [FIX]           Label: label is unsharp if it's created by system font with small size on iOS & Mac OS X
    [FIX]           Label: Label created with system font is still visible when its opacity is 0
    [FIX]           Label: Label created with system font havs black border on WP8/WINRT
    [FIX]           Lua: A potential crash in the bindings of sp.SkeletonAnimation.setAnimation
    [FIX]           Lua: Lua template should fail to launch on lua error
    [FIX]           ParticleSystem: Particles can be created without a texture
    [FIX]           ParticleSystem: yFlippedCoord behavior fixed.
                      Added cocos2d/tools/particle to fix particles that were based on the old (broken) behaviour
    [FIX]           Setup.py: Added SDK / NDK detection based on PATH
    [FIX]           UIText: support TTF
    [FIX]           Value: all types share the same union to reduce memory usage

cocos2d-x-3.1-alpha0 May.1 2014
     [NEW]          Android: Adds support for get response when Activity's onActivityResult is triggered
     [NEW]          Core: Adds RefPtr<T> smart pointer support
     [NEW]          Label: supports auto-culling
     [NEW]          Math: New unified math library that supercedes Kazmath, CCGeometry and CCAffine*
     [NEW]          Test: Adds a sample for making a outline sprite by using a custom shader

     [FIX]          Application: Application::run returns wrong value on Mac platform
     [FIX]          Build scripts: Improved cmake files for Linux, and Android.mk for Android
     [FIX]          Image: saveToImage may cause memory leak
     [FIX]          Lua: cc.pGetAngle may return wrong value
     [FIX]          Network: HttpRequest uses std::function as callback
     [FIX]          Particle: The effect of particle loaded from CocosBuilder is incorrectly
     [FIX]          ParticleSystem: particle direction in verticality is opposite when "configName" has value and "yCoordFlipped" is -1
     [FIX]          Physics: PhysicsSprite's transform couldn't be updated
     [FIX]          Value: default value changed to false
     [FIX]          WP8: Some bug fixes

cocos2d-x-3.0 Apr.23 2014
     [NEW]          Lua: add `RichText` test cases
     [NEW]          EditBox: Added missing Text Font and Placeholder feature for Mac platform
     
     [FIX]          cocos console: Zipalign the apk generated with release mode
     [FIX]          Director: Application crashes on closing if CC_ENABLE_CACHE_TEXTURE_DATA is enabled
     [FIX]          Image: memoery leak
     [FIX]          Image: crashes when save a jpg file
     [FIX]          Lua: 'EditBox' can't response 'changed','ended' and 'return' event on Windows
     [FIX]          Lua: new project will crash on iOS 5.1 devices
     [FIX]          Others: compiling error when CC_LABELBMFONT_DEBUG_DRAW or CC_LABELATLAS_DEBUG_DRAW is enabled
     
     [3rd]          libcurl: support ssl again on iOS

cocos2d-x-3.0rc2 Apr.15 2014
     [NEW]          Event: Adds `EventListener::setEnabled/isEnabled` to support enable/disable event listeners
     [NEW]          GLView: Added createWithFullscreen overloaded method for selecting monitor and setting video mode
     
     [FIX]          Android: Cocos2dxHelper.runOnGLThread() can't work
     [FIX]          Animation: Added 'loops' parameter to Animation::createWithSpriteFrames
     [FIX]          Audio: can not resume after pausing on windows
     [FIX]          Audio: stopalleffect lead to stop background music on WP8
     [FIX]          Audio: play effect may lead to memory leak on WP8
     [FIX]          CocoStudio: Potential crash in SceneReader::createNodeWithSceneFile
     [FIX]          Control: ControlButton can't swallow touch event
     [FIX]          Event: Removing and re-adding an event listener will trigger an assert
     [FIX]          Event: A potential crash when unregistering listener right after its registration
     [FIX]          Event: EventDispatcher::setDirtyForNode doesn't consider node's children
     [FIX]          FileUtils: 'isFileExist' doesn't consider SearchPaths and ResolutionOrders
     [FIX]          Image: The result of 'malloc' is incompatible with type 'unsigned char *' in Image::saveImageToPNG
     [FIX]          JNI: doesn't cache classloader which may cause crash on Android devices with 4.2 or upper version
     [FIX]          Network: HTTPClient reports 2xx status codes as errors
     [FIX]          Lua: Added ScriptHandlerMgr::destroyInstance to avoid memory leak
     [FIX]          Physics: Skips one frame when delta time is equal to zero
     [FIX]          Physics: PhysicsShapeEdgeChain::init() always return false
     [FIX]          Setup: Force updating environment variables in setup.py
     [FIX]          Value: A potential memory leak in value's default constructor

cocos2d-x-3.0rc1 April.2 2014
     [NEW]          Application: Adds getCurrentLanguageCode() which returns iso 639-1 language code
     [NEW]          cocos2d::extension::ScrollView: Elastic bounce back effect support
     [NEW]          Constructor: Added CC_CONSTRUCTOR_ACCESS macro to re-define constructor/initXXX methods to 'public' access.
     [NEW]          Label: Added new methods 'set(Anti)AliasTexParameters' for enabling/disabling antialias
     
     [FIX]          Android: Reloaded texture is not shown if it has the mipmap
     [FIX]          Android: Application may become black at first time entering on some devices
     [FIX]          Audio: Stopped music could also be resumed on iOS
     [FIX]          CCBReader: Wrong logic in CCBAnimationManager::moveAnimationsFromNode
     [FIX]          CocoStudio: ActionObject memory leak in ActionManagerEx::initWithDictionary
     [FIX]          Console: initialize some variables that are not initilized in destructor
     [FIX]          Console: refactor 'upload' command, encode file with base64, detach 'upload' from main loop
     [FIX]          EventDispatcher: Potential crashes in EventDispatcher while using SceneGraphPriroity listeners
     [FIX]          FileUtils: addSearchResolutionsOrder doesn't check whether there is a 'slash' at the end of path
     [FIX]          FileUtils: Boolean value could not be written to specified plist file
     [FIX]          GLView: Can't receive touchEnded event when mouse up outside of window on desktop platforms
     [FIX]          Image: Some functions and variables in Image class is private, it should be protected
     [FIX]          Label: Crash if label's type is STRING_TEXTURE and label->sortAllChildren is called
     [FIX]          Label: Display incorrect of multi-line label if invoking 'getLetter'
     [FIX]          Label: Default Anchor point isn't in middle and shadow offset doesn't consider contentScaleFactor
     [FIX]          Label: Label's color is incorrect if it's created by font name
     [FIX]          Label: Missing letters if using old LabelTTF and running on iPhone 64bit simulator(device)
     [FIX]          Label: Refactor implementation of label's shadow
     [FIX]          Label: Stroke was not 'outside stroke' for Label which is generated by 'Font name'
     [FIX]          Label: Wrong logic in Label::setFontAtlas
     [FIX]          Label: Read file more than once for label created by different font size
     [FIX]          Label: Getting wrong rectangle by LabelTTF(LabelBMFont)::getBoundingBox.
     [FIX]          Label: Possible crash if invoking FontAtlasCache::purgeCachedData
     [FIX]          LuaBinding: Adds `addCustomHandler` in the ScriptHandlerMgr
     [FIX]          LuaBinding: Upgrading LuaSocket to the latest version
     [FIX]          Menu: Added missed scaleZ feature in ScaleTo and ScaleBy.
     [FIX]          Network: Implements 'SIODelegate::fireEventToScript' method to integrate JSB event handling with the original native code.
     [FIX]          Network: WebsocketTest crashes on win32, mutex varible may be deleted while it's still locked
     [FIX]          ParticleSystem: Particle will stop animating if it was removed and re-added to another node
     [FIX]          ParticleSystem: Set particle visible to false then set to true cause crashes
     [FIX]          Physics: Incorrect function invocation in PhysicsBody::setAngularVelocityLimit
     [FIX]          Physics: PhysicsBody::setGravityEnable doesn't work correctly sometimes
     [FIX]          Physics: PhysicsBody moves randomly when switch foreground/background
     [FIX]          Physics: Refactors PhysicsDebugDraw
     [FIX]          Tests: Memory leak in CocosDenshionTest
     [FIX]          Texture2D: Support to update partial texture
     [FIX]          Tools: The apk generated with release mode in cocos-console can't be installed
     [FIX]          UI: Widget::addNode is confused, need to add ProtectedNode to remove addNode API.
     [FIX]          UI: Adding HBox, VBox layouts, refactoring 'doLayout' function
     
     [3RD]          Chipmunk: Upgraded to v6.2.1
     [3RD]          libwebsockets: Upgraded to v1.23

cocos2d-x-3.0rc0 March.14 2014
[All]
     [NEW]          Action: RotateBy supports 3D rotations
     [NEW]          Bindings: Using python to automatically generate script bindings
     [NEW]          ccConfig.h: removed support for CC_TEXTURE_ATLAS_USE_TRIANGLE_STRIP
     [NEW]          Console: Added command: 'autotest run|main|next|back|restart'.
     [NEW]          Console: Added 'resolution', 'projection' commands. Improved API
     [NEW]          Console: Added more commands: director resume|pause|stopanimation|startanimation.
     [NEW]          Console: Added command: 'touch tap|swipe' to simulating touch events.
     [NEW]          Console: Added command: 'upload filename filesize' to upload a file to writable path.
     [NEW]          Director: Displays 'Vertices drawn' in the stats. Useful to measure performance.
     [NEW]          GLProgram: initWithVertexShaderByteArray() -> initWithByteArrays()
     [NEW]          GLProgram: initWithVertexShaderFilename()a -> initWithFilenames()
     [NEW]          GLProgram: addAttribute() -> bindAttributeLocation()
     [NEW]          Label: can custom shadow and outline size
     [NEW]          Label: LabelTTF was re-implemented as a wrapper of Label
     [NEW]          Node: Added set/get Position3D() and set/get Rotation3D()
     [NEW]          Node: Calculates rotation X and Y correctly.
     [NEW]          Node: set/get VertexZ() -> set/get PositionZ()
     [NEW]          Node: setRotationX() -> setRotationSkewX()
     [NEW]          Node: setRotationY() -> setRotationSkewY()
     [NEW]          Node: visit() and draw() new arguments: Renderer, parentTransform, and whether or not the parentTransform has changed since the last frame
     [NEW]          Language: Added Dutch support
     [NEW]          Sprite: Added auto-culling support. Performance increased in about 100% when many sprites are outside the screen
     [NEW]          Setup.sh: added script to set up environment needed for cocos2d-x
     [NEW]          Scheduler: Added new API [ schedule(std::function, ...), schedule(member_func, ...) ], deprecated the old API [ scheduleSelector(member_func, ...) ]
     [FIX]          Action: FadeIn and FadeOut behaviours is incorrect if it doesn't start from an edge value( 0 or 255)
     [FIX]          Array: crash when invoking initWithObjects()
     [FIX]          Action: Merge cocostudio/CCActionXxx to CCAction
     [FIX]          Bindings: Adds a macro to disable inserting script binding relevant codes
     [FIX]          Bindings: Supports 'setTimeout' and 'setInterval' in JSB
     [FIX]          Bindngs: Exposes the missing data structures of Spine to JS
     [FIX]          Bindings: cc.BuilderReader.load( path, null, parentSize ); was not allowed
     [FIX]          Console: crashes on Windows
     [FIX]          ControlButton: Crash if it was removed from parent in its callback
     [FIX]          CocoStudio: Logical error in 'TriggerObj::detect()'
     [FIX]          Director: Crash if invoking Director::end() on WINDOWS
     [FIX]          Director: setAnimationInterval has not effect on Mac
     [FIX]          EditBox: position would not be updated if its parent's position changed
     [FIX]          EditBox: Voice recognition input would cause crash on ios7
     [FIX]          EGLView: renamed to GLView, no longer a singleton, easier to customize
     [FIX]          EventDispatcher: removeAllEventListeners() remove event listeners used internally, make textures not reload on Android when come from background
     [FIX]          EventDispatcher: dispatchEventToListeners() causes "out of range" exception
     [FIX]          Image: s3tc compressed textures with no mipmaps fail to be loaded
     [FIX]          Label: A string which only contains CJK characters can't make a line-break when it's needed
     [FIX]          Label: Character would not be aligned on the baseline when label using distance field
     [FIX]          Label: Color and opacity can't take effect
     [FIX]          Label: Font size passed to new Label didn't consider 'contentScaleFactor'
     [FIX]          Label: loading custom fonts from ttf file fails on windows
     [FIX]          Label: LabelAtlas::setColor takes no effect
     [FIX]          MotionStreak: Added unimplemented position getter/setter
     [FIX]          Node: setAdditionalTransform receives a pointer and not a const reference
     [FIX]          Node: setRotation() moves opposite when node has a physics body
     [FIX]          Node: Can not use Node::setPhysicsBody to reset a physics body
     [FIX]          Object: Object -> Ref, and remove unneeded functions
     [FIX]          Other: Removes samples except testcpp|testjavascript|testlua. Moves sample games to `cocos2d/samples` repo
     [FIX]          Physics integration: Improves physical performance
     [FIX]          Physics integration: PhysicsContact::_contactData may be double freed.
     [FIX]          Physics integration: PhysicsShapeBox::getSize returns wrong value.
     [FIX]          ParticleSystemQuad: setTotalParticles() can not set a value larger than initialized value
     [FIX]          Renderer: Expand textureID bit from 18bits to 32bits. Resolves probably crash on Linux / Android
     [FIX]          RenderTexture: save screen with RenderTexture got unexpected result
     [FIX]          RenderTexture: saveToFile() can't write png file correctly
     [FIX]          Spine: spine::Skeleton would not be updated after being re-added to scene
     [FIX]          Sprite: not work as expected when CC_SPRITE_DEBUG_DRAW is 1
     [FIX]          Scheduler: Thread deadlock if new functions are added in callback of Scheduler:: performFunctionInCocosThread
     [FIX]          Tests: EditBoxText crashes on Win32 when being clicked many times
     [FIX]          Tests: ChipmunkTest bounding box for debugging couldn't be shown
     [FIX]          Tests: CocoStudioGuiTest/LabelBMFontTest crashes
     [FIX]          Tests: Particle test/AddAndRemove test crashes
     [FIX]          Tests: RenderTextureTest not drawn when coming from background
     [FIX]          Tests: LabelTTFMultiline show nothing on mac
     [FIX]          Timer::cancel always call Director::getInstance()->getScheduler() even in another Scheduler
     [FIX]          Tests: Potential crash by switching repeatly between HttpClientTest, WebSocketTest, SocketIOTest
     [FIX]          Tests: State is changed to RESUME when game comes back to foreground if pause button was clicked in Interval Test
     [FIX]          TMXLayer: Removing child from TMXLayer may cause crash
     [FIX]          TMXObjectGroup: Object values (x, y, width and height) from TMXObjectGroup are incorrect
     [FIX]          TMXXMLParser: Refactored the codes of parsing pure xml layer format for tilemap 
     [FIX]          TMXXMLParser: 'y' value is parsed incorrectly    
     [FIX]          UI: Changes namespace from 'cocos2d::gui' to 'cocos2d::ui'.
     [FIX]          UI: Supports RichText
     [FIX]          Vector: Object which isn't in Vector would also be released when invoking Vector::eraseObject.
     [FIX]          Websocket: Potential crash when websocket connection closes.
     [FIX]          Websocket: No callback is invoked when websocket connection fails  
     [FIX]          Xcode 5.1: Added Xcode 5.1 to build arm64 version, but can not require socket module in lua, will fix it soon
     [3RD]          Kazmath: Upgraded to latest version of Kazmath


cocos2d-x-3.0beta2 Jan.24 2014
[All]
     [NEW]          Full screen support for desktop platforms.
     [NEW]          Adds performance test for EventDispatcher.
     [NEW]          Adds performance test for Containers(Vector<>, Array, Map<K,V>, Dictionary).
     [NEW]          DrawNode supports to draw triangle, quad bezier, cubic bezier.
     [NEW]          Console: added the 'textures', 'fileutils dump' and 'config' commands
     [NEW]          GLCache: glActiveTexture() is cached with GL::activeTexture(). All code MUST call the cached version in order to work correctly
     [NEW]          Label: Uses a struct of TTF configuration for Label::createWithTTF to reduce parameters and make this interface more easily to use.
     [NEW]          Label: Integrates LabelAtlas into new Label.
     [NEW]          Node: Added `setGlobalZOrder()`. Useful to change the Node's render order. Node::setZOrder() -> Node::setLocalZOrder()
     [NEW]          Renderer: Added BatchCommand. This command is not "batchable" with other commands, but improves performance in about 10%
     [FIX]          event->stopPropagation can't work for EventListenerTouchAllAtOnce.
     [FIX]          Uses unified `desktop/CCEGLView.h/cpp` for desktop platforms (windows, mac, linux).
     [FIX]          Bindings-generator supports Windows again and remove dependency of LLVM since we only need binary(libclang.so/dll).
     [FIX]          Removes unused files for MAC platform after using glfw3 to create opengl context.
     [FIX]          Wrong arithmetic of child's position in ParallaxNode::addChild()
     [FIX]          CocoStudio: TestColliderDetector in ArmatureTest can't work.
     [FIX]          CocoStudio: The order of transform calculation in Skin::getNodeToWorldTransform() is incorrect.
     [FIX]          Crash if file doesn't exist when using FileUtils::getStringFromFile.
     [FIX]          If setting a shorter string than before while using LabelAtlas, the effect will be wrong.
     [FIX]          Label: Memory leak in FontFreeType::createFontAtlas().
     [FIX]          Label: Crash when using unknown characters.
     [FIX]          Label: Missing line breaks and wrong alignment.
     [FIX]          Label: Corrupt looking characters and incorrect spacing between characters
     [FIX]          Label: Label:color and opacity settings are invalid afeter these these properties changed: 1)text content changed 2)align style changed 3)max line width limited
     [FIX]          Label: Crash when using unknown characters
     [FIX]          Console: log(format, va_args) is private to prevent possible resolution errors
     [FIX]          Configuration: dumpInfo() -> getInfo()
     [FIX]          ControlSlider doesn't support to set selected thumb sprite.
     [FIX]          ControlButton doesn't support to set scale ratio of touchdown state.
     [FIX]          Particles: Crash was triggered if there is not `textureFileName`section in particle plist file.
     [FIX]          Renderer: Uses a float as key with only the depth. Viewport, opaque are not needed now
     [FIX]          Renderer Performance Fix: QuadCommand::init() does not copy the Quads, it only store a reference making the code faster
     [FIX]          Renderer Performance Fix: Sprite and SpriteBatchNode (and subclasses) has much better performance
     [FIX]          Renderer Performance Fix: When note using VAO, call glBufferData() instead of glBufferSubData().
     [FIX]          Renderer Performance Fix: Doesn't sort z=0 elements. It also uses sort() instead of stable_sort() for z!=0.
     [FIX]          Sprite: removed _hasChildren optimization. It uses !_children.empty() now which is super fast as well
     [FIX]          Tests: Sprites Performance Test has 4 new tests
     [FIX]          TextureCache: getTextureForKey and removeTextureForKey work as expected
     [FIX]          TextureCache: dumpCachedTextureInfo() -> getCachedTextureInfo()
     [FIX]          Websocket doesn't support send/receive data which larger than 4096 bytes.
     [FIX]          Object: Remove _retainCount
     [FIX]          ParallaxNode: Coordinate of Sprite may be wrong after being added into ParallaxNode
     [FIX]          Crash if there is not `textureFileName`section in particle plist file
     [FIX]          Websocket cannot send/receive more than 4096 bytes data
     [FIX]          TextureCache::addImageAsync can't load first image
     [FIX]          ControlSlider: Can not set "selected thumb sprite"
     [FIX]          ControlSlider: Can not set "scale ratio"
     [FIX]          Crash when loading tga format image
     [FIX]          Keyboard pressed events are being repeatedly fired before keyboard is released
[Android]
     [FIX]          Background music can't be resumed when back from foreground
     [FIX]          ANR (Application Not Responding) appears on android 2.3 when pressing hardware button.
[lua binding]
     [NEW]          Can bind classes that have the same class names but different namesapces
     [FIX]          Use EventDispatcher to update some test cases
     [FIX]          sp.SkeletonAnimation:registerScriptHandler should not override cc.Node:registerScriptHandler
[javascript binding]
     [NEW]          Bind SAXParser
     [FIX]          Pure JS class that wants to inherite from cc.Class will trigger an irrelevant log
     [FIX]          Mac and iOS Simulator should also use SpiderMonkey which was built in RELEASE mode
     [FIX]          Crash when running JSB projects on iOS device in DEBUG mode
     [FIX]          Crash when Firefox connects to JSB application on Mac platform.
[Desktop]
     [NEW]          Support fullscreen
[Linux]
     [FIX]          "Testing empty labels" in LabelTest crashes.
[Mac]
     [FIX]          Removes unused files after using glfw3 to create opengl context
[Win32]
     [FIX]          Compiling error when using x64 target
     [FIX]          Tests: TestCpp works with CMake
     [FIX]          Bindings-generator supports Windows again and remove dependency of LLVM since it only needs binary of libclang

cocos2d-x-3.0beta Jan.7 2014
[All]
     [NEW]          New label: shadow, outline, glow support
     [NEW]          AngelCode binary file format support for LabelBMFont
     [NEW]          New spine runtime support
     [NEW]          Add templated containers, such as `cocos2d::Map<>` and `cocos2d::Vector<>`
     [NEW]          TextureCache::addImageAsync() uses std::function<> as call back
     [NEW]          Namespace changed: network -> cocos2d::network, gui -> cocos2d::gui
     [NEW]          Added more CocoStudioSceneTest samples.
     [NEW]          Added UnitTest for Vector<T>, Map<K, V>, Value.
     [NEW]          AngelCode binary file format support for LabelBMFont.
     [NEW]          New renderer: Scene graph and Renderer are decoupled now.
     [NEW]          Upgrated Box2D to 2.3.0
     [NEW]          SChedule::performFunctionInCocosThread()
     [NEW]          Added tga format support again.
     [NEW]          Adds UnitTest for Template container and Value class
     [FIX]          A Logic error in ControlUtils::RectUnion.
     [FIX]          Bug fixes for Armature, use Vector<T>, Map<K, V> instead of Array, Dictionary.
     [FIX]          Used c++11 range loop(highest performance) instead of other types of loop.
     [FIX]          Removed most hungarian notations.
     [FIX]          Merged NodeRGBA to Node.
     [FIX]          Potential hash collision fix.
     [FIX]          Updates spine runtime to the latest version.
     [FIX]          Uses `const std::string&` instead of `const char*`.
     [FIX]          LabelBMFont string can't be shown integrally.
     [FIX]          Deprecates FileUtils::getFileData, adds FileUtils::getStringFromFile/getDataFromFile.
     [FIX]          GUI refactoring: Removes UI prefix, Widget is inherited from Node, uses new containers(Vector<T>, Map<K,V>).
     [FIX]          String itself is also modified in `String::componentsSeparatedByString`.
     [FIX]          Sprites with PhysicsBody move to a wrong position when game resume from background.
     [FIX]          Crash if connection breaks during download using AssetManager.   
     [FIX]          OpenAL context isn't destroyed correctly on mac and ios.
     [FIX]          Useless conversion in ScrollView::onTouchBegan.
     [FIX]          Two memory leak fixes in EventDispatcher::removeEventListener(s).  
     [FIX]          CCTMXMap doesn't support TMX files reference external TSX files
     [FIX]          Logical error in `CallFuncN::clone()`   
     [FIX]          Child's opacity will not be changed when its parent's cascadeOpacityEnabled was set to true and opacity was changed
     [FIX]          Disallow copy and assign for Scene Graph + Actions objects
     [FIX]          XMLHttpRequest receives wrong binary array
     [FIX]          XMLHttpRequest.status needs to be assigned even when connection fails
     [FIX]          TextureCache::addImageAsync may load a image even it is loaded in GL thread
     [FIX]          EventCustom shouldn't use std::hash to generate unique ID, because the result is not unique 
     [FIX]          CC_USE_PHYSICS is actually impossible to turn it off
     [FIX]          Crash if connection breaks during download using AssetManager
     [FIX]          Project_creator supports creating project at any folder and supports UI
[Android]
     [NEW]          build/android-build.sh: add supporting to generate .apk file
     [NEW]          Bindings-generator supports to bind 'unsigned long'.
     [FIX]          XMLHttpRequest receives wrong binary array.
     [FIX]          'Test Frame Event' of TestJavascript/CocoStudioArmatureTest Crashes.
     [FIX]          UserDefault::getDoubleForKey() doesn't pass default value to Java.
[iOS]
     [FIX]          Infinite loop in UserDefault's destructor
[Windows]
     [NEW]          CMake support for windows.
[Bindings]
     [NEW]          Support CocoStudio v1.2
     [NEW]          Adds spine JS binding support.
     [FIX]          Don't bind override functions for JSB and LuaBining since they aren't needed at all.
     [FIX]          The order of onEnter and onExit is wrong.
     [FIX]          The setBlendFunc method of some classes wasn't exposed to LUA.
     [FIX]          Bindings-generator doesn't support 'unsigned long'
     [FIX]          Potential hash collision by using typeid(T).hash_code() in JSB and LuaBinding
[Lua binding]
     [NEW]          New label support
     [NEW]          Physcis integrated support
     [NEW]          EventDispatcher support
     [FIX]          CallFuncND + auto remove lua test case have no effect
     [FIX]          Lua gc will cause correcsponding c++ object been released
     [FIX]          Some lua manual binding functions don't remove unneeded element in the lua stack
     [FIX]          The setBlendFunc method of some classes wasn't exposed to LUA
[Javascript binding]
     [FIX]          `onEnter` event is triggered after children's `onEnter` event
     
cocos2d-x-3.0alpha1 Nov.19 2013
[all platforms]
     [DOC]          Added RELEASE_NOTES and CODING_STYLE.md files
     [FIX]          Texture: use CCLOG to log when a texture is being decoded in software
     [FIX]          Spine: fix memory leaks
     [FIX]          fixed a memory leak in XMLHTTPRequest.cpp
     [FIX]          removeSpriteFramesFromFile() crashes if file doesn't exist.
     [FIX]          Avoid unnecessary object duplication for Scale9Sprite.
     [FIX]          create_project.py does not rename/replace template projects completely.
     [FIX]          Could not set next animation in CCBAnimationCompleted callback.
     [FIX]          The Node's anchor point was changed after being added to ScrollView.
     [FIX]          Refactored and improved EventDispatcher.
     [FIX]          EventListeners can't be removed sometimes.
     [FIX]          When parsing XML using TinyXML, the data size has to be specified.
     [FIX]          Parameter type: const char* -> const string&
     [FIX]          Armature: many bug fixed, add more samples, add function to skip some frames when playing animation
     [FIX]          Configuration of VAO in runtime
     [FIX]          Webp Test Crashes.
     [FIX]          TransitionScenePageTurn: z fighting
     [FIX]          AssetsManager: Adding test whether the file directory exists when uncompressing file entry,if does not exist then create directory
     [FIX]          CCBReader: To set anchor point to 0,0 when loading Scale9Sprite
     [FIX]          OpenGL Error 502 in Hole Demo
     [FIX]          AssetsManager: downloading progress is not synchronized with actual download
     [FIX]          SpriteFrameCache: memory leak when loading a plist file
     [FIX]          removeSpriteFramesFromFile() crashes if file doesn't exist
     [FIX]          EditBox: can't click the area that outside of keyboard to close keyboard
     [FIX]          CCBReader: can not set next animation in AnimationCompleted callback
     [FIX]          Node's anchor point was changed after being added to ScrollView
     [FIX]          EventDispather: refactor method and fix some bugs
     [FIX]          EventListner: cann't be removed sometimes
     [FIX]          UserDefault: didn't set data size when parsing XML using TinyXML
     [FIX]          Webp test crashed
     [FIX]          CCHttpClient: The subthread of CCHttpClient interrupts main thread if timeout signal comes.
     [NEW]          Arm64 support.
     [NEW]          Added Mouse Support For Desktop Platforms.
     [NEW]          Point: Adds ANCHOR_XXX constants like ANCHOR_MIDDLE, ANCHOR_TOP_RIGHT, etc.
     [NEW]          Sprite: Override setScale(float scaleX, float scaleY)
     [NEW]          External: added | operator for Control::EventType
     [NEW]          Android & iOS screen size change support
     [NEW]          GLProgram: setUniformLocationWithMatrix2fv, setUniformLocationWithMatrix3fv
     [NEW]          Color[3|4][B|F]: comparable and explicit convertible
     [NEW]          Contorl::EventType add | operation
     [NEW]          Performance Test: Sprite drawing
     [NEW]          Adjusted folder structure
     [NEW]          Added tools to simplify upgrading game codes from v2.x to v3.x
     [FIX]          Added virtual destructors on Interfaces
[Android]
     [FIX]          Added EGL_RENDERABLE_TYPE to OpenGL attributes
     [FIX]          Fixed application will crash when pause and resume.
     [FIX]          Clear NoSuchMethodError Exception when JniHelper fails to find method id
     [FIX]          Fixed crash when backging from background
     [FIX]          LabelTTF: crashed when setting dimension input height value less than the height of the font and the input width value is 0
     [FIX]          Changed data type of 'char' to signed as default
     [NEW]          Added xlargeScreens="true" to supports-screens
     [NEW]          Added build/android-build.py to build all Android samples, and remove all build_native.sh/cmd
     [NEW]          Added build_native.py to build template projects, and remove build_native.sh/cmd
     [NEW]          Added Cocos2dxHelper.runOnGLThread(Runnable) again
     [NEW]          Added support for orientation changed
     [NEW]          Disabled CDT Builder on Eclipse
[Mac]
     [FIX]          Removed unused CCLOG() from GL initialization
     [FIX]          HttpClientTest: crash
[iOS]
     [FIX]          Can't click the area that outside of keyboard to close keyboard when using EditBox.
     [NEW]          Added support for orientation changed
[Linux]
     [NEW]          Used CMake to build linux projects.
     [FIX]          Closed X display after getting DPI on Linux.
[Win32]
     [FIX]          Last test case of OpenglTest crashed
[Desktop]
     [FIX]          Trigger onKeyReleased only after the key has been released.
     [NEW]          Added mouse support
[Javascript binding]
     [FIX]          Fixed a memory leak in ScriptingCore::runScript()
     [FIX]          sys.localStorage.getItem() does not support non-ascii string.
     [FIX]          cc.Scheduler.schedule(target, func) without repeat argument couldn't repeat schedule forever on device.
     [FIX]          CCBReader can't play sequence automatically in JSB.
     [FIX]          Wrong convention to jsval in cccolor4f_to_jsval and cccolor3b_to_jsval
     [FIX]          sys.localStorage: doesn't support non-ascii string
     [FIX]          BuilderReader: can't play sequence  automatically
     [FIX]          Wrong conversion to javal in cccolor4f_to_jsval and cccolor3b_to_jsval
     [NEW]          main.js -> cocos2d-jsb.js
     [NEW]          Remote debugging using Firefox, "step into" can not work
     [NEW]          Added binding for Node::setScale(float, float)
     [NEW]          Impvoved armature binding
     [NEW]          Added CocoStudio releated binding codes: gui, scene parser, and add corresponding samples
[Lua Binding]
     [NEW]          Added Armature lua binding and added test samples.
     [NEW]          Added LuaObjectBridge & LuaJavaBridge to simplify invoking objective-c codes and java codes from lua
     [NEW]          Added CocoStudio releated binding codes: gui, scene parser, and add corresponding samples
     [NEW]          Added AssetsManager binding and corresponding sample
     [NEW]          Added XMLHttpRequest lua binding and corresponding sample

cocos2d-x-3.0alpha0 @Sep.19 2013
[all platforms]
     [FIX]          TargetAction::reverse() works as expected
     [FIX]          Fixed crash in OpenGLTest
     [FIX]          Fixed logic when passing an empty std::vector to WebSocket::init()
     [FIX]          Fixed crash in ParticleSystemQuad due to improper deletion of VBO and VAO
     [FIX]          Point::isSegmentIntersect() returns correct value
     [FIX]          Improved UTF8 response code in XmlHttpRequest
     [FIX]          Observers with the same target and name but different sender are the same observer in NotificationCenter
     [NEW]          Added ATITC format support
     [NEW]          Better integration with physics engine
     [NEW]          New Event Dispatcher: supports Keybaord, Touches, Accelerometer, Custom events. Added Tests as well
     [NEW]          New Label code: Faster and more efficient than previous code
     [NEW]          Added S3TC support
     [NEW]          Added a method to get duration of timeline for CCBAnimationManager class
     [NEW]          Array is compatible with STL containers.
     [3RD]          Upgraded SpiderMonkey to Firefox v23
[Android]
     [FIX]          Fixed When lock screen or entering background and resume the application textures from pvr.ccz file become black
     [FIX]          Fixed Stroke font color
     [NEW]          Uses Native Activity
[iOS]
     [FIX]          Status bar can be hidden on iOS 7
     [FIX]          Added iOS7 icons to templates and tests
[Mac OS X]
     [NEW]          iOS and Mac tempaltes were merged into one single Xcode project file.
     [NEW]          Added Lua template
[JavaScript bindings]
     [FIX]          CCBReader is able to set properties to owner if 'owner var' is setted
     [FIX]          Fixed crash when extending cc.ScrollView in JS
     [FIX]          cc.registerTargettedDelegate supports pure js object as its target
     [FIX]          Fixed memory leak in the binding glue code of cc.FileUtils.getStringFromFile(getByteArrayFromFile)
     [NEW]          Added bindigns for Sprite::getDisplayFrame(), ControlButton callback and RemoveSelf
[Lua bindings]
     [NEW]          Bind Sprite::getDisplayFrame()


cocos2d-x-3.0alpha0-pre @Jul.30 2013
[all platforms]
     [FIX]      #2124: Image::initWithImageFileThreadSafe is not thread safe
     [FIX]      #2230: Node::onEnterTransitionDidFinish was called twice when a node is added in Node::onEnter
     [FIX]      #2237: calculation offset in font rendering
     [FIX]      #2303: missing precision when getting strokeColor and fontFillColor
     [FIX]      #2312: WebSocket can not parse url like "ws://domain.com/websocket"
     [FIX]      #2327: implement Node::isScheduled
     [FIX]      #2338: ccbRootPath is not passed to sub ccb nodes
     [FIX]      #2346: OpenGL error 0x0502 in  TextureAtlas::drawNumberOfQuads
     [FIX]      #2359: Sprite will become white block when using ControlSwitch
     [FIX]      #2361: some bug fixed of the Set class
     [FIX]      #2366: text shadow
     [FIX]      #2367: ClippingNode works differently on different platforms
     [FIX]      #2370: Pivotjoint constructor and pointQueryFirst in Space class will return false instead of invalid shape object
     [FIX]      #2381: ControlSwitch wasn't displayed correctly when adding more than one switch
     [FIX]      #2384: The submenu of ExtensionTest in TestCpp can't scroll
     [FIX]      #2386: ClippingNode works wrongly when being set as a child
     [FIX]      #2396: Scale9Sprite::setInsetLeft/XXX can't work for rotated sprite frame
     [FIX]      #2401: LabelBMFont crashes in glDrawElements of CCTextureAtlas::drawNumberOfQuads randombly
     [FIX]      #2410: Black screen appears on android randomly
     [FIX]      #2411: Opacity option for shadow in CCLabelTTF is not working
     [FIX]      #2406: Color and Opacity of Scale9Sprite will not be changed when it's added to NodeRGBA and run with FadeIn/Out actions
     [FIX]      #2415: Warning of AL_INVALID_NAME and AL_INVALID_OPERATION in SimpleAudioEngineOpenAL.cpp
     [FIX]      #2418: Unused spriteframes also need to be removed when purgeCachedData
     [FIX]      #2431: Potential crash when loading js files
     [FIX]      #2229: Explicitly initialising CCAcceleration structure
     [FIX]      #2234: Add destructor to CCGLBufferedNode
     [Feature]  #2232: adding Norwegian language support
     [Feature]  #2235: Ability to save/retrieve CCData into/from CCUserDefault
     [Feature]  #2250: add support for std::function<> in CCMemuItem and CCCallFunc
     [Feature]  #2273: Hardware keyboard support
     [Feature]  #2278: Adds CALLBACK_0, CALLBACK_1 and CALLBACK_2 macros for MenuItems
     [Feature]  #2279: Updates chipmunk2d to v6.1.5
     [Feature]  #2283: Adds Polish language support
     [Feature]  #2289: Uses clone() pattern for actions
     [Feature]  #2332: Adding project for QtCreator
     [Feature]  #2364: Adds DrawPrimitives::DrawSolidCircle
     [Feature]  #2365: Adds Rect::unionWithRect
     [Feature]  #2385: Implemented pitch, pan and gain for SimpleAudioEngine
     [Feature]  #2389: Adding cookie support for HttpClient
     [Feature]  #2392: Adds append() function for String class
     [Feature]  #2395: Adds Scale9SpriteTest for TestCpp
     [Feature]  #2399: Adds SocketIO support
     [Feature]  #2408: Adds String::componentsSeparatedByString function for splitting string
     [Feature]  #2414: Bindings-generator could bind std::function<> argument
     [Refactor] #2129: Removes Hungarian notation from ivars. Removes CC and cc prefixes from name classes and free functions.
     [Refactor] #2242: Enables c++11
     [Refactor] #2300: Using clone() pattern instead of 'copyWithZone' pattern
     [Refactor] #2305: Use std::thread instead of pthread
     [Refactor] #2328: ETC support for all platforms
     [Refactor] #2373: Change some member functions to const
     [Refactor] #2378: Remove the usage of CC_PROPERTY_XXX in engine code
     [Refactor] #2388: Creating a default texture for CCSprite if setTexture(nullptr) is invoked
     [Refactor] #2397: Singleton refactor, sharedXXX --> getInstance, purgeXXX --> destroyInstance
     [Refactor] #2404: Move all deprecated global functions and variables into CCDeprecated.h
     [Refactor] #2430: Uses strongly typed enums (enum class) instead of simple enums
[iOS]
     [FIX]      #2274: compile and run for iOS7 and Xcode5
     [Refactor] #2371: use one single Xcode project for iOS and Mac projects
[Android]
     [FIX]      #2306: CCLabelTTF::setString crash
     [Refactor] #2329: use Android "asset manager" to improve file system read performance
     [Refactor] #2400: use onWindowFocusChanged(bool) instead of onResume()/onPause()
[OS X]
     [FIX]      #2275: LabelTTF vertical alignment
     [FIX]      #2398: Add support for initializing Image with raw data
[windows]
     [FIX]      #2322: link error becasue of using multiply inheritance
[JavaScript bindings]
     [FIX]      #2307: PhysicsSprite::getCPBody return wrong type
     [FIX]      #2313: bind cc.ClippingNode
     [FIX]      #2315: iterating through cc.Node children crash
     [Feature]  #2285: bind MontionStreak
     [Feature]  #2340: Updates SpiderMonekey to Firefox v22 (JS Bindings)
     [Feature]  #2427: bind FileUtils.getInstance().createDictionaryWithContentsOfFile
[Lua bindings]
     [Feature]  #2276: Add CCScrollView Lua binding and corresponding test sample
     [Feature]  #2277: Add OpenGL Lua binding and corresponding test sample
     [Feature]  #2324: Add OpenGL Lua module
     [Feature]  #2343: Redesign the mechanism of invoking Lua func from c++
     [Feature]  #2344: make some execute functions into one function in ScriptEngineProtocol
     [Feature]  #2426: Add DrawPrimitives test sample
     [Feature]  #2429: LuaWebSocket supports sending binary string
[plugin-x]
     [FIX]      #2348: event will not be sent to server when paramMap argument of logEvent function is nil
[Emscript]
     [Feature]  #2289: Asynchronous Image loading


2.1rc0-x-2.1.4 @Jnue.12 2013
[all platforms]
     Bug      #2098: fix TouchPriority issue of CCScrollView
     Bug      #2107: fix crash in HttpClient request on 64Bit
     Bug      #2115: fix linking errors for TestCPP with libcurl
     Bug      #2128: remove setting ignoreAnchorPoint for child CCB files and fix crash while trying to load sprite frame when the file is missing
     Bug      #2140: fix a bug that the displayed color of CCDrawNode is incorrect when VAO is disabled
     Bug      #2142: adding CCDataVisitor and implementing CCPrettyPrinter
     Bug      #2143: fix a crash caused by ScrollView.setDelegate(tmp function)
     Bug      #2146: unpack texture data correctly
     Bug      #2147: fix null pointer access in CCBAnimationManager::getRunningSequenceName()
     Bug      #2150: fix a bug that setColor and setOpacity of CCControlButton and CCScale9Sprite are broken
     Bug      #2251: fix a logical error in CCDrawNode::drawPolygon()
     Bug      #2271: fix memory leak as possible
     Feature  #1859: make AssetsManager download resources in a new thread
     Feature  #2086: make CCLabelTTF supports shadows and stroke
     Feature  #2100: add CCDirector::popToSceneStackLevel(int level)
     Feature  #2105: add Travis build support
     Feature  #2108: add example for russian language in TestCpp
     Feature  #2111: add CC_DISABLE_COPY macro
     Feature  #2114: add __attribute__(__format__()) for CCLog and CCString
     Feature  #2116: support negative node scales for CCScrollView
     Feature  #2117: implement CCDictionary::writeToFile()
     Feature  #2122: add method to create a CCMenuItemToggle from a CCArray with a target selector
     Feature  #2132: add encrypted PVR.CCZ support to ZipUtils + Tests
     Feature  #2157: add Mingw-crt Support without breaking VS SDK
     Feature  #2265: add CCLabelTTF::createWithFontDefinition()
     Feature  #2270: add Armature(CocoStudio runtime) support
     Refactor #2109: add const modifier for classes CCArray, CCObject
     Refactor #2118: move ccpX functions to CCPoint methods and operators
     Refactor #2119: use httpresponse_selector instead of callfuncND_selector for the callback function of CCHttpRequest
     Refactor #2123: refactor network extension, fixing unlikely memory leaks, adding PUT/DELETE methods
     Refactor #2127: add CCLOG before original path is returned in CCFileUtils::fullPathForFileName to aid in debugging
     Refactor #2149: add const qualification to some CCNode's getters
     Refactor #2189: CCLabelTTF::enableShadow() const update
     Refactor #2215: refactor CCConfiguration
     Refactor #2217: use CCLabelAtlas instead of CCLabelTTF to show FPS
     Refactor #2231: implement a format of CCConfiguration
     Refactor #2233: add support for "CCString" types for boolean and integers in CCConfiguration
     Refactor #2236: fix memory hot spot of CCTextureAtlas::updateQuad()
[android]
     Bug      #1284: fix a bug that SimpleAudioEngine may cause crash on i9100
     Bug      #2151: fix custom font loading on Android for resource mapped font files
     Bug      #2190: updat .classpath of Android project to latest ADT 22 build tool compatibility
     Bug      #2266: fix a bug that CCFileUtils::getFileData() may not get file data correctly on Android
     Feature  #2161: add ETC1 image format
[iOS]
     Bug      #2102: fix missing protocol method warning for iOS 6.0 addition
     Bug      #2104: fix a bug that JPEG picture not displayed correctly on iOS 4.3
     Bug      #2260: fix a bug that CCDirectory::createWithContentsOfFile() returns a valid pointer though the file is missing on iOS
     Refactor #2101: update cocos2dx Xcode project to detect more warnings
     Refactor #2253: add UITextField only when keyboard was opened, removing it when keyboard was closed
[mac]
     Bug      #2249: fix linebreaks on Mac OSX
[win32]
     Bug      #2131: fix memory leak of SimpleAudioEngine::preloadEffect()
     Bug      #2145: center the window correctly on windows
[emscripten]
     Feature  #2120: compile c++ to js
     Bug      #2159: use browser font rendering instead of FreeType
     Refactor #2133: compile for Emscripten in asm.js mode
     Document #2121: write a document to describe the usage of emscriptenate port
[tizen]
     Feature  #2185: add support for Tizen
[JavaScript bindings]
     Bug      #2099: fix a bug in ScriptingCore::evalString() not setting the outval
     Bug      #2179: fix a bug that pointQueryFirst returns invalid Shape when a shape is not found
     Bug      #2186: fix a bug that new PivotJoint can't access 4 parameters like in html5 version
     Bug      #2187: JavaScript debugger improved and bug fixed
     Bug      #2243: fix a bug that XMLHttpRequest dones't support non-ascii characters
     Bug      #2244: fix a bug that cc.Camera.getEyeXYZ, cc.Camera.getCenterXYZ, cc.Camera.getUpXYZ return bad values
     Feature  #1647: Bind websocket to JavaScript
     Feature  #2092: add XMLHttpRequest and bind it to JSB
     Feature  #2106: add support for JavaScript byte code
     Feature  #2162: add command line tool for generating JavaScript bytecode
     Feature  #2214: upgrade Spidermonkey to Firefox v21
     Refactor #2152: log assert messages to the console and renaming CCScriptSupport::executeAssert to CCScriptSupport::handleAssert
     Refactor #2247: use functions instead of macros to speeding up building for JSB project
[Lua bindings]
     Feature  #2103: implement most test cases

cocos2d-2.1rc0-x-2.1.3 @May.01 2013
[all platforms]
     Bug      #1853: use SHELLOPTS instead of "-o igncr" for Android Eclipse project
     Bug      #1860: fix a bug that onNodeLoaded will be called twice if ccb was added as a CCBFile
     Bug      #1862: fix a bug that CCScrollView::setContainer may cause dangling pointer when NULL is passed into
     Bug      #1876: fix a bug that CCScale9Sprite::setColor() & setOpacity() are broken
     Bug      #1935: fix a bug that use "==" for float comparison of CCPoint and CCSize
     Bug      #1937: fix a bug that CCControl's touch priority is not set correctly, m_nDefaultTouchPriority is never used
     Bug      #1943: added some missing function for setting integer shader uniforms in CCGLProgram
     Bug      #1999: allowing to set fontName and fontSize separately for CCEditBox
     Bug      #2003: fix a potential crash in CCScheduler::removeHashElement()
     Bug      #2030: fix a bug that scissor rectangle in nested CCScrollView is wrong
     Bug      #2031: make CCFileUtils::createXXXXWithContentsOfFile() support relative path
     Bug      #2035: fix a potential crash in CCSaxParser
     Bug      #2037: fix a wrong logic in CCArray::initWithObjects()
     Bug      #2040: get scale property from sub-ccb node may trigger an assert
     Bug      #2054: fix a bug that anchorPoint property of CCScale9Sprite doesn't work in CCBReader
     Bug      #2055: enable easy switching between Box2D and chipmunk
     Bug      #2058: properly resets the tile's Y flipping
     Bug      #2061: fix a bug that wrong type of argument signature is used in setAccelerometerIntervalJNI function
     Bug      #2073: fix a memory leak in CCUserDefault
     Bug      #2080: fix a bug that _realOpacity isn't assigned in CCLayerColor::initWithColor
     Feature  #2001: add CCRemoveSelf Action
     Feature  #2048: support variable cell sizes in CCTableView
     Feature  #2065: adding kResolutionFixedHeight and kResolutionFixedWidth resolution policy
     Feature  #2068: adding a secureTextEntry property to CCTextFieldTTF
     Feature  #2069: adding new macro CCB_MEMBERVARIABLEASSIGNER_GLUE_WEAK to CCBMemberVariableAssigner.h
     Feature  #2075: support spine editor
     Feature  #2076: adding a method CCBReader::setResolutionScale for setting resolution scale manually
     Refactor #1592: updating UTHASH to v1.9.8
     Refactor #2042: remove libxml2
     Refactor #2097: use pthread mutex and condition variable instead of pthread semaphore to load image asynchronizely 
[android]  
     Bug      #1996: adding missing JNIEXPORT / JNICALL declarations
     Bug      #2028: fix a bug taht application can not run correctly on Android simulator
     Bug      #2045: some small fixes to CocosPlayer
     Bug      #2062: fix for spaces at the beginning of wrapped lines
     Bug      #2083: fix a bug that Bytecode of LuaJIT can't work on android
     Refactor #1613: not reload resources when coming from background on Android
     Refactor #1861: CocosPlayer Android update
     Refactor #1904: strip libcurl.a on x86 architecture
     Refactor #2027: reduce function call in nativeInitBitmapDC to improve performance
     Refactor #2047: clean up linked libraries for android
[iOS]
     Bug      #1863: fix a bug that CCUserDefault on iOS may not save immediately
     Feature  #2096: adding Cocosplayer for iOS and bug fixes
[linux]
     Bug      #1932: fix a bug that font rendering crashed for certain fonts
     Bug      #2036: correct passed buffer size to readlink
     Bug      #2044: link libpthread and libGL
     Bug      #2046: strip newlines from log message and fixing linux library location
     Bug      #2052: fix a bug that [-Werror=array-bounds] error appears when compiling Box2dTestBed
     Feature  #2032: Linux OpenAL support
     Refactor #2000: improve font rendering performance for linux platform
     Refactor #2053: set writable path to "<user's home>/.config/<app name>"
[mac]
     Bug      #2051: fix a bug that TestCpp/ExtensionsTest/CocosbuilderTest crashes under x86_64 target
     Feature  #1856: adding 64bit target for Mac project
[JavaScript bindings]
     Bug      #1855: fix a bug that std_string_to_jsval generates messy js string when passed a non-ascii UTF8 std::string
     Bug      #2057: adding response for back and menu keypad event for Android
     Bug      #2059: fix a bug that cc.FileUtils.getInstance().getStringFromFile(filename) doesn't return a whole string
     Bug      #2071: fix a bug that cc.TMXLayer.getTiles() can't work
     Feature  #1841: find a way to obfuscate JavaScript code on the top of JSB
     Feature  #1936: adding OpenGL Bindings to Javascript
     Feature  #2043: upgrading SpiderMonkey to Firefox20.0
     Feature  #2060: support for cc.FileUtils.getInstance().getByteArrayFromFile(filename)
     Feature  #2064: exposing cc.Node.nodeTo***Transform to JS
     Refactor #1944: subclass of cc.Sprite,cc.Layer... doesn't need cc.associateWithNative anymore
[Lua bindings]
     Feature  #1814: add menutest 
     Feature  #1941: add TileMapTest
     Feature  #1942: add LayerTest
     Feature  #1945: use CCLOG to implement print() function
     Feature  #1993: add ParallaxTest
     Feature  #1994: add ActionManagerTest
     Feature  #1997: add IntervalTest
     Feature  #1998: add SceneTest
     Feature  #2002: add Texture2dTest, RenderTexture, ZwoptexTest, FontTest, CocosDenshionTest and EffectsAdvancedTest
     Feature  #2004: add UserDefaultTest
     Feature  #2005: add CurrentLanguageTest
     Refactor #1847: use luajit
     Refactor #2084: unify the method of loading Lua files on all platforms

cocos2d-2.1rc0-x-2.1.2 @Mar.20 2013
[all platforms]
     Bug      #1529: use NSUserDefaults on iOS and SharedPreferences on Android implement CCUserDefault
     Bug      #1672: fix a bug that CCTableView is too sensitive on some devices with high density display
     Bug      #1689: support horizontal alignment for Custom TTF fonts
     Bug      #1691: fix a bug that CCControlSwitch::setOn(isOn,false) doesn't work
     Bug      #1692: add TMX polygon parsing
     Bug      #1697: fix a logical error in CCRenderTexture::initWithWidthAndHeight()
     Bug      #1710: add simpler,correct handling of spritesheet sources for CCScale9Sprite
     Bug      #1711: fix a bug that clipping rectangle of CCScrollView is wrong when the scale of its ancestors isn't equal to 1
     Bug      #1731: change declaration of CCSize, CCPoint and CCRect in pkg file
     Bug      #1751: fix a bug that clicking outside of CCTableViewCell will also get response when container size is smaller than view size
     Bug      #1754: fix a bug that offset of the container is wrong in CCTableView
     Bug      #1821: fix a bug that the display result is wrong when invoking CCControlButton::setHighlighted()
     Feature  #1686: synchronize to cocos2d-iphone v2.1rc0
     Feature  #1708: adding Portuguese and Arabic language support
     Feature  #1712: add an interface to get DPI
     Feature  #1741: CCLens3d can be concave
     Feature  #1742: add 'rotationIsDir' property to ParticleSystem
     Feature  #1761: implement setVisible() for CCEditBox
     Feature  #1807: add getStartLocationInView() and getStartLocation() methods in CCTouch
     Feature  #1822: add CCNotificationCenter::removeAllObservers(CCObject *target)
     Feature  #1838: synchronize CCBReader to the lastest version
     Feature  #1489: add AssetsManager
     Refactor #1687: refactor CCFileUtils and CCImage
     Refactor #1700: add webp image format support
     Refactor #1702: change return value of CCFileUtils::getWritablePath()
     Refactor #1703: replace libxml2 with tinyxml2
     Refactor #1749: add 'setFont' and 'setAnchorPoint' to CCEditBox
[android]
     Bug      #1752: fix a bug that libcurl.a causes link error after being stripped
     Bug      #1760: fix a bug that cpufeatures module is redefined
     Bug      #1775: fix a bug that OpenSLEngine can not load resources from SD card
     Bug      #1812: fix a warning of getStringWithEllipsisJni() function when compiling it with clang
     Feature  #1827: support building android project, including native codes, in Eclipse
[iOS]
     Bug      #1750: fix a bug that CCEditBox's position is incorrect when it's added to a non-fullscreen CCNode
     Bug      #1804: fix for loading custom fonts on iOS when referenced from a CCB file
     Feature  #1842: support kEditBoxInputFlagSensitive setting for CCEditBox on iOS
     Refactor #1755: add CocosDenshion xcode project
     Refactor #1825: use CCLabelTTF to show text for CCEditBox
[JavaScript bindings]
     Bug      #1707: fix a crash caused by unaligned memory access in CCBReader::readFloat()
     Bug      #1726: fix crash of JSB application on android device with armv6 architecture
     Bug      #1729: fix compiling error of ScriptingCore.cpp with C++11 on iOS
     Bug      #1747: fix a crash when passing null to cc.AnimationFrame.initWithSpriteFrame()
     Bug      #1823: use shared NodeLoaderLibrary in CCBReader bindings
     Feature  #1724: add HelloJS sample
     Feature  #1730: bind CCScrollView and CCTableView to js
     Feature  #1748: separate chipmunk and sqlite from js_binding_core.cpp
     Feature  #1753: upgrade SpiderMonkey to Firefox19.
     Feature  #1808: make cxx_generator support parsing functions that have default parameters
     Feature  #1811: add a method to get file data for JSB
     Feature  #1824: bind CCEditBox to JS
     Refactor #1682: add ScriptingCore::getGlobalObject() function
     Refactor #1740: add cleanup and reset methods to ScriptingCore
     Refactor #1830: use JS::CompileOptions::setUTF8(true) to compile script
     Refactor #1836: make js target of "cc.Scheduler().scheduleCallbackForTarget()" accept a object that not depend on CCNode or its subclass
     Refactor #1837: refactor schedule binding codes
[Lua bindings]
     Bug      #1745: fix a bug that CCRepeat:create() receives error argument
     Feature  #1425: fix errors in Lua test cases and add more test cases
     Feature  #1698: add CCLuaObjcBridge
     Feature  #1802: add TouchesTest for Lua binding
     Refactor #1818: cleanup the tolua++ bindings build system
[win32]
     Feature  #1634: CCEditBox support
     Feature  #1746: add VS2012 Express template installing support
[linux]
     Bug      #1688: fix a bug that truetype fonts from resource directory can't be found
     Bug      #1810: fix a bug that SimpleAudioEngine::playEffect() and playBackgroundMusic() play twice on linux
     Bug      #1819: fix a bug that building script exits when missing packages
     Bug      #1834: fix the size calculations for true type fonts (especially for italic fonts)
     Refactor #1806: refactor linux build system
     Refactor #1820: add 'make run' target for linux projects
[mac os]
     Bug      #1637: fix a bug that CCLabelTTF & CCMenuItemLabel cannot display on Mac Retina
[black berry]
     Refactor #1709: add support for multiple background music sources
[chrome native client]
     Feature  #1762: add Native Client support


cocos2d-2.1beta3-x-2.1.1 @Jan.29 2013
[ all platforms]
     Bug      #1547: fix a bug that when CCMenuItem is removed before touch ended, application will crash if keeping moving
     Bug      #1553: fix a memory leak in CCControllButton
     Bug      #1604: fix a bug that the enum values in ccPVR3TexturePixelFormat are truncated to 32bit
     Bug      #1605: fix a crash that when adding just one action to CCSequence
     Bug      #1639: fix a bug that CCBReader miss parsing some properties  
     Bug      #1659: fix a bug that invoking runAnimation() in CCBAnimationManagerDelegate::completedAnimationSequenceNamed will cause crash
     Bug      #1662: fix a bug that returns wrong full path if texture name in the plist doesn't contain relative path 
     Bug      #1664: fix a logical error in CCAtlasNode::setOpacityModifyRGB
     Bug      #1670: fix a memory leak in CCBReader
     Bug      #1674: fix a logical error in CCScale9Sprite constructor
     Bug      #1680: fix a bug that can't set touch priority by invoking CCMenu::setTouchPriority()
     Bug      #1681: fix a bug that CCTableView crashes if CCTableViewDelegate is not provided
     Feature  #1598: add japanese language support
     Feature  #1625: add stackable action support and exchange the order of parameters for 3d relative actions
     Feature  #1667: add file name lookup support
     Refactor #1593: remove all deprecated methods
     Refactor #1599: do some improvements of CCScrollView and CCTableView
     Refactor #1602: add randomObject to CCDictionary
     Refactor #1603: adjust samples directory structure
     Refactor #1606: return CCSequence pointer for CCSequence::create
     Refactor #1648: make CCPoint, CCRect and CCSize not inherit from CCObject
     Refactor #1649: change return type to const reference for member variable accessing
     Refactor #1654: report function and line number for CCAssert
     Refactor #1683: refactor CCFileUtils to make it be compatible with the resource searching strategy of cocos2d-iphone
     Document #1650: add detailed comments for CCDictionary
     Document #1678: add detailed doxygen comments for CCNode
[android]
     Bug      #1544: fix a bug that CCRenderTexture works wrong after coming back to foreground
     Bug      #1580: fix a bug that application may lost focus after popping up keyboard
     Bug      #1607: fix a bug that the path CCUserDefault saves in may cause issue
     Bug      #1610: fix a bug that CCLabelTTF will lost a character at the end of a line
     Bug      #1623: fix a bug that SimpleAudioEngine::playBackgroundMusic() may not take effect
     Bug      #1679: upload unstripped prebuilt libraries for armeabi-v7a architectures
     Refactor #1673: add <uses-feature android:glEsVersion="0x00020000"/> to AndroidManifest.xml
[iOS]
     Bug      #1600: fix a bug that application created by xCode template will crash after coming to foreground
     Bug      #1612: fix some compilation errors when using c++11 compiler
     Bug      #1657: fix a memory leak in CCTextureCache::addImageAsync()
     Refactor #1636: refactor CCEditBox
[win32]
     Refactor #1627: add VS version check in project file
[marmalade]
     Bug      #1631: make SimpleGame force landscape
     Refactor #1629: add marmalade third party cleanup
     Refactor #1630: add TestLua post-build script
     Refactor #1632: remove grskia dependency and add in freetype support to the builds.
[linux]
     Feature  #1611: add Lua support
     Refactor #1621: add linux 64bit target for eclipse project
     Refactor #1676: refactor makefile and eclipse project configuration
[JavaScript bindings]
     Bug      #1550: fix some memory leaks in JSBinding
     Bug      #1614: fix a crash caused by DrawNodeTest
     Bug      #1622: fix a crash when cc.Node.getChildren is invoked if it has no children
     Bug      #1641: fix a bug that the coins in WatermelonWithMe don't animate
     Bug      #1644: fix a crash caused by passing NULL parameter to ccdictionary_to_jsval
     Bug      #1645: fix a bug that JS Project created by xXode template doesn't work correctly
     Bug      #1653: handle correctly when parsing int value in JSB
     Feature  #1620: add sys.localStorage support for JSB
     Feature  #1642: add tools for generating js-binding codes on windows
     Feature  #1646: update SpiderMonkey to v18.0
     Feature  #1660: add js-debugger for js-binding
     Feature  #1661: add jsb sample game CrystalCraze
     Refactor #1530: do some improvements to JS Bindings
     Refactor #1633: implement sys.capabilities for JSB
[Lua bindings]
     Refactor #1608: add CCNode::scheduleUpdateWithPriorityLua() for LuaBinding
     Refactor #1626: add CCDirector::setDisplayStats() for luabinding

cocos2d-2.1beta3-x-2.1.0 @Dec.5 2012
 [all platforms]
     Bug      #1556: set a default texture for CCParticleFire, CCParticleFireworks, etc
     Feature  #1555: update to cocos2d-iphone v2.1 beta3
     Feature  #1564: update tests to cocos2d-iphone v2.1beta3
     Feature  #1572: add sample game WatermelonWithMe
     Feature  #1573: add sample game CocosDragonJS
     Refactor #1545: remove the usage of NODE_FUNC and CREATE_FUNC
     Refactor #1565: remove VS2008 support
     Refactor #1576: update CCBReader to latest version of CocosBuilder
     Refactor #1589: add CCBReader::setCCBRootPath()
 [iOS]
     Bug      #1548: update libcurl header files to 7.26.0 on iOS 
 [android]
     Bug      #1551: add error handler when reading image data using libjpeg
     Refactor #1558: improve the speed of accessing to files from apk
 [marmalade]
     Bug      #1559: fix a bug that if a file in resource directory doesn't exist, it will not search from root directory
     Bug      #1571: add box2d rope to marmalade project
     Bug      #1590: JPEG and File fixes for marmalade
     Feature  #1557: Marmalade support
     Refactor #1574: update marmalade languages
     Refactor #1575: update samples/TestCpp to compatible with marmalade
     Refactor #1578: create cocos2dx-ext marmalade project
     Refactor #1591: add TestLua marmalade project 
 [JavaScript bindings]
     Bug      #1577: fix a bug that touch events lost on Win32 when using JSBinding
     Bug      #1586: fix a crash in WatermelonWithMe
     Bug      #1588: rescheduleCallback support for JSBinding
     Refactor #1570: improve the debugger for JSBinding
 [Lua bindings]
     Bug      #1587: remove Lua script handler in CCCallFunc's destructor

cocos2d-2.0-x-2.0.4 @Nov.2 2012
 [all platforms]
    Bug       #1473: fix a bug that CCScale9Sprite does not support rotated spriteframe in atlas 
    Bug       #1494: fix a bug that missing removing auto-release object from AutoReleasePool if it invokes 'autorelease' method more than one time
    Bug       #1495: fix a bug that CCScrollView display area and touch area are wrong if its parent's postion isn't at CCPointZero in world
    Bug       #1508: fix a bug that potential observer array modification while it's traversed in CCNotificationCenter
    Bug       #1510: fix a bug that application will freeze when 'numberOfCellsInTableView' returns zero
    Bug       #1516: fix a bug that the font size of labels for displaying FPS,SPF,DrawCount is incorrect in different design resolutions
    Bug       #1536: CCControl* should not respond to touches if the control is not visible
    Bug       #1538: fix a logic error in CCControlHuePicker::checkSliderPosition()
    Bug       #1543: fix a bug that CCLayerGradient background of CocosBuilderTest can't be shown
    Feature   #1515: add a zoom function for debugging large resolution (e.g.new ipad) app on desktop
    Refactor  #1312: upgrade libcurl to 7.26.0  
    Refactor  #1486: apply multi-resolution mechanic on iOS, especially for iphone5
    Refactor  #1520: add comments to describe the usage of multiresolution in HelloCpp
    Refactor  #1521: use relative coordinates in TestCpp
    Document  #1532: write a document describes how to debug games for ipad3 on low-resolution PC 
    Document  #1493: add doxygen comments in CCNotificationCenter.h
 [android]
    Bug       #1466: reload shader for test case "ShaderTest" after it comes from background
    Bug       #1500: fix a bug that CCRenderTexture cannot render properly on some Qualcomm Adreno GPUs
    Bug       #1507: fix a bug that can not play effect for the first time without pre-load effect
 [iOS]
    Bug       #1527: fix a bug that MoonWarriors can not run on iOS simulator sometimes
    Refactor  #1491: remove dependency of FontLabel lib
 [JavaScript bindings]
    Bug       #1526: fix a bug that JavaScript binding related samples will crash on iOS devices
    Feature   #1469: add MoonWarriors as a sample game
    Refactor  #1487: use shared JavaScript test cases with cocos2d-html5 and cocos2d-iphone
    Refactor  #1517: upgrade SpiderMonkey to FF 17.0 beta3
 [Lua bindings]
    Bug       #1506: fix a compilation error of TestLua if the path of cocos2d-x contains spaces  
 [win32]
    Bug       #1496: fix an error of comparing font's face name in CCImage of win32 port
    Bug       #1511: fix openGL framebuffer access violation
    Bug       #1540: fix win32 CCLuaLog memory leaks and invalid console UTF8 output
    Feature   #1513: add Multi-Touch support for win7/8 tablet or ultrabook
    Refactor  #1512: change writable directory to "C:\Documents and Settings\username\Local Settings\Application Data\your app name" if the app be built in release mode

cocos2d-2.0-x-2.0.3 @Sep.26 2012
 [all platforms]
    Bug       #1452: change CCRGBAProtocol to public in order for actions like CCTintTo to have an affect on the CCScale9Sprite
    Bug       #1454: make JavaScript binding work together with Lua binding and c++ codes
    Bug       #1464: fix a crash caused by CCLabelBMFont
    Bug       #1478: fix a bug that TMX parser causes tileset images not to be loaded
    Bug       #1479: fix a bug that CCNotificationCenter does not check whether the object is valid before post notification
    Bug       #1485: fix potential memory leak in CCNotificationObserver
    Feature   #1458: add CCTableView
    Feature   #1460: min/max allowed value for CCControlSlider
    Feature   #1470: update CCBReader to cocosbuilder v2.1 beta
    Feature   #1483: synchronize CCControlExtension to newest version
    Refactor  #1477: abstracts Lua and JS binding protocol, some bugs fixes in lua-binding, adding custom menu on win32 and mac for switching resolutions
 [iOS]
    Bug       #1482: fix a bug that orientation is wrong on iOS 6 SDK
    Bug       #1453: fix a bug that CCGL.h includes wrong path of a header file
    Bug       #1484: fix a minor memory-logic error in EditBoxImplIOS.mm
    Feature   #1455: add Xcode template for cocos2dx-js
 [android]
    Refactor  #1481: refactor android Java+JNI
 [mac os]
    Bug       #1456: remove code signing from MAC TestCpp project
 [linux]
 [win32]
    Feature   #1457: Add vs2012 sln
    Feature   #1474: popup a warning dialog instead of crash directly when OpenGL version is too old to run 2dx
 [js-bindings]
    Feature   #1451: merge new js-binding codes
    Refactor  #1476: update location of spidermonkey-android makefile
 [lua]
    Refactor  #1480: Update lua-binding for overloaded functions
 [tools]
    Feature   #1404: add scripts for jenkins-ci

cocos2d-2.0-x-2.0.2 @Aug.30 2012
 [all platforms]
    Bug       #1298: fix a logical error of CCSequence
    Bug       #1371: fix a particle crashes if setAutoRemoveOnFinish(true)
    Bug       #1379: fix a typo error of comment in CCNode.cpp
    Bug       #1381: fix a bug that CCLayerColor::setContentSize() declared differently with CCNode::setContentSize()
    Bug       #1382: fix a crash of CCBReader caused by null pointer
    Bug       #1384: fix an error when loading CCControlButton from ccbi
    Bug       #1385: fix a logic error in BitmapFontMultiLineAlignment
    Bug       #1386: fix a crash of PauseResumeActionsTest
    Bug       #1395: fix a bug that CCTextureCache::addImage ignores error in CCTexture2D::initWithImage()
    Bug       #1400: re-assign texture rect of CCControlSlider to consider SpriteFrame orientation
    Bug       #1403: fix a bug that do not support png8 format
    Bug       #1408: fix a bug that CCMenuItemImage is not loaded when the target and selector are empty in CCBReader
    Bug       #1409: fix a bug that loading CCControlButton from ccbi failed
    Bug       #1427: fix a bug that CCArray::randomObject() may use index that out of range
    Bug       #1430: fix a bug that can not compute correct label's width or height when its value is 0
    Bug       #1440: fix a bug that CCSprite::displayFrame() uses wrong offset to create a sprite frame
    Feature   #1416: add object-oriented API of CCGeometry
    Feature   #1405: implement multi-resolution adaption solution
    Feature   #1424: add a simple wrapper of http access
    Feature   #1429: add CCEditBox which wraps system edit control
    Feature   #1439: synchronize to cocos2d-iphone 2.0 stable version
    Refactor  #1399: adjust directory structure
    Refactor  #1402: improve static creator function names to avoid confusion
    Refactor  #1413: improve CCTouch::getLocation(), getDelta() which returns OpenGL coordinates directly
    Refactor  #1437: change the return type of CCApplication::sharedApplication() and CCGLView::sharedOpenGLView() to a pointer
    Refactor  #1441: put hd and iPad resources of TestCpp into separate directories
    Refactor  #1442: use CREATE_FUNC to replace LAYER_CREATE_FUNC and SCENE_CREATE_FUNC
 [iOS]
    Bug       #1389: fix a Xcode 4.5-specific compiling errors that can not convert -1 to unsigned int
    Bug       #1432: fix a bug that "MutiTouchTest" crashes on IOS if putting more than 5 fingers on the screen
    Refactor  #1383: change the file path that CCUserDefault saves xml file in
    Refactor  #1433: remove fpsxxx.png in template
    Refactor  #1443: Fix some warnings
 [android]
    Bug       #1284: use OpenSL ES to play effects when the device is i9100
    Bug       #1372: fix a typo error in platform/android/CCEGLView.h
    Bug       #1377: fix TMX Tile cracks in the Test App
    Refactor  #1407: cleaner build script
    Refactor  #1438: make android template use its own source files
 [mac os]
    Bug       #1417: fix a compiling error when building TestCpp for mac port using command line
    Feature   #1401: add mac port
 [win32]
    Bug       #1390: fix a win32 error says "The application failed to initialize properly"
 [linux]
    Bug       #1445: fix compiling errors on linux
    Feature   #1419: add linux port
 [blackberry]
    Feature   #1420: add blackberry port

cocos2d-2.0-rc2-x-2.0.1 @Jun.28 2012
 [all platforms]
    Bug       #1257: synchronize CCGrabber.cpp 
    Bug       #1280: fix a bug that BitmapFontMultiLineAlignment test doesn't work correctly
    Bug       #1286: fix the declaration of tgaLoadRLEImageData()
    Bug       #1293: fix a bug that CCDirector::getFrames() returns wrong value
    Bug       #1296: fix a logical error in CCTMXTiledMap::tilesetForLayer()
    Bug       #1300: fix a typo of CC_ENABLE_CACHE_TEXTTURE_DATA
    Bug       #1301: apply scissor with points in CCGLView::sharedOpenGLView().setScissorInPoints()
    Bug       #1302: change the parameter type of CCMenu::setHandlerPriority to signed int
    Bug       #1308: fix a logical bug in CCTouchDispatcher
    Bug       #1326: fix a bug that the compilation of HelloLua and testjs project was broken after synchronizing to rc2
    Bug       #1330: fix bugs of CCBIReader
    Bug       #1335: fix memory leaks in cocos2dx and CCBReader
    Bug       #1368: implement a test case(Effect4) in EffectsAdvancedTest
    Feature   #1202: remove CCFileData
    Feature   #1310: synchronize to rc2
    Feature   #1323: support  CCBIReader
    Feature   #1324: add create() for static member functions that new an autorelease object
    Feature   #1332: add macro COCOS2D_VERSION in cocos2d.h
    Feature   #1333: support CCScrollView
    Feature   #1334: add ScrollViewTest to CocosBuilderTest
    Refactor  #1181: refactor CCRenderTexture
    Refactor  #1283: use relative path in cocos2d.h
    Refactor  #1288: enhances CCTransitionScene to work even if there is no running scene
    Refactor  #1289: update CCControlButton: add zoomOnTouchDown property and setPreferredSize
    Refactor  #1292: modify some function names to make them more readable
    Refactor  #1336: use CC_DEPRECATED_ATTRIBUTE macro to mark deprecated interfaces
    Refactor  #1367: change some function names that start with "createWith" to "create"
 [iOS]
    Bug       #1290: fix a bug that a project generated by template can not find Shaders folder
    Bug       #1297: fix a bug that the effect is wrong when using projection 2d and enabling retina
    Bug       #1299: fix a bug that SimpleAudioEngine::resumeEffect and SimpleAudioEngine::resumeAllEffects will play effects that are played previously
    Bug       #1315: fix wrong effect of TileMapTest when enabling retina
    Bug       #1338: fix a crash of CocosdenshionTest when playing effect then clicking HOME menu
    Bug       #1343: fix a bug of Xcode template
    Bug       #1364: fix a bug that can not resume background music after pausing it
    Refactor  #1269: generate project for cocos2dx, then HelloWorld, tests, HelloLua and testjs can refer it
 [android]
    Bug       #1239: fix a bug that can not stop effect if play effect with loop mode twice
    Bug       #1278: fix a  bug that CocosDenshion::unloadEffect() can not stop playing effect
    Bug       #1322: make CCLabelTTF support vertical alignment
    Refactor  #1287: make android template's build_native.sh automatically copy new icons
    Refactor  #1329: move all java files part of engine into a certain directory, then all projects refer them
 [win32]
    Bug       #1282: fix a crash that if the display card is ATI
    Bug       #1344: fix a bug of win32 template
    Bug       #1365: fix a bug that some files of Resources folder which is copied by build_native.sh will lost authority in cygwin
    Bug       #1366: fix a crash of tests
 [lua]
    Bug       #1369: fix a crash when invoking CCLabelTTF:setPosition(x,y)
    Feature   #1327: export 'create' method for Lua bindings

cocos2d-2.0-rc0a-x-2.0 @May.31 2012
 [all platforms]
    Bug       #1094: fix a bug that nothing will be shown when using CCParticleBatchNode
    Bug       #1115: fix a bug that CCFileUtils::fullPathFromRelativePath() with resolution parameter return error value with empty string
    Bug       #1137: fix a memory leak in CCLabelBMFont and sync the implementation of CCLabelBMFont to gles20 branch
    Bug       #1138: fix a memory leak in CCTextureCache::addPVRImage.
    Bug       #1155: revert CCDirector singleton to original implementation
    Bug       #1157: fix a bug that nothing is shown in TMX Orthogonal Test
    Bug       #1158: fix a bug in CCParticleSystemQuad
    Bug       #1159: update "CallFuncND + auto remove" test demo
    Bug       #1160: rename 'CGFloat' to 'CCFloat'
    Bug       #1164: add the render mode which uses VBO without VAO in CCParticleSystemQuad
    Bug       #1165: merge pull request #842
    Bug       #1187: fix a bug that spanish(Buen día) cannot be shown completely in CCLabelBMFont unicode test
    Bug       #1189: CCLabelBMFont updateLabel() optimizations and fixes
    Bug       #1212: fix a bug that TMXBug787Test crash.
    Bug       #1217: fix a bug that EaseActions reverse broken
    Bug       #1232: fix a bug that CCLayerGradient::updateColor() assign wrong value to m_pSquareColors
    Bug       #1244: fix memory leak in CCParticleSystem::initWithDictionary()
    Bug       #1273: fix a bug that app will crash after clicking closed button in TextureCacheTest
    Bug       #1275: fix memory leaks in tests project
    Bug       #1277: implement CCToggleVisibility::copyWithZone()
    Feature   #1114: integrate CCControlExtension and implement corresponding tests
    Feature   #1180: synchronize CCConfiguration
    Feature   #1194: merge texturewatcher contributed by NetGragon
    Feature   #1205: add ccbreader and test case for CocosBuilder
    Feature   #1240: support TIFF format picture
    Feature   #1258: merge Rolando's testjs into gles20 branch
    Refactor  #1156: synchronize CCDirector
    Refactor  #1166: improve CCString and CCArray, optimize CCDictionary
    Refactor  #1176: change linebreak symbol to UNIX format ('\n'), replace 'tab' with four spaces
    Refactor  #1177: refactor platform
    Refactor  #1178: use macro NS_CC_BEGIN instead of "namespace cocos2d {", NS_CC_END instead of "}"
    Refactor  #1188: refactor directory structure
    Refactor  #1191: update templates for all platforms
    Refactor  #1198: optimize CCTextureCache::removeUnusedTextures()
    Refactor  #1203: remove CCFileUtils::setResource(const char* pszZipFileName) and SimpleAudioEngine::setResource
    Refactor  #1204: refactor AppDelegate::initInstance()
    Refactor  #1206: remove some unused files, only supports iOS, win32 and android
    Refactor  #1211: translate Chinese comments to English for CCTextureWatcher and CCListView
    Refactor  #1246: fix CCDirector using CCLabelBMFont instead of CCLabelTTF
    Refactor  #1252: add CCEGLViewProtocol::getFrameSize() method for getting the real screen size of device
    Refactor  #1253: add static method "purgeConfiguration" for CCConfiguration to avoid memory leak
 [iOS]   
    Bug       #1109: add parentheses to remove Xcode warnings 
    Bug       #1230: fix a bug that Calculation of string width may be wrong on iOS
    Bug       #1266: fix a bug that CCTextureCahce::addImageAsync() don't work correctly on iOS
    Feature   #1095: IOS screen resolution support
 [android]
    Bug       #1139: fix a bug that screen becomes black when backing from background
    Bug       #1140: fix a bug that ParticleTest crashed
    Bug       #1141: fix a bug that NodeTest crashed in StressTest1 and StressTest2
    Bug       #1142: fix a bug that TouchesTest crashed
    Bug       #1143: fix a bug that MenuTest crashed
    Bug       #1144: fix a bug that ParallaxTest crashed
    Bug       #1145: fix a bug that TileMap crashed
    Bug       #1146: fix a bug that IntervalTest crashed
    Bug       #1147: fix a bug that ChipmunkAccelTouchTest crashed
    Bug       #1148: fix a bug that LabelTest crashed
    Bug       #1149: fix a bug that SpriteTest crashed when go to second test case
    Bug       #1150: fix a bug that RenderTextureTest crashed at second test case
    Bug       #1151: fix a bug that Box2DTest crashed
    Bug       #1152: fix a bug that PerformanceTest crashed at 1, 2, 5 test cases
    Bug       #1185: fix a bug that when backing to foreground, will lost texture if it uses sprite batch node
    Bug       #1216: fix JNI memory leaks
    Bug       #1229: fix a bug that android port can not be compiled on ndk android-8 level
    Bug       #1236: fix a bug that JniHelper::jstring2string may crash when parameter is null
    Bug       #1237: fix a bug that line number message printed by CCAssert is wrong
    Bug       #1279: fix a bug that NodeNonOpaqueTest can't be shown correctly
    Feature   #1247: add profiler support for android
    Feature   #1265: build dynamic library of SpiderMonkey for Android, and implement testjs for android
    Refactor  #1179: popup a message box when invoking CCAssert() on Android
    Refactor  #1201: simplify the usage of writing Android.mk
 [windows]
    Bug       #1215: fix a bug that Win32 retina cannot work
    Bug       #1251: add CocosBuilderTest to the test project for VS2008
    Bug       #1264: fix wrong string alignment when using utf-8 encoded text with CCLabelTTF
    Bug       #1268: fix a bug that Testjs will crash after clicking the close button on win32
    Bug       #1270: fix some warning on win32
    Feature   #1186: add console window for Win32 application, all debug message output to this console window
    Feature   #1263: build dynamic library of SpiderMonkey for win32, and add testjs project to solution
    Refactor  #1170: remove win32 template of wophone
 [lua]
    Refactor  #1190: update Lua binding to 2.0
    Refactor  #1220: using CCString::stringWithContentsOfFile to get string from Lua script files
    

cocos2d-1.0.1-x-0.12.0 @ Mar.5 2012
 [all platforms]
     Bug      #925: rename HelloWorld/Resource to HelloWorld/Resources
     Bug      #948: fix a bug that CCMutableArray::getIndexOfObject returns 0 on both "index 0" and "not existing"
     Bug      #951: remove definition of NSMutableSet
     Bug      #961: fix mad behaviour in second stage of CCEaseBackInOut
     Bug      #965: remove some dynamic_cast calling since selector_protocol.h was removed
     Bug      #967: fix a bug that PVR Textures cannot be reloaded after GL context lost
     Bug      #986: add init() funciton in CCMenu class
     Feature  #952: make CCLabelBMFont supports other languages, include Chinese, Korean, Janpanese and so on.
     Feature  #972: add Support for CCNotificationCenter
     Refactor #933: refactor CCUserDefault
     Refactor #958: move the implement of SelectorProtocol to CCObject
     Document #975: add comment for CCTMXTiledMap::getMapSize and more methods
 [iOS]
     Bug      #946: fix a bug that can not load HD image for both Retina and Normal correctly
     Bug      #762: fix a bug that CCLabelTTF is in different position (higher) than in previous version on iphone
     Refactor #985: remove template for xcode3
 [android]
     Bug      #947:  fix a bug that long chinese string causes closed loop on android
     Bug      #950:  fix a crash when touching the screen because of RTTI
     Bug      #954:  fix a bug that accelerometer axes inverted on android tablet when setting orientation to portrait
     Bug      #957:  fix a bug that when running textInputTest, application enters background after input character and click back key on android devices
     Bug      #959:  fix a bug that get wrong multitouch id
     Bug      #964:  fix a bug that can not show whole charactor
     Bug      #971:  fix dynamic_cast error on android
     Feature  #982:  make android template supports box2d, chipmunk and lua
     Refactor #970:  use modules in the Android NDK build
     Bug      #1008: fix a bug that missing "return" in SimpleAudioEngine::getEffectsVolume() method on android platform
 [bada]
     Bug      #984: use static library for cocos2dx project on bada and qnx platform
 [blackberry]
     Bug      #960: detect when the application goes and return from background in QNX (Black Berry Playbook)
     Bug      #962: fix some bugs on qnx port
     Bug      #963: fix a bug that applicationWillEnterForeground will be invoked twice when application is launched
     Bug      #968: fix a bug about "Out of bound" in CCFileUtils::getWriteablePath() for BlackBerry
     Feature  #994: add support for bbndk2.0
 [marmalade]
     Bug      #995: modify project configure for marmalade port after adding extension support and refactor resource folder
 [win32]
     Feature  #969: implement Accelerometer Simulation for Win32.
 [lua]
     Bug      #942: fix a crash when invoking CCScheduler:sharedScheduler():scheduleScriptFunc in lua
     Bug      #953: add tolua++ for Mac
     Refactor #973: refactor Lua support

cocos2d-1.0.1-x-0.11.0 @ Jan.13 2012
 [blackberry] 
     Feature  #907: support blackberry playbook
 [all platforms]
     Bug      #752: fix a bug that enable and disable touch more times in touch handler callback function may cause memory leak
     Bug      #911: fix a bug that TextureCache::addUIImage() cannot create texture when key is null
     Bug      #920: export export functions in CCAffineTransform with CC_DLL
     Bug      #922: make CCTexture2D::setPVRImagesHavePremultipliedAlpha() to be a static function
     Bug      #926: fix a crash caused by RTTI when running TouchesTest
     Bug      #936: fix a bug that touch menu item may crash when selector is null
     Feature  #892: use RTTI to simplify the codes
     Feature  #903: add touch index for CCTouch
     Refactor #934: add 'isEqual' function for CCString, make CCObject::isEqual to a virtual function
     Refactor #940: use new icons and new background pictures with new logo of cocos2d-x
 [android]
     Bug      #923: fix a bug that CCTextureCache::addImageAsync() crashes when a game enters foreground from background
     Bug      #906: remove unneeded codes in CCImage_android.cpp
     Bug      #910: fix a bug that create-android-project.bat may erase exist folder with appointed name
     Bug      #884: fix a crash error caused by CocosDenshion on android simulator
     Bug      #921: fix a bug that accelerometer axes inverted in Motorola Xoom tablet
     Bug      #928: fix a bug that 16-bit texture is changed to 32-bit after application enter foreground
     Bug      #935: fix a bug that terminateProcessJNI() invoke wrong jni function
     Bug      #937: fix a compiling error on android x86
     Bug      #941: fix a bug that volume of background music may not in [0, 1.0]
     Feature  #887: define GL_GLEXT_PROTOTYPES = 1 automatically when compile on ndk r7
     Feature  #919: improve build_native.sh and create-android-project.sh
     Refactor #924: make loading music resources thread safe
     Document #837: Write a document describes how to use jni
     Document #914: update document to fit android r5~r7
 [iOS]
     Bug      #917: implement CCFileUtils::getFileDataFromZip()
     Feature  #893: remove cached data when receiving memory warning on iOS
 [bada]
     Bug      #918: fix a compiling error after renaming airplay to marmalade
     Bug      #927: fix a crash caused by invoking unloadEffect after invoking stopEffect
     Bug      #938: fix a bug that glGenFramebuffersOES isn't supported on wave m device
     Bug      #943: fix a bug that box2d can't be compiled successfully on bada sdk 1.2.1
     Refactor #904: Recreate bada 2.0 projects
 [win32]
     Bug      #915: fix a bug that msvc template uses old version of .cpp files
 [linux]
     Bug      #888: fix compiling error with eclipse
     Bug      #930: fix a crash caused by load jpg format files
 [marmalade]
     Refactor #908: merge marmalade to latest cocos2d-x source

cocos2d-1.0.1-x-0.10.0 @ Dec.2 2011
 [bada]
    Feature  #223  integrate cocos2d-bada branch to master
    Bug      #852  fix a bug that CCSpriteBatchNode cannot be drawn correctly
 [all platforms]
    Feature  #854  integrate pthread and write a test case on all platforms
    Feature  #465  implement CCTextureCache::addImageAsync()
    Feature  #850  upgrade box2d from 2.1.2 to last 2.2.1
    Feature  #781  add functions for effects
    Feature  #760  add methods to get/set CCDirector::m_pNotificationNode
    Bug      #883  fix the crash of SpriteTest
    Refactor #879  use CCAssert() instead of assert() 
    Document #882  Write a document describes some cautions about using pthread
 [android]
    Feature  #838  support android x86 platform
    Bug      #758  fix a bug that custom TTF fonts causing low memory
    Bug      #848  fix a bug that accelerometer values are wrong if the content is scaled
    Bug      #885  fix a bug that SimpleAudioEngine::setEffectVolume() don't take effect immediately
    Document #864  write a describe how to build on sdk 4.0 & ndk-r7
    Document #878  write a document describe how to build project for x86 android
    Document #881  write a document describes building android ndk project with ndk-r7
 [linux]
    Bug      #780  fix build error on ubuntu 11.0
    Bug      #776  fix a bug in the audio player

cocos2d-1.0.1-x-0.9.2 @ Oct.20,2011
 [linux]
    Feature  #728  Linux port is born! http://www.cocos2d-x.org/projects/cocos2d-x/wiki/How_to_run_HelloWorld_and_tests_on_linux
 [all platforms]
    Feature  #672  Implements copyWithZone() for CCShow & CCHide
    Feature  #676  add more languages into CCApplication::getCurrentLanguage()
    Feature  #678  add private constructor for CCArray
    Feature  #684  add test case for CCApplication::getCurrentLanguage()
    Feature  #685  add test case in LabelTest to display Chinese charactors
    Bug      #675  Fix memory leak in CCLayer when using accelerometer
    Bug      #686  CCTMXLayer::appendTileForGID() not setting Z index tag causes the first screen of tiles to be re-created
    Bug      #689  CCRect should assert the width and height is positive
    Bug      #698  CCSprite::init() is excited twice in all CCSprite's static methods
    Bug      #700  CC_SWAP32 marco has a typo with leads to error swap result
    Bug      #701  CCZHeader.version should be unsigned short
    Bug      #715  CCFadeOut causes a crash when applied to CCMenuItem and m_pSelectedImage is NULL
    Bug      #718  fix a typo in method CCMenu::alignItemsInRows
    Bug      #749  CCSpriteTest crashes at the test case SpriteNilTexture
    Bug      #750  CCTextureCache::textureForKey() can't find textures added by function addUIImage()
    Refactor #677  Pass arguments by reference instead of pointer if possible
    Refactor #703  Refactor Accelerometer. Because it only sends data to one delegate, so it needs only one setDelegate()
    Document #692  Describe the usage of view orientation http://www.cocos2d-x.org/projects/cocos2d-x/wiki/About_device_orientation
 [android]
    Feature #670  Pause & resume effect playing when activity is paused & resumed
    Feature #687  Implement preloadBackgroundMusic to android
    Feature #688  Support reading resources not only from apk
    Feature #726  use external storage on android
    Feature #746  add a helper method to draw filled polygons
    Bug     #683  getPackagenameJNI() and getCurrentLanguageJNI() mustn't return invalid pointer
    Bug     #696  Some android devices may crash at CCRenderTexture::end(bool)
    Bug     #719  CocosDenshionTest crashes when start the test case on android
    Bug     #714  CCLabelTTF has different visual result between Android & Windows
    Bug     #727  Memory leak of NewStringUTF
    Bug     #736  Remove android:installLocation in AndroidManifest.xml
    Bug     #743  nativeInit is called with wrong screen size when running on device with software android buttons
    Bug     #744  CCUserDefault crashes in v0.9.1
    Bug     #755  Multi-touch causes crash on sum sung devices
 [ios]
    Bug     #660  CCLabelBMFont image error in retina display
    Bug     #693  CCLabelTTF can not break line by '\n' on iOS
    Bug     #716  subbing & adding volume of sound effects don't change volume little by little on iOS
    Bug     #738  Passing CCSize(width,0) to CCLabelTTF causes the label invisible
    Bug     #753  visual orientation is wrong on ios5 simulator
    Bug     #754  Missing png file for CCLabelAtlas cause crashes on iOS 4.3.3 & 5.0
 [win32]
    Feature #731  add ability of simulating android back/menu key on win32  
    Feature #735  add ability of simulating android enter/resume background on win32. Shift+F1=android Back, Shift+F2 =android Menu
    Feature #745  export CCTime to all
    Bug     #747  Win32 templates should put all resources into "Resources" folder
    Bug     #748  build error in win32 release version
 [wophone]
    Bug     #702  tests crash at the start on wophone devices
 [lua]
    Feature #704  Print error descriptions ad pop error code in CCLuaScriptModule::executeString & CCLuaScriptModule::executeScriptFile
    Feature #707  Support 'require' for Lua on android
    Feature #732  Add particle systems to Lua bindings
    Feature #733  Use ant to generate a Lua project, refer to http://www.cocos2d-x.org/boards/11/topics/3957
    Feature #734  Use ant to generate LuaCocos2d.cpp
    

cocos2d-1.0.1-x-0.9.1 @ Aug.17,2011
 [all platforms]
    Feature  #347  Support custom TTF fonts
    Feature  #536  Support PVR Texture
    Feature  #645  update to cocos2d-iphone v1.0.1
    Feature  #633  allow SimpleAudioEngine::playEffect repeatly
    Feature  #630  implement CCRenderTexture::saveBuffer method
    Feature  #613  Call executeCallFuncN instead of executeCallFunc in CCMenuItem::active()
    Feature  #620  add Texture2d test case
    Feature  #638  Add support for per ccz format
    Feature  #641  users can CCRenderTexture::saveBuffer to any path
    Feature  #643  swap Accelerometer input x/y according to the orientation
    Feature  #665  add test case for CCRenderTexture::saveBuffer
    Bug      #513  CCProgressTimer doesn't work with CCspriteFrameCache
    Bug      #609  Retain & Release CCObject in CCSet
    Bug      #628  CCMutableArray::arrayWithObjects should autorelease array object
    Bug      #629  pass eImgFmt to initWithImageData in initWithImageFile
    Bug      #636  CCTextureCache::textureForKey() can't find the right texture
    Bug      #639  m_PositionInPixels isn't correctly initialized
    Bug      #640  the image read from render texture is upseted
    Bug      #644  CCSpriteBatchNode::removeAllChildrenWithCleanup() not work as expected
    Bug      #680  CCtouchDispatcher::rearrangeHandlers() crash
    Refactor #623  refactor Cocos2dJni.cpp
    Refactor #652  refactor char* JniHelper::jstringtochar()
    Document #622  comment CCUserDefault in doxygen format
    Document #651  add CCFileUtils to oxygen api document
 [lua]
    Feature  #679  bind Lua to CocosDenshion
    Feature  #647  add a method to set search path of Lua script
    Feature  #611  Add some methods in CCMenuItemLabel & CCMenuItemToggle for lua
    Feature  #612  Export CCNode::getContentSizeInPixels & setContentSizeInPixels to lua
    Feature  #653  add CCScheduler::unscheduleScriptFunc
    Bug      #615  CCLOG may crash in LuaEngineImpl
 [android]
    Feature  #610  Remove the support of ndk-r4 crystax.net version 
    Bug      #608  CCRenderTexture cannot show textures after sleep and wake-up
    Bug      #618  HelloWorld & Tests crash when X is clicked
    Bug      #619  CCFadeTo may crash on android
    Bug      #624  CCLabelTTF::setString("\n\n\n") crashes on android
    Bug      #625  test_image_rgba4444.pvr.gz can not packed into app
    Bug      #631  TextInputTest crash when input nothing
    Bug      #637  Create resources folder instead of resource in create-android-project.sh
    Bug      #648  CCRenderTexture::saveBuffer may crash on some devices like Moto Defy
    Bug      #655  CCLabelTTF doesn't draw all characters, it may lost the last char
    Refactor #656  refactor CCFileUtils, make it support reading data from directory other than assets 
 [ios]
    Feature  #642  CCImage_ios.mm should be modified for saving image
    Feature  #658  xcode3 template should create AppDelegate.cpp/.h instead of ${PROJECT_NAME}AppDelegate.cpp/.h
    Feature  #661  fix TMXTiledMap for iPhone Retina mode
    Bug      #667  AppDelegate::applicationDidEnterBackground isn't invoked on iOS
    Bug      #668  CCLabelBMFont display 4 characters in a square per character block in retina mode
 [win32]
    Feature  #620  change Lua library to static lib 
    Feature  #632  Update visual studio template for Lua support

   
cocos2d-1.0.0-x-0.9.0 @ Jul.14,2011
 [all platforms]
    Feature  #584  sync with cocos2d-iphone v1.0.0
    Feature  #601  use Chipmunk v5.3.5
    Feature  #581  change return types of xxxAction::reverse() to its own type
    Bug      #522  CCSpriteFrameCache::addSpriteFramesWithFile(const char* pszPlist) crashed if the param have no '/'
    Bug      #522  CCTextureCache::removeTextureForKey(const char*) cache the image path incorrectly
    Bug      #573  CCLayerColor does not init its m_tColor, which will result to a random color
    Bug      #576  some CCMutableDictionary methods must return _KeyT instead of std::string
    Bug      #577  CCReverseTime may crash
    Bug      #578  Debian & LavaFlow of ParticleTest have not picture, the effect of ParticleFire is wrong
    Bug      #580  ShuffleTilesTest of EffectText may crash
 [ios]
    Bug      #546  CCLabelTTF::labelWithString() works incorrectly when height = 0
    Bug      #604  test.xcodeproject miss Summary & Info in xcode4 since v0.8.5
 [android]
    Feature  #547  deal with line wrap of CCLabelTTF::initWithString(...) 
 [win32]
    Bug      #659  ChipmunkTest Sensors crashes in a few seconds
    Bug      #583  SimpleAudioEngine::playBackgroundMusic(const char*, true) have no sound on win32
    Bug      #605  export C methods in CCNS.h to dll interfaces
    Bug      #548  export CCConfiguration to dll interfaces
 [marmalade/airplay]
    Bug      #600  incorrect memory allocation in marmalade port
    Refactor #582  use libpng instead of CIwImage in CCImage_airplay.cpp
 [wophone]
    Bug      #545  fix the wrong effect of ChipmunkTest
    Bug      #606  PageTransitionForward in TransitionsTest has wrong visual effect



cocos2d-0.99.5-x-0.8.5 @ Jun.28,2011
 [all platforms]
    Feature  #577  Lua Support! We export all the cocos2d-x classes & methods to lua! 
                   Please compile and run HelloLua, and read HelloLua/Resource/hello.Lua for more details. 
                   And the Lua new project template/wizard is ready on xcode3, xcode4 and VisualStudio2008 & 2010 
    Feature  #398  Xcode4 templates! Run install-template-xcode.sh to do the magic
    Feature  #323  Internationalization support! Add CCApplication::getCurrentLanguage() method on all platforms
    Feature  #529  add static node() method to CCLayerColor & CCLayerGradient
    Bug      #534  don't raise compile error if ios project includes CCImage.cpp & CCFileUtils.cpp
    Bug      #429  Effect is wrong when the value of defaultAlphaPixelFormet=kCCTexture2DPixelFormat_A8 in CCTexture2D
    Bug      #491  Unsafe cycle in CCScheduler::unscheduleAllSelectors
    Bug      #502  Refactor the singleton mode of CCConfiguration
    Bug      #512,#525  fix warnings in /Wall flag
    Bug      #516  Undefined behavious in ccCArray.h (signed / unsigned conversion)
    Bug      #518  CCScheduler::unscheduleAllSelectors() uses tHashSelectorEntry in wrong way
    Bug      #521  the effect of PageTurn3D is curious
    Bug      #523  CCParticleSystemQuad::particleWithFile() can't work correctly
    Bug      #524  CCFileUtils::dictionaryWithContentsOfFile() can't parse special plist format
    Bug      #526  glScissior can't work correctly when use autoscale function
    Bug      #543  EffectTest renders x4 scale when use auto-scale on android/win32/wophone
    Bug      #544  some test cases of TransitionTest renders x4 scale when use auto-scale on android/win32/wophone 
 [android]
    Bug      #490  TextInputTest show words on soft keyboard detach instead of each key pressed
    Bug      #507  RenderTextureTest failed on some android devices
    Bug      #532  GLSurface has no response when tap screen frequently for a long time
    Bug      #542  SimpleAudioEngine::setBackgroundMusicVolume() not work when background music changed
    Refactor #535  remove skia dependence when drawing strings, which cause bug #507
 [ios]
    Feature  #540  Add RootViewController into xcode3/xcode4 templates. Games can use ios rotation mechanism
 [win32]
    Feature  #537  Update PVRFrame lib to version 2.8 for ATI graphic card new driver
 [wophone]
    Bug      #539  games on wophone wva devices probably failed on reading resource from zip package



cocos2d-0.99.5-x-0.8.4 @ May.26,2011
 [android]
    Feature  #496  SUPPORT ANDROID 3.0! We test it on both Motorola XOOM & Samsung Galaxy Tab 10.1 (Highlight!!!!!)
    Bug      #494  typo fixed, Cocos2dxActivity::setPackgeName() to setPackageName()
    Bug      #495  Memory leak of CCFileUtils::getWriteablePath()
    Bug      #497  soft keyboard stays shown on some devices while the project includes CCTextFieldTTF
    Bug      #501  projects creaed by android template have the same package name
    Bug      #510  Tests progress is killed at the power down phase
 [all platforms]
    Feature  #503  upgrade chipmunk from 5.1 to 5.3.4, keep sync with cocos2d-iphone (Highlight!)
    Feature  #509  For integrting IME, we had to rotate UI to landscape by default
    Bug      #499  CCRGBAProtocol isn't inherited and implemented in CCMenuItemSprite
 [ios]
    Bug      #493  the return value of CCFileUtils::getWriteablePath() is not end with '/'
    Bug      #508  Problem in running Tests in Retina resolution since 0.8.2
 [win32]
    Bug      #492  CCFileUtils::fullPathFromRelativeFile forget to consider the path separated by '\'
    Feature  #489  Use GetCurrentDirectory instead of GetModuleFileName in CCFileUtils_win32.cpp



cocos2d-0.99.5-x-0.8.3 @ May.12,2011
 [all platforms]
    Feature  #317  wrap input box for game dev, CCTextFieldTTF. (Highlight!)
    Feature  #455  implement CCUserDefault for data persistence (Highlight!)
    Feature  #456  integrate libcurl for network access (Highlight!)
    Feature  #468  implement CCProfiler & CCProfilingTimer
    Feature  #450  can set default pixel format other than RGBA888
    Feature  #449  Remove the sources for mac platform. We plan to focus on mobile platforms & reduce the complexity
    Refactor #451  Remove the event dispatcher and refactor CCLayer & CCMenu & CCParticleSystemPoint.
    Refactor #452  Refactor CCDirector CCGrid CCNode, reduce the complexity
    Refactor #472  Refactor duplicated modules under cocos2dx/platform, reduce the complexity
    Bug      #341  CCTMXFiledMap crashed when a child is not the obj of CCTMXLayer
    Bug      #371  A layer can't registered as a StandardTouchDelegate when touch event is handling
    Bug      #428  Function addChild low efficiency
    Bug      #448  CCCallFuncO crashes
    Bug      #467  CCLayer:m_eTouchDelegateType = ccTouchDeletateAllBit all the time
    Bug      #471  invoke CCFileUtils::setResourcePath may cause loading texture for ParticleSystem failed
    Bug      #484  CCTextureAtlas::initWithTexture() may cause memory leak
    Bug      #486  transition test FlipX, FlipY, FlipAngular, ZoomFlipXxx flickers on ios simulator & device
 [ios]
    Bug      #447  really exit application when "x" button is clicked
    Bug      #460  cocos2dx + box2d template cannot find libxml2.dylib
 [android]
    Feature  #393  use full version of libxml2, with xmlXPath.. serial methods
    Feature  #477  Set compilation default ndk version to r5
    Bug      #374  replace the method for EGL rendering context lost
    Bug      #453  Android Cocosdenshion can't replace background music
    Bug      #462  no applicationDidEnterBackground / applicationWillEnterBackground on Android
    Bug      #470  use GAME_ROOT or other words instead of HELLOWORLD_ROOT in anroid new projects
    Bug      #475  CCImage::initWithString return true even if the bitmap hasn't been initialized
 [win32]
    Feature  #454  Modify the including path of Box2D genereated by win32 template
    Bug      #459  the project create by template for vs use the RuntimeLibrary MTd, different with other project
 [wophone] 
    Feature  #482  Modify the resource data path for the new WoPhone SDK
    Feature  #487  Implement the function CCFiltUtils::getWriteablePath() on wophone
    Refactor #466  Refactor CCFileUtils for the new packing approach on wophone
    Bug      #481  After power down & up, backlight will turn off automaticlly if there's no operation
    Bug      #485  reduce the CPU occupation, modify the approach of FPS control on wophone
 [airplay]
    Feature  #480  add template for airplay



cocos2d-0.99.5-x-0.8.2 @ Apr.7,2011
 [all platforms]
    390    Feature    Implement performance test
    411    Feature    support .plist format outputed by the last version of Zwoptex 
    415    Feature    Make all xxxFromFile methods can accept relative path
    439    Feature    all file reading must pass though CCFileUtils::getFileData
    441    Feature    Initialize pointers in construction & detect them in destruction
    427    Refactor   refactor CCTMXXMLParser with multi-platform CCSAXParser design
    434    Refactor   refactor class CCFileUtils
    396    Refactor   remove ccxScopedPtr & ccxScopedArray, use STL instead
    350    Bug        TransitionFade flickers
    391    Bug        CCSpriteFrameCache doesn't support .plist files which format isn't equal to 0
    420    Bug        CCSprite::spriteWithFile() returns a valid object when the image file isn't present
    440    Bug        Can't show MessageBox when imageFromFile can't find the image
 [ios]
    349    Bug        deal with plist files in binary format
    435    Bug        CocosDenshion crashes at foreground/background switching
    438    Bug        MotionStreak Test crashes on device
 [android]
    421    Feature    Add a template & new project script for android
    443    Feature    implement CCKeypadDelegate on android
    367    Bug        Android.mk of HelloWorld and Tests depends on alphabet order
    422    Bug        the 2nd point in multi-touch isn't located to the correct coordinate
    430    Bug        replace glColor4ub with glColor4f to avoid "called unimplement OpenGL ES API" on some android devices
    431    Bug        ParticleFlower on G3 can't show the particles correctly
 [win32]
    417    Bug        No touchEnd when the mouse move out from the window
    424    Bug        open vs2010.sln says cannot open CCamera.cpp
 [airplay]
    379    Feature    integrate airplay sdk port
    442    feature    implement CocosDenshion on airplay port
    
    
    
cocos2d-0.99.5-x-0.8.1 @ Mar.21,2011
 [all platforms]
    400    Bug        typo, rename CCamera.cpp to CCCamera
    403    Feature    rename cocos2d::UIEvent to cocos2d::CCEvent, to avoid class name conflict on ios
    405    Bug        CCConfiguration::checkForGLExtension(const string&) sometimes may crashes
    407    Bug        replace "CCGL.h" with "CCGL.h" in CCCamera.cpp, for case-sensitive systems
    408    Bug        memory leak in CCImage::_initWithPngData
    409    Feature    rename cocos2d::NSArray to cocos2d::CCArray, to avoid the conflict on ios
    418    Feature    add copyright of cocos2d-iphone original authors to each file
    423    Bug        fix compilation warnings when COCOS2D_DEBUG == 2
 [ios]
    404    Bug        HiResTest isnot prerfect on HVGA/Retina yet
    410    Bug        xcode3 template, cannot find libxml from header searh paths in release build
    419    Bug        test case TMXIsoVertexZ in TileMapTst has wrong effect on ios
 [android]
    399    Bug        HelloWorld crashes when the screen is touched
    405    Bug        CocosDenshion test, BGM isn't paused after HOME key tapped
 [win32]
    395    Bug        make AppDelegate.cpp created by VS wizard portable without any modification
    401    Bug        VisualStudio template for 2010 OutputDir errors



cocos2d-0.99.5-x-0.8.0 @ Mar.15,2011
 [all platforms]
    316    Feature    Resolution auto adjustment, auto scale HVGA resource to WVGA or any other resolutions
    336    Refactor   refactor platform porting layer
    253    Bug        xml parser sometimes crashes
    375    Feature    Rename NS,CG,UI prefix classes/definitions to CC prefix, avoid the crash at ios dev
    332    Feature    upgrade tests from 0.99.4 to 0.99.5
 [ios]
    363    Bug        CCLabelTTF can't treat line breaks and wrapping correctly.
    351    Feature    CCLabelTTF cannot automatic line break on iphone
    352    Bug        ccRemoveHDSuffixFromFile & CCFileUtils::getDoubleResolutionImage isnot work
    392    Bug        border of sprite debug draw isn't scaled if enableRetinaDisplay(true)
    385    Feature    implement ccos2d::CCLog
    388    Feature    update the template for iOS
 [android]
    247    Feature    support multitouch
    242    Feature    support accelerometer on android
    353    Feature    support jpg on android
    344    Feature    add APP_ABI := armeabi armeabi-v7a to improve the performance on some devices
    356    Bug        CCLabelTTF::initWithString crashed
 [wophone]
    386    Bug        resolve the compile conflict on wophone sdk
    383    Bug        The approach which handle left soft-key clicked is not work
    377    Feature    Replace the word "uphone" with "wophone"
    357    Bug        CCLabelTTF doesn't support words contain line breaks.
    348    Bug        CCLabelTTF blur if color = white and fontSize < 24
 [win32]
    373    Feature    Disable PVRFrame window when cocos2d running
    355    Bug        CCLabelTTF doesn't support line breaks and wrapping words
    300    Feature    wizard for Visual C++ 2008 Express & VS2010 Express/Professional
    


cocos2d-0.99.5-x-0.7.2 @ Jan.26,2011
 [all platforms]
    - upgrade engine logic internal & interfaces to 0.99.5
    - the list of menu items in tests is showing how to scroll now
    - lots of bugs fixed
 [iphone]
    - add new project templates for Xcode
    - add the c++ wrapper for CocosDenshion::SimpleAudioEngine
    - support UTF8 charactors in text renderring, such as CCLabelTTF, CCMenuItemFont
 [android]
    - add CocosDenshion::SimpleAudioEngine implement on android
    - the engine can adjust the apk filename automatically
    - the engine will not crash at surface recreate, especially at background-to-foreground switching
 [wophone]
    - switch the game to background, then press power key will not cause the background music play again
    - remove the methods of using resouce map in cocos2d-wophone & SimpleAudioEngine. 
      Only zip resource is recommended and suppported.
    - can auto find the installed path of your game, and load zip resource file from the current folder. 
      No absolute path in code any more. Do this to support installing games to micro-SD card
      
      

cocos2d-0.99.4-x-0.7.1 @ Dec.20,2010
 [all platforms]
    - add CCKeypadDelegate class, which enable CCLayer to respond "back" key in wophone & android
    - Add namespace for CocosDenshion
    - fix compile errors when enable CC_XXX_DEBUG_DRAW switchs in ccConfig.h
    - fix memory leaks on each platform
    - more details: http://www.cocos2d-x.org/versions/show/5
 [android] 
    - Run through all the test cases of cocos2d, support ndk r4,r5, sdk higher than 2.0. Tested on HTC G2,G3,G6,G7
    - HelloWorld integrate all platforms in one directory now
    - WANRNING: this version isn't ready for android games porting yet. The CocosDenshion isn't ported to android,
      and this version will crashes when screen orientation changes or the game gack to foreground 
      look more on this bug http://www.cocos2d-x.org/boards/10/topics/202
 [iphone]  
    - Add support of loading textureImageData from the ParticleDesign plist file
    - Fix more then 3000 complie warnings
    - You can try to use this version to develop your iOS game now. It's much more stable than the previous version
 [wophone]  
    - Games can easily read resources from zip file now. This will drastically reduce the memory usage
    - Add power management: pause the message loop when cocos2d-x game is switched to background or backlight down
    - Multi-touch support
 [win32]
    - SimpleAudioEngine can play background musci with repeating now
  


cocos2d-0.99.4-x-0.7.0 @ Nov.29,2010
* cocos2d-iphone-cpp port ready! include accelerometer & multi-touch
* refactor the directory structure of HelloWorld & tests
* cocos2d-wophone supports accelerometer
* add cocos2d-x wizard for cocos2d-win32 & cocos2d-wophone for VisualStudio2008
* jump out a message box when load texture failed (win32 & wophone)
* more details:     http://www.cocos2d-x.org/versions/show/4

cocos2d-0.99.4-wophone-win32-stable-rc1
    http://www.cocos2d-x.org/versions/show/1
    http://www.cocos2d-x.org/versions/show/2
    http://www.cocos2d-x.org/versions/show/3

<|MERGE_RESOLUTION|>--- conflicted
+++ resolved
@@ -14,12 +14,8 @@
     [FIX]           EditBox: moved to ui:EditBox
     [FIX]           HttpClient: condition variable sleep on unrelated mutex
     [FIX]           Label: outline effect may be wrong if outline width is big and font size is big too
-<<<<<<< HEAD
-    [FIX]           MeshCommand: generate wrong material id which will cause problem that only first mesh is drawn
-=======
     [FIX]           MenuItem: memory leak if using menu_selector 
     [FIX]           MeshCommand: generate wrong meterial id which will cause problem that only first mesh is drawn
->>>>>>> d35141a1
     [FIX]           Node: create unneeded temple `Vec2` object in `setPosition(int, int)`, `setPositionX()` and `setPositionY()`
     [FIX]           Node: skew effect is wrong
     [FIX]           Node: setNormalizedPosition can not take effect if parent position is not changed
