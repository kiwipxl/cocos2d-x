--- conflicted
+++ resolved
@@ -1,5 +1,3 @@
-<<<<<<< HEAD
-=======
 cocos2d-x-3.4 xxx
     [FIX]           Animate3D: `setSpeed` has not effect if `Animate3D` is used in Sequence
     [FIX]           C++: will crash if built with armeabi-v7a enabled on Android devices that with armeabi-v7a architecture but doesn't support NEON instructions
@@ -21,18 +19,10 @@
     [FIX]           UI::TextField: will get wrong event message if clicking `TextField` twice
     [FIX]           UI::WebView: base URL can not work
 
->>>>>>> 15bf9190
 cocos2d-x-3.4rc1 Jan.15 2015
     [NEW]           C++: added CC_USE_CULLING macro to control if enable auto culling or not 
     [NEW]           FileUtils::fullPathForFilename will return empty string when file can not be found
     [NEW]           VertexBuffer&IndexBuffer: allow setting usage(GL_STATIC_DRAW or GL_DYNAMIC_DRAW) in create method
-<<<<<<< HEAD
-    
-    [FIX]           DrawNode: drawPoints() can not set ponit size
-    [FIX]           EventDispatcher: crash if adding/removing event listeners and dispatching event in event callback function
-    [FIX]           GLProgramState: may cause GL_INVALID_VALUE error at start up on Android
-    [FIX]           PhysicsBody: can't get correct position in the same frame of adding PhysicsBody to PhysicsWorld
-=======
     [NEW]           Renderer: 3D rendering support for 2d objects
     
     [FIX]           DrawNode: fix random crash because of init opengl buffer wrongly 
@@ -42,7 +32,6 @@
     [FIX]           LUA: 0x80000000 can not be converted by lua_tonumber correctly on some devices
     [FIX]           PhysicsBody: can't get correct position in the same frame of adding PhysicsBody to PhysicsWorld
     [FIX]           UI: fix crash when navigation controller is null
->>>>>>> 15bf9190
 
 cocos2d-x-3.4rc0  Jan.9 2015
     [NEW]           3rd: update libcurl to v7.39
