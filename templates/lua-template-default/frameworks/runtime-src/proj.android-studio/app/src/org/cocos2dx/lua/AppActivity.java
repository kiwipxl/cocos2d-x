--- conflicted
+++ resolved
@@ -27,60 +27,6 @@
 
 import org.cocos2dx.lib.Cocos2dxActivity;
 
-<<<<<<< HEAD
-import android.app.AlertDialog;
-import android.content.Context;
-import android.content.DialogInterface;
-import android.content.Intent;
-import android.content.pm.ApplicationInfo;
-import android.content.pm.ActivityInfo;
-import android.net.ConnectivityManager;
-import android.net.NetworkInfo;
-import android.net.wifi.WifiInfo;
-import android.net.wifi.WifiManager;
-import android.os.Bundle;
-import android.provider.Settings;
-import android.text.format.Formatter;
-import android.util.Log;
-import android.view.WindowManager;
-import android.widget.Toast;
-
-
-public class AppActivity extends Cocos2dxActivity{
-
-    static String hostIPAdress = "0.0.0.0";
-    @Override
-    protected void onCreate(Bundle savedInstanceState) {
-        super.onCreate(savedInstanceState);
-        
-        if(nativeIsLandScape()) {
-            setRequestedOrientation(ActivityInfo.SCREEN_ORIENTATION_SENSOR_LANDSCAPE);
-        } else {
-            setRequestedOrientation(ActivityInfo.SCREEN_ORIENTATION_SENSOR_PORTRAIT);
-        }
-        
-        //2.Set the format of window
-        
-        // Check the wifi is opened when the native is debug.
-        if(nativeIsDebug())
-        {
-            getWindow().setFlags(WindowManager.LayoutParams.FLAG_KEEP_SCREEN_ON, WindowManager.LayoutParams.FLAG_KEEP_SCREEN_ON);
-            if(!isNetworkConnected())
-            {
-                AlertDialog.Builder builder=new AlertDialog.Builder(this);
-                builder.setTitle("Warning");
-                builder.setMessage("Please open WIFI for debugging...");
-                builder.setPositiveButton("OK",new DialogInterface.OnClickListener() {
-                    
-                    @Override
-                    public void onClick(DialogInterface dialog, int which) {
-                        startActivity(new Intent(Settings.ACTION_WIFI_SETTINGS));
-                        finish();
-                        System.exit(0);
-                    }
-                });
-=======
->>>>>>> 331faac9
 
 public class AppActivity extends Cocos2dxActivity{  
 }