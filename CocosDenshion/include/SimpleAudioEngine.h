/****************************************************************************
Copyright (c) 2010-2012 cocos2d-x.org
Copyright (c) 2010      Steve Oldmeadow

http://www.cocos2d-x.org

Permission is hereby granted, free of charge, to any person obtaining a copy
of this software and associated documentation files (the "Software"), to deal
in the Software without restriction, including without limitation the rights
to use, copy, modify, merge, publish, distribute, sublicense, and/or sell
copies of the Software, and to permit persons to whom the Software is
furnished to do so, subject to the following conditions:

The above copyright notice and this permission notice shall be included in
all copies or substantial portions of the Software.

THE SOFTWARE IS PROVIDED "AS IS", WITHOUT WARRANTY OF ANY KIND, EXPRESS OR
IMPLIED, INCLUDING BUT NOT LIMITED TO THE WARRANTIES OF MERCHANTABILITY,
FITNESS FOR A PARTICULAR PURPOSE AND NONINFRINGEMENT. IN NO EVENT SHALL THE
AUTHORS OR COPYRIGHT HOLDERS BE LIABLE FOR ANY CLAIM, DAMAGES OR OTHER
LIABILITY, WHETHER IN AN ACTION OF CONTRACT, TORT OR OTHERWISE, ARISING FROM,
OUT OF OR IN CONNECTION WITH THE SOFTWARE OR THE USE OR OTHER DEALINGS IN
THE SOFTWARE.
****************************************************************************/

#ifndef _SIMPLE_AUDIO_ENGINE_H_
#define _SIMPLE_AUDIO_ENGINE_H_

#include <stddef.h>
#include "Export.h"
#include <typeinfo>
#include <ctype.h>
#include <string.h>

#if defined(__GNUC__) && ((__GNUC__ >= 4) || ((__GNUC__ == 3) && (__GNUC_MINOR__ >= 1)))
#define CC_DEPRECATED_ATTRIBUTE __attribute__((deprecated))
#elif _MSC_VER >= 1400 //vs 2005 or higher
#define CC_DEPRECATED_ATTRIBUTE __declspec(deprecated)
#else
#define CC_DEPRECATED_ATTRIBUTE
#endif

namespace CocosDenshion {

class TypeInfo
{
public:
    virtual long getClassTypeInfo() = 0;
};

static inline unsigned int getHashCodeByString(const char *key)
{
	unsigned int len = strlen(key);
	const char *end=key+len;
	unsigned int hash;

	for (hash = 0; key < end; key++)
	{
		hash *= 16777619;
		hash ^= (unsigned int) (unsigned char) toupper(*key);
	}
	return (hash);
}

/**
  @class          SimpleAudioEngine
  @brief          Offers a VERY simple interface to play background music & sound effects.
  @note           Make sure to call SimpleAudioEngine::end() when the sound engine is not needed anymore
                  to release allocated resources.
 */

class EXPORT_DLL SimpleAudioEngine : public TypeInfo
{
public:
    /**
     @brief Get the shared Engine object,it will new one when first time be called
     */
    static SimpleAudioEngine* getInstance();
    CC_DEPRECATED_ATTRIBUTE static SimpleAudioEngine* sharedEngine() { return SimpleAudioEngine::getInstance(); }

    /**
     @brief Release the shared Engine object
     @warning It must be called before the application exit, or a memroy leak will be casued.
     */
    static void end();

    SimpleAudioEngine();
    ~SimpleAudioEngine();

    virtual long getClassTypeInfo() {
        return getHashCodeByString(typeid(CocosDenshion::SimpleAudioEngine).name());
    }

    /**
<<<<<<< HEAD
=======
    @brief Get the shared Engine object, it will new one when called the first time. 
     */
    static SimpleAudioEngine* sharedEngine();

    /**
    @brief Release the shared Engine object
    @warning It must be called before the application exit, or a memory leak will be caused.
     */
    static void end();

    /**
>>>>>>> 70a5759e
     @brief Preload background music
     @param pszFilePath The path of the background music file.
     */
    void preloadBackgroundMusic(const char* pszFilePath);
    
    /**
    @brief Play background music
<<<<<<< HEAD
    @param pszFilePath The path of the background music file,or the FileName of T_SoundResInfo
    @param bLoop Whether the background music loop or not
    */
    void playBackgroundMusic(const char* pszFilePath, bool bLoop = false);

    /**
    @brief Stop playing background music
    @param bReleaseData If release the background music data or not.As default value is false
    */
    void stopBackgroundMusic(bool bReleaseData = false);
=======
    @param pszFilePath The path of the background music file.
    @param bLoop Determines whether the background music should loop or not.
     */
    void playBackgroundMusic(const char* pszFilePath, bool bLoop);

    /**
    @brief Play background music once
    @param pszFilePath The path of the background music file.
    @see CocosDenshion::playBackgroundMusic(const char* pszFilePath, bool bLoop)
     */
    void playBackgroundMusic(const char* pszFilePath) {
    	this->playBackgroundMusic(pszFilePath, false);
    }

    /**
    @brief Stop playing background music
    @param bReleaseData Determines whether the background music data should be released (true) or not (false). Default behaviour is to not release.
     */
    void stopBackgroundMusic(bool bReleaseData);

    /**
    @brief Stop playing background music without releasing the background music data.
    @see CocosDenshion::stopBackgroundMusic(bool bReleaseData)
     */
    void stopBackgroundMusic() {
    	this->stopBackgroundMusic(false);
    }
>>>>>>> 70a5759e

    /**
    @brief Pause playing background music
     */
    void pauseBackgroundMusic();

    /**
    @brief Resume playing background music
     */
    void resumeBackgroundMusic();

    /**
    @brief Rewind playing background music
     */
    void rewindBackgroundMusic();

    /**
     @brief Indicates whether any background music can be played or not.
     @return <i>true</i> if background music can be played, otherwise <i>false</i>.
     */
    bool willPlayBackgroundMusic();

    /**
    @brief Indicates whether the background music is playing
    @return <i>true</i> if the background music is playing, otherwise <i>false</i>
    */
    bool isBackgroundMusicPlaying();

    // 
    // properties
    //

    /**
    @brief The volume of the background music within the range of 0.0 as the minimum and 1.0 as the maximum.
    */
    float getBackgroundMusicVolume();

    /**
    @brief Set the volume of background music
    @param volume must be within the range of 0.0 as the minimum and 1.0 as the maximum.
    */
    void setBackgroundMusicVolume(float volume);

    /**
    @brief The volume of the effects within the range of 0.0 as the minimum and 1.0 as the maximum.
    */
    float getEffectsVolume();

    /**
    @brief Set the volume of sound effects
    @param volume must be within the range of 0.0 as the minimum and 1.0 as the maximum.
    */
    void setEffectsVolume(float volume);

    // 
    // for sound effects
<<<<<<< HEAD
=======
    //

    /**
    @brief Play sound effect
    @param pszFilePath The path of the effect file.
    @param bLoop Determines whether to loop the effect playing or not. The default value is false.
    */
    unsigned int playEffect(const char* pszFilePath, bool bLoop) {
        return this->playEffect(pszFilePath, bLoop, 1.0, 0.0, 1.0);
    }

    /**
    @brief Play sound effect once
    @param pszFilePath The path of the effect file.
    @see CocosDenshion::playEffect(const char* pszFilePath, bool bLoop)
    */
    unsigned int playEffect(const char* pszFilePath) {
        return this->playEffect(pszFilePath, false);
    }
>>>>>>> 70a5759e

    /**
    @brief Play sound effect with a file path, pitch, pan and gain
    @param pszFilePath The path of the effect file.
    @param bLoop Determines whether to loop the effect playing or not. The default value is false.
    @param pitch Frequency, normal value is 1.0. Will also change effect play time.
    @param pan   Stereo effect, in the range of [-1..1] where -1 enables only left channel.
    @param gain  Volume, in the range of [0..1]. The normal value is 1.
    @return the OpenAL source id

    @note Full support is under development, now there are limitations:
        - no pitch effect on Samsung Galaxy S2 with OpenSL backend enabled;
        - no pitch/pan/gain on emscrippten, win32, marmalade.
    */
    unsigned int playEffect(const char* pszFilePath, bool bLoop = false,
                            float pitch = 1.0f, float pan = 0.0f, float gain = 1.0f);

    /**
    @brief Pause playing sound effect
    @param nSoundId The return value of function playEffect
    */
    void pauseEffect(unsigned int nSoundId);

    /**
    @brief Pause all playing sound effect
    @param nSoundId The return value of function playEffect
    */
    void pauseAllEffects();

    /**
    @brief Resume playing sound effect
    @param nSoundId The return value of function playEffect
    */
    void resumeEffect(unsigned int nSoundId);

    /**
    @brief Resume all playing sound effect
    @param nSoundId The return value of function playEffect
    */
    void resumeAllEffects();

    /**
    @brief Stop playing sound effect
    @param nSoundId The return value of function playEffect
    */
    void stopEffect(unsigned int nSoundId);

    /**
    @brief Stop all playing sound effects
    */
    void stopAllEffects();

    /**
    @brief          preload a compressed audio file
    @details        the compressed audio will be decoded to wave, then written into an internal buffer in SimpleAudioEngine
    @param pszFilePath The path of the effect file
    */
    void preloadEffect(const char* pszFilePath);

    /**
    @brief          unload the preloaded effect from internal buffer
    @param pszFilePath        The path of the effect file
    */
    void unloadEffect(const char* pszFilePath);
};

} // end of namespace CocosDenshion

#endif // _SIMPLE_AUDIO_ENGINE_H_
<|MERGE_RESOLUTION|>--- conflicted
+++ resolved
@@ -92,20 +92,6 @@
     }
 
     /**
-<<<<<<< HEAD
-=======
-    @brief Get the shared Engine object, it will new one when called the first time. 
-     */
-    static SimpleAudioEngine* sharedEngine();
-
-    /**
-    @brief Release the shared Engine object
-    @warning It must be called before the application exit, or a memory leak will be caused.
-     */
-    static void end();
-
-    /**
->>>>>>> 70a5759e
      @brief Preload background music
      @param pszFilePath The path of the background music file.
      */
@@ -113,7 +99,6 @@
     
     /**
     @brief Play background music
-<<<<<<< HEAD
     @param pszFilePath The path of the background music file,or the FileName of T_SoundResInfo
     @param bLoop Whether the background music loop or not
     */
@@ -124,35 +109,6 @@
     @param bReleaseData If release the background music data or not.As default value is false
     */
     void stopBackgroundMusic(bool bReleaseData = false);
-=======
-    @param pszFilePath The path of the background music file.
-    @param bLoop Determines whether the background music should loop or not.
-     */
-    void playBackgroundMusic(const char* pszFilePath, bool bLoop);
-
-    /**
-    @brief Play background music once
-    @param pszFilePath The path of the background music file.
-    @see CocosDenshion::playBackgroundMusic(const char* pszFilePath, bool bLoop)
-     */
-    void playBackgroundMusic(const char* pszFilePath) {
-    	this->playBackgroundMusic(pszFilePath, false);
-    }
-
-    /**
-    @brief Stop playing background music
-    @param bReleaseData Determines whether the background music data should be released (true) or not (false). Default behaviour is to not release.
-     */
-    void stopBackgroundMusic(bool bReleaseData);
-
-    /**
-    @brief Stop playing background music without releasing the background music data.
-    @see CocosDenshion::stopBackgroundMusic(bool bReleaseData)
-     */
-    void stopBackgroundMusic() {
-    	this->stopBackgroundMusic(false);
-    }
->>>>>>> 70a5759e
 
     /**
     @brief Pause playing background music
@@ -209,28 +165,6 @@
 
     // 
     // for sound effects
-<<<<<<< HEAD
-=======
-    //
-
-    /**
-    @brief Play sound effect
-    @param pszFilePath The path of the effect file.
-    @param bLoop Determines whether to loop the effect playing or not. The default value is false.
-    */
-    unsigned int playEffect(const char* pszFilePath, bool bLoop) {
-        return this->playEffect(pszFilePath, bLoop, 1.0, 0.0, 1.0);
-    }
-
-    /**
-    @brief Play sound effect once
-    @param pszFilePath The path of the effect file.
-    @see CocosDenshion::playEffect(const char* pszFilePath, bool bLoop)
-    */
-    unsigned int playEffect(const char* pszFilePath) {
-        return this->playEffect(pszFilePath, false);
-    }
->>>>>>> 70a5759e
 
     /**
     @brief Play sound effect with a file path, pitch, pan and gain
