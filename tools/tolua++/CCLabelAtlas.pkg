
class CCLabelAtlas : public CCAtlasNode
{
    void updateAtlasValues();

<<<<<<< HEAD
    void setString(const char *label);
    const char* getString(void);
=======
		/** initializes the CCLabelAtlas with a string, a char map file(the atlas), the width and height of each element and the starting char of the atlas */
		bool initWithString(const char *label, const char *charMapFile, int itemWidth, int itemHeight, char startCharMap);
		// super methods
		void updateAtlasValues();
		void setString(const char *label);
		const char* getString(void);
		void draw();
>>>>>>> 94342f85

    CCTexture2D* getTexture(void);
    void setTexture(CCTexture2D *texture);

<<<<<<< HEAD
    static CCLabelAtlas * labelWithString(const char *label, const char *charMapFile, int itemWidth, int itemHeight, char startCharMap);
    static CCAtlasNode * atlasWithTileFile(const char* tile,int tileWidth, int tileHeight, int itemsToRender);
};
=======
		static CCAtlasNode * atlasWithTileFile(const char* tile,int tileWidth, int tileHeight, int itemsToRender);

		/** initializes an CCAtlasNode  with an Atlas file the width and height of each item and the quantity of items to render*/
		bool initWithTileFile(const char* tile, int tileWidth, int tileHeight, int itemsToRender);

		void updateAtlasValues();

		void draw();
		CCTexture2D* getTexture(void);	
		void setTexture(CCTexture2D *texture);
	};
}// namespace cocos2d
>>>>>>> 94342f85
<|MERGE_RESOLUTION|>--- conflicted
+++ resolved
@@ -1,39 +1,14 @@
 
 class CCLabelAtlas : public CCAtlasNode
-{
-    void updateAtlasValues();
+	{
+		void updateAtlasValues();
 
-<<<<<<< HEAD
-    void setString(const char *label);
-    const char* getString(void);
-=======
-		/** initializes the CCLabelAtlas with a string, a char map file(the atlas), the width and height of each element and the starting char of the atlas */
-		bool initWithString(const char *label, const char *charMapFile, int itemWidth, int itemHeight, char startCharMap);
-		// super methods
-		void updateAtlasValues();
 		void setString(const char *label);
 		const char* getString(void);
-		void draw();
->>>>>>> 94342f85
 
-    CCTexture2D* getTexture(void);
-    void setTexture(CCTexture2D *texture);
+		CCTexture2D* getTexture(void);	
+		void setTexture(CCTexture2D *texture);
 
-<<<<<<< HEAD
     static CCLabelAtlas * labelWithString(const char *label, const char *charMapFile, int itemWidth, int itemHeight, char startCharMap);
     static CCAtlasNode * atlasWithTileFile(const char* tile,int tileWidth, int tileHeight, int itemsToRender);
-};
-=======
-		static CCAtlasNode * atlasWithTileFile(const char* tile,int tileWidth, int tileHeight, int itemsToRender);
-
-		/** initializes an CCAtlasNode  with an Atlas file the width and height of each item and the quantity of items to render*/
-		bool initWithTileFile(const char* tile, int tileWidth, int tileHeight, int itemsToRender);
-
-		void updateAtlasValues();
-
-		void draw();
-		CCTexture2D* getTexture(void);	
-		void setTexture(CCTexture2D *texture);
-	};
-}// namespace cocos2d
->>>>>>> 94342f85
+};