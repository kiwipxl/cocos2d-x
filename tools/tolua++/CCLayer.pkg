
<<<<<<< HEAD
class CCLayer : public CCNode
{
    void KeypadDestroy();
    void KeypadKeep();

    void setIsTouchEnabled(bool bValue);
    bool getIsTouchEnabled();

    void setIsAccelerometerEnabled(bool bValue);
    bool getIsAccelerometerEnabled();

    void setIsKeypadEnabled(bool bValue);
    bool getIsKeypadEnabled();

    void registerScriptTouchHandler(LUA_FUNCTION functionRefID, bool isMultiTouches = false);
    void unregisterScriptTouchHandler();

    static CCLayer *node(void);
};

class CCLayerColor : public CCLayer
{
    void changeWidth(GLfloat w);
    void changeHeight(GLfloat h);
    void changeWidthAndHeight(GLfloat w ,GLfloat h);

    void setOpacity(GLubyte var);
    GLubyte getOpacity(void);
    void setColor(ccColor3B Value);
    ccColor3B getColor(void);
    void setBlendFunc(ccBlendFunc Value);
    ccBlendFunc getBlendFunc(void);

    static CCLayerColor * layerWithColorWidthHeight(ccColor4B color, GLfloat width, GLfloat height);
    static CCLayerColor * layerWithColor(ccColor4B color);
};

class CCLayerGradient : public CCLayerColor
{
    void setStartColor(ccColor3B colors);
    ccColor3B getStartColor();
    void setEndColor(ccColor3B Value);
    ccColor3B getEndColor(void);
    void setStartOpacity(GLubyte Value);
    GLubyte getStartOpacity(void);
    void setEndOpacity(GLubyte Value);
    GLubyte getEndOpacity(void);
    void setVector(CCPoint Value);
    CCPoint getVector(void);

    void setIsCompressedInterpolation(bool Value);
    bool getIsCompressedInterpolation(void);

    static CCLayerGradient* layerWithColor(ccColor4B start, ccColor4B end);
    static CCLayerGradient* layerWithColor(ccColor4B start, ccColor4B end, CCPoint v);
};

class CCLayerMultiplex : public CCLayer
{
    void addLayer(CCLayer* layer);
    void switchTo(unsigned int n);
    void switchToAndReleaseMe(unsigned int n);

    static CCLayerMultiplex * layerWithLayer(CCLayer* layer);
};
=======
namespace   cocos2d {

	class CCLayer : public CCNode, public CCTouchDelegate, public CCAccelerometerDelegate, public CCKeypadDelegate
	{
	public:
		CCLayer();	
		bool init();
		static CCLayer *node(void);
		void onEnter();
		void onExit();
		void onEnterTransitionDidFinish();
		bool ccTouchBegan(CCTouch *pTouch, CCEvent *pEvent);

		void didAccelerate(CCAcceleration* pAccelerationValue) {}

		void registerWithTouchDispatcher(void);

		void setIsTouchEnabled(bool bValue);
		bool getIsTouchEnabled();

		void setIsAccelerometerEnabled(bool bValue);
		bool getIsAccelerometerEnabled();

		void setIsKeypadEnabled(bool bValue);
		bool getIsKeypadEnabled();
		
		void ccTouchesBegan(CCSet *pTouches, CCEvent *pEvent);
	        void ccTouchesMoved(CCSet *pTouches, CCEvent *pEvent);
	        void ccTouchesEnded(CCSet *pTouches, CCEvent *pEvent);
	        void ccTouchesCancelled(CCSet *pTouches, CCEvent *pEvent);
	};

	class  CCLayerColor : public CCLayer , public CCRGBAProtocol, public CCBlendProtocol
	{



		CCLayerColor();
		void draw();
		void setContentSize(CCSize var);
		static CCLayerColor * layerWithColorWidthHeight(ccColor4B color, GLfloat width, GLfloat height);
		static CCLayerColor * layerWithColor(ccColor4B color);	
		bool initWithColorWidthHeight(ccColor4B color, GLfloat width, GLfloat height);	
		bool initWithColor(ccColor4B color);
		void changeWidth(GLfloat w);
		void changeHeight(GLfloat h);
		void changeWidthAndHeight(GLfloat w ,GLfloat h);


		GLubyte getOpacity(void);
		void setOpacity(GLubyte var);



		void setColor(ccColor3B Value);
		ccColor3B getColor(void);

		void setBlendFunc(ccBlendFunc Value);
		ccBlendFunc getBlendFunc(void); 

		CCRGBAProtocol* convertToRGBAProtocol();

	};

	class  CCLayerGradient : public CCLayerColor
	{


		static CCLayerGradient* layerWithColor(ccColor4B start, ccColor4B end);

		/** Creates a full-screen CCLayer with a gradient between start and end in the direction of v. */
		static CCLayerGradient* layerWithColor(ccColor4B start, ccColor4B end, CCPoint v);

		/** Initializes the CCLayer with a gradient between start and end. */
		bool initWithColor(ccColor4B start, ccColor4B end);

		/** Initializes the CCLayer with a gradient between start and end in the direction of v. */
		bool initWithColor(ccColor4B start, ccColor4B end, CCPoint v);

		ccColor3B getStartColor();
		void      setStartColor(ccColor3B colors);

		void setEndColor(ccColor3B Value);
		ccColor3B getEndColor(void);

		void setStartOpacity(GLubyte Value);
		GLubyte getStartOpacity(void);

		void setEndOpacity(GLubyte Value);
		GLubyte getEndOpacity(void);

		void setVector(CCPoint Value);
		CCPoint getVector(void);
		
		void setIsCompressedInterpolation(bool Value);
		bool getIsCompressedInterpolation(void);

	};


	class  CCLayerMultiplex : public CCLayer
	{
		CCLayerMultiplex();		
		//static CCLayerMultiplex * layerWithLayers(CCLayer* layer, ... );
		//lua instead with follow func
		static CCLayerMultiplex * layerWithLayer(CCLayer* layer);
		void addLayer(CCLayer* layer);
		bool initWithLayer(CCLayer* layer);
		bool initWithLayers(CCLayer* layer, va_list params);	
		void switchTo(unsigned int n);
		void switchToAndReleaseMe(unsigned int n);
	};
}//namespace   cocos2d 
>>>>>>> fa3bbac3
<|MERGE_RESOLUTION|>--- conflicted
+++ resolved
@@ -1,74 +1,5 @@
 
-<<<<<<< HEAD
 class CCLayer : public CCNode
-{
-    void KeypadDestroy();
-    void KeypadKeep();
-
-    void setIsTouchEnabled(bool bValue);
-    bool getIsTouchEnabled();
-
-    void setIsAccelerometerEnabled(bool bValue);
-    bool getIsAccelerometerEnabled();
-
-    void setIsKeypadEnabled(bool bValue);
-    bool getIsKeypadEnabled();
-
-    void registerScriptTouchHandler(LUA_FUNCTION functionRefID, bool isMultiTouches = false);
-    void unregisterScriptTouchHandler();
-
-    static CCLayer *node(void);
-};
-
-class CCLayerColor : public CCLayer
-{
-    void changeWidth(GLfloat w);
-    void changeHeight(GLfloat h);
-    void changeWidthAndHeight(GLfloat w ,GLfloat h);
-
-    void setOpacity(GLubyte var);
-    GLubyte getOpacity(void);
-    void setColor(ccColor3B Value);
-    ccColor3B getColor(void);
-    void setBlendFunc(ccBlendFunc Value);
-    ccBlendFunc getBlendFunc(void);
-
-    static CCLayerColor * layerWithColorWidthHeight(ccColor4B color, GLfloat width, GLfloat height);
-    static CCLayerColor * layerWithColor(ccColor4B color);
-};
-
-class CCLayerGradient : public CCLayerColor
-{
-    void setStartColor(ccColor3B colors);
-    ccColor3B getStartColor();
-    void setEndColor(ccColor3B Value);
-    ccColor3B getEndColor(void);
-    void setStartOpacity(GLubyte Value);
-    GLubyte getStartOpacity(void);
-    void setEndOpacity(GLubyte Value);
-    GLubyte getEndOpacity(void);
-    void setVector(CCPoint Value);
-    CCPoint getVector(void);
-
-    void setIsCompressedInterpolation(bool Value);
-    bool getIsCompressedInterpolation(void);
-
-    static CCLayerGradient* layerWithColor(ccColor4B start, ccColor4B end);
-    static CCLayerGradient* layerWithColor(ccColor4B start, ccColor4B end, CCPoint v);
-};
-
-class CCLayerMultiplex : public CCLayer
-{
-    void addLayer(CCLayer* layer);
-    void switchTo(unsigned int n);
-    void switchToAndReleaseMe(unsigned int n);
-
-    static CCLayerMultiplex * layerWithLayer(CCLayer* layer);
-};
-=======
-namespace   cocos2d {
-
-	class CCLayer : public CCNode, public CCTouchDelegate, public CCAccelerometerDelegate, public CCKeypadDelegate
 	{
 	public:
 		CCLayer();	
@@ -92,91 +23,54 @@
 		void setIsKeypadEnabled(bool bValue);
 		bool getIsKeypadEnabled();
 		
-		void ccTouchesBegan(CCSet *pTouches, CCEvent *pEvent);
-	        void ccTouchesMoved(CCSet *pTouches, CCEvent *pEvent);
-	        void ccTouchesEnded(CCSet *pTouches, CCEvent *pEvent);
-	        void ccTouchesCancelled(CCSet *pTouches, CCEvent *pEvent);
+    void registerScriptTouchHandler(LUA_FUNCTION functionRefID, bool isMultiTouches = false);
+    void unregisterScriptTouchHandler();
+
+    static CCLayer *node(void);
 	};
 
-	class  CCLayerColor : public CCLayer , public CCRGBAProtocol, public CCBlendProtocol
+class CCLayerColor : public CCLayer
 	{
-
-
-
-		CCLayerColor();
-		void draw();
-		void setContentSize(CCSize var);
-		static CCLayerColor * layerWithColorWidthHeight(ccColor4B color, GLfloat width, GLfloat height);
-		static CCLayerColor * layerWithColor(ccColor4B color);	
-		bool initWithColorWidthHeight(ccColor4B color, GLfloat width, GLfloat height);	
-		bool initWithColor(ccColor4B color);
 		void changeWidth(GLfloat w);
 		void changeHeight(GLfloat h);
 		void changeWidthAndHeight(GLfloat w ,GLfloat h);
 
-
-		GLubyte getOpacity(void);
 		void setOpacity(GLubyte var);
-
-
-
+    GLubyte getOpacity(void);
 		void setColor(ccColor3B Value);
 		ccColor3B getColor(void);
-
 		void setBlendFunc(ccBlendFunc Value);
 		ccBlendFunc getBlendFunc(void); 
 
-		CCRGBAProtocol* convertToRGBAProtocol();
-
+    static CCLayerColor * layerWithColorWidthHeight(ccColor4B color, GLfloat width, GLfloat height);
+    static CCLayerColor * layerWithColor(ccColor4B color);
 	};
 
 	class  CCLayerGradient : public CCLayerColor
 	{
-
-
-		static CCLayerGradient* layerWithColor(ccColor4B start, ccColor4B end);
-
-		/** Creates a full-screen CCLayer with a gradient between start and end in the direction of v. */
-		static CCLayerGradient* layerWithColor(ccColor4B start, ccColor4B end, CCPoint v);
-
-		/** Initializes the CCLayer with a gradient between start and end. */
-		bool initWithColor(ccColor4B start, ccColor4B end);
-
-		/** Initializes the CCLayer with a gradient between start and end in the direction of v. */
-		bool initWithColor(ccColor4B start, ccColor4B end, CCPoint v);
-
-		ccColor3B getStartColor();
 		void      setStartColor(ccColor3B colors);
-
+    ccColor3B getStartColor();
 		void setEndColor(ccColor3B Value);
 		ccColor3B getEndColor(void);
-
 		void setStartOpacity(GLubyte Value);
 		GLubyte getStartOpacity(void);
-
 		void setEndOpacity(GLubyte Value);
 		GLubyte getEndOpacity(void);
-
 		void setVector(CCPoint Value);
 		CCPoint getVector(void);
 		
 		void setIsCompressedInterpolation(bool Value);
 		bool getIsCompressedInterpolation(void);
 
+    static CCLayerGradient* layerWithColor(ccColor4B start, ccColor4B end);
+    static CCLayerGradient* layerWithColor(ccColor4B start, ccColor4B end, CCPoint v);
 	};
-
 
 	class  CCLayerMultiplex : public CCLayer
 	{
-		CCLayerMultiplex();		
-		//static CCLayerMultiplex * layerWithLayers(CCLayer* layer, ... );
-		//lua instead with follow func
-		static CCLayerMultiplex * layerWithLayer(CCLayer* layer);
 		void addLayer(CCLayer* layer);
-		bool initWithLayer(CCLayer* layer);
-		bool initWithLayers(CCLayer* layer, va_list params);	
 		void switchTo(unsigned int n);
 		void switchToAndReleaseMe(unsigned int n);
-	};
-}//namespace   cocos2d 
->>>>>>> fa3bbac3
+
+    static CCLayerMultiplex * layerWithLayer(CCLayer* layer);
+	};