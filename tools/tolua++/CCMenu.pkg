--- conflicted
+++ resolved
@@ -1,83 +1,27 @@
-
-<<<<<<< HEAD
-enum {
-    //* priority used by the menu
-    kCCMenuTouchPriority = -128,
-};
-
-class CCMenu : public CCLayer
-{
-    void alignItemsVertically();
-    void alignItemsVerticallyWithPadding(float padding);
-    void alignItemsHorizontally();
-    void alignItemsHorizontallyWithPadding(float padding);
-    void alignItemsInColumns(unsigned int columns, va_list args);
-    void alignItemsInRows(unsigned int rows, va_list args);
-
-    void addChild(CCMenuItem* child, int zOrder = 0, int tag = -1);
-
-    void setOpacity(GLubyte opacity);
-    GLubyte getOpacity(void);
-    void setColor(ccColor3B color);
-    ccColor3B getColor(void);
-
-    static CCMenu* node();
-};
-=======
-#include "CCMenuItem.h"
-#include "CCLayer.h"
-
-namespace cocos2d{
-
-	typedef enum  
-	{
-		kCCMenuStateWaiting,
-		kCCMenuStateTrackingTouch
-	} tCCMenuState;
 
 	enum {
 		//* priority used by the menu
 		kCCMenuTouchPriority = -128,
 	};
 
-	class  CCMenu : public CCLayer, public CCRGBAProtocol
+class CCMenu : public CCLayer
 	{
-	public:
-		CCMenu();
-		virtual ~CCMenu(){}		
-		static CCMenu*menuWithItem(CCMenuItem* item);
-		bool initWithItems(CCMenuItem* item, va_list args);	
 		void alignItemsVertically();
-
 		void alignItemsVerticallyWithPadding(float padding);	
 		void alignItemsHorizontally();		
 		void alignItemsHorizontallyWithPadding(float padding);
-
-
-		// void alignItemsInRows(unsigned int rows, ...);
 		void alignItemsInColumns(unsigned int columns, va_list args);
-
-		/** align items in columns of rows */
-		// void alignItemsInColumns(unsigned int columns, ...);
 		void alignItemsInRows(unsigned int rows, va_list args);
 
-		//super methods
-		void addChild(CCNode * child, int zOrder);
-		void addChild(CCNode * child, int zOrder, int tag);
-		void registerWithTouchDispatcher();
-		bool ccTouchBegan(CCTouch* touch, CCEvent* event);
-		void ccTouchEnded(CCTouch* touch, CCEvent* event);
-		void ccTouchCancelled(CCTouch *touch, CCEvent* event);
-		void ccTouchMoved(CCTouch* touch, CCEvent* event);
+    void addChild(CCMenuItem* child, int zOrder = 0, int tag = -1);
 
 
 		void onExit();
 
 		void setOpacity(GLubyte opacity);
 		GLubyte getOpacity(void);
-		ccColor3B getColor(void);
 		void setColor(ccColor3B color);
-		CCRGBAProtocol* convertToRGBAProtocol();
+    ccColor3B getColor(void);
 
 
 		bool init();
@@ -99,7 +43,4 @@
 
 		void setIsKeypadEnabled(bool bValue);
 		bool getIsKeypadEnabled();
-	};
-
-}
->>>>>>> fa3bbac3
+	};