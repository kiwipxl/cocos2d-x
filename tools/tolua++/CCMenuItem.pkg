--- conflicted
+++ resolved
@@ -1,18 +1,17 @@
 
-<<<<<<< HEAD
-class CCMenuItem : public CCNode
-{
-    CCRect rect();
-    void activate();
-    void selected();
-    void unselected();
-
+	class CCMenuItem : public CCNode
+	{				 
+		CCRect rect();
+		void activate();		
+		void selected();		
+		void unselected();
+		
     void registerScriptHandler(LUA_FUNCTION functionRefID);
-};
+	};
 
 class CCMenuItemLabel : public CCMenuItem
-{
-    void setString(const char*  label);
+	{
+		void setString(const char * label);
     void setIsEnabled(bool enabled);
 
     void setOpacity(GLubyte opacity);
@@ -21,198 +20,62 @@
     ccColor3B getColor();
 
     static CCMenuItemLabel* itemWithLabel(CCNode* label);
-};
+	};
 
 class CCMenuItemAtlasFont : public CCMenuItem
-{
+	{
     static CCMenuItemAtlasFont* itemFromString(const char* value,
                                                const char* charMapFile,
                                                int itemWidth,
                                                int itemHeight,
                                                char startCharMap);
-};
+	};
 
 class CCMenuItemFont : public CCMenuItem
-{
-    static void setFontSize(int s);
-    static int fontSize();
-    static void setFontName(const char* name);
-    static const char* fontName();
-    static CCMenuItemFont * itemFromString(const char* value);
-};
+	{
+		static void setFontSize(int s);
+		static int fontSize();
+		static void setFontName(const char *name);
+		static const char *fontName();
+		static CCMenuItemFont * itemFromString(const char *value);
+	};
 
 class CCMenuItemSprite : public CCMenuItem
-{
-    void setColor(ccColor3B color);
-    ccColor3B getColor();
-    void setOpacity(GLubyte opacity);
-    GLubyte getOpacity();
+	{
+		void setColor(ccColor3B color);
+		ccColor3B getColor();
+		void setOpacity(GLubyte opacity);
+		GLubyte getOpacity();      
 
-    void selected();
-    void unselected();
-    void setIsEnabled(bool bEnabled);
+		void selected();
+		void unselected();
+		void setIsEnabled(bool bEnabled);
 
     static CCMenuItemSprite * itemFromNormalSprite(CCNode* normalSprite,
                                                    CCNode* selectedSprite);
     static CCMenuItemSprite * itemFromNormalSprite(CCNode* normalSprite,
                                                    CCNode* selectedSprite,
                                                    CCNode* disabledSprite);
-};
+	};
 
 class CCMenuItemImage : public CCMenuItem
-{
-    void setColor(ccColor3B color);
-    ccColor3B getColor();
-    void setOpacity(GLubyte opacity);
-    GLubyte getOpacity();
+	{
+		void setColor(ccColor3B color);
+		ccColor3B getColor();
+		void setOpacity(GLubyte opacity);
+		GLubyte getOpacity();
 
     static CCMenuItemImage* itemFromNormalImage(const char* normalImage,
                                                 const char* selectedImage);
     static CCMenuItemImage* itemFromNormalImage(const char* normalImage,
                                                 const char* selectedImage,
                                                 const char* disabledImage);
-};
+	};
 
 class CCMenuItemToggle : public CCMenuItem
-{
-    void addSubItem(CCMenuItem *item);
-    CCMenuItem* selectedItem();
-    void setIsEnabled(bool var);
+	{
+		void addSubItem(CCMenuItem *item);
+		CCMenuItem* selectedItem();
+		void setIsEnabled(bool var);
     static CCMenuItemToggle* itemWithItem(CCMenuItem *item);
-};
-=======
-namespace cocos2d{
-
-	class CCLabelTTF;
-	class CCLabelAtlas;
-	class CCSprite;
-
-
-	class CCMenuItem : public CCNode
-	{				 
-
-	public:
-		CCMenuItem();
-
-		static CCMenuItem * itemWithTarget(SelectorProtocol *rec, SEL_MenuHandler selector);		
-		bool initWithTarget(SelectorProtocol *rec, SEL_MenuHandler selector);
-
-		CCRect rect();
-		void activate();		
-		void selected();		
-		void unselected();
-		
-		void registerScriptHandler(const char* pszFunctionName);
-
-	};
-
-	class  CCMenuItemLabel : public CCMenuItem, public CCRGBAProtocol
-	{
-
-	public:
-		CCMenuItemLabel();		
-
-		static CCMenuItemLabel * itemWithLabel(CCNode*label, SelectorProtocol* target, SEL_MenuHandler selector);
-		static CCMenuItemLabel* itemWithLabel(CCNode *label);
-
-		bool initWithLabel(CCNode* label, SelectorProtocol* target, SEL_MenuHandler selector);
-
-		void setString(const char * label);
-
-		virtual void activate();
-		virtual void selected();
-		virtual void unselected();		
-		virtual void setIsEnabled(bool enabled);
-		virtual void setOpacity(GLubyte opacity);
-		virtual GLubyte getOpacity();
-		virtual void setColor(ccColor3B color);
-		virtual ccColor3B getColor();
-
-	};
-
-	/** @brief A CCMenuItemAtlasFont
-	Helper class that creates a MenuItemLabel class with a LabelAtlas
-	*/
-	class  CCMenuItemAtlasFont : public CCMenuItemLabel
-	{
-
-		CCMenuItemAtlasFont();		
-		static CCMenuItemAtlasFont* itemFromString(const char *value, const char *charMapFile, int itemWidth, int itemHeight, char startCharMap);
-		/** creates a menu item from a string and atlas. Use it with MenuItemToggle */
-		static CCMenuItemAtlasFont* itemFromString(const char *value, const char *charMapFile, int itemWidth, int itemHeight, char startCharMap, SelectorProtocol* target, SEL_MenuHandler selector);
-		/** initializes a menu item from a string and atlas with a target/selector */
-		bool initFromString(const char *value, const char *charMapFile, int itemWidth, int itemHeight, char startCharMap, SelectorProtocol* target, SEL_MenuHandler selector);
-	};
-
-	class  CCMenuItemFont : public CCMenuItemLabel
-	{
-
-		CCMenuItemFont();
-
-		static void setFontSize(int s);
-		static int fontSize();
-		/** set the font name */
-		static void setFontName(const char *name);
-		/** get the font name */
-		static const char *fontName();
-		/** creates a menu item from a string without target/selector. To be used with CCMenuItemToggle */
-		static CCMenuItemFont * itemFromString(const char *value);
-		/** creates a menu item from a string with a target/selector */
-		static CCMenuItemFont * itemFromString(const char *value, SelectorProtocol* target, SEL_MenuHandler selector);
-		/** initializes a menu item from a string with a target/selector */
-		bool initFromString(const char *value, SelectorProtocol* target, SEL_MenuHandler selector);
-	};
-
-
-	class  CCMenuItemSprite : public CCMenuItem, public CCRGBAProtocol
-	{
-		CCMenuItemSprite();		
-		static CCMenuItemSprite * itemFromNormalSprite(CCNode* normalSprite, CCNode* selectedSprite);		
-		static CCMenuItemSprite * itemFromNormalSprite(CCNode* normalSprite, CCNode* selectedSprite, SelectorProtocol* target, SEL_MenuHandler selector);		
-		static CCMenuItemSprite * itemFromNormalSprite(CCNode* normalSprite, CCNode* selectedSprite, CCNode* disabledSprite, SelectorProtocol* target, SEL_MenuHandler selector);
-		bool initFromNormalSprite(CCNode* normalSprite, CCNode* selectedSprite, CCNode* disabledSprite, SelectorProtocol* target, SEL_MenuHandler selector);
-		void setColor(ccColor3B color);
-		ccColor3B getColor();
-		void setOpacity(GLubyte opacity);
-		GLubyte getOpacity();      
-		void selected();
-		void unselected();
-		void setIsEnabled(bool bEnabled);
-	};
-
-
-	class  CCMenuItemImage : public CCMenuItemSprite
-	{
-
-		CCMenuItemImage();	
-		static CCMenuItemImage* itemFromNormalImage(const char *normalImage, const char *selectedImage);		
-		static CCMenuItemImage* itemFromNormalImage(const char *normalImage, const char *selectedImage, const char *disabledImage);		
-		static CCMenuItemImage* itemFromNormalImage(const char *normalImage, const char *selectedImage, SelectorProtocol* target, SEL_MenuHandler selector);		
-		static CCMenuItemImage* itemFromNormalImage(const char *normalImage, const char *selectedImage, const char *disabledImage, SelectorProtocol* target, SEL_MenuHandler selector);
-		bool initFromNormalImage(const char *normalImage, const char *selectedImage, const char *disabledImage, SelectorProtocol* target, SEL_MenuHandler selector);
-		void setColor(ccColor3B color);
-		ccColor3B getColor();
-		void setOpacity(GLubyte opacity);
-		GLubyte getOpacity();
-	};
-
-
-	class  CCMenuItemToggle : public CCMenuItem, public CCRGBAProtocol
-	{
-
-		CCMenuItemToggle();
-		
-		static CCMenuItemToggle* itemWithItem(CCMenuItem *item);
-		bool initWithItem(CCMenuItem *item);
-		void addSubItem(CCMenuItem *item);
-		
-		CCMenuItem* selectedItem();
-		// super methods
-		virtual void activate();
-		virtual void selected();
-		virtual void unselected();
-		void setIsEnabled(bool var);
-	};
-
-}
->>>>>>> 4c711790
+	};