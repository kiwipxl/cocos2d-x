#!/usr/bin/python
#-*- coding: UTF-8 -*-

import os
import sys
import time
import shutil
import excopy
import json
import utils_cocos

from custom_error import CustomError
from custom_error import Logging
from argparse import ArgumentParser


class CocosLibsCompiler(object):
    CFG_FILE = 'gen_libs_config.json'

    KEY_LIBS_OUTPUT = 'libs_output_dir'
    KEY_XCODE_PROJS_INFO = 'xcode_projs_info'
    KEY_VS_PROJS_INFO = 'vs_projs_info'
    KEY_SUPPORT_VS_VERSIONS = 'support_vs_versions'
    CHECK_KEYS = [
        KEY_LIBS_OUTPUT,
        KEY_XCODE_PROJS_INFO,
        KEY_VS_PROJS_INFO,
        KEY_SUPPORT_VS_VERSIONS
    ]

    KEY_XCODE_TARGETS = 'targets'
    KEY_VS_BUILD_TARGETS = 'build_targets'
    KEY_VS_RENAME_TARGETS = 'rename_targets'

    def __init__(self, args):
        print("Compiler init function")
        self.cur_dir = os.path.realpath(os.path.dirname(__file__))
        self.cfg_file_path = os.path.join(self.cur_dir, CocosLibsCompiler.CFG_FILE)
        self.parse_config()

        # arguments check and set
        self.clean = args.clean
        self.build_win = args.win
        self.build_mac = args.mac
        self.build_android = args.android
        self.disable_strip = args.disable_strip
        self.repo_x = args.repo_x
        self.vs_version = args.vs_version
        self.use_incredibuild = False
        if args.all:
            self.build_win = True
            self.build_mac = True
            self.build_android = True

        if args.app_abi is None:
            self.app_abi = 'armeabi'
        else:
            self.app_abi = args.app_abi

        self.repo_x = os.path.realpath(self.repo_x)
        self.lib_dir = os.path.normpath(os.path.join(self.repo_x, self.cfg_info[CocosLibsCompiler.KEY_LIBS_OUTPUT]))

    def parse_config(self):
        if not os.path.isfile(self.cfg_file_path):
            raise CustomError('%s is not a valid config file.' % self.cfg_file_path, CustomError.ERROR_PATH_NOT_FOUND)

        try:
            f = open(self.cfg_file_path)
            self.cfg_info = json.load(f)
            f.close()
        except:
            raise CustomError('Parse %s failed.' % self.cfg_file_path, CustomError.ERROR_PARSE_FILE)

        for k in CocosLibsCompiler.CHECK_KEYS:
            if k not in self.cfg_info.keys():
                raise CustomError('%s is not found in %s' % (k, self.cfg_file_path), CustomError.ERROR_WRONG_CONFIG)

    def get_cfg_info(self):
        return self.cfg_info

    def compile(self):
        print("compile function")
        if self.clean:
            self.clean_libs()
        if self.build_win:
            self.compile_win()
        if self.build_mac:
            self.compile_mac_ios()
        if self.build_android:
<<<<<<< HEAD
            self.compile_android("lua")
            self.compile_android("js")
=======
            self.compile_android("js")
            self.compile_android("lua")
>>>>>>> 8fd5db48


    def build_win32_proj(self, cmd_path, sln_path, proj_name, mode):
        build_cmd = " ".join([
            "\"%s\"" % cmd_path,
            "\"%s\"" % sln_path,
            "/%s \"Release|Win32\"" % mode,
            "/Project \"%s\"" % proj_name
        ])
        utils_cocos.execute_command(build_cmd)

    def compile_win(self):
        if not utils_cocos.os_is_win32():
            print("this is not win platform, needn't compile")
            return

        # get the VS versions will be used for compiling
        support_vs_versions = self.cfg_info[CocosLibsCompiler.KEY_SUPPORT_VS_VERSIONS]
        compile_vs_versions = support_vs_versions
        if self.vs_version is not None:
            if self.vs_version not in support_vs_versions:
                raise CustomError('Not support VS%d' % self.vs_version)
            else:
                compile_vs_versions = [ self.vs_version ]

        vs_cmd_info = {}
        for vs_version in compile_vs_versions:
            # get the vs command with specified version
            vs_command = utils_cocos.get_vs_cmd_path(vs_version)
            if vs_command is None:
                Logging.warning('Not found VS%d' % vs_version)
            else:
                vs_cmd_info[vs_version] = vs_command

        if len(vs_cmd_info) == 0:
            raise CustomError('Not found available VS.', CustomError.ERROR_TOOLS_NOT_FOUND)

<<<<<<< HEAD
        # get the VS projects info
        win32_proj_info = self.cfg_info[CocosLibsCompiler.KEY_VS_PROJS_INFO]
        for vs_version in vs_cmd_info.keys():
            vs_command = vs_cmd_info[vs_version]
            for key in win32_proj_info.keys():
                output_dir = os.path.join(self.lib_dir, "win32")
                proj_path = os.path.join(self.repo_x, key)

                # get the build folder & win32 output folder
                build_folder_path = os.path.join(os.path.dirname(proj_path), "Release.win32")
                win32_output_dir = os.path.join(self.repo_x, output_dir)
                if not os.path.exists(win32_output_dir):
                    os.makedirs(win32_output_dir)

                # clean solution
                # clean_cmd = " ".join([
                #     "\"%s\"" % vs_command,
                #     "\"%s\"" % proj_path,
                #     "/clean \"Release|Win32\""
                # ])
                # utils_cocos.execute_command(clean_cmd)

                # build project
                if self.use_incredibuild:
                    # use incredibuild, build whole sln
                    build_cmd = " ".join([
                        "BuildConsole",
                        "%s" % proj_path,
                        "/build",
                        "/cfg=\"Release|Win32\""
                    ])
                    utils_cocos.execute_command(build_cmd)
                else:
                    for proj_name in win32_proj_info[key][CocosLibsCompiler.KEY_VS_BUILD_TARGETS]:
                        # build the projects
                        self.build_win32_proj(vs_command, proj_path, proj_name, "build")

                        lib_file_path = os.path.join(build_folder_path, "%s.lib" % proj_name)
                        if not os.path.exists(lib_file_path):
                            # if the lib is not generated, rebuild the project
                            self.build_win32_proj(vs_command, proj_path, proj_name, "rebuild")

                        if not os.path.exists(lib_file_path):
                            raise Exception("Library %s not generated as expected!" % lib_file_path)

                # copy the libs into prebuilt dir
                for file_name in os.listdir(build_folder_path):
                    name, ext = os.path.splitext(file_name)
                    if ext != ".lib" and ext != ".dll":
                        continue

                    file_path = os.path.join(build_folder_path, file_name)
                    shutil.copy(file_path, win32_output_dir)

                # rename the specified libs
                suffix = "_%d" % vs_version
                for proj_name in win32_proj_info[key][CocosLibsCompiler.KEY_VS_RENAME_TARGETS]:
                    src_name = os.path.join(win32_output_dir, "%s.lib" % proj_name)
                    dst_name = os.path.join(win32_output_dir, "%s%s.lib" % (proj_name, suffix))
                    if os.path.exists(src_name):
                        if os.path.exists(dst_name):
                            os.remove(dst_name)
                        os.rename(src_name, dst_name)
=======
        cocos2d_proj_file = os.path.join(self.repo_x, 'cocos/2d/libcocos2d.vcxproj')

        # get the VS projects info
        win32_proj_info = self.cfg_info[CocosLibsCompiler.KEY_VS_PROJS_INFO]
        for vs_version in compile_vs_versions:
            if not vs_version in vs_cmd_info.keys():
                continue

            # rename the cocos2d project out dll name
            f = open(cocos2d_proj_file, 'r')
            old_file_content = f.read()
            f.close()

            new_file_content = old_file_content.replace('$(OutDir)$(ProjectName).dll', '$(OutDir)$(ProjectName)_%d.dll' % vs_version)
            f = open(cocos2d_proj_file, 'w')
            f.write(new_file_content)
            f.close()

            try:
                vs_command = vs_cmd_info[vs_version]
                for key in win32_proj_info.keys():
                    # clean solutions
                    proj_path = os.path.join(self.repo_x, key)
                    clean_cmd = " ".join([
                        "\"%s\"" % vs_command,
                        "\"%s\"" % proj_path,
                        "/clean \"Release|Win32\""
                    ])
                    utils_cocos.execute_command(clean_cmd)

                for key in win32_proj_info.keys():
                    output_dir = os.path.join(self.lib_dir, "win32")
                    proj_path = os.path.join(self.repo_x, key)

                    # get the build folder & win32 output folder
                    build_folder_path = os.path.join(os.path.dirname(proj_path), "Release.win32")
                    win32_output_dir = os.path.join(self.repo_x, output_dir)
                    if not os.path.exists(win32_output_dir):
                        os.makedirs(win32_output_dir)

                    # build project
                    if self.use_incredibuild:
                        # use incredibuild, build whole sln
                        build_cmd = " ".join([
                            "BuildConsole",
                            "%s" % proj_path,
                            "/build",
                            "/cfg=\"Release|Win32\""
                        ])
                        utils_cocos.execute_command(build_cmd)
                    else:
                        for proj_name in win32_proj_info[key][CocosLibsCompiler.KEY_VS_BUILD_TARGETS]:
                            # build the projects
                            self.build_win32_proj(vs_command, proj_path, proj_name, "build")

                            lib_file_path = os.path.join(build_folder_path, "%s.lib" % proj_name)
                            if not os.path.exists(lib_file_path):
                                # if the lib is not generated, rebuild the project
                                self.build_win32_proj(vs_command, proj_path, proj_name, "rebuild")

                            if not os.path.exists(lib_file_path):
                                raise Exception("Library %s not generated as expected!" % lib_file_path)

                    # copy the libs into prebuilt dir
                    for file_name in os.listdir(build_folder_path):
                        name, ext = os.path.splitext(file_name)
                        if ext != ".lib" and ext != ".dll":
                            continue

                        file_path = os.path.join(build_folder_path, file_name)
                        shutil.copy(file_path, win32_output_dir)

                    # rename the specified libs
                    suffix = "_%d" % vs_version
                    for proj_name in win32_proj_info[key][CocosLibsCompiler.KEY_VS_RENAME_TARGETS]:
                        src_name = os.path.join(win32_output_dir, "%s.lib" % proj_name)
                        dst_name = os.path.join(win32_output_dir, "%s%s.lib" % (proj_name, suffix))
                        if os.path.exists(src_name):
                            if os.path.exists(dst_name):
                                os.remove(dst_name)
                            os.rename(src_name, dst_name)
            except Exception as e:
                raise e
            finally:
                f = open(cocos2d_proj_file, 'w')
                f.write(old_file_content)
                f.close()

>>>>>>> 8fd5db48

        print("Win32 build succeeded.")

    def compile_mac_ios(self):
        if not utils_cocos.os_is_mac():
            print("this is not mac platform, needn't compile")
            return
        print("to compile mac")

        xcode_proj_info = self.cfg_info[CocosLibsCompiler.KEY_XCODE_PROJS_INFO]

        XCODE_CMD_FMT = "xcodebuild -project \"%s\" -configuration Release -target \"%s\" %s CONFIGURATION_BUILD_DIR=%s"
        for key in xcode_proj_info.keys():
            proj_path = os.path.join(self.repo_x, key)
            ios_out_dir = os.path.join(self.lib_dir, "ios")
            mac_out_dir = os.path.join(self.lib_dir, "mac")
            ios_sim_libs_dir = os.path.join(ios_out_dir, "simulator")
            ios_dev_libs_dir = os.path.join(ios_out_dir, "device")

            target = xcode_proj_info[key][CocosLibsCompiler.KEY_XCODE_TARGETS]

            # compile ios simulator
            build_cmd = XCODE_CMD_FMT % (proj_path, "%s iOS" % target, "-sdk iphonesimulator ARCHS=\"i386 x86_64\" VALID_ARCHS=\"i386 x86_64\"", ios_sim_libs_dir)
            retVal = utils_cocos.execute_command(build_cmd)
            if 0 != retVal:
                print("[ERROR] compile ios simulator fail")
                return retVal

            # compile ios device
            build_cmd = XCODE_CMD_FMT % (proj_path, "%s iOS" % target, "-sdk iphoneos", ios_dev_libs_dir)
            retVal = utils_cocos.execute_command(build_cmd)
            if 0 != retVal:
                print("[ERROR] compile ios device fail")
                return retVal

            # compile mac
            build_cmd = XCODE_CMD_FMT % (proj_path, "%s Mac" % target, "", mac_out_dir)
            retVal = utils_cocos.execute_command(build_cmd)
            if 0 != retVal:
                print("[ERROR] compile mac fail")
                return retVal

            # generate fat libs for iOS
            for lib in os.listdir(ios_sim_libs_dir):
                sim_lib = os.path.join(ios_sim_libs_dir, lib)
                dev_lib = os.path.join(ios_dev_libs_dir, lib)
                output_lib = os.path.join(ios_out_dir, lib)
                lipo_cmd = "lipo -create -output \"%s\" \"%s\" \"%s\"" % (output_lib, sim_lib, dev_lib)

                utils_cocos.execute_command(lipo_cmd)

            # remove the simulator & device libs in iOS
            utils_cocos.rmdir(ios_sim_libs_dir)
            utils_cocos.rmdir(ios_dev_libs_dir)

            if not self.disable_strip:
                # strip the libs
                ios_strip_cmd = "xcrun -sdk iphoneos strip -S %s/*.a" % ios_out_dir
                utils_cocos.execute_command(ios_strip_cmd)
                mac_strip_cmd = "xcrun strip -S %s/*.a" % mac_out_dir
                utils_cocos.execute_command(mac_strip_cmd)

    def compile_android(self, language):
        print("compile android")
        # build .so for android
        CONSOLE_PATH = "tools/cocos2d-console/bin"
        ANDROID_A_PATH = "frameworks/runtime-src/proj.android/obj/local"

        android_out_dir = os.path.join(self.lib_dir, "android")
        engine_dir = self.repo_x
        console_dir = os.path.join(engine_dir, CONSOLE_PATH)
        if utils_cocos.os_is_win32():
            cmd_path = os.path.join(console_dir, "cocos.bat")
        else:
            cmd_path = os.path.join(console_dir, "cocos")

        proj_name = "My%sGame" % language
<<<<<<< HEAD
        proj_dir = os.path.join(self.cur_dir, "temp")
=======
        proj_dir = engine_dir
>>>>>>> 8fd5db48
        proj_path = os.path.join(proj_dir, proj_name)
        utils_cocos.rmdir(proj_path)

        # create a runtime project
        create_cmd = "%s new -l %s -t runtime -d %s %s" % (cmd_path, language, proj_dir, proj_name)
        utils_cocos.execute_command(create_cmd)

        # build it
        build_cmd = "%s compile -s %s -p android --ndk-mode release -j 4 --app-abi %s" % (cmd_path, proj_path, self.app_abi)
        utils_cocos.execute_command(build_cmd)

        # copy .a to prebuilt dir
        obj_dir = os.path.join(proj_path, ANDROID_A_PATH)
        copy_cfg = {
            "from": obj_dir,
            "to": android_out_dir,
            "include": [
                "*.a$"
            ]
        }
        excopy.copy_files_with_config(copy_cfg, obj_dir, android_out_dir)

        if not self.disable_strip:
            # strip the android libs
            ndk_root = os.environ["NDK_ROOT"]
            if utils_cocos.os_is_win32():
                if utils_cocos.is_32bit_windows():
                    bit_str = ""
                else:
                    bit_str = "-x86_64"
                sys_folder_name = "windows%s" % bit_str
            elif utils_cocos.os_is_mac():
                sys_folder_name = "darwin-x86_64"

            # set strip execute file name
            if utils_cocos.os_is_win32():
                strip_execute_name = "strip.exe"
            else:
                strip_execute_name = "strip"

            # strip arm libs
            strip_cmd_path = os.path.join(ndk_root, "toolchains/arm-linux-androideabi-4.8/prebuilt/%s/arm-linux-androideabi/bin/%s"
                % (sys_folder_name, strip_execute_name))
            if not os.path.exists(strip_cmd_path):
                strip_cmd_path = os.path.join(ndk_root, "toolchains/arm-linux-androideabi-4.8/prebuilt/%s/arm-linux-androideabi/bin/%s"
                    % (sys_folder_name.replace(bit_str, ""), strip_execute_name))
            if os.path.exists(strip_cmd_path):
                armlibs = ["armeabi", "armeabi-v7a"]
                for fold in armlibs:
                    self.trip_libs(strip_cmd_path, os.path.join(android_out_dir, fold))

            # strip x86 libs
            strip_cmd_path = os.path.join(ndk_root, "toolchains/x86-4.8/prebuilt/%s/i686-linux-android/bin/%s" % (sys_folder_name, strip_execute_name))
            if os.path.exists(strip_cmd_path) and os.path.exists(os.path.join(android_out_dir, "x86")):
                self.trip_libs(strip_cmd_path, os.path.join(android_out_dir, 'x86'))

        # remove the project
        utils_cocos.rmdir(proj_path)

    def trip_libs(self, strip_cmd, folder):
        if not os.path.isdir(folder):
            return

        if utils_cocos.os_is_win32():
            for name in os.listdir(folder):
                basename, ext = os.path.splitext(name)
                if ext == ".a":
                    full_name = os.path.join(folder, name)
                    command = "%s -S %s" % (strip_cmd, full_name)
                    utils_cocos.execute_command(command)
        else:
            strip_cmd = "%s -S %s/*.a" % (strip_cmd, folder)
            utils_cocos.execute_command(strip_cmd)

    def clean_libs(self):
        print("to clean libs")
        utils_cocos.rmdir(self.lib_dir)


if __name__ == "__main__":
    parser = ArgumentParser(description="Generate prebuilt engine for Cocos Engine.")
    parser.add_argument('-c', dest='clean', action="store_true", help='clean libs folder')
    parser.add_argument('-all', dest='all', action="store_true", help='compile all platform')
    parser.add_argument('--win', dest='win', action="store_true", help='compile windows platform')
    parser.add_argument('--mac', dest='mac', action="store_true", help='compile mac platform')
    parser.add_argument('--android', dest='android', action="store_true",help='complile android platform')
    parser.add_argument('--dis-strip', "--disable-strip", dest='disable_strip', action="store_true", help='Disable the strip of the generated libs.')
<<<<<<< HEAD
    parser.add_argument('--vs', dest='vs_version', type=int, help='visual studio version, such as 2013.', default=2013)
=======
    parser.add_argument('--vs', dest='vs_version', type=int, help='visual studio version, such as 2013.', default=None)
>>>>>>> 8fd5db48
    parser.add_argument("--app-abi", dest="app_abi",
                        help="Set the APP_ABI of ndk-build.Can be multi value separated with ':'. Sample : --app-aib armeabi:x86:mips. Default value is 'armeabi'.")

    (args, unknown) = parser.parse_known_args()

    if len(unknown) > 0:
        print("unknown arguments: %s" % unknown)

    # Get the engine path
    cur_dir = os.path.realpath(os.path.dirname(__file__))
    args.repo_x = os.path.normpath(os.path.join(cur_dir, os.pardir, os.pardir, os.pardir))

    if not args.win and not args.mac and not args.android:
        args.all = True

    beginSecond = time.time()
    print(">>> Bgein Compile at %s" % time.strftime('%Y-%m-%d %H:%M:%S',time.localtime(beginSecond)))

    try:
        compiler = CocosLibsCompiler(args)
        compiler.compile()
    except Exception as e:
        if isinstance(e, CustomError):
            Logging.error(' '.join(e.args))
            err_no = e.get_error_no()
            sys.exit(err_no)
        else:
            raise
    finally:
        endSecond = time.time()
        print(">>> Bgein Compile at %s" % time.strftime('%Y-%m-%d %H:%M:%S',time.localtime(beginSecond)))
        print(">>> End Compile at %s" % time.strftime('%Y-%m-%d %H:%M:%S',time.localtime(endSecond)))
        interSecond = endSecond - beginSecond
        interSecond = int(interSecond)
        print(">>> Use Second %d" % interSecond)
        houre = interSecond/(60*60)
        interSecond = interSecond%(60*60)
        minute = interSecond/60
        second = interSecond%60
        print(">>> Use Time %d:%d:%d" % (houre, minute, second))<|MERGE_RESOLUTION|>--- conflicted
+++ resolved
@@ -87,13 +87,8 @@
         if self.build_mac:
             self.compile_mac_ios()
         if self.build_android:
-<<<<<<< HEAD
-            self.compile_android("lua")
-            self.compile_android("js")
-=======
             self.compile_android("js")
             self.compile_android("lua")
->>>>>>> 8fd5db48
 
 
     def build_win32_proj(self, cmd_path, sln_path, proj_name, mode):
@@ -131,71 +126,6 @@
         if len(vs_cmd_info) == 0:
             raise CustomError('Not found available VS.', CustomError.ERROR_TOOLS_NOT_FOUND)
 
-<<<<<<< HEAD
-        # get the VS projects info
-        win32_proj_info = self.cfg_info[CocosLibsCompiler.KEY_VS_PROJS_INFO]
-        for vs_version in vs_cmd_info.keys():
-            vs_command = vs_cmd_info[vs_version]
-            for key in win32_proj_info.keys():
-                output_dir = os.path.join(self.lib_dir, "win32")
-                proj_path = os.path.join(self.repo_x, key)
-
-                # get the build folder & win32 output folder
-                build_folder_path = os.path.join(os.path.dirname(proj_path), "Release.win32")
-                win32_output_dir = os.path.join(self.repo_x, output_dir)
-                if not os.path.exists(win32_output_dir):
-                    os.makedirs(win32_output_dir)
-
-                # clean solution
-                # clean_cmd = " ".join([
-                #     "\"%s\"" % vs_command,
-                #     "\"%s\"" % proj_path,
-                #     "/clean \"Release|Win32\""
-                # ])
-                # utils_cocos.execute_command(clean_cmd)
-
-                # build project
-                if self.use_incredibuild:
-                    # use incredibuild, build whole sln
-                    build_cmd = " ".join([
-                        "BuildConsole",
-                        "%s" % proj_path,
-                        "/build",
-                        "/cfg=\"Release|Win32\""
-                    ])
-                    utils_cocos.execute_command(build_cmd)
-                else:
-                    for proj_name in win32_proj_info[key][CocosLibsCompiler.KEY_VS_BUILD_TARGETS]:
-                        # build the projects
-                        self.build_win32_proj(vs_command, proj_path, proj_name, "build")
-
-                        lib_file_path = os.path.join(build_folder_path, "%s.lib" % proj_name)
-                        if not os.path.exists(lib_file_path):
-                            # if the lib is not generated, rebuild the project
-                            self.build_win32_proj(vs_command, proj_path, proj_name, "rebuild")
-
-                        if not os.path.exists(lib_file_path):
-                            raise Exception("Library %s not generated as expected!" % lib_file_path)
-
-                # copy the libs into prebuilt dir
-                for file_name in os.listdir(build_folder_path):
-                    name, ext = os.path.splitext(file_name)
-                    if ext != ".lib" and ext != ".dll":
-                        continue
-
-                    file_path = os.path.join(build_folder_path, file_name)
-                    shutil.copy(file_path, win32_output_dir)
-
-                # rename the specified libs
-                suffix = "_%d" % vs_version
-                for proj_name in win32_proj_info[key][CocosLibsCompiler.KEY_VS_RENAME_TARGETS]:
-                    src_name = os.path.join(win32_output_dir, "%s.lib" % proj_name)
-                    dst_name = os.path.join(win32_output_dir, "%s%s.lib" % (proj_name, suffix))
-                    if os.path.exists(src_name):
-                        if os.path.exists(dst_name):
-                            os.remove(dst_name)
-                        os.rename(src_name, dst_name)
-=======
         cocos2d_proj_file = os.path.join(self.repo_x, 'cocos/2d/libcocos2d.vcxproj')
 
         # get the VS projects info
@@ -284,7 +214,6 @@
                 f.write(old_file_content)
                 f.close()
 
->>>>>>> 8fd5db48
 
         print("Win32 build succeeded.")
 
@@ -362,11 +291,7 @@
             cmd_path = os.path.join(console_dir, "cocos")
 
         proj_name = "My%sGame" % language
-<<<<<<< HEAD
-        proj_dir = os.path.join(self.cur_dir, "temp")
-=======
         proj_dir = engine_dir
->>>>>>> 8fd5db48
         proj_path = os.path.join(proj_dir, proj_name)
         utils_cocos.rmdir(proj_path)
 
@@ -454,11 +379,7 @@
     parser.add_argument('--mac', dest='mac', action="store_true", help='compile mac platform')
     parser.add_argument('--android', dest='android', action="store_true",help='complile android platform')
     parser.add_argument('--dis-strip', "--disable-strip", dest='disable_strip', action="store_true", help='Disable the strip of the generated libs.')
-<<<<<<< HEAD
-    parser.add_argument('--vs', dest='vs_version', type=int, help='visual studio version, such as 2013.', default=2013)
-=======
     parser.add_argument('--vs', dest='vs_version', type=int, help='visual studio version, such as 2013.', default=None)
->>>>>>> 8fd5db48
     parser.add_argument("--app-abi", dest="app_abi",
                         help="Set the APP_ABI of ndk-build.Can be multi value separated with ':'. Sample : --app-aib armeabi:x86:mips. Default value is 'armeabi'.")
 
