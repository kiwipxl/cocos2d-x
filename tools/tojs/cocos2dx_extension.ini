--- conflicted
+++ resolved
@@ -26,11 +26,7 @@
 
 # what classes to produce code for. You can use regular expressions here. When testing the regular
 # expression, it will be enclosed in "^$", like this: "^Menu*$".
-<<<<<<< HEAD
-classes = AssetsManager.* CCBReader.* CCBAnimationManager.* Scale9Sprite Control$ ControlButton.* ScrollView$ TableView$ TableViewCell$ EditBox$
-=======
-classes = CCBReader.* CCBAnimationManager.* Scale9Sprite Control.* ControlButton.* ScrollView$ TableView$ TableViewCell$ EditBox$
->>>>>>> 69440436
+classes = AssetsManager.* CCBReader.* CCBAnimationManager.* Scale9Sprite Control.* ControlButton.* ScrollView$ TableView$ TableViewCell$ EditBox$
 
 # what should we skip? in the format ClassName::[function function]
 # ClassName is a regular expression, but will be used like this: "^ClassName$" functions are also
@@ -47,15 +43,11 @@
         *::[^visit$ copyWith.* onEnter.* onExit.* ^description$ getObjectType .*HSV],
         EditBox::[(g|s)etDelegate ^keyboard.* touchDownAction getScriptEditBoxHandler registerScriptEditBoxHandler unregisterScriptEditBoxHandler],
         TableView::[create (g|s)etDataSource$ (g|s)etDelegate],
-<<<<<<< HEAD
         AssetsManager::[setDelegate],
         AssetsManagerDelegateProtocol::[*],
-        Control::[removeHandleOfControlEvent addHandleOfControlEvent]
-=======
         Control::[removeHandleOfControlEvent addHandleOfControlEvent],
         ControlUtils::[*],
         ControlSwitchSprite::[*]
->>>>>>> 69440436
 
 rename_functions = CCBReader::[getAnimationManager=getActionManager setAnimationManager=setActionManager], 
          CCBAnimationManager::[setCallFunc=setCallFuncForJSCallbackNamed]
