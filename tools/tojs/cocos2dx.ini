--- conflicted
+++ resolved
@@ -103,13 +103,8 @@
         CardinalSpline.*::[create actionWithDuration setPoints initWithDuration],
         Scheduler::[pause resume ^unschedule$ unscheduleUpdate unscheduleAllForTarget schedule isTargetPaused isScheduled],
         TextureCache::[addPVRTCImage],
-<<<<<<< HEAD
-        *::[copyWith.* onEnter.* onExit.* ^description$ getObjectType onTouch.* onAcc.* onKey.* onRegisterTouchListener operator.+],
+        *::[copyWith.* ^cleanup$ onEnter.* onExit.* ^description$ getObjectType onTouch.* onAcc.* onKey.* onRegisterTouchListener operator.+],
         FileUtils::[getFileData getDataFromFile writeDataToFile setFilenameLookupDictionary destroyInstance getFullPathCache],
-=======
-        *::[copyWith.* ^cleanup$ onEnter.* onExit.* ^description$ getObjectType onTouch.* onAcc.* onKey.* onRegisterTouchListener operator.+],
-        FileUtils::[getFileData getDataFromFile setFilenameLookupDictionary destroyInstance getFullPathCache],
->>>>>>> 55840b45
         Application::[^application.* ^run$ getCurrentLanguageCode setAnimationInterval],
         Camera::[getEyeXYZ getCenterXYZ getUpXYZ],
         ccFontDefinition::[*],
