[cocos2d-x]
# the prefix to be added to the generated functions. You might or might not use this in your own
# templates
prefix = cocos2dx

# create a target namespace (in javascript, this would create some code like the equiv. to `ns = ns || {}`)
# all classes will be embedded in that namespace
target_namespace = cc

android_headers = -I%(androidndkdir)s/platforms/android-14/arch-arm/usr/include -I%(androidndkdir)s/sources/cxx-stl/gnu-libstdc++/4.7/libs/armeabi-v7a/include -I%(androidndkdir)s/sources/cxx-stl/gnu-libstdc++/4.7/include
android_flags = -D_SIZE_T_DEFINED_ 

clang_headers = -I%(clangllvmdir)s/lib/clang/3.3/include 
clang_flags = -nostdinc -x c++ -std=c++11

cocos_headers = -I%(cocosdir)s/cocos/2d -I%(cocosdir)s/cocos/base -I%(cocosdir)s/cocos/physics -I%(cocosdir)s/cocos/2d/platform -I%(cocosdir)s/cocos/2d/platform/android -I%(cocosdir)s/cocos/math/kazmath/include
cocos_flags = -DANDROID -DCOCOS2D_JAVASCRIPT

cxxgenerator_headers = 

# extra arguments for clang
extra_arguments = %(android_headers)s %(clang_headers)s %(cxxgenerator_headers)s %(cocos_headers)s %(android_flags)s %(clang_flags)s %(cocos_flags)s %(extra_flags)s 

# what headers to parse
headers = %(cocosdir)s/cocos/2d/cocos2d.h %(cocosdir)s/cocos/audio/include/SimpleAudioEngine.h 

# what classes to produce code for. You can use regular expressions here. When testing the regular
# expression, it will be enclosed in "^$", like this: "^Menu*$".
<<<<<<< HEAD
classes = Sprite.* Scene Node.* Director Layer.* Menu.* Touch .*Action.* Move.* Rotate.* Blink.* Tint.* Sequence Repeat.* Fade.* Ease.* Scale.* Transition.* Spawn Animat.* Flip.* Delay.* Skew.* Jump.* Place.* Show.* Progress.* PointArray ToggleVisibility.* RemoveSelf Hide Particle.* Label.* Atlas.* TextureCache.* Texture2D Cardinal.* CatmullRom.* ParallaxNode TileMap.* TMX.* CallFunc RenderTexture GridAction Grid3DAction GridBase$ .+Grid Shaky3D Waves3D FlipX3D FlipY3D Speed ActionManager Set Data SimpleAudioEngine Scheduler Timer Orbit.* Follow.* Bezier.* CardinalSpline.* Camera.* DrawNode .*3D$ Liquid$ Waves$ ShuffleTiles$ TurnOffTiles$ Split.* Twirl$ FileUtils$ GLProgram ShaderCache Application ClippingNode MotionStreak ^Object$ UserDefault EGLViewProtocol EGLView Image DisplayLinkDirector
=======
classes = New.* Sprite.* Scene Node.* Director Layer.* Menu.* Touch .*Action.* Move.* Rotate.* Blink.* Tint.* Sequence Repeat.* Fade.* Ease.* Scale.* Transition.* Spawn Animat.* Flip.* Delay.* Skew.* Jump.* Place.* Show.* Progress.* PointArray ToggleVisibility.* RemoveSelf Hide Particle.* Label.* Atlas.* TextureCache.* Texture2D Cardinal.* CatmullRom.* ParallaxNode TileMap.* TMX.* CallFunc RenderTexture GridAction Grid3DAction GridBase$ .+Grid Shaky3D Waves3D FlipX3D FlipY3D Speed ActionManager Set Data SimpleAudioEngine Scheduler Timer Orbit.* Follow.* Bezier.* CardinalSpline.* Camera.* DrawNode .*3D$ Liquid$ Waves$ ShuffleTiles$ TurnOffTiles$ Split.* Twirl$ FileUtils$ GLProgram ShaderCache Application ClippingNode MotionStreak ^Object$ UserDefault EGLViewProtocol EGLView Image Event.*
>>>>>>> 58966a43

# what should we skip? in the format ClassName::[function function]
# ClassName is a regular expression, but will be used like this: "^ClassName$" functions are also
# regular expressions, they will not be surrounded by "^$". If you want to skip a whole class, just
# add a single "*" as functions. See bellow for several examples. A special class name is "*", which
# will apply to all class names. This is a convenience wildcard to be able to skip similar named
# functions from all classes.

skip = Node::[setGLServerState description getUserObject .*UserData getGLServerState .*schedule getPosition$],
        Sprite::[getQuad getBlendFunc ^setPosition$ setBlendFunc],
        SpriteBatchNode::[getBlendFunc setBlendFunc getDescendants],
        MotionStreak::[getBlendFunc setBlendFunc draw update],
        AtlasNode::[getBlendFunc setBlendFunc],
        ParticleBatchNode::[getBlendFunc setBlendFunc],
        LayerColor::[getBlendFunc setBlendFunc],
        ParticleSystem::[getBlendFunc setBlendFunc],
        DrawNode::[getBlendFunc setBlendFunc drawPolygon listenBackToForeground],
        Director::[getAccelerometer (g|s)et.*Dispatcher getOpenGLView getProjection getFrustum getRenderer],
        Layer.*::[didAccelerate (g|s)etBlendFunc keyPressed keyReleased],
        Menu.*::[.*Target getSubItems create initWithItems alignItemsInRows alignItemsInColumns],
        MenuItem.*::[create setCallback initWithCallback],
        Label::[getLettersInfo],
        Copying::[*],
        LabelProtocol::[*],
        LabelTextFormatProtocol::[*],
        .*Delegate::[*],
        PoolManager::[*],
        Texture2D::[initWithPVRTCData addPVRTCImage releaseData setTexParameters initWithData keepData getPixelFormatInfoMap],
        Set::[begin end acceptVisitor],
        IMEDispatcher::[*],
        SAXParser::[*],
        Thread::[*],
        Profiler::[*],
        ProfilingTimer::[*],
        CallFunc::[create initWithFunction],
        SAXDelegator::[*],
        Color3bObject::[*],
        TouchDispatcher::[*],
        EGLTouchDelegate::[*],
        ScriptEngineManager::[*],
        KeypadHandler::[*],
        Invocation::[*],
        SchedulerScriptHandlerEntry::[*],
        Size::[*],
        Point::[*],
        PointArray::[*],
        Rect::[*],
        String::[*],
        Data::[*],
        Dictionary::[*],
        Array::[*],
        Range::[*],
        EventListenerVector::[*],
        EventListener.*::[create],
        EventTouch::[(s|g)etTouches],
        NotificationObserver::[*],
        Image::[initWithString initWithImageData initWithRawData],
        Sequence::[create],
        Spawn::[create],
        GLProgram::[getProgram setUniformLocationWith2f.* setUniformLocationWith1f.* setUniformLocationWith3f.* setUniformLocationWith4f.*],
        Grid3DAction::[create actionWith.* vertex originalVertex (g|s)etVertex getOriginalVertex],
        Grid3D::[vertex originalVertex (g|s)etVertex getOriginalVertex],
        TiledGrid3DAction::[create actionWith.* tile originalTile getOriginalTile (g|s)etTile],
        TiledGrid3D::[tile originalTile getOriginalTile (g|s)etTile],
        TMXLayer::[getTiles],
        TMXMapInfo::[startElement endElement textHandler],
        ParticleSystemQuad::[postStep setBatchNode draw setTexture$ setTotalParticles updateQuadWithParticle setupIndices listenBackToForeground initWithTotalParticles particleWithFile node],
        LayerMultiplex::[create layerWith.* initWithLayers],
        CatmullRom.*::[create actionWithDuration],
        Bezier.*::[create actionWithDuration],
        CardinalSpline.*::[create actionWithDuration setPoints],
        Scheduler::[pause resume unschedule schedule update isTargetPaused],
        TextureCache::[addPVRTCImage],
        Timer::[getSelector createWithScriptHandler],
        *::[copyWith.* onEnter.* onExit.* ^description$ getObjectType (g|s)etDelegate onTouch.* onAcc.* onKey.* onRegisterTouchListener],
        FileUtils::[(g|s)etSearchResolutionsOrder$ (g|s)etSearchPaths$ getFileData],
        Application::[^application.* ^run$],
        Camera::[getEyeXYZ getCenterXYZ getUpXYZ],
        ccFontDefinition::[*],
        Object::[autorelease isEqual acceptVisitor update],
        UserDefault::[getInstance (s|g)etDataForKey],
        Label::[getLettersInfo],
        EGLViewProtocol::[setTouchDelegate],
        EGLView::[end swapBuffers],
<<<<<<< HEAD
        DisplayLinkDirector::[mainLoop setAnimationInterval startAnimation stopAnimation]
=======
        NewTextureAtlas::[*]
>>>>>>> 58966a43

rename_functions = SpriteFrameCache::[addSpriteFramesWithFile=addSpriteFrames getSpriteFrameByName=getSpriteFrame],
    ProgressTimer::[setReverseProgress=setReverseDirection],
    AnimationCache::[addAnimationsWithFile=addAnimations],
    LayerGradient::[initWithColor=init],
    LayerColor::[initWithColor=init],
    GLProgram::[initWithVertexShaderByteArray=initWithString initWithVertexShaderFilename=init setUniformLocationWith1i=setUniformLocationI32],
    Node::[removeFromParentAndCleanup=removeFromParent removeAllChildrenWithCleanup=removeAllChildren],
    LabelAtlas::[create=_create],
    Sprite::[initWithFile=init],
    SpriteBatchNode::[initWithFile=init],
    Touch::[getID=getId],
    SimpleAudioEngine::[preloadBackgroundMusic=preloadMusic setBackgroundMusicVolume=setMusicVolume getBackgroundMusicVolume=getMusicVolume playBackgroundMusic=playMusic stopBackgroundMusic=stopMusic pauseBackgroundMusic=pauseMusic resumeBackgroundMusic=resumeMusic rewindBackgroundMusic=rewindMusic isBackgroundMusicPlaying=isMusicPlaying willPlayBackgroundMusic=willPlayMusic],
    FileUtils::[loadFilenameLookupDictionaryFromFile=loadFilenameLookup],
    Director::[end=endToLua]

rename_classes = ParticleSystemQuad::ParticleSystem,
           SimpleAudioEngine::AudioEngine

# for all class names, should we remove something when registering in the target VM?
remove_prefix = 

# classes for which there will be no "parent" lookup
classes_have_no_parents = Director SimpleAudioEngine FileUtils TMXMapInfo Application

# base classes which will be skipped when their sub-classes found them.
base_classes_to_skip = Clonable

# classes that create no constructor
# Set is special and we will use a hand-written constructor
<<<<<<< HEAD
abstract_classes = Action FiniteTimeAction ActionInterval ActionEase EaseRateAction EaseElastic EaseBounce ActionInstant GridAction Grid3DAction TiledGrid3DAction Director SpriteFrameCache TransitionEaseScene Set SimpleAudioEngine FileUtils Application ClippingNode Label EGLViewProtocol EGLView DisplayLinkDirector
=======
abstract_classes = Action FiniteTimeAction ActionInterval ActionEase EaseRateAction EaseElastic EaseBounce ActionInstant GridAction Grid3DAction TiledGrid3DAction Director SpriteFrameCache TransitionEaseScene Set SimpleAudioEngine FileUtils Application ClippingNode Label EGLViewProtocol EGLView EventAcceleration
>>>>>>> 58966a43

# Determining whether to use script object(js object) to control the lifecycle of native(cpp) object or the other way around. Supported values are 'yes' or 'no'.
script_control_cpp = no
<|MERGE_RESOLUTION|>--- conflicted
+++ resolved
@@ -26,11 +26,7 @@
 
 # what classes to produce code for. You can use regular expressions here. When testing the regular
 # expression, it will be enclosed in "^$", like this: "^Menu*$".
-<<<<<<< HEAD
-classes = Sprite.* Scene Node.* Director Layer.* Menu.* Touch .*Action.* Move.* Rotate.* Blink.* Tint.* Sequence Repeat.* Fade.* Ease.* Scale.* Transition.* Spawn Animat.* Flip.* Delay.* Skew.* Jump.* Place.* Show.* Progress.* PointArray ToggleVisibility.* RemoveSelf Hide Particle.* Label.* Atlas.* TextureCache.* Texture2D Cardinal.* CatmullRom.* ParallaxNode TileMap.* TMX.* CallFunc RenderTexture GridAction Grid3DAction GridBase$ .+Grid Shaky3D Waves3D FlipX3D FlipY3D Speed ActionManager Set Data SimpleAudioEngine Scheduler Timer Orbit.* Follow.* Bezier.* CardinalSpline.* Camera.* DrawNode .*3D$ Liquid$ Waves$ ShuffleTiles$ TurnOffTiles$ Split.* Twirl$ FileUtils$ GLProgram ShaderCache Application ClippingNode MotionStreak ^Object$ UserDefault EGLViewProtocol EGLView Image DisplayLinkDirector
-=======
 classes = New.* Sprite.* Scene Node.* Director Layer.* Menu.* Touch .*Action.* Move.* Rotate.* Blink.* Tint.* Sequence Repeat.* Fade.* Ease.* Scale.* Transition.* Spawn Animat.* Flip.* Delay.* Skew.* Jump.* Place.* Show.* Progress.* PointArray ToggleVisibility.* RemoveSelf Hide Particle.* Label.* Atlas.* TextureCache.* Texture2D Cardinal.* CatmullRom.* ParallaxNode TileMap.* TMX.* CallFunc RenderTexture GridAction Grid3DAction GridBase$ .+Grid Shaky3D Waves3D FlipX3D FlipY3D Speed ActionManager Set Data SimpleAudioEngine Scheduler Timer Orbit.* Follow.* Bezier.* CardinalSpline.* Camera.* DrawNode .*3D$ Liquid$ Waves$ ShuffleTiles$ TurnOffTiles$ Split.* Twirl$ FileUtils$ GLProgram ShaderCache Application ClippingNode MotionStreak ^Object$ UserDefault EGLViewProtocol EGLView Image Event.*
->>>>>>> 58966a43
 
 # what should we skip? in the format ClassName::[function function]
 # ClassName is a regular expression, but will be used like this: "^ClassName$" functions are also
@@ -115,11 +111,7 @@
         Label::[getLettersInfo],
         EGLViewProtocol::[setTouchDelegate],
         EGLView::[end swapBuffers],
-<<<<<<< HEAD
-        DisplayLinkDirector::[mainLoop setAnimationInterval startAnimation stopAnimation]
-=======
         NewTextureAtlas::[*]
->>>>>>> 58966a43
 
 rename_functions = SpriteFrameCache::[addSpriteFramesWithFile=addSpriteFrames getSpriteFrameByName=getSpriteFrame],
     ProgressTimer::[setReverseProgress=setReverseDirection],
@@ -150,11 +142,7 @@
 
 # classes that create no constructor
 # Set is special and we will use a hand-written constructor
-<<<<<<< HEAD
-abstract_classes = Action FiniteTimeAction ActionInterval ActionEase EaseRateAction EaseElastic EaseBounce ActionInstant GridAction Grid3DAction TiledGrid3DAction Director SpriteFrameCache TransitionEaseScene Set SimpleAudioEngine FileUtils Application ClippingNode Label EGLViewProtocol EGLView DisplayLinkDirector
-=======
 abstract_classes = Action FiniteTimeAction ActionInterval ActionEase EaseRateAction EaseElastic EaseBounce ActionInstant GridAction Grid3DAction TiledGrid3DAction Director SpriteFrameCache TransitionEaseScene Set SimpleAudioEngine FileUtils Application ClippingNode Label EGLViewProtocol EGLView EventAcceleration
->>>>>>> 58966a43
 
 # Determining whether to use script object(js object) to control the lifecycle of native(cpp) object or the other way around. Supported values are 'yes' or 'no'.
 script_control_cpp = no
