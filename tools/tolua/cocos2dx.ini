--- conflicted
+++ resolved
@@ -139,15 +139,12 @@
         Bone3D::[*],
         Device::[getTextureDataForText],
         BillBoard::[*],
-<<<<<<< HEAD
+        Camera::[unproject],
         BaseLight3D::[*],
         DirectionLight3D::[*],
         PointLight3D::[*],
         SpotLight3D::[*],
         AmbientLight3D::[*]
-=======
-        Camera::[unproject]
->>>>>>> f1a01c54
 
 rename_functions = SpriteFrameCache::[addSpriteFramesWithFile=addSpriteFrames getSpriteFrameByName=getSpriteFrame],
     ProgressTimer::[setReverseProgress=setReverseDirection],
