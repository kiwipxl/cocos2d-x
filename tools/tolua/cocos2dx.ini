[cocos2d-x]
# the prefix to be added to the generated functions. You might or might not use this in your own
# templates
prefix = cocos2dx

# create a target namespace (in javascript, this would create some code like the equiv. to `ns = ns || {}`)
# all classes will be embedded in that namespace
target_namespace = cc

android_headers = -I%(androidndkdir)s/platforms/android-14/arch-arm/usr/include -I%(androidndkdir)s/sources/cxx-stl/gnu-libstdc++/4.7/libs/armeabi-v7a/include -I%(androidndkdir)s/sources/cxx-stl/gnu-libstdc++/4.7/include -I%(androidndkdir)s/sources/cxx-stl/gnu-libstdc++/4.8/libs/armeabi-v7a/include -I%(androidndkdir)s/sources/cxx-stl/gnu-libstdc++/4.8/include
android_flags = -D_SIZE_T_DEFINED_ 

clang_headers = -I%(clangllvmdir)s/lib/clang/3.3/include 
clang_flags = -nostdinc -x c++ -std=c++11

cocos_headers = -I%(cocosdir)s/cocos -I%(cocosdir)s/cocos/platform/android
cocos_flags = -DANDROID

cxxgenerator_headers = 

# extra arguments for clang
extra_arguments = %(android_headers)s %(clang_headers)s %(cxxgenerator_headers)s %(cocos_headers)s %(android_flags)s %(clang_flags)s %(cocos_flags)s %(extra_flags)s 

# what headers to parse
headers = %(cocosdir)s/cocos/cocos2d.h %(cocosdir)s/cocos/2d/CCProtectedNode.h %(cocosdir)s/cocos/3d/CCAnimation3D.h %(cocosdir)s/cocos/3d/CCAnimate3D.h

# what classes to produce code for. You can use regular expressions here. When testing the regular
# expression, it will be enclosed in "^$", like this: "^Menu*$".
<<<<<<< HEAD
classes = New.* Sprite.* Scene Node.* Director Layer.* Menu.* Touch .*Action.* Move.* Rotate.* Blink.* Tint.* Sequence Repeat.* Fade.* Ease.* Scale.* Transition.* Spawn Animat.* Flip.* Delay.* Skew.* Jump.* Place.* Show.* Progress.* PointArray ToggleVisibility.* RemoveSelf Hide Particle.* Label.* Atlas.* TextureCache.* Texture2D Cardinal.* CatmullRom.* ParallaxNode TileMap.* .*TMX.* CallFunc RenderTexture GridAction Grid3DAction GridBase$ .+Grid Shaky3D Waves3D FlipX3D FlipY3D Speed ActionManager Set Scheduler Timer Orbit.* Follow.* Bezier.* CardinalSpline.* Camera.* DrawNode .*3D$ Liquid$ Waves$ ShuffleTiles$ TurnOffTiles$ Split.* Twirl$ FileUtils$ GLProgram ShaderCache Application ClippingNode MotionStreak ^Ref$ UserDefault GLViewImpl GLView Image Event(?!.*(Physics).*).* Component ProtectedNode Console Mesh GLProgramCache GLProgramState SubMeshState AttachNode Camera
=======
classes = New.* Sprite.* Scene Node.* Director Layer.* Menu.* Touch .*Action.* Move.* Rotate.* Blink.* Tint.* Sequence Repeat.* Fade.* Ease.* Scale.* Transition.* Spawn Animat.* Flip.* Delay.* Skew.* Jump.* Place.* Show.* Progress.* PointArray ToggleVisibility.* RemoveSelf Hide Particle.* Label.* Atlas.* TextureCache.* Texture2D Cardinal.* CatmullRom.* ParallaxNode TileMap.* .*TMX.* CallFunc RenderTexture GridAction Grid3DAction GridBase$ .+Grid Shaky3D Waves3D FlipX3D FlipY3D Speed ActionManager Set Scheduler Timer Orbit.* Follow.* Bezier.* CardinalSpline.* Camera.* DrawNode .*3D$ Liquid$ Waves$ ShuffleTiles$ TurnOffTiles$ Split.* Twirl$ FileUtils$ GLProgram ShaderCache Application ClippingNode MotionStreak ^Ref$ UserDefault GLViewImpl GLView Image Event(?!.*(Physics).*).* Component ProtectedNode Console Mesh GLProgramCache GLProgramState SubMeshState AttachNode Camera DrawNode3D AABB OBB
>>>>>>> e602cccb

# what should we skip? in the format ClassName::[function function]
# ClassName is a regular expression, but will be used like this: "^ClassName$" functions are also
# regular expressions, they will not be surrounded by "^$". If you want to skip a whole class, just
# add a single "*" as functions. See bellow for several examples. A special class name is "*", which
# will apply to all class names. This is a convenience wildcard to be able to skip similar named
# functions from all classes.

skip = Node::[setGLServerState description getUserObject .*UserData getGLServerState .*schedule getPosition$ setContentSize setAnchorPoint enumerateChildren getonEnterTransitionDidFinishCallback getOnEnterCallback getOnExitCallback getonExitTransitionDidStartCallback],
        Sprite::[getQuad getBlendFunc ^setPosition$ setBlendFunc],
        SpriteBatchNode::[getBlendFunc setBlendFunc getDescendants],
        MotionStreak::[getBlendFunc setBlendFunc draw update],
        AtlasNode::[getBlendFunc setBlendFunc],
        ParticleBatchNode::[getBlendFunc setBlendFunc],
        LayerColor::[getBlendFunc setBlendFunc],
        ParticleSystem::[(g|s)etBlendFunc updateQuadWithParticle initParticle],
        DrawNode::[getBlendFunc setBlendFunc drawPolygon listenBackToForeground],
        Director::[getAccelerometer getProjection getFrustum getRenderer],
        Layer.*::[didAccelerate (g|s)etBlendFunc keyPressed keyReleased],
        Menu.*::[.*Target getSubItems create initWithItems alignItemsInRows alignItemsInColumns],
        MenuItem.*::[create setCallback initWithCallback],
        Label::[getLettersInfo createWithTTF listenToBackground listenToFontAtlasPurge],
        Copying::[*],
        LabelProtocol::[*],
        LabelTextFormatProtocol::[*],
        .*Delegate::[*],
        PoolManager::[*],
        Texture2D::[setTexParameters initWithData getPixelFormatInfoMap updateWithData initWithMipmaps],
        Set::[begin end acceptVisitor],
        IMEDispatcher::[*],
        SAXParser::[*],
        Thread::[*],
        Profiler::[*],
        ProfilingTimer::[*],
        CallFunc::[create initWithFunction],
        SAXDelegator::[*],
        Color3bObject::[*],
        TouchDispatcher::[*],
        EGLTouchDelegate::[*],
        ScriptEngineManager::[*],
        KeypadHandler::[*],
        Invocation::[*],
        SchedulerScriptHandlerEntry::[*],
        Size::[*],
        Point::[*],
        PointArray::[*],
        Rect::[*],
        String::[*],
        Data::[*],
        Dictionary::[*],
        Array::[*],
        Range::[*],
        EventListenerVector::[*],
        EventListener.*::[create],
        EventTouch::[(s|g)etTouches],
        NotificationObserver::[*],
        Image::[initWithString initWithImageData initWithRawData getData getMipmaps],
        Sequence::[create],
        Spawn::[create],
        GLProgram::[getProgram setUniformLocationWith2f.* setUniformLocationWith1f.* setUniformLocationWith3f.* setUniformLocationWith4f.* setUniformLocationWithMatrix4f.* getUniform setUniformLocationWith3i.* setUniformLocationWith4i.* setUniformLocationWith2i.* setUniformLocationWithMatrix3f.* setUniformLocationWithMatrix2f.* getVertexAttrib],
        Grid3DAction::[create actionWith.* vertex originalVertex (g|s)etVertex getOriginalVertex],
        Grid3D::[vertex originalVertex (g|s)etVertex getOriginalVertex],
        TiledGrid3DAction::[create actionWith.* tile originalTile getOriginalTile (g|s)etTile],
        TiledGrid3D::[tile originalTile getOriginalTile (g|s)etTile],
        TMXLayer::[getTiles getTileGIDAt setTiles],
        TMXMapInfo::[startElement endElement textHandler],
        ParticleSystemQuad::[postStep setBatchNode draw setTexture$ setTotalParticles updateQuadWithParticle setupIndices listenBackToForeground initWithTotalParticles particleWithFile node],
        LayerMultiplex::[create layerWith.* initWithLayers],
        CatmullRom.*::[create actionWithDuration],
        Bezier.*::[create actionWithDuration],
        CardinalSpline.*::[create actionWithDuration setPoints],
        Scheduler::[pause resume unschedule schedule update isTargetPaused isScheduled performFunctionInCocosThread],
        TextureCache::[addPVRTCImage addImageAsync],
        Timer::[getSelector createWithScriptHandler],
        *::[copyWith.* onEnter.* onExit.* ^description$ getObjectType (g|s)etDelegate onTouch.* onAcc.* onKey.* onRegisterTouchListener],
        FileUtils::[getFileData getDataFromFile getFullPathCache],
        Application::[^application.* ^run$],
        Camera::[getEyeXYZ getCenterXYZ getUpXYZ],
        ccFontDefinition::[*],
        Ref::[autorelease isEqual acceptVisitor update],
        UserDefault::[getInstance (s|g)etDataForKey],
        GLView::[setTouchDelegate],
        GLViewImpl::[end swapBuffers],
        NewTextureAtlas::[*],
        DisplayLinkDirector::[mainLoop setAnimationInterval startAnimation stopAnimation],
        RenderTexture::[listenToBackground listenToForeground],
        TMXTiledMap::[getPropertiesForGID],
        EventDispatcher::[dispatchCustomEvent],
        EventCustom::[getUserData setUserData],
        Component::[serialize],
        Console::[addCommand],
        ParallaxNode::[(s|g)etParallaxArray],
        TileMapAtlas::[(s|g)etTGAInfo],
        GLProgramState::[setVertexAttribCallback setUniformCallback setVertexAttribPointer],
        OrbitCamera::[sphericalRadius],
        ShuffleTiles::[placeTile shuffle],
        TurnOffTiles::[shuffle],
        LabelTTF::[*],
        LabelBMFont::[*],
        Mesh::[create],
        SubMeshState::[getSkin setSkin create],
        Sprite3D::[getSkin getSubMeshState],
        Animation3D::[getBoneCurveByName],
        Animation3DCache::[*],
        Sprite3DMaterialCache::[*],
        Bone3D::[*],
        Scene::[getCameras]

rename_functions = SpriteFrameCache::[addSpriteFramesWithFile=addSpriteFrames getSpriteFrameByName=getSpriteFrame],
    ProgressTimer::[setReverseProgress=setReverseDirection],
    AnimationCache::[addAnimationsWithFile=addAnimations],
    LayerGradient::[initWithColor=init],
    LayerColor::[initWithColor=init],
    GLProgram::[initWithVertexShaderByteArray=initWithString initWithVertexShaderFilename=init setUniformLocationWith1i=setUniformLocationI32],
    Node::[removeFromParentAndCleanup=removeFromParent removeAllChildrenWithCleanup=removeAllChildren],
    LabelAtlas::[create=_create],
    Sprite::[initWithFile=init],
    SpriteBatchNode::[initWithFile=init],
    Touch::[getID=getId],
    FileUtils::[loadFilenameLookupDictionaryFromFile=loadFilenameLookup],
    Director::[end=endToLua]

rename_classes = ParticleSystemQuad::ParticleSystem

# for all class names, should we remove something when registering in the target VM?
remove_prefix = 

# classes for which there will be no "parent" lookup
classes_have_no_parents = Director FileUtils TMXMapInfo Application

# base classes which will be skipped when their sub-classes found them.
base_classes_to_skip = Clonable

# classes that create no constructor
# Set is special and we will use a hand-written constructor
abstract_classes = Action FiniteTimeAction ActionInterval ActionEase EaseRateAction EaseElastic EaseBounce ActionInstant GridAction Grid3DAction TiledGrid3DAction Director SpriteFrameCache TransitionEaseScene Set FileUtils Application ClippingNode Label GLViewImpl GLView EventAcceleration DisplayLinkDirector Component Console

# Determining whether to use script object(js object) to control the lifecycle of native(cpp) object or the other way around. Supported values are 'yes' or 'no'.
script_control_cpp = no
<|MERGE_RESOLUTION|>--- conflicted
+++ resolved
@@ -26,11 +26,7 @@
 
 # what classes to produce code for. You can use regular expressions here. When testing the regular
 # expression, it will be enclosed in "^$", like this: "^Menu*$".
-<<<<<<< HEAD
-classes = New.* Sprite.* Scene Node.* Director Layer.* Menu.* Touch .*Action.* Move.* Rotate.* Blink.* Tint.* Sequence Repeat.* Fade.* Ease.* Scale.* Transition.* Spawn Animat.* Flip.* Delay.* Skew.* Jump.* Place.* Show.* Progress.* PointArray ToggleVisibility.* RemoveSelf Hide Particle.* Label.* Atlas.* TextureCache.* Texture2D Cardinal.* CatmullRom.* ParallaxNode TileMap.* .*TMX.* CallFunc RenderTexture GridAction Grid3DAction GridBase$ .+Grid Shaky3D Waves3D FlipX3D FlipY3D Speed ActionManager Set Scheduler Timer Orbit.* Follow.* Bezier.* CardinalSpline.* Camera.* DrawNode .*3D$ Liquid$ Waves$ ShuffleTiles$ TurnOffTiles$ Split.* Twirl$ FileUtils$ GLProgram ShaderCache Application ClippingNode MotionStreak ^Ref$ UserDefault GLViewImpl GLView Image Event(?!.*(Physics).*).* Component ProtectedNode Console Mesh GLProgramCache GLProgramState SubMeshState AttachNode Camera
-=======
-classes = New.* Sprite.* Scene Node.* Director Layer.* Menu.* Touch .*Action.* Move.* Rotate.* Blink.* Tint.* Sequence Repeat.* Fade.* Ease.* Scale.* Transition.* Spawn Animat.* Flip.* Delay.* Skew.* Jump.* Place.* Show.* Progress.* PointArray ToggleVisibility.* RemoveSelf Hide Particle.* Label.* Atlas.* TextureCache.* Texture2D Cardinal.* CatmullRom.* ParallaxNode TileMap.* .*TMX.* CallFunc RenderTexture GridAction Grid3DAction GridBase$ .+Grid Shaky3D Waves3D FlipX3D FlipY3D Speed ActionManager Set Scheduler Timer Orbit.* Follow.* Bezier.* CardinalSpline.* Camera.* DrawNode .*3D$ Liquid$ Waves$ ShuffleTiles$ TurnOffTiles$ Split.* Twirl$ FileUtils$ GLProgram ShaderCache Application ClippingNode MotionStreak ^Ref$ UserDefault GLViewImpl GLView Image Event(?!.*(Physics).*).* Component ProtectedNode Console Mesh GLProgramCache GLProgramState SubMeshState AttachNode Camera DrawNode3D AABB OBB
->>>>>>> e602cccb
+classes = New.* Sprite.* Scene Node.* Director Layer.* Menu.* Touch .*Action.* Move.* Rotate.* Blink.* Tint.* Sequence Repeat.* Fade.* Ease.* Scale.* Transition.* Spawn Animat.* Flip.* Delay.* Skew.* Jump.* Place.* Show.* Progress.* PointArray ToggleVisibility.* RemoveSelf Hide Particle.* Label.* Atlas.* TextureCache.* Texture2D Cardinal.* CatmullRom.* ParallaxNode TileMap.* .*TMX.* CallFunc RenderTexture GridAction Grid3DAction GridBase$ .+Grid Shaky3D Waves3D FlipX3D FlipY3D Speed ActionManager Set Scheduler Timer Orbit.* Follow.* Bezier.* CardinalSpline.* Camera.* DrawNode .*3D$ Liquid$ Waves$ ShuffleTiles$ TurnOffTiles$ Split.* Twirl$ FileUtils$ GLProgram ShaderCache Application ClippingNode MotionStreak ^Ref$ UserDefault GLViewImpl GLView Image Event(?!.*(Physics).*).* Component ProtectedNode Console Mesh GLProgramCache GLProgramState SubMeshState AttachNode Camera Ray AABB OBB
 
 # what should we skip? in the format ClassName::[function function]
 # ClassName is a regular expression, but will be used like this: "^ClassName$" functions are also
@@ -136,8 +132,7 @@
         Animation3D::[getBoneCurveByName],
         Animation3DCache::[*],
         Sprite3DMaterialCache::[*],
-        Bone3D::[*],
-        Scene::[getCameras]
+        Bone3D::[*]
 
 rename_functions = SpriteFrameCache::[addSpriteFramesWithFile=addSpriteFrames getSpriteFrameByName=getSpriteFrame],
     ProgressTimer::[setReverseProgress=setReverseDirection],
