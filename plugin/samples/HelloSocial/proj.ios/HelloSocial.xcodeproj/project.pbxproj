--- conflicted
+++ resolved
@@ -35,8 +35,8 @@
 		D4EF949C15BD2D8E00D803EB /* Icon-114.png in Resources */ = {isa = PBXBuildFile; fileRef = D4EF949B15BD2D8E00D803EB /* Icon-114.png */; };
 		D4EF949E15BD2D9600D803EB /* Icon-72.png in Resources */ = {isa = PBXBuildFile; fileRef = D4EF949D15BD2D9600D803EB /* Icon-72.png */; };
 		D4EF94A015BD2D9800D803EB /* Icon-144.png in Resources */ = {isa = PBXBuildFile; fileRef = D4EF949F15BD2D9800D803EB /* Icon-144.png */; };
-		FACAD8F61763061F00D75ADE /* libPluginTwitter.a in Frameworks */ = {isa = PBXBuildFile; fileRef = FACAD8F51762DC3A00D75ADE /* libPluginTwitter.a */; };
-		FACAD8F81763070D00D75ADE /* SystemConfiguration.framework in Frameworks */ = {isa = PBXBuildFile; fileRef = FACAD8F71763070D00D75ADE /* SystemConfiguration.framework */; };
+		FA375ABA17644EF5001EE713 /* libPluginTwitter.a in Frameworks */ = {isa = PBXBuildFile; fileRef = FA375AB817644ED8001EE713 /* libPluginTwitter.a */; };
+		FA375ABC17644EFE001EE713 /* SystemConfiguration.framework in Frameworks */ = {isa = PBXBuildFile; fileRef = FA375ABB17644EFE001EE713 /* SystemConfiguration.framework */; };
 		FAE27583175DEC8600F5DA8E /* background.png in Resources */ = {isa = PBXBuildFile; fileRef = FAE27580175DEC8600F5DA8E /* background.png */; };
 		FAE27584175DEC8600F5DA8E /* twitter.jpeg in Resources */ = {isa = PBXBuildFile; fileRef = FAE27581175DEC8600F5DA8E /* twitter.jpeg */; };
 		FAE27585175DEC8600F5DA8E /* weibo.png in Resources */ = {isa = PBXBuildFile; fileRef = FAE27582175DEC8600F5DA8E /* weibo.png */; };
@@ -48,9 +48,9 @@
 /* End PBXBuildFile section */
 
 /* Begin PBXContainerItemProxy section */
-		FACAD8F41762DC3A00D75ADE /* PBXContainerItemProxy */ = {
+		FA375AB717644ED8001EE713 /* PBXContainerItemProxy */ = {
 			isa = PBXContainerItemProxy;
-			containerPortal = FACAD8ED1762DC3A00D75ADE /* PluginTwitter.xcodeproj */;
+			containerPortal = FA375AB117644ED8001EE713 /* PluginTwitter.xcodeproj */;
 			proxyType = 2;
 			remoteGlobalIDString = FACAD8881762C1B500D75ADE;
 			remoteInfo = PluginTwitter;
@@ -121,8 +121,8 @@
 		D4EF949D15BD2D9600D803EB /* Icon-72.png */ = {isa = PBXFileReference; lastKnownFileType = image.png; name = "Icon-72.png"; path = "../proj.ios/Icon-72.png"; sourceTree = "<group>"; };
 		D4EF949F15BD2D9800D803EB /* Icon-144.png */ = {isa = PBXFileReference; lastKnownFileType = image.png; name = "Icon-144.png"; path = "../proj.ios/Icon-144.png"; sourceTree = "<group>"; };
 		D4F9F37B12E54555005CA6D2 /* Info.plist */ = {isa = PBXFileReference; fileEncoding = 4; lastKnownFileType = text.plist.xml; path = Info.plist; sourceTree = SOURCE_ROOT; };
-		FACAD8ED1762DC3A00D75ADE /* PluginTwitter.xcodeproj */ = {isa = PBXFileReference; lastKnownFileType = "wrapper.pb-project"; name = PluginTwitter.xcodeproj; path = ../../../plugins/twitter/proj.ios/PluginTwitter.xcodeproj; sourceTree = "<group>"; };
-		FACAD8F71763070D00D75ADE /* SystemConfiguration.framework */ = {isa = PBXFileReference; lastKnownFileType = wrapper.framework; name = SystemConfiguration.framework; path = System/Library/Frameworks/SystemConfiguration.framework; sourceTree = SDKROOT; };
+		FA375AB117644ED8001EE713 /* PluginTwitter.xcodeproj */ = {isa = PBXFileReference; lastKnownFileType = "wrapper.pb-project"; name = PluginTwitter.xcodeproj; path = ../../../plugins/twitter/proj.ios/PluginTwitter.xcodeproj; sourceTree = "<group>"; };
+		FA375ABB17644EFE001EE713 /* SystemConfiguration.framework */ = {isa = PBXFileReference; lastKnownFileType = wrapper.framework; name = SystemConfiguration.framework; path = System/Library/Frameworks/SystemConfiguration.framework; sourceTree = SDKROOT; };
 		FAE27577175DEC0C00F5DA8E /* cocos2dx.xcodeproj */ = {isa = PBXFileReference; lastKnownFileType = "wrapper.pb-project"; name = cocos2dx.xcodeproj; path = ../../../../cocos2dx/proj.ios/cocos2dx.xcodeproj; sourceTree = "<group>"; };
 		FAE27580175DEC8600F5DA8E /* background.png */ = {isa = PBXFileReference; lastKnownFileType = image.png; path = background.png; sourceTree = "<group>"; };
 		FAE27581175DEC8600F5DA8E /* twitter.jpeg */ = {isa = PBXFileReference; lastKnownFileType = image.jpeg; path = twitter.jpeg; sourceTree = "<group>"; };
@@ -139,8 +139,8 @@
 			isa = PBXFrameworksBuildPhase;
 			buildActionMask = 2147483647;
 			files = (
-				FACAD8F81763070D00D75ADE /* SystemConfiguration.framework in Frameworks */,
-				FACAD8F61763061F00D75ADE /* libPluginTwitter.a in Frameworks */,
+				FA375ABC17644EFE001EE713 /* SystemConfiguration.framework in Frameworks */,
+				FA375ABA17644EF5001EE713 /* libPluginTwitter.a in Frameworks */,
 				FAE275A1175DEEF500F5DA8E /* AudioToolbox.framework in Frameworks */,
 				FAE27598175DEE1900F5DA8E /* libcocos2dx.a in Frameworks */,
 				FAE27599175DEE1900F5DA8E /* libPluginProtocol.a in Frameworks */,
@@ -236,8 +236,7 @@
 		29B97314FDCFA39411CA2CEA /* CustomTemplate */ = {
 			isa = PBXGroup;
 			children = (
-				FACAD8F71763070D00D75ADE /* SystemConfiguration.framework */,
-				FACAD8ED1762DC3A00D75ADE /* PluginTwitter.xcodeproj */,
+				FA375AB117644ED8001EE713 /* PluginTwitter.xcodeproj */,
 				FAE2758F175DED2300F5DA8E /* PluginWeibo.xcodeproj */,
 				FAE27586175DED1700F5DA8E /* PluginProtocol.xcodeproj */,
 				FAE27577175DEC0C00F5DA8E /* cocos2dx.xcodeproj */,
@@ -254,6 +253,7 @@
 		29B97323FDCFA39411CA2CEA /* Frameworks */ = {
 			isa = PBXGroup;
 			children = (
+				FA375ABB17644EFE001EE713 /* SystemConfiguration.framework */,
 				FAE275A0175DEEF500F5DA8E /* AudioToolbox.framework */,
 				BF170DB212928DE900B8313A /* libxml2.dylib */,
 				BF170DB412928DE900B8313A /* libz.dylib */,
@@ -288,10 +288,10 @@
 			path = ../Resources;
 			sourceTree = "<group>";
 		};
-		FACAD8EE1762DC3A00D75ADE /* Products */ = {
-			isa = PBXGroup;
-			children = (
-				FACAD8F51762DC3A00D75ADE /* libPluginTwitter.a */,
+		FA375AB217644ED8001EE713 /* Products */ = {
+			isa = PBXGroup;
+			children = (
+				FA375AB817644ED8001EE713 /* libPluginTwitter.a */,
 			);
 			name = Products;
 			sourceTree = "<group>";
@@ -370,8 +370,8 @@
 					ProjectRef = FAE27586175DED1700F5DA8E /* PluginProtocol.xcodeproj */;
 				},
 				{
-					ProductGroup = FACAD8EE1762DC3A00D75ADE /* Products */;
-					ProjectRef = FACAD8ED1762DC3A00D75ADE /* PluginTwitter.xcodeproj */;
+					ProductGroup = FA375AB217644ED8001EE713 /* Products */;
+					ProjectRef = FA375AB117644ED8001EE713 /* PluginTwitter.xcodeproj */;
 				},
 				{
 					ProductGroup = FAE27590175DED2300F5DA8E /* Products */;
@@ -386,11 +386,11 @@
 /* End PBXProject section */
 
 /* Begin PBXReferenceProxy section */
-		FACAD8F51762DC3A00D75ADE /* libPluginTwitter.a */ = {
+		FA375AB817644ED8001EE713 /* libPluginTwitter.a */ = {
 			isa = PBXReferenceProxy;
 			fileType = archive.ar;
 			path = libPluginTwitter.a;
-			remoteRef = FACAD8F41762DC3A00D75ADE /* PBXContainerItemProxy */;
+			remoteRef = FA375AB717644ED8001EE713 /* PBXContainerItemProxy */;
 			sourceTree = BUILT_PRODUCTS_DIR;
 		};
 		FAE2757F175DEC0D00F5DA8E /* libcocos2dx.a */ = {
@@ -464,8 +464,8 @@
 			isa = XCBuildConfiguration;
 			buildSettings = {
 				ALWAYS_SEARCH_USER_PATHS = NO;
-				CODE_SIGN_IDENTITY = "iPhone Developer: 彬 张 (BE3QDJTL78)";
-				"CODE_SIGN_IDENTITY[sdk=iphoneos*]" = "iPhone Developer: 彬 张 (BE3QDJTL78)";
+				CODE_SIGN_IDENTITY = "iPhone Developer";
+				"CODE_SIGN_IDENTITY[sdk=iphoneos*]" = "iPhone Developer";
 				COPY_PHASE_STRIP = NO;
 				GCC_DYNAMIC_NO_PIC = NO;
 				GCC_INLINES_ARE_PRIVATE_EXTERN = NO;
@@ -496,8 +496,8 @@
 				OTHER_CFLAGS = "-O2";
 				"OTHER_LDFLAGS[arch=*]" = "-ObjC";
 				PRODUCT_NAME = HelloSocial;
-				PROVISIONING_PROFILE = "34B6E084-2760-4B9B-94CE-0998083C95F5";
-				"PROVISIONING_PROFILE[sdk=iphoneos*]" = "34B6E084-2760-4B9B-94CE-0998083C95F5";
+				PROVISIONING_PROFILE = "";
+				"PROVISIONING_PROFILE[sdk=iphoneos*]" = "";
 				SDKROOT = iphoneos;
 				TARGETED_DEVICE_FAMILY = "1,2";
 				USER_HEADER_SEARCH_PATHS = "";
@@ -509,8 +509,8 @@
 			isa = XCBuildConfiguration;
 			buildSettings = {
 				ALWAYS_SEARCH_USER_PATHS = NO;
-				CODE_SIGN_IDENTITY = "iPhone Developer: 彬 张 (BE3QDJTL78)";
-				"CODE_SIGN_IDENTITY[sdk=iphoneos*]" = "iPhone Developer: 彬 张 (BE3QDJTL78)";
+				CODE_SIGN_IDENTITY = "iPhone Developer";
+				"CODE_SIGN_IDENTITY[sdk=iphoneos*]" = "iPhone Developer";
 				COPY_PHASE_STRIP = YES;
 				GCC_INLINES_ARE_PRIVATE_EXTERN = NO;
 				GCC_OPTIMIZATION_LEVEL = 0;
@@ -538,8 +538,8 @@
 				LIBRARY_SEARCH_PATHS = "\"$(SRCROOT)/../../../cocos2dx/platform/third_party/ios/libraries\"";
 				"OTHER_LDFLAGS[arch=*]" = "-ObjC";
 				PRODUCT_NAME = HelloSocial;
-				PROVISIONING_PROFILE = "34B6E084-2760-4B9B-94CE-0998083C95F5";
-				"PROVISIONING_PROFILE[sdk=iphoneos*]" = "34B6E084-2760-4B9B-94CE-0998083C95F5";
+				PROVISIONING_PROFILE = "";
+				"PROVISIONING_PROFILE[sdk=iphoneos*]" = "";
 				SDKROOT = iphoneos;
 				TARGETED_DEVICE_FAMILY = "1,2";
 				USER_HEADER_SEARCH_PATHS = "";
@@ -551,17 +551,10 @@
 			isa = XCBuildConfiguration;
 			buildSettings = {
 				ARCHS = "$(ARCHS_STANDARD_32_BIT)";
-<<<<<<< HEAD
-				CODE_SIGN_IDENTITY = "iPhone Developer: 彬 张 (BE3QDJTL78)";
-				"CODE_SIGN_IDENTITY[sdk=iphoneos*]" = "iPhone Developer: 彬 张 (BE3QDJTL78)";
-=======
->>>>>>> 5b418218
 				GCC_C_LANGUAGE_STANDARD = c99;
 				GCC_VERSION = "";
 				GCC_WARN_ABOUT_RETURN_TYPE = YES;
 				GCC_WARN_UNUSED_VARIABLE = YES;
-				PROVISIONING_PROFILE = "34B6E084-2760-4B9B-94CE-0998083C95F5";
-				"PROVISIONING_PROFILE[sdk=iphoneos*]" = "34B6E084-2760-4B9B-94CE-0998083C95F5";
 				SDKROOT = iphoneos;
 				VALID_ARCHS = "armv6 armv7 i386";
 			};
@@ -571,18 +564,11 @@
 			isa = XCBuildConfiguration;
 			buildSettings = {
 				ARCHS = "$(ARCHS_STANDARD_32_BIT)";
-<<<<<<< HEAD
-				CODE_SIGN_IDENTITY = "iPhone Developer: 彬 张 (BE3QDJTL78)";
-				"CODE_SIGN_IDENTITY[sdk=iphoneos*]" = "iPhone Developer: 彬 张 (BE3QDJTL78)";
-=======
->>>>>>> 5b418218
 				GCC_C_LANGUAGE_STANDARD = c99;
 				GCC_VERSION = "";
 				GCC_WARN_ABOUT_RETURN_TYPE = YES;
 				GCC_WARN_UNUSED_VARIABLE = YES;
 				OTHER_CFLAGS = "-DNS_BLOCK_ASSERTIONS=1";
-				PROVISIONING_PROFILE = "34B6E084-2760-4B9B-94CE-0998083C95F5";
-				"PROVISIONING_PROFILE[sdk=iphoneos*]" = "34B6E084-2760-4B9B-94CE-0998083C95F5";
 				SDKROOT = iphoneos;
 				VALID_ARCHS = "armv6 armv7 i386";
 			};
