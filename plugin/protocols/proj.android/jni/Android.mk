LOCAL_PATH := $(call my-dir)

include $(CLEAR_VARS)

LOCAL_MODULE := PluginProtocolStatic

LOCAL_MODULE_FILENAME := libPluginProtocolStatic

LOCAL_SRC_FILES :=\
$(addprefix ../../platform/android/, \
	PluginFactory.cpp \
    PluginJniHelper.cpp \
    PluginUtils.cpp \
    PluginProtocol.cpp \
    ProtocolAnalytics.cpp \
    ProtocolIAP.cpp \
    ProtocolAds.cpp \
<<<<<<< HEAD
    ProtocolSocial.cpp \
    ProtocolUser.cpp \
=======
    ProtocolShare.cpp \
>>>>>>> 622f1e7a
) \
../../PluginManager.cpp \
../../PluginParam.cpp

LOCAL_CFLAGS := -Wno-psabi
LOCAL_EXPORT_CFLAGS := -Wno-psabi

LOCAL_C_INCLUDES := $(LOCAL_PATH)/../../include $(LOCAL_PATH)/../../platform/android
LOCAL_EXPORT_C_INCLUDES := $(LOCAL_PATH)/../../include $(LOCAL_PATH)/../../platform/android

LOCAL_LDLIBS := -landroid
LOCAL_LDLIBS += -llog

include $(BUILD_STATIC_LIBRARY)<|MERGE_RESOLUTION|>--- conflicted
+++ resolved
@@ -15,12 +15,8 @@
     ProtocolAnalytics.cpp \
     ProtocolIAP.cpp \
     ProtocolAds.cpp \
-<<<<<<< HEAD
-    ProtocolSocial.cpp \
+    ProtocolShare.cpp \
     ProtocolUser.cpp \
-=======
-    ProtocolShare.cpp \
->>>>>>> 622f1e7a
 ) \
 ../../PluginManager.cpp \
 ../../PluginParam.cpp
