/****************************************************************************
Copyright (c) 2012-2013 cocos2d-x.org

http://www.cocos2d-x.org

Permission is hereby granted, free of charge, to any person obtaining a copy
of this software and associated documentation files (the "Software"), to deal
in the Software without restriction, including without limitation the rights
to use, copy, modify, merge, publish, distribute, sublicense, and/or sell
copies of the Software, and to permit persons to whom the Software is
furnished to do so, subject to the following conditions:

The above copyright notice and this permission notice shall be included in
all copies or substantial portions of the Software.

THE SOFTWARE IS PROVIDED "AS IS", WITHOUT WARRANTY OF ANY KIND, EXPRESS OR
IMPLIED, INCLUDING BUT NOT LIMITED TO THE WARRANTIES OF MERCHANTABILITY,
FITNESS FOR A PARTICULAR PURPOSE AND NONINFRINGEMENT. IN NO EVENT SHALL THE
AUTHORS OR COPYRIGHT HOLDERS BE LIABLE FOR ANY CLAIM, DAMAGES OR OTHER
LIABILITY, WHETHER IN AN ACTION OF CONTRACT, TORT OR OTHERWISE, ARISING FROM,
OUT OF OR IN CONNECTION WITH THE SOFTWARE OR THE USE OR OTHER DEALINGS IN
THE SOFTWARE.
****************************************************************************/
#include "PluginFactory.h"
#include "PluginUtils.h"
#include "PluginJniHelper.h"
#include "ProtocolAds.h"
#include "ProtocolAnalytics.h"
#include "ProtocolIAP.h"
<<<<<<< HEAD
#include "ProtocolSocial.h"
#include "ProtocolUser.h"
=======
#include "ProtocolShare.h"
>>>>>>> 622f1e7a

namespace cocos2d { namespace plugin {

enum {
	kPluginAds = 1,
	kPluginAnalytics,
	kPluginIAP,
<<<<<<< HEAD
	kPluginSocial,
	kPluginUser,
=======
	kPluginShare,
>>>>>>> 622f1e7a
};

#define ANDROID_PLUGIN_PACKAGE_PREFIX			"org/cocos2dx/plugin/"

static PluginFactory* s_pFactory = NULL;

PluginFactory::PluginFactory()
{

}

PluginFactory::~PluginFactory()
{

}

PluginFactory* PluginFactory::getInstance()
{
	if (NULL == s_pFactory)
	{
		s_pFactory = new PluginFactory();
	}

	return s_pFactory;
}

void PluginFactory::purgeFactory()
{
	if (NULL != s_pFactory)
	{
		delete s_pFactory;
		s_pFactory = NULL;
	}
}

/** create the plugin by name */
PluginProtocol* PluginFactory::createPlugin(const char* name)
{
	PluginProtocol* pRet = NULL;
	do
	{
		if (name == NULL || strlen(name) == 0) break;

		std::string jClassName = ANDROID_PLUGIN_PACKAGE_PREFIX;
		jClassName.append(name);
		PluginUtils::outputLog("PluginFactory", "Java class name of plugin %s is : %s", name, jClassName.c_str());

		PluginJniMethodInfo t;
		if (! PluginJniHelper::getStaticMethodInfo(t
			, "org/cocos2dx/plugin/PluginWrapper"
			, "initPlugin"
			, "(Ljava/lang/String;)Ljava/lang/Object;"))
		{
			PluginUtils::outputLog("PluginFactory", "Can't find method initPlugin in class org.cocos2dx.plugin.PluginWrapper");
			break;
		}

		jstring clsName = t.env->NewStringUTF(jClassName.c_str());
		jobject jObj = t.env->CallStaticObjectMethod(t.classID, t.methodID, clsName);
		t.env->DeleteLocalRef(clsName);
		t.env->DeleteLocalRef(t.classID);
		if (jObj == NULL)
		{
			PluginUtils::outputLog("PluginFactory", "Can't find java class %s", jClassName.c_str());
			break;
		}

		if (! PluginJniHelper::getStaticMethodInfo(t
			, "org/cocos2dx/plugin/PluginWrapper"
			, "getPluginType"
			, "(Ljava/lang/Object;)I"))
		{
			PluginUtils::outputLog("PluginFactory", "Can't find method getPluginType in class org.cocos2dx.plugin.PluginWrapper");
			break;
		}
		int curType = t.env->CallStaticIntMethod(t.classID, t.methodID, jObj);
		t.env->DeleteLocalRef(t.classID);
		PluginUtils::outputLog("PluginFactory", "The type of plugin %s is : %d", name, curType);

		switch (curType)
		{
		case kPluginAds:
			pRet = new ProtocolAds();
			break;
		case kPluginAnalytics:
			pRet = new ProtocolAnalytics();
			break;
		case kPluginIAP:
			pRet = new ProtocolIAP();
			break;
		case kPluginShare:
			pRet = new ProtocolShare();
			break;
		case kPluginUser:
		    pRet = new ProtocolUser();
		    break;
		default:
			break;
		}

		if (pRet != NULL)
		{
			pRet->setPluginName(name);
			PluginUtils::initJavaPlugin(pRet, jObj, jClassName.c_str());
		}
	} while(0);

	return pRet;
}

}} //namespace cocos2d { namespace plugin {
<|MERGE_RESOLUTION|>--- conflicted
+++ resolved
@@ -1,159 +1,151 @@
-/****************************************************************************
-Copyright (c) 2012-2013 cocos2d-x.org
-
-http://www.cocos2d-x.org
-
-Permission is hereby granted, free of charge, to any person obtaining a copy
-of this software and associated documentation files (the "Software"), to deal
-in the Software without restriction, including without limitation the rights
-to use, copy, modify, merge, publish, distribute, sublicense, and/or sell
-copies of the Software, and to permit persons to whom the Software is
-furnished to do so, subject to the following conditions:
-
-The above copyright notice and this permission notice shall be included in
-all copies or substantial portions of the Software.
-
-THE SOFTWARE IS PROVIDED "AS IS", WITHOUT WARRANTY OF ANY KIND, EXPRESS OR
-IMPLIED, INCLUDING BUT NOT LIMITED TO THE WARRANTIES OF MERCHANTABILITY,
-FITNESS FOR A PARTICULAR PURPOSE AND NONINFRINGEMENT. IN NO EVENT SHALL THE
-AUTHORS OR COPYRIGHT HOLDERS BE LIABLE FOR ANY CLAIM, DAMAGES OR OTHER
-LIABILITY, WHETHER IN AN ACTION OF CONTRACT, TORT OR OTHERWISE, ARISING FROM,
-OUT OF OR IN CONNECTION WITH THE SOFTWARE OR THE USE OR OTHER DEALINGS IN
-THE SOFTWARE.
-****************************************************************************/
-#include "PluginFactory.h"
-#include "PluginUtils.h"
-#include "PluginJniHelper.h"
-#include "ProtocolAds.h"
-#include "ProtocolAnalytics.h"
-#include "ProtocolIAP.h"
-<<<<<<< HEAD
-#include "ProtocolSocial.h"
-#include "ProtocolUser.h"
-=======
-#include "ProtocolShare.h"
->>>>>>> 622f1e7a
-
-namespace cocos2d { namespace plugin {
-
-enum {
-	kPluginAds = 1,
-	kPluginAnalytics,
-	kPluginIAP,
-<<<<<<< HEAD
-	kPluginSocial,
-	kPluginUser,
-=======
-	kPluginShare,
->>>>>>> 622f1e7a
-};
-
-#define ANDROID_PLUGIN_PACKAGE_PREFIX			"org/cocos2dx/plugin/"
-
-static PluginFactory* s_pFactory = NULL;
-
-PluginFactory::PluginFactory()
-{
-
-}
-
-PluginFactory::~PluginFactory()
-{
-
-}
-
-PluginFactory* PluginFactory::getInstance()
-{
-	if (NULL == s_pFactory)
-	{
-		s_pFactory = new PluginFactory();
-	}
-
-	return s_pFactory;
-}
-
-void PluginFactory::purgeFactory()
-{
-	if (NULL != s_pFactory)
-	{
-		delete s_pFactory;
-		s_pFactory = NULL;
-	}
-}
-
-/** create the plugin by name */
-PluginProtocol* PluginFactory::createPlugin(const char* name)
-{
-	PluginProtocol* pRet = NULL;
-	do
-	{
-		if (name == NULL || strlen(name) == 0) break;
-
-		std::string jClassName = ANDROID_PLUGIN_PACKAGE_PREFIX;
-		jClassName.append(name);
-		PluginUtils::outputLog("PluginFactory", "Java class name of plugin %s is : %s", name, jClassName.c_str());
-
-		PluginJniMethodInfo t;
-		if (! PluginJniHelper::getStaticMethodInfo(t
-			, "org/cocos2dx/plugin/PluginWrapper"
-			, "initPlugin"
-			, "(Ljava/lang/String;)Ljava/lang/Object;"))
-		{
-			PluginUtils::outputLog("PluginFactory", "Can't find method initPlugin in class org.cocos2dx.plugin.PluginWrapper");
-			break;
-		}
-
-		jstring clsName = t.env->NewStringUTF(jClassName.c_str());
-		jobject jObj = t.env->CallStaticObjectMethod(t.classID, t.methodID, clsName);
-		t.env->DeleteLocalRef(clsName);
-		t.env->DeleteLocalRef(t.classID);
-		if (jObj == NULL)
-		{
-			PluginUtils::outputLog("PluginFactory", "Can't find java class %s", jClassName.c_str());
-			break;
-		}
-
-		if (! PluginJniHelper::getStaticMethodInfo(t
-			, "org/cocos2dx/plugin/PluginWrapper"
-			, "getPluginType"
-			, "(Ljava/lang/Object;)I"))
-		{
-			PluginUtils::outputLog("PluginFactory", "Can't find method getPluginType in class org.cocos2dx.plugin.PluginWrapper");
-			break;
-		}
-		int curType = t.env->CallStaticIntMethod(t.classID, t.methodID, jObj);
-		t.env->DeleteLocalRef(t.classID);
-		PluginUtils::outputLog("PluginFactory", "The type of plugin %s is : %d", name, curType);
-
-		switch (curType)
-		{
-		case kPluginAds:
-			pRet = new ProtocolAds();
-			break;
-		case kPluginAnalytics:
-			pRet = new ProtocolAnalytics();
-			break;
-		case kPluginIAP:
-			pRet = new ProtocolIAP();
-			break;
-		case kPluginShare:
-			pRet = new ProtocolShare();
-			break;
-		case kPluginUser:
-		    pRet = new ProtocolUser();
-		    break;
-		default:
-			break;
-		}
-
-		if (pRet != NULL)
-		{
-			pRet->setPluginName(name);
-			PluginUtils::initJavaPlugin(pRet, jObj, jClassName.c_str());
-		}
-	} while(0);
-
-	return pRet;
-}
-
-}} //namespace cocos2d { namespace plugin {
+/****************************************************************************
+Copyright (c) 2012-2013 cocos2d-x.org
+
+http://www.cocos2d-x.org
+
+Permission is hereby granted, free of charge, to any person obtaining a copy
+of this software and associated documentation files (the "Software"), to deal
+in the Software without restriction, including without limitation the rights
+to use, copy, modify, merge, publish, distribute, sublicense, and/or sell
+copies of the Software, and to permit persons to whom the Software is
+furnished to do so, subject to the following conditions:
+
+The above copyright notice and this permission notice shall be included in
+all copies or substantial portions of the Software.
+
+THE SOFTWARE IS PROVIDED "AS IS", WITHOUT WARRANTY OF ANY KIND, EXPRESS OR
+IMPLIED, INCLUDING BUT NOT LIMITED TO THE WARRANTIES OF MERCHANTABILITY,
+FITNESS FOR A PARTICULAR PURPOSE AND NONINFRINGEMENT. IN NO EVENT SHALL THE
+AUTHORS OR COPYRIGHT HOLDERS BE LIABLE FOR ANY CLAIM, DAMAGES OR OTHER
+LIABILITY, WHETHER IN AN ACTION OF CONTRACT, TORT OR OTHERWISE, ARISING FROM,
+OUT OF OR IN CONNECTION WITH THE SOFTWARE OR THE USE OR OTHER DEALINGS IN
+THE SOFTWARE.
+****************************************************************************/
+#include "PluginFactory.h"
+#include "PluginUtils.h"
+#include "PluginJniHelper.h"
+#include "ProtocolAds.h"
+#include "ProtocolAnalytics.h"
+#include "ProtocolIAP.h"
+#include "ProtocolShare.h"
+#include "ProtocolUser.h"
+
+namespace cocos2d { namespace plugin {
+
+enum {
+	kPluginAds = 1,
+	kPluginAnalytics,
+	kPluginIAP,
+	kPluginShare,
+	kPluginUser,
+};
+
+#define ANDROID_PLUGIN_PACKAGE_PREFIX			"org/cocos2dx/plugin/"
+
+static PluginFactory* s_pFactory = NULL;
+
+PluginFactory::PluginFactory()
+{
+
+}
+
+PluginFactory::~PluginFactory()
+{
+
+}
+
+PluginFactory* PluginFactory::getInstance()
+{
+	if (NULL == s_pFactory)
+	{
+		s_pFactory = new PluginFactory();
+	}
+
+	return s_pFactory;
+}
+
+void PluginFactory::purgeFactory()
+{
+	if (NULL != s_pFactory)
+	{
+		delete s_pFactory;
+		s_pFactory = NULL;
+	}
+}
+
+/** create the plugin by name */
+PluginProtocol* PluginFactory::createPlugin(const char* name)
+{
+	PluginProtocol* pRet = NULL;
+	do
+	{
+		if (name == NULL || strlen(name) == 0) break;
+
+		std::string jClassName = ANDROID_PLUGIN_PACKAGE_PREFIX;
+		jClassName.append(name);
+		PluginUtils::outputLog("PluginFactory", "Java class name of plugin %s is : %s", name, jClassName.c_str());
+
+		PluginJniMethodInfo t;
+		if (! PluginJniHelper::getStaticMethodInfo(t
+			, "org/cocos2dx/plugin/PluginWrapper"
+			, "initPlugin"
+			, "(Ljava/lang/String;)Ljava/lang/Object;"))
+		{
+			PluginUtils::outputLog("PluginFactory", "Can't find method initPlugin in class org.cocos2dx.plugin.PluginWrapper");
+			break;
+		}
+
+		jstring clsName = t.env->NewStringUTF(jClassName.c_str());
+		jobject jObj = t.env->CallStaticObjectMethod(t.classID, t.methodID, clsName);
+		t.env->DeleteLocalRef(clsName);
+		t.env->DeleteLocalRef(t.classID);
+		if (jObj == NULL)
+		{
+			PluginUtils::outputLog("PluginFactory", "Can't find java class %s", jClassName.c_str());
+			break;
+		}
+
+		if (! PluginJniHelper::getStaticMethodInfo(t
+			, "org/cocos2dx/plugin/PluginWrapper"
+			, "getPluginType"
+			, "(Ljava/lang/Object;)I"))
+		{
+			PluginUtils::outputLog("PluginFactory", "Can't find method getPluginType in class org.cocos2dx.plugin.PluginWrapper");
+			break;
+		}
+		int curType = t.env->CallStaticIntMethod(t.classID, t.methodID, jObj);
+		t.env->DeleteLocalRef(t.classID);
+		PluginUtils::outputLog("PluginFactory", "The type of plugin %s is : %d", name, curType);
+
+		switch (curType)
+		{
+		case kPluginAds:
+			pRet = new ProtocolAds();
+			break;
+		case kPluginAnalytics:
+			pRet = new ProtocolAnalytics();
+			break;
+		case kPluginIAP:
+			pRet = new ProtocolIAP();
+			break;
+		case kPluginShare:
+			pRet = new ProtocolShare();
+			break;
+		case kPluginUser:
+		    pRet = new ProtocolUser();
+		    break;
+		default:
+			break;
+		}
+
+		if (pRet != NULL)
+		{
+			pRet->setPluginName(name);
+			PluginUtils::initJavaPlugin(pRet, jObj, jClassName.c_str());
+		}
+	} while(0);
+
+	return pRet;
+}
+
+}} //namespace cocos2d { namespace plugin {