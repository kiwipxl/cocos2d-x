//
//  ScriptingCore.h
//  testmonkey
//
//  Created by Rolando Abarca on 3/14/12.
//  Copyright (c) 2012 Zynga Inc. All rights reserved.
//

#ifndef __SCRIPTING_CORE_H__
#define __SCRIPTING_CORE_H__

#include <assert.h>
#include "cocos2d.h"
#include "js_bindings_config.h"
#include "js_bindings_core.h"
#include "uthash.h"
#include "jsapi.h"
#include "jsfriendapi.h"
#include "spidermonkey_specifics.h"

void js_log(const char *format, ...);

using namespace cocos2d;
using namespace std;

typedef void (*sc_register_sth)(JSContext* cx, JSObject* global);

void registerDefaultClasses(JSContext* cx, JSObject* global);

class ScriptingCore : public CCScriptEngineProtocol
{
	JSRuntime *rt_;
	JSContext *cx_;
	JSObject  *global_;
	JSObject  *debugGlobal_;
	
	ScriptingCore();
public:
	~ScriptingCore();
	
	static ScriptingCore *getInstance() {
		static ScriptingCore* pInstance = NULL;
        if (pInstance == NULL) {
            pInstance = new ScriptingCore();
        }
		return pInstance;
	};

    virtual ccScriptType getScriptType() { return kScriptTypeJavascript; };
    
    /**
     @brief Remove CCObject from lua state
     @param object to remove
     */
    virtual void removeScriptObjectByCCObject(CCObject* pObj);

    /**
     @brief Execute script code contained in the given string.
     @param codes holding the valid script code that should be executed.
     @return 0 if the string is excuted correctly.
     @return other if the string is excuted wrongly.
     */
	virtual int executeString(const char* codes) { return 0; }
    void pauseSchedulesAndActions(CCNode *node);
    void resumeSchedulesAndActions(CCNode *node);
    void cleanupSchedulesAndActions(CCNode *node);

    /**
     @brief Execute a script file.
     @param filename String object holding the filename of the script file that is to be executed
     */
    virtual  int executeScriptFile(const char* filename) { return 0; }
    
    /**
     @brief Execute a scripted global function.
     @brief The function should not take any parameters and should return an integer.
     @param functionName String object holding the name of the function, in the global script environment, that is to be executed.
     @return The integer value returned from the script function.
     */
	virtual int executeGlobalFunction(const char* functionName) { return 0; }

    virtual int executeNodeEvent(CCNode* pNode, int nAction);
    virtual int executeMenuItemEvent(CCMenuItem* pMenuItem);
    virtual int executeNotificationEvent(CCNotificationCenter* pNotificationCenter, const char* pszName);
    virtual int executeCallFuncActionEvent(CCCallFunc* pAction, CCObject* pTarget = NULL);
    virtual int executeSchedule(int nHandler, float dt, CCNode* pNode = NULL);
    virtual int executeLayerTouchesEvent(CCLayer* pLayer, int eventType, CCSet *pTouches);
    virtual int executeLayerTouchEvent(CCLayer* pLayer, int eventType, CCTouch *pTouch);
    virtual int executeAccelerometerEvent(CCLayer* pLayer, CCAcceleration* pAccelerationValue);
    virtual int executeLayerKeypadEvent(CCLayer* pLayer, int eventType);
    virtual bool executeAssert(bool cond, const char *msg = NULL) {return false;}

    bool executeFunctionWithObjectData(CCNode *self, const char *name, JSObject *obj);
    int executeFunctionWithOwner(jsval owner, const char *name, jsval data);
        
    void executeJSFunctionWithThisObj(jsval thisObj, jsval callback, jsval *data);

	/**
	 * will eval the specified string
	 * @param string The string with the javascript code to be evaluated
	 * @param outVal The jsval that will hold the return value of the evaluation.
	 * Can be NULL.
	 */
	JSBool evalString(const char *string, jsval *outVal, const char *filename = NULL, JSContext* cx = NULL, JSObject* global = NULL);
	
	/**
	 * will run the specified string
	 * @param string The path of the script to be run
	 */
	JSBool runScript(const char *path, JSObject* global = NULL, JSContext* cx = NULL);

	/**
	 * initialize everything
	 */
	void start();

	/**
	 * will add the register_sth callback to the list of functions that need to be called
	 * after the creation of the context
	 */
	void addRegisterCallback(sc_register_sth callback);

	/**
	 * Will create a new context. If one is already there, it will destroy the old context
	 * and create a new one.
	 */
	void createGlobalContext();
    
    static void removeAllRoots(JSContext *cx);
	
    
    int executeCustomTouchEvent(int eventType, 
                                CCTouch *pTouch, JSObject *obj, jsval &retval);
    int executeCustomTouchEvent(int eventType, 
                                CCTouch *pTouch, JSObject *obj);
    int executeCustomTouchesEvent(int eventType, 
                                  CCSet *pTouches, JSObject *obj);
	/**
	 * @return the global context
	 */
	JSContext* getGlobalContext() {
		return cx_;
	};
	
	/**
	 * @param cx
	 * @param message
	 * @param report
	 */
	static void reportError(JSContext *cx, const char *message, JSErrorReport *report);
	
	/**
	 * Log something using CCLog
	 * @param cx
	 * @param argc
	 * @param vp
	 */
	static JSBool log(JSContext *cx, uint32_t argc, jsval *vp);
	
	JSBool setReservedSpot(uint32_t i, JSObject *obj, jsval value);
	
	/**
	 * run a script from script :)
	 */
	static JSBool executeScript(JSContext *cx, uint32_t argc, jsval *vp);
	
	/**
	 * Force a cycle of GC
	 * @param cx
	 * @param argc
	 * @param vp
	 */
	static JSBool forceGC(JSContext *cx, uint32_t argc, jsval *vp);
	static JSBool dumpRoot(JSContext *cx, uint32_t argc, jsval *vp);
	static JSBool addRootJS(JSContext *cx, uint32_t argc, jsval *vp);
	static JSBool removeRootJS(JSContext *cx, uint32_t argc, jsval *vp);

	/**
	 * enable the debug environment
	 */
	void debugProcessInput(string str);
	void enableDebugger();
	JSObject* getDebugGlobal() { return debugGlobal_; }
	
 private:
    void string_report(jsval val);
};

// some utility functions
// to native
<<<<<<< HEAD
long long jsval_to_long_long(JSContext *cx, jsval v);
string jsval_to_std_string(JSContext *cx, jsval v);
// you should free this pointer after you're done with it
const char* jsval_to_c_string(JSContext *cx, jsval v);
CCPoint jsval_to_ccpoint(JSContext *cx, jsval v);
CCRect jsval_to_ccrect(JSContext *cx, jsval v);
CCSize jsval_to_ccsize(JSContext *cx, jsval v);
ccColor4B jsval_to_cccolor4b(JSContext *cx, jsval v);
ccColor4F jsval_to_cccolor4f(JSContext *cx, jsval v);
ccColor3B jsval_to_cccolor3b(JSContext *cx, jsval v);
=======
JSBool jsval_to_int32( JSContext *cx, jsval vp, int32_t *ret );
JSBool jsval_to_uint32( JSContext *cx, jsval vp, uint32_t *ret );
JSBool jsval_to_uint16( JSContext *cx, jsval vp, uint16_t *ret );
JSBool jsval_to_long_long(JSContext *cx, jsval v, long long* ret);
JSBool jsval_to_std_string(JSContext *cx, jsval v, std::string* ret);
JSBool jsval_to_ccpoint(JSContext *cx, jsval v, CCPoint* ret);
JSBool jsval_to_ccrect(JSContext *cx, jsval v, CCRect* ret);
JSBool jsval_to_ccsize(JSContext *cx, jsval v, CCSize* ret);
JSBool jsval_to_cccolor4b(JSContext *cx, jsval v, ccColor4B* ret);
JSBool jsval_to_cccolor4f(JSContext *cx, jsval v, ccColor4F* ret);
JSBool jsval_to_cccolor3b(JSContext *cx, jsval v, ccColor3B* ret);
>>>>>>> 1c27963f
JSBool jsval_to_ccarray_of_CCPoint(JSContext* cx, jsval v, CCPoint **points, int *numPoints);
JSBool jsval_to_ccarray(JSContext* cx, jsval v, CCArray** ret);
JSBool jsval_to_ccdictionary(JSContext* cx, jsval v, CCDictionary** ret);
JSBool jsval_to_ccacceleration(JSContext* cx,jsval v, CCAcceleration* ret);
JSBool jsvals_variadic_to_ccarray( JSContext *cx, jsval *vp, int argc, CCArray** ret);

// from native
jsval int32_to_jsval( JSContext *cx, int32_t l);
jsval uint32_to_jsval( JSContext *cx, uint32_t number );
jsval long_long_to_jsval(JSContext* cx, long long v);
jsval std_string_to_jsval(JSContext* cx, string& v);
jsval c_string_to_jsval(JSContext* cx, const char* v);
jsval ccpoint_to_jsval(JSContext* cx, CCPoint& v);
jsval ccrect_to_jsval(JSContext* cx, CCRect& v);
jsval ccsize_to_jsval(JSContext* cx, CCSize& v);
jsval cccolor4b_to_jsval(JSContext* cx, ccColor4B& v);
jsval cccolor4f_to_jsval(JSContext* cx, ccColor4F& v);
jsval cccolor3b_to_jsval(JSContext* cx, const ccColor3B& v);
jsval ccdictionary_to_jsval(JSContext* cx, CCDictionary *dict);
jsval ccarray_to_jsval(JSContext* cx, CCArray *arr);
jsval ccacceleration_to_jsval(JSContext* cx, CCAcceleration& v);

JSObject* NewGlobalObject(JSContext* cx, bool debug = false);
JSBool jsStartDebugger(JSContext* cx, unsigned argc, jsval* vp);
JSBool jsGetScript(JSContext* cx, unsigned argc, jsval* vp);

JSBool JSBDebug_StartDebugger(JSContext* cx, unsigned argc, jsval* vp);
JSBool JSBDebug_BufferRead(JSContext* cx, unsigned argc, jsval* vp);
JSBool JSBDebug_BufferWrite(JSContext* cx, unsigned argc, jsval* vp);
JSBool JSBDebug_LockExecution(JSContext* cx, unsigned argc, jsval* vp);
JSBool JSBDebug_UnlockExecution(JSContext* cx, unsigned argc, jsval* vp);

// just a simple utility to avoid mem leaking when using JSString
class JSStringWrapper
{
	JSString*	string;
	const char*	buffer;
public:
	JSStringWrapper() {
		buffer = NULL;
	}
	JSStringWrapper(JSString* str, JSContext* cx = NULL) {
		set(str, cx);
	}
	JSStringWrapper(jsval val, JSContext* cx = NULL) {
		set(val, cx);
	}
	~JSStringWrapper() {
		if (buffer) {
			JS_free(ScriptingCore::getInstance()->getGlobalContext(), (void*)buffer);
		}
	}
	void set(jsval val, JSContext* cx) {
		if (val.isString()) {
			string = val.toString();
			if (!cx) {
				cx = ScriptingCore::getInstance()->getGlobalContext();
			}
			buffer = JS_EncodeString(cx, string);
		} else {
			buffer = NULL;
		}
	}
	void set(JSString* str, JSContext* cx) {
		string = str;
		if (!cx) {
			cx = ScriptingCore::getInstance()->getGlobalContext();
		}
		buffer = JS_EncodeString(cx, string);
	}
	std::string get() {
        return buffer;
    }

	operator std::string() {
		return std::string(buffer);
	}
	operator char*() {
		return (char*)buffer;
	}
};

JSBool jsb_set_reserved_slot(JSObject *obj, uint32_t idx, jsval value);
JSBool jsb_get_reserved_slot(JSObject *obj, uint32_t idx, jsval& ret);

#endif<|MERGE_RESOLUTION|>--- conflicted
+++ resolved
@@ -188,18 +188,6 @@
 
 // some utility functions
 // to native
-<<<<<<< HEAD
-long long jsval_to_long_long(JSContext *cx, jsval v);
-string jsval_to_std_string(JSContext *cx, jsval v);
-// you should free this pointer after you're done with it
-const char* jsval_to_c_string(JSContext *cx, jsval v);
-CCPoint jsval_to_ccpoint(JSContext *cx, jsval v);
-CCRect jsval_to_ccrect(JSContext *cx, jsval v);
-CCSize jsval_to_ccsize(JSContext *cx, jsval v);
-ccColor4B jsval_to_cccolor4b(JSContext *cx, jsval v);
-ccColor4F jsval_to_cccolor4f(JSContext *cx, jsval v);
-ccColor3B jsval_to_cccolor3b(JSContext *cx, jsval v);
-=======
 JSBool jsval_to_int32( JSContext *cx, jsval vp, int32_t *ret );
 JSBool jsval_to_uint32( JSContext *cx, jsval vp, uint32_t *ret );
 JSBool jsval_to_uint16( JSContext *cx, jsval vp, uint16_t *ret );
@@ -211,7 +199,6 @@
 JSBool jsval_to_cccolor4b(JSContext *cx, jsval v, ccColor4B* ret);
 JSBool jsval_to_cccolor4f(JSContext *cx, jsval v, ccColor4F* ret);
 JSBool jsval_to_cccolor3b(JSContext *cx, jsval v, ccColor3B* ret);
->>>>>>> 1c27963f
 JSBool jsval_to_ccarray_of_CCPoint(JSContext* cx, jsval v, CCPoint **points, int *numPoints);
 JSBool jsval_to_ccarray(JSContext* cx, jsval v, CCArray** ret);
 JSBool jsval_to_ccdictionary(JSContext* cx, jsval v, CCDictionary** ret);
