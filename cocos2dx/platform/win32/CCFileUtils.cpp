/****************************************************************************
Copyright (c) 2010 cocos2d-x.org

http://www.cocos2d-x.org

Permission is hereby granted, free of charge, to any person obtaining a copy
of this software and associated documentation files (the "Software"), to deal
in the Software without restriction, including without limitation the rights
to use, copy, modify, merge, publish, distribute, sublicense, and/or sell
copies of the Software, and to permit persons to whom the Software is
furnished to do so, subject to the following conditions:

The above copyright notice and this permission notice shall be included in
all copies or substantial portions of the Software.

THE SOFTWARE IS PROVIDED "AS IS", WITHOUT WARRANTY OF ANY KIND, EXPRESS OR
IMPLIED, INCLUDING BUT NOT LIMITED TO THE WARRANTIES OF MERCHANTABILITY,
FITNESS FOR A PARTICULAR PURPOSE AND NONINFRINGEMENT. IN NO EVENT SHALL THE
AUTHORS OR COPYRIGHT HOLDERS BE LIABLE FOR ANY CLAIM, DAMAGES OR OTHER
LIABILITY, WHETHER IN AN ACTION OF CONTRACT, TORT OR OTHERWISE, ARISING FROM,
OUT OF OR IN CONNECTION WITH THE SOFTWARE OR THE USE OR OTHER DEALINGS IN
THE SOFTWARE.
****************************************************************************/
#define __CC_PLATFORM_FILEUTILS_CPP__
#include "CCFileUtilsCommon_cpp.h"
#include "windows.h"
#include "CCDirector.h"

#define CC_RETINA_DISPLAY_FILENAME_SUFFIX "-hd"
#define CC_IPAD_FILENAME_SUFFIX "-ipad"
#define CC_IPAD_DISPLAY_RETINA_SUPPFIX "-ipadhd"

using namespace std;

NS_CC_BEGIN

// record the resource path
static char s_pszResourcePath[MAX_PATH] = {0};

static void _CheckPath()
{
    if (! s_pszResourcePath[0])
    {
        WCHAR  wszPath[MAX_PATH];
        int nNum = WideCharToMultiByte(CP_ACP, 0, wszPath, 
            GetCurrentDirectoryW(sizeof(wszPath), wszPath), 
            s_pszResourcePath, MAX_PATH, NULL, NULL);
        s_pszResourcePath[nNum] = '\\';
    }
}

static CCFileUtils* s_pFileUtils = NULL;

CCFileUtils* CCFileUtils::sharedFileUtils()
{
    if (s_pFileUtils == NULL)
    {
        s_pFileUtils = new CCFileUtils();
    }
    return s_pFileUtils;
}

void CCFileUtils::purgeFileUtils()
{
<<<<<<< HEAD
    CC_SAFE_DELETE(s_pFileUtils);
}

=======
    if (s_pFileUtils != NULL)
    {
        s_pFileUtils->purgeCachedEntries();
    }
    
    CC_SAFE_DELETE(s_pFileUtils);
}

void CCFileUtils::purgeCachedEntries()
{

}

>>>>>>> 9c52fce5
void CCFileUtils::setResourcePath(const char *pszResourcePath)
{
    CCAssert(pszResourcePath != NULL, "[FileUtils setResourcePath] -- wrong resource path");
    CCAssert(strlen(pszResourcePath) <= MAX_PATH, "[FileUtils setResourcePath] -- resource path too long");

    strcpy(s_pszResourcePath, pszResourcePath);
}

const char* CCFileUtils::fullPathFromRelativePath(const char *pszRelativePath, ccResolutionType *pResolutionType)
{
    _CheckPath();

    CCString * pRet = new CCString();
    pRet->autorelease();
    if ((strlen(pszRelativePath) > 1 && pszRelativePath[1] == ':'))
    {
        // path start with "x:", is absolute path
        pRet->m_sString = pszRelativePath;
    }
    else if (strlen(pszRelativePath) > 0 
        && ('/' == pszRelativePath[0] || '\\' == pszRelativePath[0]))
    {
        // path start with '/' or '\', is absolute path without driver name
        char szDriver[3] = {s_pszResourcePath[0], s_pszResourcePath[1], 0};
        pRet->m_sString = szDriver;
        pRet->m_sString += pszRelativePath;
    }
    else
    {
        pRet->m_sString = s_pszResourcePath;
        pRet->m_sString += pszRelativePath;
    }

    // is ipad?
    CCSize winSize = CCDirector::sharedDirector()->getWinSize();
    bool isIpad = (winSize.width == 1024 || winSize.height == 768);

    std::string hiRes = pRet->m_sString.c_str();
    std::string::size_type pos = hiRes.find_last_of("/\\");
    std::string::size_type dotPos = hiRes.find_last_of(".");
    *pResolutionType = kCCResolutioniPhone;

    if (isIpad)
    {
        if (CC_CONTENT_SCALE_FACTOR() == 1.0f)
        {
            // ipad

            if (std::string::npos != dotPos && dotPos > pos)
            {
                hiRes.insert(dotPos, CC_IPAD_FILENAME_SUFFIX);
            }
            else
            {
                hiRes.append(CC_IPAD_FILENAME_SUFFIX);
            }
            
            *pResolutionType = kCCResolutioniPad;
        }
        else
        {
            // ipad retina

            if (std::string::npos != dotPos && dotPos > pos)
            {
                hiRes.insert(dotPos, CC_IPAD_DISPLAY_RETINA_SUPPFIX);
            }
            else
            {
                hiRes.append(CC_IPAD_DISPLAY_RETINA_SUPPFIX);
            }
            
            *pResolutionType = kCCResolutioniPadRetinaDisplay;
        }
    }
    else
    {    
        if (CC_CONTENT_SCALE_FACTOR() != 1.0f)
        {
            // iphone retina

            if (std::string::npos != dotPos && dotPos > pos)
            {
                hiRes.insert(dotPos, CC_RETINA_DISPLAY_FILENAME_SUFFIX);
            }
            else
            {
                hiRes.append(CC_RETINA_DISPLAY_FILENAME_SUFFIX);
            }
            
            *pResolutionType = kCCResolutioniPhoneRetinaDisplay;
        }
    }  

    DWORD attrib = GetFileAttributesA(hiRes.c_str());
    if (attrib != INVALID_FILE_ATTRIBUTES && ! (FILE_ATTRIBUTE_DIRECTORY & attrib))
    {
        pRet->m_sString.swap(hiRes);
    }

    return pRet->m_sString.c_str();
}

const char *CCFileUtils::fullPathFromRelativeFile(const char *pszFilename, const char *pszRelativeFile)
{
    _CheckPath();
    // std::string relativeFile = fullPathFromRelativePath(pszRelativeFile);
    std::string relativeFile = pszRelativeFile;
    CCString *pRet = new CCString();
    pRet->autorelease();
    pRet->m_sString = relativeFile.substr(0, relativeFile.find_last_of("/\\") + 1);
    pRet->m_sString += pszFilename;
    return pRet->m_sString.c_str();
}

unsigned char* CCFileUtils::getFileData(const char* pszFileName, const char* pszMode, unsigned long * pSize)
{
    unsigned char * pBuffer = NULL;

    do 
    {
        // read the file from hardware
        FILE *fp = fopen(pszFileName, pszMode);
        CC_BREAK_IF(!fp);

        fseek(fp,0,SEEK_END);
        *pSize = ftell(fp);
        fseek(fp,0,SEEK_SET);
        pBuffer = new unsigned char[*pSize];
        *pSize = fread(pBuffer,sizeof(unsigned char), *pSize,fp);
        fclose(fp);
    } while (0);

    if (! pBuffer && getIsPopupNotify())
    {
        std::string title = "Notification";
        std::string msg = "Get data from file(";
        msg.append(pszFileName).append(") failed!");

        CCMessageBox(msg.c_str(), title.c_str());
    }
    return pBuffer;
}

string CCFileUtils::getWriteablePath()
{
    // return the path that the exe file saved in

    char full_path[_MAX_PATH + 1];
    ::GetModuleFileNameA(NULL, full_path, _MAX_PATH + 1);

    string ret((char*)full_path);

    // remove xxx.exe
    ret =  ret.substr(0, ret.rfind("\\") + 1);

    return ret;
}

NS_CC_END<|MERGE_RESOLUTION|>--- conflicted
+++ resolved
@@ -62,11 +62,6 @@
 
 void CCFileUtils::purgeFileUtils()
 {
-<<<<<<< HEAD
-    CC_SAFE_DELETE(s_pFileUtils);
-}
-
-=======
     if (s_pFileUtils != NULL)
     {
         s_pFileUtils->purgeCachedEntries();
@@ -80,7 +75,6 @@
 
 }
 
->>>>>>> 9c52fce5
 void CCFileUtils::setResourcePath(const char *pszResourcePath)
 {
     CCAssert(pszResourcePath != NULL, "[FileUtils setResourcePath] -- wrong resource path");
