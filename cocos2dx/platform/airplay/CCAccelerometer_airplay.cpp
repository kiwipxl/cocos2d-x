/****************************************************************************
 Copyright (c) 2011      cocos2d-x.org   http://cocos2d-x.org
 Copyright (c) 2011      Максим Аксенов
 
 Permission is hereby granted, free of charge, to any person obtaining a copy
 of this software and associated documentation files (the "Software"), to deal
 in the Software without restriction, including without limitation the rights
 to use, copy, modify, merge, publish, distribute, sublicense, and/or sell
 copies of the Software, and to permit persons to whom the Software is
 furnished to do so, subject to the following conditions:
 
 The above copyright notice and this permission notice shall be included in
 all copies or substantial portions of the Software.
 
 THE SOFTWARE IS PROVIDED "AS IS", WITHOUT WARRANTY OF ANY KIND, EXPRESS OR
 IMPLIED, INCLUDING BUT NOT LIMITED TO THE WARRANTIES OF MERCHANTABILITY,
 FITNESS FOR A PARTICULAR PURPOSE AND NONINFRINGEMENT. IN NO EVENT SHALL THE
 AUTHORS OR COPYRIGHT HOLDERS BE LIABLE FOR ANY CLAIM, DAMAGES OR OTHER
 LIABILITY, WHETHER IN AN ACTION OF CONTRACT, TORT OR OTHERWISE, ARISING FROM,
 OUT OF OR IN CONNECTION WITH THE SOFTWARE OR THE USE OR OTHER DEALINGS IN
 THE SOFTWARE.
 ****************************************************************************/

#include "CCAccelerometer_airplay.h"
#include "ccMacros.h"

namespace cocos2d
{

<<<<<<< HEAD
CCAccelerometer* CCAccelerometer::m_spCCAccelerometer = NULL;

=======
>>>>>>> fb9f68a5
CCAccelerometer::CCAccelerometer() : m_pAccelDelegate(NULL)
{
}

<<<<<<< HEAD
CCAccelerometer::~CCAccelerometer() 
=======
CCAccelerometer::~CCAccelerometer()
>>>>>>> fb9f68a5
{
	if( m_spCCAccelerometer ) {
		delete m_spCCAccelerometer ;
		m_spCCAccelerometer = NULL;
	}
}

CCAccelerometer* CCAccelerometer::sharedAccelerometer() 
{

	if (m_spCCAccelerometer == NULL)
	{
		m_spCCAccelerometer = new CCAccelerometer();
	}

	return m_spCCAccelerometer;
}

void CCAccelerometer::setDelegate(CCAccelerometerDelegate* pDelegate) 
{
	m_pAccelDelegate = pDelegate;

	if (pDelegate)
<<<<<<< HEAD
	{		
		s3eAccelerometerStart();
=======
	{
		if (s3eAccelerometerStart() != S3E_RESULT_SUCCESS)
		{
			CCLog("s3eAccelerometerStart() - ERROR\n");
		}
>>>>>>> fb9f68a5
	}
	else
	{
		s3eAccelerometerStop();
	}
}

void CCAccelerometer::update(float x, float y, float z, uint64 sensorTimeStamp) 
{
	if (m_pAccelDelegate)
	{
		m_obAccelerationValue.x = ((double)x)/S3E_ACCELEROMETER_1G ;
		m_obAccelerationValue.y = ((double)y)/S3E_ACCELEROMETER_1G ;
		m_obAccelerationValue.z = ((double)z)/S3E_ACCELEROMETER_1G ;
		m_obAccelerationValue.timestamp = (double)(sensorTimeStamp / 1000.0);

		m_pAccelDelegate->didAccelerate(&m_obAccelerationValue);
	}	
}

} // end of namespace cococs2d

<|MERGE_RESOLUTION|>--- conflicted
+++ resolved
@@ -1,98 +1,86 @@
-/****************************************************************************
- Copyright (c) 2011      cocos2d-x.org   http://cocos2d-x.org
- Copyright (c) 2011      Максим Аксенов
- 
- Permission is hereby granted, free of charge, to any person obtaining a copy
- of this software and associated documentation files (the "Software"), to deal
- in the Software without restriction, including without limitation the rights
- to use, copy, modify, merge, publish, distribute, sublicense, and/or sell
- copies of the Software, and to permit persons to whom the Software is
- furnished to do so, subject to the following conditions:
- 
- The above copyright notice and this permission notice shall be included in
- all copies or substantial portions of the Software.
- 
- THE SOFTWARE IS PROVIDED "AS IS", WITHOUT WARRANTY OF ANY KIND, EXPRESS OR
- IMPLIED, INCLUDING BUT NOT LIMITED TO THE WARRANTIES OF MERCHANTABILITY,
- FITNESS FOR A PARTICULAR PURPOSE AND NONINFRINGEMENT. IN NO EVENT SHALL THE
- AUTHORS OR COPYRIGHT HOLDERS BE LIABLE FOR ANY CLAIM, DAMAGES OR OTHER
- LIABILITY, WHETHER IN AN ACTION OF CONTRACT, TORT OR OTHERWISE, ARISING FROM,
- OUT OF OR IN CONNECTION WITH THE SOFTWARE OR THE USE OR OTHER DEALINGS IN
- THE SOFTWARE.
- ****************************************************************************/
-
-#include "CCAccelerometer_airplay.h"
-#include "ccMacros.h"
-
-namespace cocos2d
-{
-
-<<<<<<< HEAD
-CCAccelerometer* CCAccelerometer::m_spCCAccelerometer = NULL;
-
-=======
->>>>>>> fb9f68a5
-CCAccelerometer::CCAccelerometer() : m_pAccelDelegate(NULL)
-{
-}
-
-<<<<<<< HEAD
-CCAccelerometer::~CCAccelerometer() 
-=======
-CCAccelerometer::~CCAccelerometer()
->>>>>>> fb9f68a5
-{
-	if( m_spCCAccelerometer ) {
-		delete m_spCCAccelerometer ;
-		m_spCCAccelerometer = NULL;
-	}
-}
-
-CCAccelerometer* CCAccelerometer::sharedAccelerometer() 
-{
-
-	if (m_spCCAccelerometer == NULL)
-	{
-		m_spCCAccelerometer = new CCAccelerometer();
-	}
-
-	return m_spCCAccelerometer;
-}
-
-void CCAccelerometer::setDelegate(CCAccelerometerDelegate* pDelegate) 
-{
-	m_pAccelDelegate = pDelegate;
-
-	if (pDelegate)
-<<<<<<< HEAD
-	{		
-		s3eAccelerometerStart();
-=======
-	{
-		if (s3eAccelerometerStart() != S3E_RESULT_SUCCESS)
-		{
-			CCLog("s3eAccelerometerStart() - ERROR\n");
-		}
->>>>>>> fb9f68a5
-	}
-	else
-	{
-		s3eAccelerometerStop();
-	}
-}
-
-void CCAccelerometer::update(float x, float y, float z, uint64 sensorTimeStamp) 
-{
-	if (m_pAccelDelegate)
-	{
-		m_obAccelerationValue.x = ((double)x)/S3E_ACCELEROMETER_1G ;
-		m_obAccelerationValue.y = ((double)y)/S3E_ACCELEROMETER_1G ;
-		m_obAccelerationValue.z = ((double)z)/S3E_ACCELEROMETER_1G ;
-		m_obAccelerationValue.timestamp = (double)(sensorTimeStamp / 1000.0);
-
-		m_pAccelDelegate->didAccelerate(&m_obAccelerationValue);
-	}	
-}
-
-} // end of namespace cococs2d
-
+/****************************************************************************
+ Copyright (c) 2011      cocos2d-x.org   http://cocos2d-x.org
+ Copyright (c) 2011      Максим Аксенов
+ 
+ Permission is hereby granted, free of charge, to any person obtaining a copy
+ of this software and associated documentation files (the "Software"), to deal
+ in the Software without restriction, including without limitation the rights
+ to use, copy, modify, merge, publish, distribute, sublicense, and/or sell
+ copies of the Software, and to permit persons to whom the Software is
+ furnished to do so, subject to the following conditions:
+ 
+ The above copyright notice and this permission notice shall be included in
+ all copies or substantial portions of the Software.
+ 
+ THE SOFTWARE IS PROVIDED "AS IS", WITHOUT WARRANTY OF ANY KIND, EXPRESS OR
+ IMPLIED, INCLUDING BUT NOT LIMITED TO THE WARRANTIES OF MERCHANTABILITY,
+ FITNESS FOR A PARTICULAR PURPOSE AND NONINFRINGEMENT. IN NO EVENT SHALL THE
+ AUTHORS OR COPYRIGHT HOLDERS BE LIABLE FOR ANY CLAIM, DAMAGES OR OTHER
+ LIABILITY, WHETHER IN AN ACTION OF CONTRACT, TORT OR OTHERWISE, ARISING FROM,
+ OUT OF OR IN CONNECTION WITH THE SOFTWARE OR THE USE OR OTHER DEALINGS IN
+ THE SOFTWARE.
+ ****************************************************************************/
+
+#include "CCAccelerometer_airplay.h"
+#include "ccMacros.h"
+
+namespace cocos2d
+{
+
+CCAccelerometer* CCAccelerometer::m_spCCAccelerometer = NULL;
+
+CCAccelerometer::CCAccelerometer() : m_pAccelDelegate(NULL)
+{
+}
+
+CCAccelerometer::~CCAccelerometer()
+{
+	if( m_spCCAccelerometer ) {
+		delete m_spCCAccelerometer ;
+		m_spCCAccelerometer = NULL;
+	}
+}
+
+CCAccelerometer* CCAccelerometer::sharedAccelerometer() 
+{
+
+	if (m_spCCAccelerometer == NULL)
+	{
+		m_spCCAccelerometer = new CCAccelerometer();
+	}
+
+	return m_spCCAccelerometer;
+}
+
+void CCAccelerometer::setDelegate(CCAccelerometerDelegate* pDelegate) 
+{
+	m_pAccelDelegate = pDelegate;
+
+	if (pDelegate)
+	{		
+		if (s3eAccelerometerStart() != S3E_RESULT_SUCCESS)
+		{
+			CCLog("s3eAccelerometerStart() - ERROR\n");
+		}
+	}
+	else
+	{
+		s3eAccelerometerStop();
+	}
+}
+
+void CCAccelerometer::update(float x, float y, float z, uint64 sensorTimeStamp) 
+{
+	if (m_pAccelDelegate)
+	{
+		m_obAccelerationValue.x = ((double)x)/S3E_ACCELEROMETER_1G ;
+		m_obAccelerationValue.y = ((double)y)/S3E_ACCELEROMETER_1G ;
+		m_obAccelerationValue.z = ((double)z)/S3E_ACCELEROMETER_1G ;
+		m_obAccelerationValue.timestamp = (double)(sensorTimeStamp / 1000.0);
+
+		m_pAccelDelegate->didAccelerate(&m_obAccelerationValue);
+	}	
+}
+
+} // end of namespace cococs2d
+