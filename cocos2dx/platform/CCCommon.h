--- conflicted
+++ resolved
@@ -1,75 +1,3 @@
-<<<<<<< HEAD
-/****************************************************************************
-Copyright (c) 2010 cocos2d-x.org
-
-http://www.cocos2d-x.org
-
-Permission is hereby granted, free of charge, to any person obtaining a copy
-of this software and associated documentation files (the "Software"), to deal
-in the Software without restriction, including without limitation the rights
-to use, copy, modify, merge, publish, distribute, sublicense, and/or sell
-copies of the Software, and to permit persons to whom the Software is
-furnished to do so, subject to the following conditions:
-
-The above copyright notice and this permission notice shall be included in
-all copies or substantial portions of the Software.
-
-THE SOFTWARE IS PROVIDED "AS IS", WITHOUT WARRANTY OF ANY KIND, EXPRESS OR
-IMPLIED, INCLUDING BUT NOT LIMITED TO THE WARRANTIES OF MERCHANTABILITY,
-FITNESS FOR A PARTICULAR PURPOSE AND NONINFRINGEMENT. IN NO EVENT SHALL THE
-AUTHORS OR COPYRIGHT HOLDERS BE LIABLE FOR ANY CLAIM, DAMAGES OR OTHER
-LIABILITY, WHETHER IN AN ACTION OF CONTRACT, TORT OR OTHERWISE, ARISING FROM,
-OUT OF OR IN CONNECTION WITH THE SOFTWARE OR THE USE OR OTHER DEALINGS IN
-THE SOFTWARE.
-****************************************************************************/
-
-#ifndef __CC_COMMON_H__
-#define __CC_COMMON_H__
-
-#include "CCPlatformMacros.h"
-
-NS_CC_BEGIN;
-
-/// The max length of CCLog message.
-static const int kMaxLogLen = 255;
-
-/**
-@brief Output Debug message.
-*/
-void CC_DLL CCLog(const char * pszFormat, ...);
-
-/**
- * lua can not deal with ...
- */
-inline void CC_DLL CCLuaLog(const char * pszFormat)
-{
-	CCLog(pszFormat);
-}
-
-
-/**
-@brief Pop out a message box
-*/
-void CC_DLL CCMessageBox(const char * pszMsg, const char * pszTitle);
-
-/**
-@brief Enum the language type supportted now
-*/
-typedef enum LanguageType
-{
-    kLanguageEnglish = 0,
-    kLanguageChinese,
-    kLanguageFrench,
-    kLanguageItalian,
-    kLanguageGerman,
-    kLanguageSpanish,
-    kLanguageRussian
-} ccLanguageType;
-
-NS_CC_END;
-
-#endif	// __CC_COMMON_H__
-=======
 /****************************************************************************
 Copyright (c) 2010 cocos2d-x.org
 
@@ -139,5 +67,4 @@
 
 NS_CC_END;
 
-#endif	// __CC_COMMON_H__
->>>>>>> da0c6394
+#endif	// __CC_COMMON_H__