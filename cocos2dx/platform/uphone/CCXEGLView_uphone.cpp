--- conflicted
+++ resolved
@@ -1,484 +1,479 @@
-/****************************************************************************
-Copyright (c) 2010 cocos2d-x.org
-
-http://www.cocos2d-x.org
-
-Permission is hereby granted, free of charge, to any person obtaining a copy
-of this software and associated documentation files (the "Software"), to deal
-in the Software without restriction, including without limitation the rights
-to use, copy, modify, merge, publish, distribute, sublicense, and/or sell
-copies of the Software, and to permit persons to whom the Software is
-furnished to do so, subject to the following conditions:
-
-The above copyright notice and this permission notice shall be included in
-all copies or substantial portions of the Software.
-
-THE SOFTWARE IS PROVIDED "AS IS", WITHOUT WARRANTY OF ANY KIND, EXPRESS OR
-IMPLIED, INCLUDING BUT NOT LIMITED TO THE WARRANTIES OF MERCHANTABILITY,
-FITNESS FOR A PARTICULAR PURPOSE AND NONINFRINGEMENT. IN NO EVENT SHALL THE
-AUTHORS OR COPYRIGHT HOLDERS BE LIABLE FOR ANY CLAIM, DAMAGES OR OTHER
-LIABILITY, WHETHER IN AN ACTION OF CONTRACT, TORT OR OTHERWISE, ARISING FROM,
-OUT OF OR IN CONNECTION WITH THE SOFTWARE OR THE USE OR OTHER DEALINGS IN
-THE SOFTWARE.
-****************************************************************************/
-
-#include "TG3.h"
-#include "ssBackLightControl.h"
-
-#include "EGL/egl.h"
-#include "GLES/gl.h"
-
-#include "CCXCocos2dDefine.h"
-#include "NSSet.h"
-#include "CCDirector.h"
-#include "CCTouch.h"
-#include "CCTouchDispatcher.h"
-
-#include "TCOM_Sensors_Interface.h"
-#include "CCXUIAccelerometer.h"
-#include "CCKeypadDispatcher.h"
-
-#include "CCXApplication.h"
-
-namespace cocos2d {
-
-#define MAX_TOUCHES         4
-static CCTouch *s_pTouches[MAX_TOUCHES] = { NULL };
-
-class CCXEGL
-{
-public:
-	~CCXEGL() 
-	{
-		if (EGL_NO_DISPLAY == m_eglDisplay)
-		{
-			return;
-		}
-
-		if (EGL_NO_SURFACE != m_eglSurface)
-		{
-			eglDestroySurface(m_eglDisplay, m_eglSurface);
-		}
-		if (EGL_NO_CONTEXT != m_eglContext)
-		{
-			eglDestroyContext(m_eglDisplay, m_eglContext);
-		}
-		eglMakeCurrent(m_eglDisplay, EGL_NO_SURFACE, EGL_NO_SURFACE, EGL_NO_CONTEXT);
-		eglTerminate(m_eglDisplay);
-	}
-
-	static CCXEGL * create(TWindow * pWindow)
-	{
-		CCXEGL * pEGL = new CCXEGL;
-		Boolean bSuccess = FALSE;
-		do 
-		{
-			CCX_BREAK_IF(! pEGL);
-
-			TUChar szError[] = {'E','R','R','O','R',0};
-			TUChar szEglInitFailed[] = {'e','g','l','I','n','i','t','i','a','l','i','z','e',' ','f','a','i','l','e','d',0};
-			TUChar szCreateContextFailed[] = {'e','g','l','C','r','e','a','t','e','C','o','n','t','e','x','t',' ','f','a','i','l','e','d',0};
-			TUChar szEglCreateWindowSurfaceFailed[] = {'e','g','l','C','r','e','a','t','e','W','i','n','d','o','w','S','u','r','f','a','c','e',' ','f','a','i','l','e','d',0};
-			TUChar szEglMakeCurrentFailed[] = {'e','g','l','M','a','k','e','C','u','r','r','e','n','t',' ','f','a','i','l','e','d',0};
-
-			pEGL->m_eglNativeWindow = pWindow;
-
-			EGLDisplay eglDisplay;
-			CCX_BREAK_IF(EGL_NO_DISPLAY == (eglDisplay = eglGetDisplay(pEGL->m_eglNativeDisplay)));
-
-			EGLint nMajor, nMinor;
-			EGLBoolean bEglRet;
-			
-			bEglRet = eglInitialize(eglDisplay, &nMajor, &nMinor);
-			if ( EGL_FALSE == bEglRet || 1 != nMajor )
-			{
-				TApplication::GetCurrentApplication()->MessageBox(szEglInitFailed, szError, WMB_OK);
-				break;
-			}
-
-			const EGLint aConfigAttribs[] =
-			{
-				EGL_LEVEL,				0,
-				EGL_SURFACE_TYPE,		EGL_WINDOW_BIT,
-				EGL_RENDERABLE_TYPE,	EGL_OPENGL_ES2_BIT,
-				EGL_NATIVE_RENDERABLE,	EGL_FALSE,
-				EGL_DEPTH_SIZE,			16,
-				EGL_NONE,
-			};
-			EGLint iConfigs;
-			EGLConfig eglConfig;
-			CCX_BREAK_IF( EGL_FALSE == eglChooseConfig(eglDisplay, aConfigAttribs, &eglConfig, 1, &iConfigs) ||
-						  (iConfigs != 1) );
-
-			EGLContext eglContext = eglCreateContext(eglDisplay, eglConfig, NULL, NULL);
-			if (EGL_NO_CONTEXT == eglContext)
-			{
-				TApplication::GetCurrentApplication()->MessageBox(szCreateContextFailed, szError, WMB_OK);
-				break;
-			}
-
-			EGLSurface eglSurface;
-			eglSurface = eglCreateWindowSurface(eglDisplay, eglConfig, pEGL->m_eglNativeWindow, NULL);
-			if (EGL_NO_SURFACE == eglSurface)
-			{
-				TApplication::GetCurrentApplication()->MessageBox(szEglCreateWindowSurfaceFailed, szError, WMB_OK);
-				break;
-			}
-
-			bEglRet = eglMakeCurrent(eglDisplay, eglSurface, eglSurface, eglContext);
-			if (EGL_FALSE == bEglRet)
-			{
-				TApplication::GetCurrentApplication()->MessageBox(szEglMakeCurrentFailed, szError, WMB_OK);
-				break;
-			}
-
-			pEGL->m_eglDisplay = eglDisplay;
-			pEGL->m_eglConfig  = eglConfig;
-			pEGL->m_eglContext = eglContext;
-			pEGL->m_eglSurface = eglSurface;
-			bSuccess = TRUE;
-		} while (0);
-
-		if (! bSuccess)
-		{
-			CCX_SAFE_DELETE(pEGL);   
-		}
-
-		return pEGL;
-	}
-
-	void resizeSurface()
-	{
-		// 		if (! m_eglWnd || EGL_NO_DISPLAY == m_eglDisplay)
-		// 		{
-		// 			return;
-		// 		}
-		// 
-		// 		// release old surface
-		// 		if (EGL_NO_SURFACE != m_eglSurface)
-		// 		{
-		// 			eglDestroySurface(m_eglDisplay, m_eglSurface);
-		// 			m_eglSurface = EGL_NO_SURFACE;
-		// 		}
-		// 
-		// 		// create new surface and make current
-		// 		m_eglSurface = eglCreateWindowSurface(m_eglDisplay, m_eglConfig, m_eglWnd, NULL);
-		// 		eglMakeCurrent(m_eglDisplay, m_eglSurface, m_eglSurface, m_eglContext);
-	}
-
-	void swapBuffers()
-	{
-		if (EGL_NO_DISPLAY != m_eglDisplay)
-		{
-			eglSwapBuffers(m_eglDisplay, m_eglSurface);
-		}
-	}
-private:
-	CCXEGL() 
-		: m_eglNativeWindow(NULL)
-		, m_eglNativeDisplay(EGL_DEFAULT_DISPLAY)
-		, m_eglDisplay(EGL_NO_DISPLAY)
-		, m_eglConfig(0)
-		, m_eglSurface(EGL_NO_SURFACE)
-		, m_eglContext(EGL_NO_CONTEXT)
-	{}
-
-	EGLNativeWindowType     m_eglNativeWindow;
-	EGLNativeDisplayType    m_eglNativeDisplay;
-	EGLDisplay              m_eglDisplay;
-	EGLConfig               m_eglConfig;
-	EGLSurface              m_eglSurface;
-	EGLContext              m_eglContext;
-};
-
-//////////////////////////////////////////////////////////////////////////
-// impliment CCXEGLView
-//////////////////////////////////////////////////////////////////////////
-
-CCXEGLView::CCXEGLView(TApplication * pApp)
-: TWindow(pApp)
-, m_pDelegate(NULL)
-, m_pEGL(NULL)
-{
-}
-
-CCXEGLView::~CCXEGLView()
-{
-    CCX_SAFE_DELETE(m_pDelegate);
-    CCX_SAFE_DELETE(m_pEGL);
-}
-
-Boolean CCXEGLView::AfterCreate(void)
-{
-    return (m_pEGL = CCXEGL::create(this)) ? TRUE : FALSE;
-}
-
-Boolean CCXEGLView::EventHandler(TApplication * pApp, EventType * pEvent)
-{
-    Boolean bHandled = FALSE;
-
-    switch(pEvent->eType)
-    {
-    case EVENT_WinInit:
-        CfgRegisterScreenSwitchNotify(GetWindowHwndId(), 0);
-        bHandled = TRUE;
-        break;
-
-    case EVENT_WinPaint:
-<<<<<<< HEAD
-        // draw 
-        CCDirector::sharedDirector()->preMainLoop();
-=======
-        if (CfgGetScreenStatus())
-        {
-            // draw 
-            CCDirector::sharedDirector()->mainLoop();
-        }
->>>>>>> 8a5c8991
-        bHandled = TRUE;
-        break;
-
-    case EVENT_PenDown:
-        bHandled = OnPenDown(pEvent, 0);
-        break;
-
-    case EVENT_PenMove:
-        bHandled = OnPenMove(pEvent);
-        break;
-
-    case EVENT_PenUp:
-        bHandled = OnPenUp(pEvent, 0);
-        break;
-
-    case EVENT_MultiTouchDown:
-        bHandled = OnPenDown(pEvent, pEvent->lParam3);
-        break;
-
-    case EVENT_MultiTouchUp:
-        bHandled = OnPenUp(pEvent, pEvent->lParam3);
-        break;
-
-    case EVENT_KeyCommand:
-        {
-            if (pEvent->sParam1 == SYS_KEY_SOFTKEY_RIGHT_UP ||
-                pEvent->sParam1 == SYS_KEY_SOFTKEY_RIGHT_LONG)
-            {
-                bHandled = CCKeypadDispatcher::sharedDispatcher()->dispatchKeypadMSG(kTypeBackClicked);
-            }
-            else if (pEvent->sParam1 == SYS_KEY_SOFTKEY_LEFT_UP ||
-                     pEvent->sParam1 == SYS_KEY_SOFTKEY_LEFT_LONG)
-            {
-                bHandled == CCKeypadDispatcher::sharedDispatcher()->dispatchKeypadMSG(kTypeMenuClicked);
-            }
-        }
-        break;
-
-    case MESSAGE_SENSORS_DATA:
-        {
-            TG3SensorsDataType	data;
-
-            if (Sys_GetMessageBody((MESSAGE_t *)pEvent, &data, sizeof(TG3SensorsDataType)) == sizeof(TG3SensorsDataType) &&
-                TG3_SENSOR_TYPE_ACCELEROMETER == data.sensorMask)
-            {
-                // convert the data to iphone format
-                UIAcceleration AccValue;
-                AccValue.x = -(data.acceleration.x / TG3_GRAVITY_EARTH);
-                AccValue.y = -(data.acceleration.y / TG3_GRAVITY_EARTH);
-                AccValue.z = -(data.acceleration.z / TG3_GRAVITY_EARTH);
-                AccValue.timestamp = (double) TimGetTicks() / 100;
-
-                // call delegates' didAccelerate function
-                UIAccelerometer::sharedAccelerometer()->didAccelerate(&AccValue);
-                bHandled = TRUE;
-            }
-        }
-        break;
-
-    case EVENT_WinClose:
-        CfgUnRegisterScreenSwitchNotify(GetWindowHwndId(), 0);
-        // Stop the application since the main form has been closed
-        pApp->SendStopEvent();
-        break;
-
-    case EVENT_ScreenSwitchNotify:
-        if (! pEvent->sParam1)  // turn off screen
-        {
-            // CCDirector::sharedDirector()->pause();
-            CCXApplication::sharedApplication()->applicationDidEnterBackground();
-            CCXApplication::sharedApplication()->StopMainLoop();
-        }
-        else
-        {
-            // CCDirector::sharedDirector()->resume();
-            CCXApplication::sharedApplication()->applicationWillEnterForeground();
-            CCXApplication::sharedApplication()->StartMainLoop();
-        }
-        break;
-
-    }
-//     {
-//         char szType[32];
-//         sprintf(szType, "%d", pEvent->eType);
-//         const char * pszType = szType;
-//         switch (pEvent->eType)
-//         {
-//         case EVENT_ScreenSwitchNotify:
-//             pszType = "EVENT_ScreenSwitchNotify";
-//             break;
-// 
-//         case EVENT_GlesUpdateNotify:
-//             pszType = "EVENT_GlesUpdateNotify";
-//             break;
-// 
-//         case EVENT_WinPaint:
-//             pszType = "EVENT_GlesUpdateNotify";
-//             break;
-//         }
-//         if (pszType)
-//         {
-//             char szMsg[256];
-//             sprintf(szMsg, "%d: %s: %d \r\n", TimGetTicks(), pszType, pEvent->sParam1);
-// #if defined (_TRANZDA_VM_)
-// #define LOG_FILE_NAME "d:/Work7/NEWPLUS/TDA_DATA/UserData/mesagelog.txt"
-// #else
-// #define LOG_FILE_NAME "/NEWPLUS/TDA_DATA/UserData/mesagelog.txt"
-// #endif
-//             FILE * pf = fopen(LOG_FILE_NAME, "a+");
-//             fwrite(szMsg, 1, strlen(szMsg), pf);
-//             fclose(pf);
-//         }
-//     }
-
-    if (! bHandled)
-    {
-        return TWindow::EventHandler(pApp, pEvent);
-    }
-    return bHandled;
-}
-
-Boolean CCXEGLView::OnPenDown(EventType* pEvent, Int32 nIndex)
-{
-    if (m_pDelegate && nIndex < MAX_TOUCHES)
-    {
-        CCTouch* pTouch = s_pTouches[nIndex];
-        if (!pTouch)
-        {
-            pTouch = new CCTouch;
-        }
-
-        pTouch->SetTouchInfo(0, (float)pEvent->sParam1, (float)pEvent->sParam2);
-        s_pTouches[nIndex] = pTouch;
-        NSSet set;
-        set.addObject(pTouch);
-        m_pDelegate->touchesBegan(&set, NULL);
-    }
-
-    return FALSE;
-}
-
-Boolean CCXEGLView::OnPenUp(EventType* pEvent, Int32 nIndex)
-{
-    if (m_pDelegate && nIndex < MAX_TOUCHES)
-    {
-        CCTouch* pTouch = s_pTouches[nIndex];
-        if (pTouch)
-        {
-            NSSet set;
-            pTouch->SetTouchInfo(0, (float)pEvent->sParam1, (float)pEvent->sParam2);
-            set.addObject(pTouch);
-            m_pDelegate->touchesEnded(&set, NULL);
-
-            pTouch->release();
-            for (Int32 i = nIndex; i < MAX_TOUCHES; ++i)
-            {
-                if (i != (MAX_TOUCHES - 1))
-                {
-                    s_pTouches[i] = s_pTouches[i + 1];
-                }
-                else
-                {
-                    s_pTouches[i] = NULL;
-                }
-            }
-        }
-    }
-
-    return FALSE;
-}
-
-Boolean CCXEGLView::OnPenMove(EventType* pEvent)
-{
-    do 
-    {
-        CCX_BREAK_IF(!m_pDelegate);
-
-        Int32 nCount = EvtGetPenMultiPointCount(pEvent);
-        CCX_BREAK_IF(nCount <= 0 || nCount > MAX_TOUCHES);
-
-        NSSet set;
-        Int32 nPosX, nPosY;
-        for (Int32 i = 0; i < nCount; ++i)
-        {
-            CCTouch* pTouch = s_pTouches[i];
-            CCX_BREAK_IF(!pTouch);
-
-            EvtGetPenMultiPointXY(pEvent, i, &nPosX, &nPosY);
-            pTouch->SetTouchInfo(0, (float) nPosX, (float) nPosY);
-            set.addObject(pTouch);
-        }
-
-        m_pDelegate->touchesMoved(&set, NULL);
-    } while (0);
-
-    return FALSE;
-}
-
-CGSize CCXEGLView::getSize()
-{
-	Coord w, h;
-	TWindow::GetWindowExtent(&w, &h);
-    return CGSize((float)w, (float)h);
-}
-
-CGRect CCXEGLView::getFrame()
-{
-	TRectangle rc;
-	GetClientBounds(&rc);
-	return (CGRect((float)rc.X(), (float)rc.Y(), (float)rc.Width(), (float)rc.Height()));
-}
-
-bool CCXEGLView::isOpenGLReady()
-{
-    return (NULL != m_pEGL);
-}
-
-void CCXEGLView::release()
-{
-    CloseWindow();
-}
-
-void CCXEGLView::setTouchDelegate(EGLTouchDelegate * pDelegate)
-{
-    m_pDelegate = pDelegate;
-}
-
-void CCXEGLView::swapBuffers()
-{
-    if (m_pEGL)
-    {
-        m_pEGL->swapBuffers();
-    }
-}
-
-bool CCXEGLView::canSetContentScaleFactor()
-{
-	// can scale content?
-	return false;
-}
-
-void CCXEGLView::setContentScaleFactor(float contentScaleFactor)
-{
-	// if it supports scaling content, set it
-}
-
-}       // end of namespace cocos2d
+/****************************************************************************
+Copyright (c) 2010 cocos2d-x.org
+
+http://www.cocos2d-x.org
+
+Permission is hereby granted, free of charge, to any person obtaining a copy
+of this software and associated documentation files (the "Software"), to deal
+in the Software without restriction, including without limitation the rights
+to use, copy, modify, merge, publish, distribute, sublicense, and/or sell
+copies of the Software, and to permit persons to whom the Software is
+furnished to do so, subject to the following conditions:
+
+The above copyright notice and this permission notice shall be included in
+all copies or substantial portions of the Software.
+
+THE SOFTWARE IS PROVIDED "AS IS", WITHOUT WARRANTY OF ANY KIND, EXPRESS OR
+IMPLIED, INCLUDING BUT NOT LIMITED TO THE WARRANTIES OF MERCHANTABILITY,
+FITNESS FOR A PARTICULAR PURPOSE AND NONINFRINGEMENT. IN NO EVENT SHALL THE
+AUTHORS OR COPYRIGHT HOLDERS BE LIABLE FOR ANY CLAIM, DAMAGES OR OTHER
+LIABILITY, WHETHER IN AN ACTION OF CONTRACT, TORT OR OTHERWISE, ARISING FROM,
+OUT OF OR IN CONNECTION WITH THE SOFTWARE OR THE USE OR OTHER DEALINGS IN
+THE SOFTWARE.
+****************************************************************************/
+
+#include "TG3.h"
+#include "ssBackLightControl.h"
+
+#include "EGL/egl.h"
+#include "GLES/gl.h"
+
+#include "CCXCocos2dDefine.h"
+#include "NSSet.h"
+#include "CCDirector.h"
+#include "CCTouch.h"
+#include "CCTouchDispatcher.h"
+
+#include "TCOM_Sensors_Interface.h"
+#include "CCXUIAccelerometer.h"
+#include "CCKeypadDispatcher.h"
+
+#include "CCXApplication.h"
+
+namespace cocos2d {
+
+#define MAX_TOUCHES         4
+static CCTouch *s_pTouches[MAX_TOUCHES] = { NULL };
+
+class CCXEGL
+{
+public:
+	~CCXEGL() 
+	{
+		if (EGL_NO_DISPLAY == m_eglDisplay)
+		{
+			return;
+		}
+
+		if (EGL_NO_SURFACE != m_eglSurface)
+		{
+			eglDestroySurface(m_eglDisplay, m_eglSurface);
+		}
+		if (EGL_NO_CONTEXT != m_eglContext)
+		{
+			eglDestroyContext(m_eglDisplay, m_eglContext);
+		}
+		eglMakeCurrent(m_eglDisplay, EGL_NO_SURFACE, EGL_NO_SURFACE, EGL_NO_CONTEXT);
+		eglTerminate(m_eglDisplay);
+	}
+
+	static CCXEGL * create(TWindow * pWindow)
+	{
+		CCXEGL * pEGL = new CCXEGL;
+		Boolean bSuccess = FALSE;
+		do 
+		{
+			CCX_BREAK_IF(! pEGL);
+
+			TUChar szError[] = {'E','R','R','O','R',0};
+			TUChar szEglInitFailed[] = {'e','g','l','I','n','i','t','i','a','l','i','z','e',' ','f','a','i','l','e','d',0};
+			TUChar szCreateContextFailed[] = {'e','g','l','C','r','e','a','t','e','C','o','n','t','e','x','t',' ','f','a','i','l','e','d',0};
+			TUChar szEglCreateWindowSurfaceFailed[] = {'e','g','l','C','r','e','a','t','e','W','i','n','d','o','w','S','u','r','f','a','c','e',' ','f','a','i','l','e','d',0};
+			TUChar szEglMakeCurrentFailed[] = {'e','g','l','M','a','k','e','C','u','r','r','e','n','t',' ','f','a','i','l','e','d',0};
+
+			pEGL->m_eglNativeWindow = pWindow;
+
+			EGLDisplay eglDisplay;
+			CCX_BREAK_IF(EGL_NO_DISPLAY == (eglDisplay = eglGetDisplay(pEGL->m_eglNativeDisplay)));
+
+			EGLint nMajor, nMinor;
+			EGLBoolean bEglRet;
+			
+			bEglRet = eglInitialize(eglDisplay, &nMajor, &nMinor);
+			if ( EGL_FALSE == bEglRet || 1 != nMajor )
+			{
+				TApplication::GetCurrentApplication()->MessageBox(szEglInitFailed, szError, WMB_OK);
+				break;
+			}
+
+			const EGLint aConfigAttribs[] =
+			{
+				EGL_LEVEL,				0,
+				EGL_SURFACE_TYPE,		EGL_WINDOW_BIT,
+				EGL_RENDERABLE_TYPE,	EGL_OPENGL_ES2_BIT,
+				EGL_NATIVE_RENDERABLE,	EGL_FALSE,
+				EGL_DEPTH_SIZE,			16,
+				EGL_NONE,
+			};
+			EGLint iConfigs;
+			EGLConfig eglConfig;
+			CCX_BREAK_IF( EGL_FALSE == eglChooseConfig(eglDisplay, aConfigAttribs, &eglConfig, 1, &iConfigs) ||
+						  (iConfigs != 1) );
+
+			EGLContext eglContext = eglCreateContext(eglDisplay, eglConfig, NULL, NULL);
+			if (EGL_NO_CONTEXT == eglContext)
+			{
+				TApplication::GetCurrentApplication()->MessageBox(szCreateContextFailed, szError, WMB_OK);
+				break;
+			}
+
+			EGLSurface eglSurface;
+			eglSurface = eglCreateWindowSurface(eglDisplay, eglConfig, pEGL->m_eglNativeWindow, NULL);
+			if (EGL_NO_SURFACE == eglSurface)
+			{
+				TApplication::GetCurrentApplication()->MessageBox(szEglCreateWindowSurfaceFailed, szError, WMB_OK);
+				break;
+			}
+
+			bEglRet = eglMakeCurrent(eglDisplay, eglSurface, eglSurface, eglContext);
+			if (EGL_FALSE == bEglRet)
+			{
+				TApplication::GetCurrentApplication()->MessageBox(szEglMakeCurrentFailed, szError, WMB_OK);
+				break;
+			}
+
+			pEGL->m_eglDisplay = eglDisplay;
+			pEGL->m_eglConfig  = eglConfig;
+			pEGL->m_eglContext = eglContext;
+			pEGL->m_eglSurface = eglSurface;
+			bSuccess = TRUE;
+		} while (0);
+
+		if (! bSuccess)
+		{
+			CCX_SAFE_DELETE(pEGL);   
+		}
+
+		return pEGL;
+	}
+
+	void resizeSurface()
+	{
+		// 		if (! m_eglWnd || EGL_NO_DISPLAY == m_eglDisplay)
+		// 		{
+		// 			return;
+		// 		}
+		// 
+		// 		// release old surface
+		// 		if (EGL_NO_SURFACE != m_eglSurface)
+		// 		{
+		// 			eglDestroySurface(m_eglDisplay, m_eglSurface);
+		// 			m_eglSurface = EGL_NO_SURFACE;
+		// 		}
+		// 
+		// 		// create new surface and make current
+		// 		m_eglSurface = eglCreateWindowSurface(m_eglDisplay, m_eglConfig, m_eglWnd, NULL);
+		// 		eglMakeCurrent(m_eglDisplay, m_eglSurface, m_eglSurface, m_eglContext);
+	}
+
+	void swapBuffers()
+	{
+		if (EGL_NO_DISPLAY != m_eglDisplay)
+		{
+			eglSwapBuffers(m_eglDisplay, m_eglSurface);
+		}
+	}
+private:
+	CCXEGL() 
+		: m_eglNativeWindow(NULL)
+		, m_eglNativeDisplay(EGL_DEFAULT_DISPLAY)
+		, m_eglDisplay(EGL_NO_DISPLAY)
+		, m_eglConfig(0)
+		, m_eglSurface(EGL_NO_SURFACE)
+		, m_eglContext(EGL_NO_CONTEXT)
+	{}
+
+	EGLNativeWindowType     m_eglNativeWindow;
+	EGLNativeDisplayType    m_eglNativeDisplay;
+	EGLDisplay              m_eglDisplay;
+	EGLConfig               m_eglConfig;
+	EGLSurface              m_eglSurface;
+	EGLContext              m_eglContext;
+};
+
+//////////////////////////////////////////////////////////////////////////
+// impliment CCXEGLView
+//////////////////////////////////////////////////////////////////////////
+
+CCXEGLView::CCXEGLView(TApplication * pApp)
+: TWindow(pApp)
+, m_pDelegate(NULL)
+, m_pEGL(NULL)
+{
+}
+
+CCXEGLView::~CCXEGLView()
+{
+    CCX_SAFE_DELETE(m_pDelegate);
+    CCX_SAFE_DELETE(m_pEGL);
+}
+
+Boolean CCXEGLView::AfterCreate(void)
+{
+    return (m_pEGL = CCXEGL::create(this)) ? TRUE : FALSE;
+}
+
+Boolean CCXEGLView::EventHandler(TApplication * pApp, EventType * pEvent)
+{
+    Boolean bHandled = FALSE;
+
+    switch(pEvent->eType)
+    {
+    case EVENT_WinInit:
+        CfgRegisterScreenSwitchNotify(GetWindowHwndId(), 0);
+        bHandled = TRUE;
+        break;
+
+    case EVENT_WinPaint:
+        if (CfgGetScreenStatus())
+        {
+            // draw 
+            CCDirector::sharedDirector()->mainLoop();
+        }
+        bHandled = TRUE;
+        break;
+
+    case EVENT_PenDown:
+        bHandled = OnPenDown(pEvent, 0);
+        break;
+
+    case EVENT_PenMove:
+        bHandled = OnPenMove(pEvent);
+        break;
+
+    case EVENT_PenUp:
+        bHandled = OnPenUp(pEvent, 0);
+        break;
+
+    case EVENT_MultiTouchDown:
+        bHandled = OnPenDown(pEvent, pEvent->lParam3);
+        break;
+
+    case EVENT_MultiTouchUp:
+        bHandled = OnPenUp(pEvent, pEvent->lParam3);
+        break;
+
+    case EVENT_KeyCommand:
+        {
+            if (pEvent->sParam1 == SYS_KEY_SOFTKEY_RIGHT_UP ||
+                pEvent->sParam1 == SYS_KEY_SOFTKEY_RIGHT_LONG)
+            {
+                bHandled = CCKeypadDispatcher::sharedDispatcher()->dispatchKeypadMSG(kTypeBackClicked);
+            }
+            else if (pEvent->sParam1 == SYS_KEY_SOFTKEY_LEFT_UP ||
+                     pEvent->sParam1 == SYS_KEY_SOFTKEY_LEFT_LONG)
+            {
+                bHandled = CCKeypadDispatcher::sharedDispatcher()->dispatchKeypadMSG(kTypeMenuClicked);
+            }
+        }
+        break;
+
+    case MESSAGE_SENSORS_DATA:
+        {
+            TG3SensorsDataType	data;
+
+            if (Sys_GetMessageBody((MESSAGE_t *)pEvent, &data, sizeof(TG3SensorsDataType)) == sizeof(TG3SensorsDataType) &&
+                TG3_SENSOR_TYPE_ACCELEROMETER == data.sensorMask)
+            {
+                // convert the data to iphone format
+                UIAcceleration AccValue;
+                AccValue.x = -(data.acceleration.x / TG3_GRAVITY_EARTH);
+                AccValue.y = -(data.acceleration.y / TG3_GRAVITY_EARTH);
+                AccValue.z = -(data.acceleration.z / TG3_GRAVITY_EARTH);
+                AccValue.timestamp = (double) TimGetTicks() / 100;
+
+                // call delegates' didAccelerate function
+                UIAccelerometer::sharedAccelerometer()->didAccelerate(&AccValue);
+                bHandled = TRUE;
+            }
+        }
+        break;
+
+    case EVENT_WinClose:
+        CfgUnRegisterScreenSwitchNotify(GetWindowHwndId(), 0);
+        // Stop the application since the main form has been closed
+        pApp->SendStopEvent();
+        break;
+
+    case EVENT_ScreenSwitchNotify:
+        if (! pEvent->sParam1)  // turn off screen
+        {
+            // CCDirector::sharedDirector()->pause();
+            CCXApplication::sharedApplication()->applicationDidEnterBackground();
+            CCXApplication::sharedApplication()->StopMainLoop();
+        }
+        else
+        {
+            // CCDirector::sharedDirector()->resume();
+            CCXApplication::sharedApplication()->applicationWillEnterForeground();
+            CCXApplication::sharedApplication()->StartMainLoop();
+        }
+        break;
+
+    }
+//     {
+//         char szType[32];
+//         sprintf(szType, "%d", pEvent->eType);
+//         const char * pszType = szType;
+//         switch (pEvent->eType)
+//         {
+//         case EVENT_ScreenSwitchNotify:
+//             pszType = "EVENT_ScreenSwitchNotify";
+//             break;
+// 
+//         case EVENT_GlesUpdateNotify:
+//             pszType = "EVENT_GlesUpdateNotify";
+//             break;
+// 
+//         case EVENT_WinPaint:
+//             pszType = "EVENT_GlesUpdateNotify";
+//             break;
+//         }
+//         if (pszType)
+//         {
+//             char szMsg[256];
+//             sprintf(szMsg, "%d: %s: %d \r\n", TimGetTicks(), pszType, pEvent->sParam1);
+// #if defined (_TRANZDA_VM_)
+// #define LOG_FILE_NAME "d:/Work7/NEWPLUS/TDA_DATA/UserData/mesagelog.txt"
+// #else
+// #define LOG_FILE_NAME "/NEWPLUS/TDA_DATA/UserData/mesagelog.txt"
+// #endif
+//             FILE * pf = fopen(LOG_FILE_NAME, "a+");
+//             fwrite(szMsg, 1, strlen(szMsg), pf);
+//             fclose(pf);
+//         }
+//     }
+
+    if (! bHandled)
+    {
+        return TWindow::EventHandler(pApp, pEvent);
+    }
+    return bHandled;
+}
+
+Boolean CCXEGLView::OnPenDown(EventType* pEvent, Int32 nIndex)
+{
+    if (m_pDelegate && nIndex < MAX_TOUCHES)
+    {
+        CCTouch* pTouch = s_pTouches[nIndex];
+        if (!pTouch)
+        {
+            pTouch = new CCTouch;
+        }
+
+        pTouch->SetTouchInfo(0, (float)pEvent->sParam1, (float)pEvent->sParam2);
+        s_pTouches[nIndex] = pTouch;
+        NSSet set;
+        set.addObject(pTouch);
+        m_pDelegate->touchesBegan(&set, NULL);
+    }
+
+    return FALSE;
+}
+
+Boolean CCXEGLView::OnPenUp(EventType* pEvent, Int32 nIndex)
+{
+    if (m_pDelegate && nIndex < MAX_TOUCHES)
+    {
+        CCTouch* pTouch = s_pTouches[nIndex];
+        if (pTouch)
+        {
+            NSSet set;
+            pTouch->SetTouchInfo(0, (float)pEvent->sParam1, (float)pEvent->sParam2);
+            set.addObject(pTouch);
+            m_pDelegate->touchesEnded(&set, NULL);
+
+            pTouch->release();
+            for (Int32 i = nIndex; i < MAX_TOUCHES; ++i)
+            {
+                if (i != (MAX_TOUCHES - 1))
+                {
+                    s_pTouches[i] = s_pTouches[i + 1];
+                }
+                else
+                {
+                    s_pTouches[i] = NULL;
+                }
+            }
+        }
+    }
+
+    return FALSE;
+}
+
+Boolean CCXEGLView::OnPenMove(EventType* pEvent)
+{
+    do 
+    {
+        CCX_BREAK_IF(!m_pDelegate);
+
+        Int32 nCount = EvtGetPenMultiPointCount(pEvent);
+        CCX_BREAK_IF(nCount <= 0 || nCount > MAX_TOUCHES);
+
+        NSSet set;
+        Int32 nPosX, nPosY;
+        for (Int32 i = 0; i < nCount; ++i)
+        {
+            CCTouch* pTouch = s_pTouches[i];
+            CCX_BREAK_IF(!pTouch);
+
+            EvtGetPenMultiPointXY(pEvent, i, &nPosX, &nPosY);
+            pTouch->SetTouchInfo(0, (float) nPosX, (float) nPosY);
+            set.addObject(pTouch);
+        }
+
+        m_pDelegate->touchesMoved(&set, NULL);
+    } while (0);
+
+    return FALSE;
+}
+
+CGSize CCXEGLView::getSize()
+{
+	Coord w, h;
+	TWindow::GetWindowExtent(&w, &h);
+    return CGSize((float)w, (float)h);
+}
+
+CGRect CCXEGLView::getFrame()
+{
+	TRectangle rc;
+	GetClientBounds(&rc);
+	return (CGRect((float)rc.X(), (float)rc.Y(), (float)rc.Width(), (float)rc.Height()));
+}
+
+bool CCXEGLView::isOpenGLReady()
+{
+    return (NULL != m_pEGL);
+}
+
+void CCXEGLView::release()
+{
+    CloseWindow();
+}
+
+void CCXEGLView::setTouchDelegate(EGLTouchDelegate * pDelegate)
+{
+    m_pDelegate = pDelegate;
+}
+
+void CCXEGLView::swapBuffers()
+{
+    if (m_pEGL)
+    {
+        m_pEGL->swapBuffers();
+    }
+}
+
+bool CCXEGLView::canSetContentScaleFactor()
+{
+	// can scale content?
+	return false;
+}
+
+void CCXEGLView::setContentScaleFactor(float contentScaleFactor)
+{
+	// if it supports scaling content, set it
+}
+
+}       // end of namespace cocos2d