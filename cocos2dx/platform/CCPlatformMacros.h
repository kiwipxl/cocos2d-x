--- conflicted
+++ resolved
@@ -80,13 +80,8 @@
 
 It's new in cocos2d-x since v0.99.5
 */
-<<<<<<< HEAD
-#if (CC_TARGET_PLATFORM == CC_PLATFORM_ANDROID)
-    #define CC_ENABLE_CACHE_TEXTURE_DATA       0
-=======
 #if (CC_TARGET_PLATFORM == CC_PLATFORM_EMSCRIPTEN)
     #define CC_ENABLE_CACHE_TEXTURE_DATA       1
->>>>>>> 05ef5e0d
 #else
     #define CC_ENABLE_CACHE_TEXTURE_DATA       0
 #endif
