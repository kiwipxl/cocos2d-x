--- conflicted
+++ resolved
@@ -331,11 +331,7 @@
             *pSize = fread(pBuffer,sizeof(unsigned char), *pSize,fp);
             fclose(fp);
         } while (0);
-<<<<<<< HEAD
-        
-=======
-
->>>>>>> 24790b2c
+
         if (! pBuffer)
         {
             CCLOG("Get data from file(%s) failed!", pszFileName);
