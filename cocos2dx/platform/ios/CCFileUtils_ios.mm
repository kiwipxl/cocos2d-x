/****************************************************************************
Copyright (c) 2010 cocos2d-x.org

http://www.cocos2d-x.org

Permission is hereby granted, free of charge, to any person obtaining a copy
of this software and associated documentation files (the "Software"), to deal
in the Software without restriction, including without limitation the rights
to use, copy, modify, merge, publish, distribute, sublicense, and/or sell
copies of the Software, and to permit persons to whom the Software is
furnished to do so, subject to the following conditions:

The above copyright notice and this permission notice shall be included in
all copies or substantial portions of the Software.

THE SOFTWARE IS PROVIDED "AS IS", WITHOUT WARRANTY OF ANY KIND, EXPRESS OR
IMPLIED, INCLUDING BUT NOT LIMITED TO THE WARRANTIES OF MERCHANTABILITY,
FITNESS FOR A PARTICULAR PURPOSE AND NONINFRINGEMENT. IN NO EVENT SHALL THE
AUTHORS OR COPYRIGHT HOLDERS BE LIABLE FOR ANY CLAIM, DAMAGES OR OTHER
LIABILITY, WHETHER IN AN ACTION OF CONTRACT, TORT OR OTHERWISE, ARISING FROM,
OUT OF OR IN CONNECTION WITH THE SOFTWARE OR THE USE OR OTHER DEALINGS IN
THE SOFTWARE.
****************************************************************************/
#import <Foundation/Foundation.h>

#include <string>
#include <stack>
#include <libxml/parser.h>
#include <libxml/tree.h>
#include <libxml/xmlmemory.h>
#include "CCString.h"
#include "CCFileUtils.h"
#include "CCDirector.h"
#include "CCSAXParser.h"

#define MAX_PATH 260

static const char *static_ccRemoveHDSuffixFromFile( const char *pszPath)
{
#if CC_IS_RETINA_DISPLAY_SUPPORTED

    if(cocos2d::CC_CONTENT_SCALE_FACTOR() == 2 ) {
        NSString *path = [NSString stringWithUTF8String: pszPath];
        NSString *name = [path lastPathComponent];
        NSString *suffix = [NSString stringWithUTF8String: CC_RETINA_DISPLAY_FILENAME_SUFFIX];

        // check if path already has the suffix.
        if( [name rangeOfString: suffix].location != NSNotFound ) {

            CCLOG("cocos2d: Filename(%@) contains %@ suffix. Removing it. See cocos2d issue #1040", path, CC_RETINA_DISPLAY_FILENAME_SUFFIX);

            NSString *newLastname = [name stringByReplacingOccurrencesOfString: suffix withString:@""];

            NSString *pathWithoutLastname = [path stringByDeletingLastPathComponent];
            return [[pathWithoutLastname stringByAppendingPathComponent:newLastname] UTF8String];
        }		
    }

#endif // CC_IS_RETINA_DISPLAY_SUPPORTED

    return pszPath;
}

static NSString* getDoubleResolutionImage(NSString* path)
{
#if CC_IS_RETINA_DISPLAY_SUPPORTED

    if( cocos2d::CC_CONTENT_SCALE_FACTOR() == 2 )
    {

        NSString *pathWithoutExtension = [path stringByDeletingPathExtension];
        NSString *name = [pathWithoutExtension lastPathComponent];
        NSString *suffix = [NSString stringWithUTF8String: CC_RETINA_DISPLAY_FILENAME_SUFFIX];

        // check if path already has the suffix.
        if( [name rangeOfString: suffix].location != NSNotFound ) {

            CCLOG("cocos2d: WARNING Filename(%@) already has the suffix %@. Using it.", name, CC_RETINA_DISPLAY_FILENAME_SUFFIX);			
            return path;
        }


        NSString *extension = [path pathExtension];

        if( [extension isEqualToString:@"ccz"] || [extension isEqualToString:@"gz"] )
        {
            // All ccz / gz files should be in the format filename.xxx.ccz
            // so we need to pull off the .xxx part of the extension as well
            extension = [NSString stringWithFormat:@"%@.%@", [pathWithoutExtension pathExtension], extension];
            pathWithoutExtension = [pathWithoutExtension stringByDeletingPathExtension];
        }


        NSString *retinaName = [pathWithoutExtension stringByAppendingString: suffix];
        retinaName = [retinaName stringByAppendingPathExtension:extension];

        NSFileManager *fileManager = [[[NSFileManager alloc] init] autorelease];
        if( [fileManager fileExistsAtPath:retinaName] )
            return retinaName;

        CCLOG("cocos2d: CCFileUtils: Warning HD file not found: %@", [retinaName lastPathComponent] );
    }

#endif // CC_IS_RETINA_DISPLAY_SUPPORTED

    return path;
}

static const char* static_fullPathFromRelativePath(const char *pszRelativePath)

{

    // NSAssert(pszRelativePath != nil, @"CCFileUtils: Invalid path");

<<<<<<< HEAD
    // do not convert an absolute path (starting with '/')
    NSString *relPath = [NSString stringWithUTF8String: pszRelativePath];
    NSString *fullpath = nil;

    // only if it is not an absolute path
    if( ! [relPath isAbsolutePath] )
=======
typedef enum 
{
    SAX_NONE = 0,
    SAX_KEY,
    SAX_DICT,
    SAX_INT,
    SAX_REAL,
    SAX_STRING
}CCSAXState;

class CCDictMaker : public CCSAXDelegator
{
public:
    CCDictionary<std::string, CCObject*> *m_pRootDict;
    CCDictionary<std::string, CCObject*> *m_pCurDict;
    std::stack<CCDictionary<std::string, CCObject*>*> m_tDictStack;
    std::string m_sCurKey;///< parsed key
    CCSAXState m_tState;
    bool    m_bInArray;
    CCMutableArray<CCObject*> *m_pArray;

public:
    CCDictMaker()
    {
        m_pRootDict = NULL;
        m_pCurDict = NULL;
        m_tState = SAX_NONE;

        m_pArray = NULL;
        m_bInArray = false;
    }
    ~CCDictMaker()
>>>>>>> fa4d6c81
    {
        NSString *file = [relPath lastPathComponent];
        NSString *imageDirectory = [relPath stringByDeletingLastPathComponent];

        fullpath = [[NSBundle mainBundle] pathForResource:file
ofType:nil
inDirectory:imageDirectory];
    }

    if (fullpath == nil)
        fullpath = relPath;

    fullpath = getDoubleResolutionImage(fullpath);

    return [fullpath UTF8String];	
}

namespace cocos2d {

    typedef enum 
    {
        SAX_NONE = 0,
        SAX_KEY,
        SAX_DICT,
        SAX_INT,
        SAX_REAL,
        SAX_STRING
    }CCSAXState;

    class CCDictMaker : public CCSAXDelegator
    {
    public:
        CCDictionary<std::string, CCObject*> *m_pRootDict;
        CCDictionary<std::string, CCObject*> *m_pCurDict;
        std::stack<CCDictionary<std::string, CCObject*>*> m_tDictStack;
        std::string m_sCurKey;///< parsed key
        CCSAXState m_tState;
    public:
        CCDictMaker()
        {
            m_pRootDict = NULL;
            m_pCurDict = NULL;
            m_tState = SAX_NONE;
        }
        ~CCDictMaker()
        {
        }
        CCDictionary<std::string, CCObject*> *dictionaryWithContentsOfFile(const char *pFileName)
        {
            CCSAXParser parser;

            if (false == parser.init("UTF-8"))
            {
                return NULL;
            }
            parser.setDelegator(this);

            parser.parse(pFileName);
            return m_pRootDict;
        }

        void startElement(void *ctx, const char *name, const char **atts)
        {
            std::string sName((char*)name);
            if( sName == "dict" )
            {
                CCDictionary<std::string, CCObject*> *pNewDict = new CCDictionary<std::string, CCObject*>();
                if(! m_pRootDict)
                {
                    m_pRootDict = pNewDict;
                    pNewDict->autorelease();
                }
                else
                {
                    CCAssert(m_pCurDict && !m_sCurKey.empty(), "");
                    m_pCurDict->setObject(pNewDict, m_sCurKey);
                    pNewDict->release();
                    m_sCurKey.clear();
                }
                m_pCurDict = pNewDict;
                m_tDictStack.push(m_pCurDict);
                m_tState = SAX_DICT;
            }
            else if(sName == "key")
            {
                m_tState = SAX_KEY;
            }
            else if(sName == "integer")
            {
                m_tState = SAX_INT;
            }
            else if(sName == "real")
            {
                m_tState = SAX_REAL;
            }
            else if(sName == "string")
            {
                m_tState = SAX_STRING;
            }
            else
            {
                m_tState = SAX_NONE;
            }
        }
<<<<<<< HEAD
=======
        else
        {
            if (sName == "array")
            {
                m_bInArray = true;
                m_pArray = new CCMutableArray<CCObject*>();
            }
            m_tState = SAX_NONE;
        }
    }
>>>>>>> fa4d6c81

        void endElement(void *ctx, const char *name)
        {
            std::string sName((char*)name);
            if( sName == "dict" )
            {
                m_tDictStack.pop();
                if ( !m_tDictStack.empty() )
                {
                    m_pCurDict = (CCDictionary<std::string, CCObject*>*)(m_tDictStack.top());
                }
            }
            m_tState = SAX_NONE;
        }
<<<<<<< HEAD
=======
        else if (sName == "array")
        {
            CCAssert(m_bInArray, "The plist file is wrong!");
            m_pCurDict->setObject(m_pArray, m_sCurKey);
            m_pArray->release();
            m_pArray = NULL;
            m_bInArray = false;
        }
        m_tState = SAX_NONE;
    }
>>>>>>> fa4d6c81

        void textHandler(void *ctx, const char *ch, int len)
        {
            if (m_tState == SAX_NONE)
            {
                return;
            }
            CCString *pText = new CCString();
            pText->m_sString = std::string((char*)ch,0,len);

            switch(m_tState)
            {
<<<<<<< HEAD
            case SAX_KEY:
                m_sCurKey = pText->m_sString;
=======
                CCAssert(!m_sCurKey.empty(), "not found key : <integet/real>");

                if (m_bInArray)
                {
                    m_pArray->addObject(pText);
                }
                else
                {
                    m_pCurDict->setObject(pText, m_sCurKey);
                }
>>>>>>> fa4d6c81
                break;
            case SAX_INT:
            case SAX_REAL:
            case SAX_STRING:
                {
                    CCAssert(!m_sCurKey.empty(), "not found key : <integet/real>");
                    m_pCurDict->setObject(pText, m_sCurKey);
                    break;
                }
            }
            pText->release();
        }
    };

    // record the resource path
    static char s_pszResourcePath[MAX_PATH] = {0};

    void CCFileUtils::setResourcePath(const char *pszResourcePath)
    {
        // NSAssert(pszResourcePath != NULL, "[FileUtils setResourcePath] -- wrong resource path");
        // NSAssert(strlen(pszResourcePath) <= MAX_PATH, "[FileUtils setResourcePath] -- resource path too long");

        strcpy(s_pszResourcePath, pszResourcePath);
    }

    const char* CCFileUtils::getResourcePath()
    {
        return s_pszResourcePath;
    }

    int CCFileUtils::ccLoadFileIntoMemory(const char *filename, unsigned char **out)
    {
        assert( out );
        assert( &*out );

        int size = 0;
        FILE *f = fopen(filename, "rb");
        if( !f ) { 
            *out = NULL;
            return -1;
        } 

        fseek(f, 0, SEEK_END);
        size = ftell(f);
        fseek(f, 0, SEEK_SET);

        *out = (unsigned char*)malloc(size);
        int read = fread(*out, 1, size, f);
        if( read != size ) { 
            free(*out);
            *out = NULL;
            return -1;
        }

        fclose(f);

        return size;
    }

    std::string& CCFileUtils::ccRemoveHDSuffixFromFile(std::string& path )
    {
        path = static_ccRemoveHDSuffixFromFile(path.c_str());
        return path;
    }

    const char* CCFileUtils::fullPathFromRelativePath(const char *pszRelativePath)
    {
        return static_fullPathFromRelativePath(pszRelativePath);
    }

    const char *CCFileUtils::fullPathFromRelativeFile(const char *pszFilename, const char *pszRelativeFile)
    {
        std::string relativeFile = fullPathFromRelativePath(pszRelativeFile);
        CCString *pRet = new CCString();
        pRet->autorelease();
        pRet->m_sString = relativeFile.substr(0, relativeFile.rfind('/')+1);
        pRet->m_sString += pszFilename;
        return pRet->m_sString.c_str();
    }
    CCDictionary<std::string, CCObject*> *CCFileUtils::dictionaryWithContentsOfFile(const char *pFileName)
    {
        CCDictMaker tMaker;
        return tMaker.dictionaryWithContentsOfFile(pFileName);
    }
    unsigned char* CCFileUtils::getFileData(const char* pszFileName, const char* pszMode, unsigned long * pSize)
    {
        unsigned char * pBuffer = NULL;

        do 
        {
            // read the file from hardware
            FILE *fp = fopen(pszFileName, pszMode);
            CC_BREAK_IF(!fp);

            fseek(fp,0,SEEK_END);
            *pSize = ftell(fp);
            fseek(fp,0,SEEK_SET);
            pBuffer = new unsigned char[*pSize];
            *pSize = fread(pBuffer,sizeof(unsigned char), *pSize,fp);
            fclose(fp);
        } while (0);

        if (! pBuffer && getIsPopupNotify()) 
        {
            std::string title = "Notification";
            std::string msg = "Get data from file(";
            msg.append(pszFileName).append(") failed!");

            CCMessageBox(msg.c_str(), title.c_str());
        }
        return pBuffer;
    }
    void CCFileUtils::setResource(const char* pszZipFileName, const char* pszResPath)
    {
        CCAssert(0, "Have not implement!");
    }
    void CCFileUtils::setRelativePath(const char* pszRelativePath)
    {
        CCAssert(0, "Have not implement!");
    }

    // notification support when getFileData from a invalid file
    static bool s_bPopupNotify = true;

    void CCFileUtils::setIsPopupNotify(bool bNotify)
    {
        s_bPopupNotify = bNotify;
    }

    bool CCFileUtils::getIsPopupNotify()
    {
        return s_bPopupNotify;
    }

}//namespace cocos2d
<|MERGE_RESOLUTION|>--- conflicted
+++ resolved
@@ -112,14 +112,31 @@
 
     // NSAssert(pszRelativePath != nil, @"CCFileUtils: Invalid path");
 
-<<<<<<< HEAD
     // do not convert an absolute path (starting with '/')
     NSString *relPath = [NSString stringWithUTF8String: pszRelativePath];
     NSString *fullpath = nil;
-
-    // only if it is not an absolute path
-    if( ! [relPath isAbsolutePath] )
-=======
+	
+	// only if it is not an absolute path
+	if( ! [relPath isAbsolutePath] )
+	{
+		NSString *file = [relPath lastPathComponent];
+		NSString *imageDirectory = [relPath stringByDeletingLastPathComponent];
+		
+		fullpath = [[NSBundle mainBundle] pathForResource:file
+												   ofType:nil
+											  inDirectory:imageDirectory];
+	}
+	
+	if (fullpath == nil)
+		fullpath = relPath;
+	
+	fullpath = getDoubleResolutionImage(fullpath);
+	
+	return [fullpath UTF8String];	
+}
+
+namespace cocos2d {
+
 typedef enum 
 {
     SAX_NONE = 0,
@@ -152,113 +169,60 @@
         m_bInArray = false;
     }
     ~CCDictMaker()
->>>>>>> fa4d6c81
-    {
-        NSString *file = [relPath lastPathComponent];
-        NSString *imageDirectory = [relPath stringByDeletingLastPathComponent];
-
-        fullpath = [[NSBundle mainBundle] pathForResource:file
-ofType:nil
-inDirectory:imageDirectory];
-    }
-
-    if (fullpath == nil)
-        fullpath = relPath;
-
-    fullpath = getDoubleResolutionImage(fullpath);
-
-    return [fullpath UTF8String];	
-}
-
-namespace cocos2d {
-
-    typedef enum 
-    {
-        SAX_NONE = 0,
-        SAX_KEY,
-        SAX_DICT,
-        SAX_INT,
-        SAX_REAL,
-        SAX_STRING
-    }CCSAXState;
-
-    class CCDictMaker : public CCSAXDelegator
-    {
-    public:
-        CCDictionary<std::string, CCObject*> *m_pRootDict;
-        CCDictionary<std::string, CCObject*> *m_pCurDict;
-        std::stack<CCDictionary<std::string, CCObject*>*> m_tDictStack;
-        std::string m_sCurKey;///< parsed key
-        CCSAXState m_tState;
-    public:
-        CCDictMaker()
-        {
-            m_pRootDict = NULL;
-            m_pCurDict = NULL;
-            m_tState = SAX_NONE;
-        }
-        ~CCDictMaker()
-        {
-        }
-        CCDictionary<std::string, CCObject*> *dictionaryWithContentsOfFile(const char *pFileName)
-        {
-            CCSAXParser parser;
-
-            if (false == parser.init("UTF-8"))
-            {
-                return NULL;
-            }
-            parser.setDelegator(this);
-
-            parser.parse(pFileName);
-            return m_pRootDict;
-        }
-
-        void startElement(void *ctx, const char *name, const char **atts)
-        {
-            std::string sName((char*)name);
-            if( sName == "dict" )
-            {
-                CCDictionary<std::string, CCObject*> *pNewDict = new CCDictionary<std::string, CCObject*>();
-                if(! m_pRootDict)
-                {
-                    m_pRootDict = pNewDict;
-                    pNewDict->autorelease();
-                }
-                else
-                {
-                    CCAssert(m_pCurDict && !m_sCurKey.empty(), "");
-                    m_pCurDict->setObject(pNewDict, m_sCurKey);
-                    pNewDict->release();
-                    m_sCurKey.clear();
-                }
-                m_pCurDict = pNewDict;
-                m_tDictStack.push(m_pCurDict);
-                m_tState = SAX_DICT;
-            }
-            else if(sName == "key")
-            {
-                m_tState = SAX_KEY;
-            }
-            else if(sName == "integer")
-            {
-                m_tState = SAX_INT;
-            }
-            else if(sName == "real")
-            {
-                m_tState = SAX_REAL;
-            }
-            else if(sName == "string")
-            {
-                m_tState = SAX_STRING;
+    {
+    }
+    CCDictionary<std::string, CCObject*> *dictionaryWithContentsOfFile(const char *pFileName)
+    {
+        CCSAXParser parser;
+
+        if (false == parser.init("UTF-8"))
+        {
+            return NULL;
+        }
+        parser.setDelegator(this);
+
+        parser.parse(pFileName);
+        return m_pRootDict;
+    }
+
+    void startElement(void *ctx, const char *name, const char **atts)
+    {
+        std::string sName((char*)name);
+        if( sName == "dict" )
+        {
+            CCDictionary<std::string, CCObject*> *pNewDict = new CCDictionary<std::string, CCObject*>();
+            if(! m_pRootDict)
+            {
+                m_pRootDict = pNewDict;
+                pNewDict->autorelease();
             }
             else
             {
-                m_tState = SAX_NONE;
-            }
-        }
-<<<<<<< HEAD
-=======
+                CCAssert(m_pCurDict && !m_sCurKey.empty(), "");
+                m_pCurDict->setObject(pNewDict, m_sCurKey);
+                pNewDict->release();
+                m_sCurKey.clear();
+            }
+            m_pCurDict = pNewDict;
+            m_tDictStack.push(m_pCurDict);
+            m_tState = SAX_DICT;
+        }
+        else if(sName == "key")
+        {
+            m_tState = SAX_KEY;
+        }
+        else if(sName == "integer")
+        {
+            m_tState = SAX_INT;
+        }
+        else if(sName == "real")
+        {
+            m_tState = SAX_REAL;
+        }
+        else if(sName == "string")
+        {
+            m_tState = SAX_STRING;
+        }
         else
         {
             if (sName == "array")
@@ -269,23 +233,18 @@
             m_tState = SAX_NONE;
         }
     }
->>>>>>> fa4d6c81
-
-        void endElement(void *ctx, const char *name)
-        {
-            std::string sName((char*)name);
-            if( sName == "dict" )
-            {
-                m_tDictStack.pop();
-                if ( !m_tDictStack.empty() )
-                {
-                    m_pCurDict = (CCDictionary<std::string, CCObject*>*)(m_tDictStack.top());
-                }
-            }
-            m_tState = SAX_NONE;
-        }
-<<<<<<< HEAD
-=======
+
+    void endElement(void *ctx, const char *name)
+    {
+        std::string sName((char*)name);
+        if( sName == "dict" )
+        {
+            m_tDictStack.pop();
+            if ( !m_tDictStack.empty() )
+            {
+                m_pCurDict = (CCDictionary<std::string, CCObject*>*)(m_tDictStack.top());
+            }
+        }
         else if (sName == "array")
         {
             CCAssert(m_bInArray, "The plist file is wrong!");
@@ -294,25 +253,53 @@
             m_pArray = NULL;
             m_bInArray = false;
         }
+        else if (sName == "true")
+        {
+            CCString *str = new CCString("1");
+            if (m_bInArray)
+            {
+                m_pArray->addObject(str);
+            }
+            else
+            {
+                m_pCurDict->setObject(str, m_sCurKey);
+            }
+            str->release();
+        }
+        else if (sName == "false")
+        {
+            CCString *str = new CCString("0");
+            if (m_bInArray)
+            {
+                m_pArray->addObject(str);
+            }
+            else
+            {
+                m_pCurDict->setObject(str, m_sCurKey);
+            }
+            str->release();
+        }
         m_tState = SAX_NONE;
     }
->>>>>>> fa4d6c81
-
-        void textHandler(void *ctx, const char *ch, int len)
-        {
-            if (m_tState == SAX_NONE)
-            {
-                return;
-            }
-            CCString *pText = new CCString();
-            pText->m_sString = std::string((char*)ch,0,len);
-
-            switch(m_tState)
-            {
-<<<<<<< HEAD
-            case SAX_KEY:
-                m_sCurKey = pText->m_sString;
-=======
+
+    void textHandler(void *ctx, const char *ch, int len)
+    {
+        if (m_tState == SAX_NONE)
+        {
+            return;
+        }
+        CCString *pText = new CCString();
+        pText->m_sString = std::string((char*)ch,0,len);
+
+        switch(m_tState)
+        {
+        case SAX_KEY:
+            m_sCurKey = pText->m_sString;
+            break;
+        case SAX_INT:
+        case SAX_REAL:
+        case SAX_STRING:
+            {
                 CCAssert(!m_sCurKey.empty(), "not found key : <integet/real>");
 
                 if (m_bInArray)
@@ -323,21 +310,13 @@
                 {
                     m_pCurDict->setObject(pText, m_sCurKey);
                 }
->>>>>>> fa4d6c81
                 break;
-            case SAX_INT:
-            case SAX_REAL:
-            case SAX_STRING:
-                {
-                    CCAssert(!m_sCurKey.empty(), "not found key : <integet/real>");
-                    m_pCurDict->setObject(pText, m_sCurKey);
-                    break;
-                }
-            }
-            pText->release();
-        }
-    };
-
+            }
+        }
+        pText->release();
+    }
+};
+    
     // record the resource path
     static char s_pszResourcePath[MAX_PATH] = {0};
 
