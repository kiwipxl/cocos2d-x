//
//  FontLabel.m
//  FontLabel
//
//  Created by Kevin Ballard on 5/8/09.
//  Copyright © 2009 Zynga Game Networks
//
//
// Licensed under the Apache License, Version 2.0 (the "License");
// you may not use this file except in compliance with the License.
// You may obtain a copy of the License at
//
// http://www.apache.org/licenses/LICENSE-2.0
//
// Unless required by applicable law or agreed to in writing, software
// distributed under the License is distributed on an "AS IS" BASIS,
// WITHOUT WARRANTIES OR CONDITIONS OF ANY KIND, either express or implied.
// See the License for the specific language governing permissions and
// limitations under the License.
//

#import "FontLabel.h"
#import "FontManager.h"
#import "FontLabelStringDrawing.h"
#import "ZFont.h"

@interface ZFont (ZFontPrivate)
@property (nonatomic, readonly) CGFloat ratio;
@end

@implementation FontLabel
@synthesize zFont;
@synthesize zAttributedText;

- (id)initWithFrame:(CGRect)frame fontName:(NSString *)fontName pointSize:(CGFloat)pointSize {
    return [self initWithFrame:frame zFont:[[FontManager sharedManager] zFontWithName:fontName pointSize:pointSize]];
}

- (id)initWithFrame:(CGRect)frame zFont:(ZFont *)font {
    if ((self = [super initWithFrame:frame])) {
        zFont = [font retain];
    }
    return self;
}

- (id)initWithFrame:(CGRect)frame font:(CGFontRef)font pointSize:(CGFloat)pointSize {
    return [self initWithFrame:frame zFont:[ZFont fontWithCGFont:font size:pointSize]];
}

- (CGFontRef)cgFont {
    return self.zFont.cgFont;
}

- (void)setCGFont:(CGFontRef)font {
    if (self.zFont.cgFont != font) {
        self.zFont = [ZFont fontWithCGFont:font size:self.zFont.pointSize];
    }
}

- (CGFloat)pointSize {
    return self.zFont.pointSize;
}

- (void)setPointSize:(CGFloat)pointSize {
    if (self.zFont.pointSize != pointSize) {
        self.zFont = [ZFont fontWithCGFont:self.zFont.cgFont size:pointSize];
    }
}

- (void)setZAttributedText:(ZAttributedString *)attStr {
    if (zAttributedText != attStr) {
        [zAttributedText release];
        zAttributedText = [attStr copy];
        [self setNeedsDisplay];
    }
}

- (void)drawTextInRect:(CGRect)rect {
    if (self.zFont == NULL && self.zAttributedText == nil) {
        [super drawTextInRect:rect];
        return;
    }
    
    if (self.zAttributedText == nil) {
        // this method is documented as setting the text color for us, but that doesn't appear to be the case
        if (self.highlighted) {
            [(self.highlightedTextColor ?: [UIColor whiteColor]) setFill];
        } else {
            [(self.textColor ?: [UIColor blackColor]) setFill];
        }
        
        ZFont *actualFont = self.zFont;
        CGSize origSize = rect.size;
        if (self.numberOfLines == 1) {
            origSize.height = actualFont.leading;
            CGPoint point = CGPointMake(rect.origin.x,
                                        rect.origin.y + roundf(((rect.size.height - actualFont.leading) / 2.0f)));
            CGSize size = [self.text sizeWithZFont:actualFont];
            if (self.adjustsFontSizeToFitWidth && self.minimumFontSize < actualFont.pointSize) {
                if (size.width > origSize.width) {
                    CGFloat desiredRatio = (origSize.width * actualFont.ratio) / size.width;
                    CGFloat desiredPointSize = desiredRatio * actualFont.pointSize / actualFont.ratio;
                    actualFont = [actualFont fontWithSize:MAX(MAX(desiredPointSize, self.minimumFontSize), 1.0f)];
                    size = [self.text sizeWithZFont:actualFont];
                }
                if (!CGSizeEqualToSize(origSize, size)) {
                    switch (self.baselineAdjustment) {
                        case UIBaselineAdjustmentAlignCenters:
                            point.y += roundf((origSize.height - size.height) / 2.0f);
                            break;
                        case UIBaselineAdjustmentAlignBaselines:
                            point.y += (self.zFont.ascender - actualFont.ascender);
                            break;
                        case UIBaselineAdjustmentNone:
                            break;
                    }
                }
            }
            size.width = MIN(size.width, origSize.width);
            // adjust the point for alignment
            switch ((NSTextAlignment)self.textAlignment) {
                case NSTextAlignmentLeft:
                    break;
                case NSTextAlignmentCenter:
                    point.x += (origSize.width - size.width) / 2.0f;
                    break;
                case NSTextAlignmentRight:
                    point.x += origSize.width - size.width;
                    break;
<<<<<<< HEAD
                default:
                    // NSTextAlignmentJustified and NSTextAlignmentNatural are not handled here
                    break;
=======
                case NSTextAlignmentJustified:
                case NSTextAlignmentNatural:
                default: break;
>>>>>>> ff40b010
            }
            [self.text drawAtPoint:point forWidth:size.width withZFont:actualFont lineBreakMode:self.lineBreakMode];
        } else {
            CGSize size = [self.text sizeWithZFont:actualFont constrainedToSize:origSize lineBreakMode:self.lineBreakMode numberOfLines:self.numberOfLines];
            CGPoint point = rect.origin;
            point.y += roundf((rect.size.height - size.height) / 2.0f);
            rect = (CGRect){point, CGSizeMake(rect.size.width, size.height)};
            [self.text drawInRect:rect withZFont:actualFont lineBreakMode:self.lineBreakMode alignment:self.textAlignment numberOfLines:self.numberOfLines];
        }
    } else {
        ZAttributedString *attStr = self.zAttributedText;
        if (self.highlighted) {
            // modify the string to change the base color
            ZMutableAttributedString *mutStr = [[attStr mutableCopy] autorelease];
            NSRange activeRange = NSMakeRange(0, attStr.length);
            while (activeRange.length > 0) {
                NSRange effective;
                UIColor *color = [attStr attribute:ZForegroundColorAttributeName atIndex:activeRange.location
                             longestEffectiveRange:&effective inRange:activeRange];
                if (color == nil) {
                    [mutStr addAttribute:ZForegroundColorAttributeName value:[UIColor whiteColor] range:effective];
                }
                activeRange.location += effective.length, activeRange.length -= effective.length;
            }
            attStr = mutStr;
        }
        CGSize size = [attStr sizeConstrainedToSize:rect.size lineBreakMode:self.lineBreakMode numberOfLines:self.numberOfLines];
        CGPoint point = rect.origin;
        point.y += roundf((rect.size.height - size.height) / 2.0f);
        rect = (CGRect){point, CGSizeMake(rect.size.width, size.height)};
        [attStr drawInRect:rect withLineBreakMode:self.lineBreakMode alignment:self.textAlignment numberOfLines:self.numberOfLines];
    }
}

- (CGRect)textRectForBounds:(CGRect)bounds limitedToNumberOfLines:(NSInteger)numberOfLines {
    if (self.zFont == NULL && self.zAttributedText == nil) {
        return [super textRectForBounds:bounds limitedToNumberOfLines:numberOfLines];
    }
    
    if (numberOfLines == 1) {
        // if numberOfLines == 1 we need to use the version that converts spaces
        CGSize size;
        if (self.zAttributedText == nil) {
            size = [self.text sizeWithZFont:self.zFont];
        } else {
            size = [self.zAttributedText size];
        }
        bounds.size.width = MIN(bounds.size.width, size.width);
        bounds.size.height = MIN(bounds.size.height, size.height);
    } else {
        if (numberOfLines > 0) bounds.size.height = MIN(bounds.size.height, self.zFont.leading * numberOfLines);
        if (self.zAttributedText == nil) {
            bounds.size = [self.text sizeWithZFont:self.zFont constrainedToSize:bounds.size lineBreakMode:self.lineBreakMode];
        } else {
            bounds.size = [self.zAttributedText sizeConstrainedToSize:bounds.size lineBreakMode:self.lineBreakMode];
        }
    }
    return bounds;
}

- (void)dealloc {
    [zFont release];
    [zAttributedText release];
    [super dealloc];
}
@end<|MERGE_RESOLUTION|>--- conflicted
+++ resolved
@@ -127,15 +127,9 @@
                 case NSTextAlignmentRight:
                     point.x += origSize.width - size.width;
                     break;
-<<<<<<< HEAD
-                default:
-                    // NSTextAlignmentJustified and NSTextAlignmentNatural are not handled here
-                    break;
-=======
                 case NSTextAlignmentJustified:
                 case NSTextAlignmentNatural:
                 default: break;
->>>>>>> ff40b010
             }
             [self.text drawAtPoint:point forWidth:size.width withZFont:actualFont lineBreakMode:self.lineBreakMode];
         } else {
