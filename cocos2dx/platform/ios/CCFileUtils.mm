/****************************************************************************
Copyright (c) 2010-2011 cocos2d-x.org
Copyright (c) 2011      Zynga Inc.

http://www.cocos2d-x.org

Permission is hereby granted, free of charge, to any person obtaining a copy
of this software and associated documentation files (the "Software"), to deal
in the Software without restriction, including without limitation the rights
to use, copy, modify, merge, publish, distribute, sublicense, and/or sell
copies of the Software, and to permit persons to whom the Software is
furnished to do so, subject to the following conditions:

The above copyright notice and this permission notice shall be included in
all copies or substantial portions of the Software.

THE SOFTWARE IS PROVIDED "AS IS", WITHOUT WARRANTY OF ANY KIND, EXPRESS OR
IMPLIED, INCLUDING BUT NOT LIMITED TO THE WARRANTIES OF MERCHANTABILITY,
FITNESS FOR A PARTICULAR PURPOSE AND NONINFRINGEMENT. IN NO EVENT SHALL THE
AUTHORS OR COPYRIGHT HOLDERS BE LIABLE FOR ANY CLAIM, DAMAGES OR OTHER
LIABILITY, WHETHER IN AN ACTION OF CONTRACT, TORT OR OTHERWISE, ARISING FROM,
OUT OF OR IN CONNECTION WITH THE SOFTWARE OR THE USE OR OTHER DEALINGS IN
THE SOFTWARE.
****************************************************************************/
#import <Foundation/Foundation.h>
#import <UIKit/UIDevice.h>

#include <string>
#include <stack>
#include <libxml/parser.h>
#include <libxml/tree.h>
#include <libxml/xmlmemory.h>
#include "CCString.h"
#include "CCFileUtils.h"
#include "CCDirector.h"
#include "CCSAXParser.h"
#include "CCDictionary.h"
#include "support/zip_support/unzip.h"

#define MAX_PATH 260

using namespace cocos2d;

static void static_addValueToCCDict(id key, id value, CCDictionary* pDict);
static void static_addItemToCCArray(id item, CCArray* pArray);

static NSString *__suffixiPhoneRetinaDisplay =@"-hd";
static NSString *__suffixiPad =@"-ipad";
static NSString *__suffixiPadRetinaDisplay =@"-ipadhd";
static NSFileManager *__localFileManager= [[NSFileManager alloc] init];

static NSString* removeSuffixFromPath(NSString *suffix, NSString *path)
{
    // quick return
    if( ! suffix || [suffix length] == 0 )
    {
        return path;
    }
    
    NSString *name = [path lastPathComponent];
    
    // check if path already has the suffix.
    if( [name rangeOfString:suffix].location != NSNotFound ) {
        
        CCLOG("cocos2d: Filename(%s) contains %s suffix. Removing it. See cocos2d issue #1040", [path UTF8String], [suffix UTF8String]);
        
        NSString *newLastname = [name stringByReplacingOccurrencesOfString:suffix withString:@""];
        
        NSString *pathWithoutLastname = [path stringByDeletingLastPathComponent];
        return [pathWithoutLastname stringByAppendingPathComponent:newLastname];
    }
    
    return path;
}

static NSString* getPathForSuffix(NSString *path, NSString *suffix)
{
    // quick return
    if( ! suffix || [suffix length] == 0 )
    {
        return path;
    }
    
    NSString *pathWithoutExtension = [path stringByDeletingPathExtension];
    NSString *name = [pathWithoutExtension lastPathComponent];
    
    // check if path already has the suffix.
    if( [name rangeOfString:suffix].location != NSNotFound ) {
        
        CCLOG("cocos2d: WARNING Filename(%s) already has the suffix %s. Using it.", [name UTF8String], [suffix UTF8String]);
        return path;
    }
    
    
    NSString *extension = [path pathExtension];
    
    if( [extension isEqualToString:@"ccz"] || [extension isEqualToString:@"gz"] )
    {
        // All ccz / gz files should be in the format filename.xxx.ccz
        // so we need to pull off the .xxx part of the extension as well
        extension = [NSString stringWithFormat:@"%@.%@", [pathWithoutExtension pathExtension], extension];
        pathWithoutExtension = [pathWithoutExtension stringByDeletingPathExtension];
    }
    
    
    NSString *newName = [pathWithoutExtension stringByAppendingString:suffix];
    newName = [newName stringByAppendingPathExtension:extension];
    
    if( [__localFileManager fileExistsAtPath:newName] )
        return newName;
    
    CCLOG("cocos2d: CCFileUtils: Warning file not found: %s", [[newName lastPathComponent] UTF8String] );
    
    return nil;
}

static void static_addItemToCCArray(id item, CCArray *pArray)
{
    // add string value into array
    if ([item isKindOfClass:[NSString class]]) {
        CCString* pValue = new CCString([item UTF8String]);
        
        pArray->addObject(pValue);
        pValue->release();
        return;
    }

    // add number value into array(such as int, float, bool and so on)
    if ([item isKindOfClass:[NSNumber class]]) {
        NSString* pStr = [item stringValue];
        CCString* pValue = new CCString([pStr UTF8String]);
        
        pArray->addObject(pValue);
        pValue->release();
        return;
    }
    
    // add dictionary value into array
    if ([item isKindOfClass:[NSDictionary class]]) {
        CCDictionary* pDictItem = new CCDictionary();
        for (id subKey in [item allKeys]) {
            id subValue = [item objectForKey:subKey];
            static_addValueToCCDict(subKey, subValue, pDictItem);
        }
        pArray->addObject(pDictItem);
        pDictItem->release();
        return;
    }
    
    // add array value into array
    if ([item isKindOfClass:[NSArray class]]) {
        CCArray *pArrayItem = new CCArray();
        pArrayItem->init();
        for (id subItem in item) {
            static_addItemToCCArray(subItem, pArrayItem);
        }
        pArray->addObject(pArrayItem);
        pArrayItem->release();
        return;
    }
}

static void static_addValueToCCDict(id key, id value, CCDictionary* pDict)
{
    // the key must be a string
    CCAssert([key isKindOfClass:[NSString class]], "The key should be a string!");
    std::string pKey = [key UTF8String];

    // the value is a new dictionary
    if ([value isKindOfClass:[NSDictionary class]]) {
        CCDictionary* pSubDict = new CCDictionary();
        for (id subKey in [value allKeys]) {
            id subValue = [value objectForKey:subKey];
            static_addValueToCCDict(subKey, subValue, pSubDict);
        }
        pDict->setObject(pSubDict, pKey.c_str());
        pSubDict->release();
        return;
    }

    // the value is a string
    if ([value isKindOfClass:[NSString class]]) {
        CCString* pValue = new CCString([value UTF8String]);

        pDict->setObject(pValue, pKey.c_str());
        pValue->release();
        return;
    }

    // the value is a number
    if ([value isKindOfClass:[NSNumber class]]) {
        NSString* pStr = [value stringValue];
        CCString* pValue = new CCString([pStr UTF8String]);
        
        pDict->setObject(pValue, pKey.c_str());
        pValue->release();
        return;
    }

    // the value is a array
    if ([value isKindOfClass:[NSArray class]]) {
        CCArray *pArray = new CCArray();
        pArray->init();
        for (id item in value) {
            static_addItemToCCArray(item, pArray);
        }
        pDict->setObject(pArray, pKey.c_str());
        pArray->release();
        return;
    }
}

NS_CC_BEGIN

<<<<<<< HEAD
static CCFileUtils* s_pFileUtils = NULL;

CCFileUtils* CCFileUtils::sharedFileUtils()
{
    if (s_pFileUtils == NULL)
    {
        s_pFileUtils = new CCFileUtils();
    }
    return s_pFileUtils;
}

void CCFileUtils::purgeFileUtils()
{
    if (s_pFileUtils != NULL)
    {
        s_pFileUtils->purgeCachedEntries();
    }

    CC_SAFE_DELETE(s_pFileUtils);
}

void CCFileUtils::purgeCachedEntries()
{

=======
CCFileUtils* CCFileUtils::sharedFileUtils()
{
    static CCFileUtils *fileUtils = NULL;
    if (fileUtils == NULL)
    {
        fileUtils = new CCFileUtils();
    }
    
    return fileUtils;
>>>>>>> 6ac8906b
}

void CCFileUtils::setResourcePath(const char *pszResourcePath)
{
    assert(0);
}

std::string& CCFileUtils::removeSuffixFromFile(std::string& cpath )
{
    NSString *ret = nil;
    NSString *path = [NSString stringWithUTF8String:cpath.c_str()];

    if( UI_USER_INTERFACE_IDIOM() == UIUserInterfaceIdiomPad )
    {
        if( CC_CONTENT_SCALE_FACTOR() == 2 )
        {
            ret = removeSuffixFromPath(__suffixiPadRetinaDisplay, path);
        }
        else
        {
            ret = removeSuffixFromPath(__suffixiPad, path);
        }    
    }
    else
    {
        if( CC_CONTENT_SCALE_FACTOR() == 2 )
        {
            ret = removeSuffixFromPath(__suffixiPhoneRetinaDisplay, [NSString stringWithUTF8String:cpath.c_str()]);
        }
        else
        {
            ret = path;
        }
    }

    
    cpath = [ret UTF8String];
    return cpath;
}

void CCFileUtils::setiPhoneRetinaDisplaySuffix(const char *suffix)
{
    [__suffixiPhoneRetinaDisplay release];
    __suffixiPhoneRetinaDisplay = [[NSString stringWithUTF8String:suffix] retain];
}

void CCFileUtils::setiPadSuffix(const char *suffix)
{
    [__suffixiPad release];
    __suffixiPad = [[NSString stringWithUTF8String:suffix] retain];
}

void CCFileUtils::setiPadRetinaDisplaySuffix(const char *suffix)
{
    [__suffixiPadRetinaDisplay release];
    __suffixiPadRetinaDisplay = [[NSString stringWithUTF8String:suffix] retain];
}

bool fileExistsAtPath(const char *cpath, const char *csuffix)
{
    NSString *fullpath = nil;
    NSString *relPath = [NSString stringWithUTF8String:cpath];
    NSString *suffix = [NSString stringWithUTF8String:csuffix];

    // only if it is not an absolute path
    if( ! [relPath isAbsolutePath] ) {
        // pathForResource also searches in .lproj directories. issue #1230
        NSString *file = [relPath lastPathComponent];
        NSString *imageDirectory = [relPath stringByDeletingLastPathComponent];
    
        fullpath = [[NSBundle mainBundle] pathForResource:file
                                               ofType:nil
                                          inDirectory:imageDirectory];
    
    }

    if (fullpath == nil)
        fullpath = relPath;

    NSString *path = getPathForSuffix(fullpath, suffix);

    return ( path != nil );
}

bool CCFileUtils::iPhoneRetinaDisplayFileExistsAtPath(const char *cpath)
{
    return fileExistsAtPath(cpath, [__suffixiPhoneRetinaDisplay UTF8String]);
}

bool CCFileUtils::iPadFileExistsAtPath(const char *cpath)
{
    return fileExistsAtPath(cpath, [__suffixiPad UTF8String]);
}

bool CCFileUtils::iPadRetinaDisplayFileExistsAtPath(const char *cpath)
{
    return fileExistsAtPath(cpath, [__suffixiPadRetinaDisplay UTF8String]);
}

const char* CCFileUtils::fullPathFromRelativePath(const char *pszRelativePath)
{
    ccResolutionType ignore;
    return fullPathFromRelativePath(pszRelativePath, &ignore);
}

const char* CCFileUtils::fullPathFromRelativePath(const char *pszRelativePath, ccResolutionType *pResolutionType)
{
    CCAssert(pszRelativePath != NULL, "CCFileUtils: Invalid path");

    NSString *fullpath = nil;
    NSString *relPath = [NSString stringWithUTF8String:pszRelativePath];

    // only if it is not an absolute path
    if( ! [relPath isAbsolutePath] ) {
    
        // pathForResource also searches in .lproj directories. issue #1230
        NSString *file = [relPath lastPathComponent];
        NSString *imageDirectory = [relPath stringByDeletingLastPathComponent];
    
        fullpath = [[NSBundle mainBundle] pathForResource:file
                                               ofType:nil
                                          inDirectory:imageDirectory];
    
    
    }

    if (fullpath == nil)
    {
        fullpath = relPath;
    }

    NSString *ret = nil;

    // iPad?
    if( UI_USER_INTERFACE_IDIOM() == UIUserInterfaceIdiomPad)
    {
        // Retina Display ?
        if( CC_CONTENT_SCALE_FACTOR() == 2 ) {
            ret = getPathForSuffix(fullpath, __suffixiPadRetinaDisplay);
            *pResolutionType = kCCResolutioniPadRetinaDisplay;
        }
        else
        {
            ret = getPathForSuffix(fullpath, __suffixiPad);
            *pResolutionType = kCCResolutioniPad;            
        }
    }
    // iPhone ?
    else
    {
        // Retina Display ?
        if( CC_CONTENT_SCALE_FACTOR() == 2 ) {
            ret = getPathForSuffix(fullpath, __suffixiPhoneRetinaDisplay);
            *pResolutionType = kCCResolutioniPhoneRetinaDisplay;
        }
    }

    // If it is iPhone Non RetinaDisplay, or if the previous "getPath" failed, then use iPhone images.
    if( ret == nil )
    {
        *pResolutionType = kCCResolutioniPhone;
        ret = fullpath;
    }

    return [ret UTF8String];
}

const char *CCFileUtils::fullPathFromRelativeFile(const char *pszFilename, const char *pszRelativeFile)
{
    std::string relativeFile = fullPathFromRelativePath(pszRelativeFile);
    CCString *pRet = new CCString();
    pRet->autorelease();
    pRet->m_sString = relativeFile.substr(0, relativeFile.rfind('/')+1);
    pRet->m_sString += pszFilename;
    return pRet->m_sString.c_str();
}

CCDictionary* ccFileUtils_dictionaryWithContentsOfFileThreadSafe(const char *pFileName)
{
    const char* pszFullPath = CCFileUtils::sharedFileUtils()->fullPathFromRelativePath(pFileName);
    NSString* pPath = [NSString stringWithUTF8String:pszFullPath];
    NSDictionary* pDict = [NSDictionary dictionaryWithContentsOfFile:pPath];
    
    CCDictionary* pRet = new CCDictionary();
    for (id key in [pDict allKeys]) {
        id value = [pDict objectForKey:key];
        static_addValueToCCDict(key, value, pRet);
    }
    
    return pRet;
}

CCArray* ccFileUtils_arrayWithContentsOfFileThreadSafe(const char* pFileName)
{
    NSString* pPath = [NSString stringWithUTF8String:pFileName];
    NSString* pathExtension= [pPath pathExtension];
    pPath = [pPath stringByDeletingPathExtension];
    pPath = [[NSBundle mainBundle] pathForResource:pPath ofType:pathExtension];
    NSArray* pArray = [NSArray arrayWithContentsOfFile:pPath];
    
    CCArray* pRet = new CCArray();
    for (id value in pArray) {
        static_addItemToCCArray(value, pRet);
    }

    return pRet;
}

unsigned char* CCFileUtils::getFileData(const char* pszFileName, const char* pszMode, unsigned long * pSize)
{
    unsigned char * pBuffer = NULL;

    do 
    {
        // read the file from hardware
        FILE *fp = fopen(pszFileName, pszMode);
        CC_BREAK_IF(!fp);

        fseek(fp,0,SEEK_END);
        *pSize = ftell(fp);
        fseek(fp,0,SEEK_SET);
        pBuffer = new unsigned char[*pSize];
        *pSize = fread(pBuffer,sizeof(unsigned char), *pSize,fp);
        fclose(fp);
    } while (0);

    if (! pBuffer && getIsPopupNotify()) 
    {
        std::string title = "Notification";
        std::string msg = "Get data from file(";
        msg.append(pszFileName).append(") failed!");

        CCMessageBox(msg.c_str(), title.c_str());
    }
    return pBuffer;
}

// notification support when getFileData from a invalid file
static bool s_bPopupNotify = true;

void CCFileUtils::setIsPopupNotify(bool bNotify)
{
    s_bPopupNotify = bNotify;
}

bool CCFileUtils::getIsPopupNotify()
{
    return s_bPopupNotify;
}

std::string CCFileUtils::getWriteablePath()
{
    // save to document folder
    NSArray *paths = NSSearchPathForDirectoriesInDomains(NSDocumentDirectory, NSUserDomainMask, YES);
    NSString *documentsDirectory = [paths objectAtIndex:0];
    std::string strRet = [documentsDirectory UTF8String];
    strRet.append("/");
    return strRet;
}

unsigned char* CCFileUtils::getFileDataFromZip(const char* pszZipFilePath, const char* pszFileName, unsigned long * pSize)
{
        unsigned char * pBuffer = NULL;
        unzFile pFile = NULL;
        *pSize = 0;
    
        do 
        {
            CC_BREAK_IF(!pszZipFilePath || !pszFileName);
            CC_BREAK_IF(strlen(pszZipFilePath) == 0);
    
            pFile = unzOpen(pszZipFilePath);
            CC_BREAK_IF(!pFile);
    
            int nRet = unzLocateFile(pFile, pszFileName, 1);
            CC_BREAK_IF(UNZ_OK != nRet);
    
            char szFilePathA[260];
            unz_file_info FileInfo;
            nRet = unzGetCurrentFileInfo(pFile, &FileInfo, szFilePathA, sizeof(szFilePathA), NULL, 0, NULL, 0);
            CC_BREAK_IF(UNZ_OK != nRet);
    
            nRet = unzOpenCurrentFile(pFile);
            CC_BREAK_IF(UNZ_OK != nRet);
    
            pBuffer = new unsigned char[FileInfo.uncompressed_size];
            int nSize = 0;
            nSize = unzReadCurrentFile(pFile, pBuffer, FileInfo.uncompressed_size);
            CCAssert(nSize == 0 || nSize == (int)FileInfo.uncompressed_size, "the file size is wrong");
    
            *pSize = FileInfo.uncompressed_size;
            unzCloseCurrentFile(pFile);
        } while (0);
    
        if (pFile)
        {
            unzClose(pFile);
        }

            return pBuffer;
}

NS_CC_END
<|MERGE_RESOLUTION|>--- conflicted
+++ resolved
@@ -212,7 +212,6 @@
 
 NS_CC_BEGIN
 
-<<<<<<< HEAD
 static CCFileUtils* s_pFileUtils = NULL;
 
 CCFileUtils* CCFileUtils::sharedFileUtils()
@@ -237,17 +236,6 @@
 void CCFileUtils::purgeCachedEntries()
 {
 
-=======
-CCFileUtils* CCFileUtils::sharedFileUtils()
-{
-    static CCFileUtils *fileUtils = NULL;
-    if (fileUtils == NULL)
-    {
-        fileUtils = new CCFileUtils();
-    }
-    
-    return fileUtils;
->>>>>>> 6ac8906b
 }
 
 void CCFileUtils::setResourcePath(const char *pszResourcePath)
