/****************************************************************************
Copyright (c) 2010 cocos2d-x.org

http://www.cocos2d-x.org

Permission is hereby granted, free of charge, to any person obtaining a copy
of this software and associated documentation files (the "Software"), to deal
in the Software without restriction, including without limitation the rights
to use, copy, modify, merge, publish, distribute, sublicense, and/or sell
copies of the Software, and to permit persons to whom the Software is
furnished to do so, subject to the following conditions:

The above copyright notice and this permission notice shall be included in
all copies or substantial portions of the Software.

THE SOFTWARE IS PROVIDED "AS IS", WITHOUT WARRANTY OF ANY KIND, EXPRESS OR
IMPLIED, INCLUDING BUT NOT LIMITED TO THE WARRANTIES OF MERCHANTABILITY,
FITNESS FOR A PARTICULAR PURPOSE AND NONINFRINGEMENT. IN NO EVENT SHALL THE
AUTHORS OR COPYRIGHT HOLDERS BE LIABLE FOR ANY CLAIM, DAMAGES OR OTHER
LIABILITY, WHETHER IN AN ACTION OF CONTRACT, TORT OR OTHERWISE, ARISING FROM,
OUT OF OR IN CONNECTION WITH THE SOFTWARE OR THE USE OR OTHER DEALINGS IN
THE SOFTWARE.
****************************************************************************/
#import "CCImage.h"
#import "CCFileUtils.h"
#import <string>

#import <Foundation/Foundation.h>
#import <UIKit/UIKit.h>

// FontLabel support
#import "FontLabel/FontManager.h"
#import "FontLabel/FontLabelStringDrawing.h"

typedef struct
{
    unsigned int height;
    unsigned int width;
    int         bitsPerComponent;
    bool        hasAlpha;
    bool        isPremultipliedAlpha;
    unsigned char*  data;
} tImageInfo;

static bool _initWithImage(CGImageRef cgImage, tImageInfo *pImageinfo)
{
    if(cgImage == NULL) 
    {
        return false;
    }
    
    // get image info
    
    pImageinfo->width = CGImageGetWidth(cgImage);
    pImageinfo->height = CGImageGetHeight(cgImage);
    
    CGImageAlphaInfo info = CGImageGetAlphaInfo(cgImage);
    pImageinfo->hasAlpha = (info == kCGImageAlphaPremultipliedLast) 
                            || (info == kCGImageAlphaPremultipliedFirst) 
                            || (info == kCGImageAlphaLast) 
                            || (info == kCGImageAlphaFirst);
    
    CGColorSpaceRef colorSpace = CGImageGetColorSpace(cgImage);
    if (colorSpace)
    {
        if (pImageinfo->hasAlpha)
        {
            info = kCGImageAlphaPremultipliedLast;
            pImageinfo->isPremultipliedAlpha = true;
        }
        else 
        {
            info = kCGImageAlphaNoneSkipLast;
            pImageinfo->isPremultipliedAlpha = false;
        }
    }
    else
    {
        return false;
    }
    
    // change to RGBA8888
    pImageinfo->hasAlpha = true;
    pImageinfo->bitsPerComponent = 8;
    pImageinfo->data = new unsigned char[pImageinfo->width * pImageinfo->height * 4];
    colorSpace = CGColorSpaceCreateDeviceRGB();
    CGContextRef context = CGBitmapContextCreate(pImageinfo->data, 
                                                 pImageinfo->width, 
                                                 pImageinfo->height,
                                                 8, 
                                                 4 * pImageinfo->width, 
                                                 colorSpace, 
                                                 info | kCGBitmapByteOrder32Big);
    
    CGContextClearRect(context, CGRectMake(0, 0, pImageinfo->width, pImageinfo->height));
    //CGContextTranslateCTM(context, 0, 0);
    CGContextDrawImage(context, CGRectMake(0, 0, pImageinfo->width, pImageinfo->height), cgImage);
    
    CGContextRelease(context);
    
    return true;
}

static bool _initWithFile(const char* path, tImageInfo *pImageinfo)
{
    CGImageRef                CGImage;    
    UIImage                    *jpg;
    UIImage                    *png;
    bool            ret;
    
    // convert jpg to png before loading the texture
    
    NSString *fullPath = [NSString stringWithUTF8String:path];
    jpg = [[UIImage alloc] initWithContentsOfFile: fullPath];
    png = [[UIImage alloc] initWithData:UIImagePNGRepresentation(jpg)];
    CGImage = png.CGImage;    
    
    ret = _initWithImage(CGImage, pImageinfo);
    
    [png release];
    [jpg release];
    
    return ret;
}


static bool _initWithData(void * pBuffer, int length, tImageInfo *pImageinfo)
{
    bool ret = false;
    
    if (pBuffer) 
    {
        CGImageRef CGImage;
        NSData *data;
        
        data = [NSData dataWithBytes:pBuffer length:length];
        CGImage = [[UIImage imageWithData:data] CGImage];
        
        ret = _initWithImage(CGImage, pImageinfo);
    }
    
    return ret;
}

static bool _isValidFontName(const char *fontName)
{
    bool ret = false;
    
    NSString *fontNameNS = [NSString stringWithUTF8String:fontName];
    
    for (NSString *familiName in [UIFont familyNames]) 
    {
        if ([familiName isEqualToString:fontNameNS]) 
        {
            ret = true;
            goto out;
        }
        
        for(NSString *font in [UIFont fontNamesForFamilyName: familiName])
        {
            if ([font isEqualToString: fontNameNS])
            {
                ret = true;
                goto out;
            }
        }
    }
    
    out:
    return ret;
}

static CGSize _calculateStringSizeWithFontOrZFont(NSString *str, id font, CGSize *constrainSize, bool isZfont)
{
    NSArray *listItems = [str componentsSeparatedByString: @"\n"];
    CGSize dim = CGSizeZero;
    CGSize textRect = CGSizeZero;
    textRect.width = constrainSize->width > 0 ? constrainSize->width
                                              : 0x7fffffff;
    textRect.height = constrainSize->height > 0 ? constrainSize->height
                                              : 0x7fffffff;
    
    
    for (NSString *s in listItems)
    {
        CGSize tmp;
        if (isZfont)
        {
            tmp = [FontLabelStringDrawingHelper sizeWithZFont:s zfont:font constrainedToSize:textRect];
        }
        else
        {
           tmp = [s sizeWithFont:font constrainedToSize:textRect]; 
        }
        
        if (tmp.width > dim.width)
        {
           dim.width = tmp.width; 
        }
        
        dim.height += tmp.height;
    }
    
    return dim;
}

static bool _initWithString(const char * pText, cocos2d::CCImage::ETextAlign eAlign, const char * pFontName, int nSize, tImageInfo* pInfo)
{
    bool bRet = false;
    do 
    {
        CC_BREAK_IF(! pText || ! pInfo);
        
        NSString * str  = [NSString stringWithUTF8String:pText];
        NSString * fntName = [NSString stringWithUTF8String:pFontName];
        CGSize dim, constrainSize;
        constrainSize.width = pInfo->width;
        constrainSize.height = pInfo->height;
        
        // create the font   
        id font;
        font = [UIFont fontWithName:fntName size:nSize];  
        if (font)
        {
                dim = _calculateStringSizeWithFontOrZFont(str, font, &constrainSize, false);
        }      
        
#if CC_FONT_LABEL_SUPPORT
        if (! font)
        {
                font = [[FontManager sharedManager] zFontWithName:fntName pointSize:nSize];
                if (font)
                {
                    //dim = [str sizeWithZFont:font];
                    dim =_caculateStringSizeWithFontOrZFont(str, font, &constrainSize, true);
                }  
        }
#endif // CC_FONT_LABEL_SUPPORT

        if (! font)
        {
                fntName = _isValidFontName(pFontName) ? fntName : @"MarkerFelt-Wide";
                font = [UIFont fontWithName:fntName size:nSize];
                
                if (! font) 
                {
                        font = [UIFont systemFontOfSize:nSize];
                }
                
                if (font)
                {
                    dim = _calculateStringSizeWithFontOrZFont(str, font, &constrainSize, false);
                }  
        }

        CC_BREAK_IF(! font);
        
        // compute start point
        int startH = 0;
        if (constrainSize.height > dim.height)
        {
            startH = (constrainSize.height - dim.height) / 2;
        }
        
        // adjust text rect
        if (constrainSize.width > 0 && constrainSize.width > dim.width)
        {
            dim.width = constrainSize.width;
        }
        if (constrainSize.height > 0 && constrainSize.height > dim.height)
        {
            dim.height = constrainSize.height;
        }         
        
        unsigned char* data = new unsigned char[(int)(dim.width * dim.height * 4)];
        memset(data, 0, (int)(dim.width * dim.height * 4));
        
        // draw text
        CGColorSpaceRef colorSpace = CGColorSpaceCreateDeviceRGB();    
        CGContextRef context = CGBitmapContextCreate(data, dim.width, dim.height, 8, dim.width * 4, colorSpace, kCGImageAlphaPremultipliedLast | kCGBitmapByteOrder32Big);
        CGColorSpaceRelease(colorSpace);
        
        if (! context)
        {
                delete[] data;
                break;
        }
        
        CGContextSetRGBFillColor(context, 1, 1, 1, 1);
        CGContextTranslateCTM(context, 0.0f, dim.height);
        CGContextScaleCTM(context, 1.0f, -1.0f); //NOTE: NSString draws in UIKit referential i.e. renders upside-down compared to CGBitmapContext referential
        UIGraphicsPushContext(context);
        
        // measure text size with specified font and determine the rectangle to draw text in
        unsigned uHoriFlag = eAlign & 0x0f;
        UITextAlignment align = (2 == uHoriFlag) ? UITextAlignmentRight
                                : (3 == uHoriFlag) ? UITextAlignmentCenter
                                : UITextAlignmentLeft;
        
        // normal fonts
    if( [font isKindOfClass:[UIFont class] ] )
    {
        [str drawInRect:CGRectMake(0, startH, dim.width, dim.height) withFont:font lineBreakMode:UILineBreakModeWordWrap alignment:align];
    }
    
#if CC_FONT_LABEL_SUPPORT
    else // ZFont class 
    {
        [FontLabelStringDrawingHelper drawInRect:str rect:CGRectMake(0, startH, dim.width, dim.height) withZFont:font lineBreakMode:UILineBreakModeWordWrap alignment:align];
    }
#endif
        
        UIGraphicsPopContext();
        
        CGContextRelease(context);
               
        // output params
        pInfo->data = data;
        pInfo->hasAlpha = true;
        pInfo->isPremultipliedAlpha = true;
        pInfo->bitsPerComponent = 8;
        pInfo->width = dim.width;
        pInfo->height = dim.height;
        bRet = true;
    } while (0);

    return bRet;
}

NS_CC_BEGIN

CCImage::CCImage()
: m_nWidth(0)
, m_nHeight(0)
, m_nBitsPerComponent(0)
, m_pData(0)
, m_bHasAlpha(false)
, m_bPreMulti(false)
{
    
}

CCImage::~CCImage()
{
    CC_SAFE_DELETE_ARRAY(m_pData);
}

bool CCImage::initWithImageFile(const char * strPath, EImageFormat eImgFmt/* = eFmtPng*/)
{
    unsigned long nSize;
<<<<<<< HEAD
    unsigned char *pBuffer = CCFileUtils::sharedFileUtils()->getFileData(CCFileUtils::sharedFileUtils()->fullPathFromRelativePath(strPath), "rb", &nSize);
=======
    CCFileUtils *fileUtils = CCFileUtils::sharedFileUtils();
    unsigned char *pBuffer = fileUtils->getFileData(fileUtils->fullPathFromRelativePath(strPath), "rb", &nSize);
>>>>>>> 9c52fce5
    
    return initWithImageData(pBuffer, nSize, eImgFmt);
}

bool CCImage::initWithImageFileThreadSafe(const char *fullpath, EImageFormat imageType)
{
      CC_UNUSED_PARAM(imageType);
      /*
       * CCFileUtils::fullPathFromRelativePath() is not thread-safe, it use autorelease().
       */    
    unsigned long nSize;
    unsigned char *pBuffer = CCFileUtils::sharedFileUtils()->getFileData(fullpath, "rb", &nSize);
    
    return initWithImageData(pBuffer, nSize, imageType);
}

bool CCImage::initWithImageData(void * pData, 
                                int nDataLen, 
                                EImageFormat eFmt,
                                int nWidth,
                                int nHeight,
                                int nBitsPerComponent)
{
    bool bRet = false;
    tImageInfo info = {0};
    do 
    {
        CC_BREAK_IF(! pData || nDataLen <= 0);
        if (eFmt == kFmtRawData)
        {
            bRet = _initWithRawData(pData, nDataLen, nWidth, nHeight, nBitsPerComponent);
        }
        else // init with png or jpg file data
        {
            bRet = _initWithData(pData, nDataLen, &info);
            if (bRet)
            {
                m_nHeight = (short)info.height;
                m_nWidth = (short)info.width;
                m_nBitsPerComponent = info.bitsPerComponent;
                m_bHasAlpha = info.hasAlpha;
                m_bPreMulti = info.isPremultipliedAlpha;
                m_pData = info.data;
            }
        }
    } while (0);
    
    return bRet;
}

bool CCImage::_initWithRawData(void *pData, int nDatalen, int nWidth, int nHeight, int nBitsPerComponent)
{
    bool bRet = false;
    do 
    {
        CC_BREAK_IF(0 == nWidth || 0 == nHeight);

        m_nBitsPerComponent = nBitsPerComponent;
        m_nHeight   = (short)nHeight;
        m_nWidth    = (short)nWidth;
        m_bHasAlpha = true;

        // only RGBA8888 surported
        int nBytesPerComponent = 4;
        int nSize = nHeight * nWidth * nBytesPerComponent;
        m_pData = new unsigned char[nSize];
        CC_BREAK_IF(! m_pData);
        memcpy(m_pData, pData, nSize);

        bRet = true;
    } while (0);
    return bRet;
}

bool CCImage::_initWithJpgData(void *pData, int nDatalen)
{
    assert(0);
	return false;
}

bool CCImage::_initWithPngData(void *pData, int nDatalen)
{
    assert(0);
	return false;
}

bool CCImage::_saveImageToPNG(const char *pszFilePath, bool bIsToRGB)
{
    assert(0);
	return false;
}

bool CCImage::_saveImageToJPG(const char *pszFilePath)
{
    assert(0);
	return false;
}

bool CCImage::initWithString(
             const char * pText, 
             int         nWidth /* = 0 */, 
             int         nHeight /* = 0 */,
             ETextAlign eAlignMask /* = kAlignCenter */,
             const char * pFontName /* = nil */,
             int         nSize /* = 0 */)
{
    tImageInfo info = {0};
    info.width = nWidth;
    info.height = nHeight;
      
    if (! _initWithString(pText, eAlignMask, pFontName, nSize, &info))
    {
        return false;
    }
    m_nHeight = (short)info.height;
    m_nWidth = (short)info.width;
    m_nBitsPerComponent = info.bitsPerComponent;
    m_bHasAlpha = info.hasAlpha;
    m_bPreMulti = info.isPremultipliedAlpha;
    m_pData = info.data;

    return true;
}

bool CCImage::saveToFile(const char *pszFilePath, bool bIsToRGB)
{
    bool saveToPNG = false;
    bool needToCopyPixels = false;
    std::string filePath(pszFilePath);
    if (std::string::npos != filePath.find(".png"))
    {
        saveToPNG = true;
    }
        
    int bitsPerComponent = 8;            
    int bitsPerPixel = m_bHasAlpha ? 32 : 24;
    if ((! saveToPNG) || bIsToRGB)
    {
        bitsPerPixel = 24;
    }            
    
    int bytesPerRow    = (bitsPerPixel/8) * m_nWidth;
    int myDataLength = bytesPerRow * m_nHeight;
    
    unsigned char *pixels    = m_pData;
    
    // The data has alpha channel, and want to save it with an RGB png file,
    // or want to save as jpg,  remove the alpha channel.
    if ((saveToPNG && m_bHasAlpha && bIsToRGB)
       || (! saveToPNG))
    {
        pixels = new unsigned char[myDataLength];
        
        for (int i = 0; i < m_nHeight; ++i)
        {
            for (int j = 0; j < m_nWidth; ++j)
            {
                pixels[(i * m_nWidth + j) * 3] = m_pData[(i * m_nWidth + j) * 4];
                pixels[(i * m_nWidth + j) * 3 + 1] = m_pData[(i * m_nWidth + j) * 4 + 1];
                pixels[(i * m_nWidth + j) * 3 + 2] = m_pData[(i * m_nWidth + j) * 4 + 2];
            }
        }
        
        needToCopyPixels = true;
    }
        
    // make data provider with data.
    CGBitmapInfo bitmapInfo = kCGBitmapByteOrderDefault;
    if (saveToPNG && m_bHasAlpha && (! bIsToRGB))
    {
        bitmapInfo |= kCGImageAlphaPremultipliedLast;
    }
    CGDataProviderRef provider        = CGDataProviderCreateWithData(NULL, pixels, myDataLength, NULL);
    CGColorSpaceRef colorSpaceRef    = CGColorSpaceCreateDeviceRGB();
    CGImageRef iref                    = CGImageCreate(m_nWidth, m_nHeight,
                                                        bitsPerComponent, bitsPerPixel, bytesPerRow,
                                                        colorSpaceRef, bitmapInfo, provider,
                                                        NULL, false,
                                                        kCGRenderingIntentDefault);
        
    UIImage* image                    = [[UIImage alloc] initWithCGImage:iref];
        
    CGImageRelease(iref);    
    CGColorSpaceRelease(colorSpaceRef);
    CGDataProviderRelease(provider);
    
    NSData *data;
                
    if (saveToPNG)
    {
        data = UIImagePNGRepresentation(image);
    }
    else
    {
        data = UIImageJPEGRepresentation(image, 1.0f);
    }
    
    [data writeToFile:[NSString stringWithUTF8String:pszFilePath] atomically:YES];
        
    [image release];
        
    if (needToCopyPixels)
    {
        delete [] pixels;
    }
    
    return true;
}

NS_CC_END
<|MERGE_RESOLUTION|>--- conflicted
+++ resolved
@@ -348,12 +348,8 @@
 bool CCImage::initWithImageFile(const char * strPath, EImageFormat eImgFmt/* = eFmtPng*/)
 {
     unsigned long nSize;
-<<<<<<< HEAD
-    unsigned char *pBuffer = CCFileUtils::sharedFileUtils()->getFileData(CCFileUtils::sharedFileUtils()->fullPathFromRelativePath(strPath), "rb", &nSize);
-=======
     CCFileUtils *fileUtils = CCFileUtils::sharedFileUtils();
     unsigned char *pBuffer = fileUtils->getFileData(fileUtils->fullPathFromRelativePath(strPath), "rb", &nSize);
->>>>>>> 9c52fce5
     
     return initWithImageData(pBuffer, nSize, eImgFmt);
 }
