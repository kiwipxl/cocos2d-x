/****************************************************************************
Copyright (c) 2010 cocos2d-x.org

http://www.cocos2d-x.org

Permission is hereby granted, free of charge, to any person obtaining a copy
of this software and associated documentation files (the "Software"), to deal
in the Software without restriction, including without limitation the rights
to use, copy, modify, merge, publish, distribute, sublicense, and/or sell
copies of the Software, and to permit persons to whom the Software is
furnished to do so, subject to the following conditions:

The above copyright notice and this permission notice shall be included in
all copies or substantial portions of the Software.

THE SOFTWARE IS PROVIDED "AS IS", WITHOUT WARRANTY OF ANY KIND, EXPRESS OR
IMPLIED, INCLUDING BUT NOT LIMITED TO THE WARRANTIES OF MERCHANTABILITY,
FITNESS FOR A PARTICULAR PURPOSE AND NONINFRINGEMENT. IN NO EVENT SHALL THE
AUTHORS OR COPYRIGHT HOLDERS BE LIABLE FOR ANY CLAIM, DAMAGES OR OTHER
LIABILITY, WHETHER IN AN ACTION OF CONTRACT, TORT OR OTHERWISE, ARISING FROM,
OUT OF OR IN CONNECTION WITH THE SOFTWARE OR THE USE OR OTHER DEALINGS IN
THE SOFTWARE.
****************************************************************************/

#ifndef __CC_PLATFORM_CONFIG_H__
#define __CC_PLATFORM_CONFIG_H__

/**
Config of cocos2d-x project.

There are config below:
build for which target platform
*/

//////////////////////////////////////////////////////////////////////////
// pre configure
//////////////////////////////////////////////////////////////////////////

// define supported target platform macro which CC uses.
#define CC_PLATFORM_UNKNOWN            0
#define CC_PLATFORM_IOS                1
#define CC_PLATFORM_ANDROID            2
#define CC_PLATFORM_WOPHONE            3
#define CC_PLATFORM_WIN32              4
#define CC_PLATFORM_AIRPLAY            5
<<<<<<< HEAD
#define CC_PLATFORM_BADA               6
=======
#define CC_PLATFORM_LINUX              7

>>>>>>> 333e0833
// Determine tartet platform by compile environment macro.
#define CC_TARGET_PLATFORM             CC_PLATFORM_UNKNOWN

// iphone
#if ! CC_TARGET_PLATFORM && (defined(TARGET_OS_IPHONE) || defined(TARGET_IPHONE_SIMULATOR))
    #undef  CC_TARGET_PLATFORM
    #define CC_TARGET_PLATFORM         CC_PLATFORM_IOS
    #define CC_SUPPORT_MULTITHREAD 0
    #define CC_SUPPORT_UNICODE 0
    #define CC_SUPPORT_PVRTC
#endif

// android
#if ! CC_TARGET_PLATFORM && defined(ANDROID)
    #undef  CC_TARGET_PLATFORM
    #define CC_TARGET_PLATFORM         CC_PLATFORM_ANDROID
#endif

// wophone
#if ! CC_TARGET_PLATFORM && defined(_TRANZDA_VM_)
    #undef  CC_TARGET_PLATFORM
    #define CC_TARGET_PLATFORM         CC_PLATFORM_WOPHONE
#endif

// win32
#if ! CC_TARGET_PLATFORM && (defined(WIN32) && defined(_WINDOWS))
    #undef  CC_TARGET_PLATFORM
    #define CC_TARGET_PLATFORM         CC_PLATFORM_WIN32

    #define CC_SUPPORT_MULTITHREAD     1
    #if defined(UNICODE)
        #define CC_SUPPORT_UNICODE     1
    #else
        #define CC_SUPPORT_UNICODE     0
    #endif
#endif

// linux
#if ! CC_TARGET_PLATFORM && defined(LINUX)
    #undef  CC_TARGET_PLATFORM
    #define CC_TARGET_PLATFORM         CC_PLATFORM_LINUX
#endif

// airplay
#if ! CC_TARGET_PLATFORM && defined(AIRPLAY)
#undef  CC_TARGET_PLATFORM
#define CC_TARGET_PLATFORM         CC_PLATFORM_AIRPLAY
#endif
// bada
#if ! CC_TARGET_PLATFORM && defined(SHP)
#undef  CC_TARGET_PLATFORM
#define CC_TARGET_PLATFORM         CC_PLATFORM_BADA
#endif
//////////////////////////////////////////////////////////////////////////
// user configure
//////////////////////////////////////////////////////////////////////////

// Check user assigned target platform.
#if defined(CC_UNDER_IOS)
    #undef  CC_TARGET_PLATFORM
    #define CC_TARGET_PLATFORM         CC_PLATFORM_IOS
#endif

#if defined(CC_UNDER_ANDROID)
    #undef  CC_TARGET_PLATFORM
    #define CC_TARGET_PLATFORM         CC_PLATFORM_ANDROID
#endif

#if defined(CC_UNDER_WOPHONE)
    #undef  CC_TARGET_PLATFORM
    #define CC_TARGET_PLATFORM         CC_PLATFORM_WOPHONE
#endif

#if defined(CC_UNDER_WIN32)
    #undef  CC_TARGET_PLATFORM
    #define CC_TARGET_PLATFORM         CC_PLATFORM_WIN32
#endif

#if defined(CC_UNDER_AIRPLAY)
#undef  CC_TARGET_PLATFORM
#define CC_TARGET_PLATFORM			   CC_PLATFORM_AIRPLAY
#endif
<<<<<<< HEAD

#if defined(CC_UNDER_BADA)
#undef  CC_TARGET_PLATFORM
#define CC_TARGET_PLATFORM			   CC_PLATFORM_BADA
#endif

=======
#if defined(CC_UNDER_LINUX)
#undef  CC_TARGET_PLATFORM
#define CC_TARGET_PLATFORM			   CC_PLATFORM_LINUX
#endif
>>>>>>> 333e0833
// Check user assigned supportive of multi-thread
#if defined(CC_ENABLE_MULTITHREAD)
    #undef  CC_SUPPORT_MULTITHREAD
    #define CC_SUPPORT_MULTITHREAD     1
#elif defined(CC_DISABLE_MULTITHREAD)
    #undef  CC_SUPPORT_MULTITHREAD
    #define CC_SUPPORT_MULTITHREAD     0
#endif

// Check user assigned supportive of unicode
#if defined(CC_ENABLE_UNICODE)
#undef  CC_SUPPORT_UNICODE
#define CC_SUPPORT_UNICODE             1
#elif defined(CC_DISABLE_UNICODE)
#undef  CC_SUPPORT_UNICODE
#define CC_SUPPORT_UNICODE             0
#endif

//////////////////////////////////////////////////////////////////////////
// post configure
//////////////////////////////////////////////////////////////////////////

// check user set platform
#if ! CC_TARGET_PLATFORM
    #error  "Can not recognize the target platform, compling under a unsupported platform?"
#endif 

// cocos2d-x havn't support multi-thread yet
#undef  CC_SUPPORT_MULTITHREAD
#define CC_SUPPORT_MULTITHREAD         0

// cocos2d-x havn't support unicode yet
#undef  CC_SUPPORT_UNICODE
#define CC_SUPPORT_UNICODE             0

// Check the supportive of platform
#if (CC_TARGET_PLATFORM == CC_PLATFORM_WIN32)
#pragma warning (disable:4127)  
#endif  // CC_PLATFORM_WIN32

#endif  // __CC_PLATFORM_CONFIG_H__

<|MERGE_RESOLUTION|>--- conflicted
+++ resolved
@@ -1,188 +1,182 @@
-/****************************************************************************
-Copyright (c) 2010 cocos2d-x.org
-
-http://www.cocos2d-x.org
-
-Permission is hereby granted, free of charge, to any person obtaining a copy
-of this software and associated documentation files (the "Software"), to deal
-in the Software without restriction, including without limitation the rights
-to use, copy, modify, merge, publish, distribute, sublicense, and/or sell
-copies of the Software, and to permit persons to whom the Software is
-furnished to do so, subject to the following conditions:
-
-The above copyright notice and this permission notice shall be included in
-all copies or substantial portions of the Software.
-
-THE SOFTWARE IS PROVIDED "AS IS", WITHOUT WARRANTY OF ANY KIND, EXPRESS OR
-IMPLIED, INCLUDING BUT NOT LIMITED TO THE WARRANTIES OF MERCHANTABILITY,
-FITNESS FOR A PARTICULAR PURPOSE AND NONINFRINGEMENT. IN NO EVENT SHALL THE
-AUTHORS OR COPYRIGHT HOLDERS BE LIABLE FOR ANY CLAIM, DAMAGES OR OTHER
-LIABILITY, WHETHER IN AN ACTION OF CONTRACT, TORT OR OTHERWISE, ARISING FROM,
-OUT OF OR IN CONNECTION WITH THE SOFTWARE OR THE USE OR OTHER DEALINGS IN
-THE SOFTWARE.
-****************************************************************************/
-
-#ifndef __CC_PLATFORM_CONFIG_H__
-#define __CC_PLATFORM_CONFIG_H__
-
-/**
-Config of cocos2d-x project.
-
-There are config below:
-build for which target platform
-*/
-
-//////////////////////////////////////////////////////////////////////////
-// pre configure
-//////////////////////////////////////////////////////////////////////////
-
-// define supported target platform macro which CC uses.
-#define CC_PLATFORM_UNKNOWN            0
-#define CC_PLATFORM_IOS                1
-#define CC_PLATFORM_ANDROID            2
-#define CC_PLATFORM_WOPHONE            3
-#define CC_PLATFORM_WIN32              4
-#define CC_PLATFORM_AIRPLAY            5
-<<<<<<< HEAD
-#define CC_PLATFORM_BADA               6
-=======
-#define CC_PLATFORM_LINUX              7
-
->>>>>>> 333e0833
-// Determine tartet platform by compile environment macro.
-#define CC_TARGET_PLATFORM             CC_PLATFORM_UNKNOWN
-
-// iphone
-#if ! CC_TARGET_PLATFORM && (defined(TARGET_OS_IPHONE) || defined(TARGET_IPHONE_SIMULATOR))
-    #undef  CC_TARGET_PLATFORM
-    #define CC_TARGET_PLATFORM         CC_PLATFORM_IOS
-    #define CC_SUPPORT_MULTITHREAD 0
-    #define CC_SUPPORT_UNICODE 0
-    #define CC_SUPPORT_PVRTC
-#endif
-
-// android
-#if ! CC_TARGET_PLATFORM && defined(ANDROID)
-    #undef  CC_TARGET_PLATFORM
-    #define CC_TARGET_PLATFORM         CC_PLATFORM_ANDROID
-#endif
-
-// wophone
-#if ! CC_TARGET_PLATFORM && defined(_TRANZDA_VM_)
-    #undef  CC_TARGET_PLATFORM
-    #define CC_TARGET_PLATFORM         CC_PLATFORM_WOPHONE
-#endif
-
-// win32
-#if ! CC_TARGET_PLATFORM && (defined(WIN32) && defined(_WINDOWS))
-    #undef  CC_TARGET_PLATFORM
-    #define CC_TARGET_PLATFORM         CC_PLATFORM_WIN32
-
-    #define CC_SUPPORT_MULTITHREAD     1
-    #if defined(UNICODE)
-        #define CC_SUPPORT_UNICODE     1
-    #else
-        #define CC_SUPPORT_UNICODE     0
-    #endif
-#endif
-
-// linux
-#if ! CC_TARGET_PLATFORM && defined(LINUX)
-    #undef  CC_TARGET_PLATFORM
-    #define CC_TARGET_PLATFORM         CC_PLATFORM_LINUX
-#endif
-
-// airplay
-#if ! CC_TARGET_PLATFORM && defined(AIRPLAY)
-#undef  CC_TARGET_PLATFORM
-#define CC_TARGET_PLATFORM         CC_PLATFORM_AIRPLAY
-#endif
-// bada
-#if ! CC_TARGET_PLATFORM && defined(SHP)
-#undef  CC_TARGET_PLATFORM
-#define CC_TARGET_PLATFORM         CC_PLATFORM_BADA
-#endif
-//////////////////////////////////////////////////////////////////////////
-// user configure
-//////////////////////////////////////////////////////////////////////////
-
-// Check user assigned target platform.
-#if defined(CC_UNDER_IOS)
-    #undef  CC_TARGET_PLATFORM
-    #define CC_TARGET_PLATFORM         CC_PLATFORM_IOS
-#endif
-
-#if defined(CC_UNDER_ANDROID)
-    #undef  CC_TARGET_PLATFORM
-    #define CC_TARGET_PLATFORM         CC_PLATFORM_ANDROID
-#endif
-
-#if defined(CC_UNDER_WOPHONE)
-    #undef  CC_TARGET_PLATFORM
-    #define CC_TARGET_PLATFORM         CC_PLATFORM_WOPHONE
-#endif
-
-#if defined(CC_UNDER_WIN32)
-    #undef  CC_TARGET_PLATFORM
-    #define CC_TARGET_PLATFORM         CC_PLATFORM_WIN32
-#endif
-
-#if defined(CC_UNDER_AIRPLAY)
-#undef  CC_TARGET_PLATFORM
-#define CC_TARGET_PLATFORM			   CC_PLATFORM_AIRPLAY
-#endif
-<<<<<<< HEAD
-
-#if defined(CC_UNDER_BADA)
-#undef  CC_TARGET_PLATFORM
-#define CC_TARGET_PLATFORM			   CC_PLATFORM_BADA
-#endif
-
-=======
-#if defined(CC_UNDER_LINUX)
-#undef  CC_TARGET_PLATFORM
-#define CC_TARGET_PLATFORM			   CC_PLATFORM_LINUX
-#endif
->>>>>>> 333e0833
-// Check user assigned supportive of multi-thread
-#if defined(CC_ENABLE_MULTITHREAD)
-    #undef  CC_SUPPORT_MULTITHREAD
-    #define CC_SUPPORT_MULTITHREAD     1
-#elif defined(CC_DISABLE_MULTITHREAD)
-    #undef  CC_SUPPORT_MULTITHREAD
-    #define CC_SUPPORT_MULTITHREAD     0
-#endif
-
-// Check user assigned supportive of unicode
-#if defined(CC_ENABLE_UNICODE)
-#undef  CC_SUPPORT_UNICODE
-#define CC_SUPPORT_UNICODE             1
-#elif defined(CC_DISABLE_UNICODE)
-#undef  CC_SUPPORT_UNICODE
-#define CC_SUPPORT_UNICODE             0
-#endif
-
-//////////////////////////////////////////////////////////////////////////
-// post configure
-//////////////////////////////////////////////////////////////////////////
-
-// check user set platform
-#if ! CC_TARGET_PLATFORM
-    #error  "Can not recognize the target platform, compling under a unsupported platform?"
-#endif 
-
-// cocos2d-x havn't support multi-thread yet
-#undef  CC_SUPPORT_MULTITHREAD
-#define CC_SUPPORT_MULTITHREAD         0
-
-// cocos2d-x havn't support unicode yet
-#undef  CC_SUPPORT_UNICODE
-#define CC_SUPPORT_UNICODE             0
-
-// Check the supportive of platform
-#if (CC_TARGET_PLATFORM == CC_PLATFORM_WIN32)
-#pragma warning (disable:4127)  
-#endif  // CC_PLATFORM_WIN32
-
-#endif  // __CC_PLATFORM_CONFIG_H__
-
+/****************************************************************************
+Copyright (c) 2010 cocos2d-x.org
+
+http://www.cocos2d-x.org
+
+Permission is hereby granted, free of charge, to any person obtaining a copy
+of this software and associated documentation files (the "Software"), to deal
+in the Software without restriction, including without limitation the rights
+to use, copy, modify, merge, publish, distribute, sublicense, and/or sell
+copies of the Software, and to permit persons to whom the Software is
+furnished to do so, subject to the following conditions:
+
+The above copyright notice and this permission notice shall be included in
+all copies or substantial portions of the Software.
+
+THE SOFTWARE IS PROVIDED "AS IS", WITHOUT WARRANTY OF ANY KIND, EXPRESS OR
+IMPLIED, INCLUDING BUT NOT LIMITED TO THE WARRANTIES OF MERCHANTABILITY,
+FITNESS FOR A PARTICULAR PURPOSE AND NONINFRINGEMENT. IN NO EVENT SHALL THE
+AUTHORS OR COPYRIGHT HOLDERS BE LIABLE FOR ANY CLAIM, DAMAGES OR OTHER
+LIABILITY, WHETHER IN AN ACTION OF CONTRACT, TORT OR OTHERWISE, ARISING FROM,
+OUT OF OR IN CONNECTION WITH THE SOFTWARE OR THE USE OR OTHER DEALINGS IN
+THE SOFTWARE.
+****************************************************************************/
+
+#ifndef __CC_PLATFORM_CONFIG_H__
+#define __CC_PLATFORM_CONFIG_H__
+
+/**
+Config of cocos2d-x project.
+
+There are config below:
+build for which target platform
+*/
+
+//////////////////////////////////////////////////////////////////////////
+// pre configure
+//////////////////////////////////////////////////////////////////////////
+
+// define supported target platform macro which CC uses.
+#define CC_PLATFORM_UNKNOWN            0
+#define CC_PLATFORM_IOS                1
+#define CC_PLATFORM_ANDROID            2
+#define CC_PLATFORM_WOPHONE            3
+#define CC_PLATFORM_WIN32              4
+#define CC_PLATFORM_AIRPLAY            5
+#define CC_PLATFORM_LINUX              7
+
+#define CC_PLATFORM_BADA               6
+// Determine tartet platform by compile environment macro.
+#define CC_TARGET_PLATFORM             CC_PLATFORM_UNKNOWN
+
+// iphone
+#if ! CC_TARGET_PLATFORM && (defined(TARGET_OS_IPHONE) || defined(TARGET_IPHONE_SIMULATOR))
+    #undef  CC_TARGET_PLATFORM
+    #define CC_TARGET_PLATFORM         CC_PLATFORM_IOS
+    #define CC_SUPPORT_MULTITHREAD 0
+    #define CC_SUPPORT_UNICODE 0
+    #define CC_SUPPORT_PVRTC
+#endif
+
+// android
+#if ! CC_TARGET_PLATFORM && defined(ANDROID)
+    #undef  CC_TARGET_PLATFORM
+    #define CC_TARGET_PLATFORM         CC_PLATFORM_ANDROID
+#endif
+
+// wophone
+#if ! CC_TARGET_PLATFORM && defined(_TRANZDA_VM_)
+    #undef  CC_TARGET_PLATFORM
+    #define CC_TARGET_PLATFORM         CC_PLATFORM_WOPHONE
+#endif
+
+// win32
+#if ! CC_TARGET_PLATFORM && (defined(WIN32) && defined(_WINDOWS))
+    #undef  CC_TARGET_PLATFORM
+    #define CC_TARGET_PLATFORM         CC_PLATFORM_WIN32
+
+    #define CC_SUPPORT_MULTITHREAD     1
+    #if defined(UNICODE)
+        #define CC_SUPPORT_UNICODE     1
+    #else
+        #define CC_SUPPORT_UNICODE     0
+    #endif
+#endif
+
+// linux
+#if ! CC_TARGET_PLATFORM && defined(LINUX)
+    #undef  CC_TARGET_PLATFORM
+    #define CC_TARGET_PLATFORM         CC_PLATFORM_LINUX
+#endif
+
+// airplay
+#if ! CC_TARGET_PLATFORM && defined(AIRPLAY)
+#undef  CC_TARGET_PLATFORM
+#define CC_TARGET_PLATFORM         CC_PLATFORM_AIRPLAY
+#endif
+// bada
+#if ! CC_TARGET_PLATFORM && defined(SHP)
+#undef  CC_TARGET_PLATFORM
+#define CC_TARGET_PLATFORM         CC_PLATFORM_BADA
+#endif
+//////////////////////////////////////////////////////////////////////////
+// user configure
+//////////////////////////////////////////////////////////////////////////
+
+// Check user assigned target platform.
+#if defined(CC_UNDER_IOS)
+    #undef  CC_TARGET_PLATFORM
+    #define CC_TARGET_PLATFORM         CC_PLATFORM_IOS
+#endif
+
+#if defined(CC_UNDER_ANDROID)
+    #undef  CC_TARGET_PLATFORM
+    #define CC_TARGET_PLATFORM         CC_PLATFORM_ANDROID
+#endif
+
+#if defined(CC_UNDER_WOPHONE)
+    #undef  CC_TARGET_PLATFORM
+    #define CC_TARGET_PLATFORM         CC_PLATFORM_WOPHONE
+#endif
+
+#if defined(CC_UNDER_WIN32)
+    #undef  CC_TARGET_PLATFORM
+    #define CC_TARGET_PLATFORM         CC_PLATFORM_WIN32
+#endif
+
+#if defined(CC_UNDER_AIRPLAY)
+#undef  CC_TARGET_PLATFORM
+#define CC_TARGET_PLATFORM			   CC_PLATFORM_AIRPLAY
+#endif
+#if defined(CC_UNDER_LINUX)
+#undef  CC_TARGET_PLATFORM
+#define CC_TARGET_PLATFORM			   CC_PLATFORM_LINUX
+#endif
+
+#if defined(CC_UNDER_BADA)
+#undef  CC_TARGET_PLATFORM
+#define CC_TARGET_PLATFORM			   CC_PLATFORM_BADA
+#endif
+
+// Check user assigned supportive of multi-thread
+#if defined(CC_ENABLE_MULTITHREAD)
+    #undef  CC_SUPPORT_MULTITHREAD
+    #define CC_SUPPORT_MULTITHREAD     1
+#elif defined(CC_DISABLE_MULTITHREAD)
+    #undef  CC_SUPPORT_MULTITHREAD
+    #define CC_SUPPORT_MULTITHREAD     0
+#endif
+
+// Check user assigned supportive of unicode
+#if defined(CC_ENABLE_UNICODE)
+#undef  CC_SUPPORT_UNICODE
+#define CC_SUPPORT_UNICODE             1
+#elif defined(CC_DISABLE_UNICODE)
+#undef  CC_SUPPORT_UNICODE
+#define CC_SUPPORT_UNICODE             0
+#endif
+
+//////////////////////////////////////////////////////////////////////////
+// post configure
+//////////////////////////////////////////////////////////////////////////
+
+// check user set platform
+#if ! CC_TARGET_PLATFORM
+    #error  "Can not recognize the target platform, compling under a unsupported platform?"
+#endif 
+
+// cocos2d-x havn't support multi-thread yet
+#undef  CC_SUPPORT_MULTITHREAD
+#define CC_SUPPORT_MULTITHREAD         0
+
+// cocos2d-x havn't support unicode yet
+#undef  CC_SUPPORT_UNICODE
+#define CC_SUPPORT_UNICODE             0
+
+// Check the supportive of platform
+#if (CC_TARGET_PLATFORM == CC_PLATFORM_WIN32)
+#pragma warning (disable:4127)  
+#endif  // CC_PLATFORM_WIN32
+
+#endif  // __CC_PLATFORM_CONFIG_H__
+