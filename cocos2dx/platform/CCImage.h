/****************************************************************************
Copyright (c) 2010 cocos2d-x.org

http://www.cocos2d-x.org

Permission is hereby granted, free of charge, to any person obtaining a copy
of this software and associated documentation files (the "Software"), to deal
in the Software without restriction, including without limitation the rights
to use, copy, modify, merge, publish, distribute, sublicense, and/or sell
copies of the Software, and to permit persons to whom the Software is
furnished to do so, subject to the following conditions:

The above copyright notice and this permission notice shall be included in
all copies or substantial portions of the Software.

THE SOFTWARE IS PROVIDED "AS IS", WITHOUT WARRANTY OF ANY KIND, EXPRESS OR
IMPLIED, INCLUDING BUT NOT LIMITED TO THE WARRANTIES OF MERCHANTABILITY,
FITNESS FOR A PARTICULAR PURPOSE AND NONINFRINGEMENT. IN NO EVENT SHALL THE
AUTHORS OR COPYRIGHT HOLDERS BE LIABLE FOR ANY CLAIM, DAMAGES OR OTHER
LIABILITY, WHETHER IN AN ACTION OF CONTRACT, TORT OR OTHERWISE, ARISING FROM,
OUT OF OR IN CONNECTION WITH THE SOFTWARE OR THE USE OR OTHER DEALINGS IN
THE SOFTWARE.
****************************************************************************/

#ifndef __CC_IMAGE_H__
#define __CC_IMAGE_H__

#include "cocoa/CCObject.h"
#include "textures/CCTexture2D.h"

// premultiply alpha, or the effect will wrong when want to use other pixel format in Texture2D,
// such as RGB888, RGB5A1
#define CC_RGB_PREMULTIPLY_ALPHA(vr, vg, vb, va) \
    (unsigned)(((unsigned)((unsigned char)(vr) * ((unsigned char)(va) + 1)) >> 8) | \
    ((unsigned)((unsigned char)(vg) * ((unsigned char)(va) + 1) >> 8) << 8) | \
    ((unsigned)((unsigned char)(vb) * ((unsigned char)(va) + 1) >> 8) << 16) | \
    ((unsigned)(unsigned char)(va) << 24))

NS_CC_BEGIN

/**
 * @addtogroup platform
 * @{
 */
 
/**
    @brief Structure which can tell where mipmap begins and how long is it
*/
typedef struct _MipmapInfo {
    unsigned char* address;
    int len;
}MipmapInfo;

class CC_DLL Image : public Object
{
public:
    friend class TextureCache;
    
    Image();
<<<<<<< HEAD
    ~Image();
    
    /**
     @brief Determine how many mipmaps can we have. 
     Its same as define but it respects namespaces
    */
    enum {
        CC_MIPMAP_MAX = 16,
    };
=======
    virtual ~Image();
>>>>>>> 6ff6aa20

    /** Supported formats for Image */
    enum class Format
    {
<<<<<<< HEAD
        kFmtJpg = 0,
        kFmtPng,
        kFmtTiff,
        kFmtWebp,
        kFmtPvr,
        kFmtEtc,
        kFmtRawData,
        kFmtUnKnown
    }FileType;
=======
        //! JPEG
        JPG,
        //! PNG
        PNG,
        //! TIFF
        TIFF,
        //! WebP
        WEBP,
        //! Raw Data
        RAW_DATA,
        //! Unknown format
        UNKOWN
    };
>>>>>>> 6ff6aa20

    typedef enum
    {
        kAlignCenter        = 0x33, ///< Horizontal center and vertical center.
        kAlignTop           = 0x13, ///< Horizontal center and vertical top.
        kAlignTopRight      = 0x12, ///< Horizontal right and vertical top.
        kAlignRight         = 0x32, ///< Horizontal right and vertical center.
        kAlignBottomRight   = 0x22, ///< Horizontal right and vertical bottom.
        kAlignBottom        = 0x23, ///< Horizontal center and vertical bottom.
        kAlignBottomLeft    = 0x21, ///< Horizontal left and vertical bottom.
        kAlignLeft          = 0x31, ///< Horizontal left and vertical center.
        kAlignTopLeft       = 0x11, ///< Horizontal left and vertical top.
    }TextAlign;

    /**
    @brief  Load the image from the specified path. 
    @param strPath   the absolute file path.
    @param imageType the type of image, currently only supporting two types.
    @return  true if loaded correctly.
    */
<<<<<<< HEAD
    bool initWithImageFile(const char * strPath);
=======
    bool initWithImageFile(const char * strPath, Format imageType = Format::PNG);
>>>>>>> 6ff6aa20

    /**
    @brief  Load image from stream buffer.
    @param data  stream buffer which holds the image data.
    @param dataLen  data length expressed in (number of) bytes.
    @return true if loaded correctly.
    */
<<<<<<< HEAD
    bool initWithImageData(void * data, int dataLen);
=======
    bool initWithImageData(void * pData, 
                           int nDataLen, 
                           Format eFmt = Format::UNKOWN,
                           int nWidth = 0,
                           int nHeight = 0,
                           int nBitsPerComponent = 8);
>>>>>>> 6ff6aa20

    // @warning kFmtRawData only support RGBA8888
    bool initWithRawData(void *data, int dataLen, int nWidth, int nHeight, int nBitsPerComponent = 8, bool bPreMulti = false);

    /**
    @brief    Create image with specified string.
    @param  pText       the text the image will show (cannot be nil).
    @param  nWidth      the image width, if 0, the width will match the text's width.
    @param  nHeight     the image height, if 0, the height will match the text's height.
    @param  eAlignMask  the test Alignment
    @param  pFontName   the name of the font used to draw the text. If nil, use the default system font.
    @param  nSize       the font size, if 0, use the system default size.
    */
    bool initWithString(
        const char *    pText, 
        int             nWidth = 0, 
        int             nHeight = 0,
        TextAlign      eAlignMask = kAlignCenter,
        const char *    pFontName = 0,
        int             nSize = 0);
    
    #if (CC_TARGET_PLATFORM == CC_PLATFORM_ANDROID) || (CC_TARGET_PLATFORM == CC_PLATFORM_IOS)
    
        bool initWithStringShadowStroke(
                                            const char *    pText,
                                            int             nWidth      = 0,
                                            int             nHeight     = 0,
                                            TextAlign      eAlignMask  = kAlignCenter,
                                            const char *    pFontName   = 0,
                                            int             nSize       = 0,
                                            float           textTintR   = 1,
                                            float           textTintG   = 1,
                                            float           textTintB   = 1,
                                            bool shadow                 = false,
                                            float shadowOffsetX         = 0.0,
                                            float shadowOffsetY         = 0.0,
                                            float shadowOpacity         = 0.0,
                                            float shadowBlur            = 0.0,
                                            bool  stroke                =  false,
                                            float strokeR               = 1,
                                            float strokeG               = 1,
                                            float strokeB               = 1,
                                            float strokeSize            = 1
                                        
                                        );
    
    #endif
    
<<<<<<< HEAD
        
    unsigned char *   getData()               { return _data; }
    int               getDataLen()            { return _dataLen; }
    FileType          getFileType()           {return _fileType; }
    Texture2DPixelFormat getRenderFormat()    { return _renderFormat; }
    int               getWidth()              { return _width; }
    int               getHeight()             { return _height; }
    bool              isPremultipliedAlpha()  { return _preMulti;   }
    int               getNumberOfMipmaps()    { return _numberOfMipmaps; }
    MipmapInfo*           getMipmaps()        { return _mipmaps; }

    int               getBitPerPixel();
    bool              hasAlpha();
    bool              isCompressed();

=======
>>>>>>> 6ff6aa20

    /**
     @brief    Save Image data to the specified file, with specified format.
     @param    pszFilePath        the file's absolute path, including file suffix.
     @param    bIsToRGB        whether the image is saved as RGB format.
     */
    bool saveToFile(const char *pszFilePath, bool bIsToRGB = true);
    
    // Getters
    inline unsigned char *   getData()               { return _data; }
    inline int               getDataLen()            { return _width * _height; }

<<<<<<< HEAD
protected:
    bool _initWithJpgData(void *data, int dataLen);
    bool _initWithPngData(void *data, int dataLen);
    bool _initWithTiffData(void *data, int dataLen);
    bool _initWithWebpData(void *data, int dataLen);
    bool _initWithPVRData(void *data, int dataLen);
    bool _initWithPVRv2Data(void *data, int dataLen);
    bool _initWithPVRv3Data(void *data, int dataLen);
    bool _initWithETCData(void *data, int dataLen);
=======
    inline bool hasAlpha()                     { return _hasAlpha;   }
    inline bool isPremultipliedAlpha()         { return _preMulti;   }

    inline unsigned short getWidth() { return _width; };
    inline unsigned short getHeight() { return _height; };
    inline int getBitsPerComponent() { return _bitsPerComponent; };
    //
    
protected:
    bool initWithJpgData(void *pData, int nDatalen);
    bool initWithPngData(void *pData, int nDatalen);
    bool initWithTiffData(void *pData, int nDataLen);
    bool initWithWebpData(void *pData, int nDataLen);
>>>>>>> 6ff6aa20

    bool saveImageToPNG(const char *pszFilePath, bool bIsToRGB = true);
    bool saveImageToJPG(const char *pszFilePath);

<<<<<<< HEAD
#if (CC_TARGET_PLATFORM == CC_PLATFORM_IOS)
    bool _iosSaveToFile(const char *pszFilePath, bool bIsToRGB = true);
#endif

=======
    unsigned short   _width;
    unsigned short   _height;
    int     _bitsPerComponent;
    
>>>>>>> 6ff6aa20
    unsigned char *_data;
    int _dataLen;
    int _width;
    int _height;
    FileType       _fileType;
    Texture2DPixelFormat _renderFormat;
    bool _preMulti;
    MipmapInfo _mipmaps[CC_MIPMAP_MAX];   // pointer to mipmap images
    int _numberOfMipmaps;


private:
    // noncopyable
    Image(const Image&    rImg);
    Image & operator=(const Image&);
    
    /*
     @brief The same result as with initWithImageFile, but thread safe. It is caused by
     loadImage() in TextureCache.cpp.
     @param fullpath  full path of the file.
     @param imageType the type of image, currently only supporting two types.
     @return  true if loaded correctly.
     */
<<<<<<< HEAD
    bool initWithImageFileThreadSafe(const char *fullpath);

    FileType detectFormat(void* data, int dataLen);
    bool isPng(void *data, int dataLen);
    bool isJpg(void *data, int dataLen);
    bool isTiff(void *data, int dataLen);
    bool isWebp(void *data, int dataLen);
    bool isPvr(void *data, int dataLen);
    bool isEtc(void *data, int dataLen);

    bool _testFormatForPvrTCSupport(int format);
=======
    bool initWithImageFileThreadSafe(const char *fullpath, Format imageType = Format::PNG);
>>>>>>> 6ff6aa20
};

// end of platform group
/// @}

NS_CC_END

#endif    // __CC_IMAGE_H__<|MERGE_RESOLUTION|>--- conflicted
+++ resolved
@@ -57,8 +57,7 @@
     friend class TextureCache;
     
     Image();
-<<<<<<< HEAD
-    ~Image();
+    virtual ~Image();
     
     /**
      @brief Determine how many mipmaps can we have. 
@@ -67,24 +66,10 @@
     enum {
         CC_MIPMAP_MAX = 16,
     };
-=======
-    virtual ~Image();
->>>>>>> 6ff6aa20
 
     /** Supported formats for Image */
     enum class Format
     {
-<<<<<<< HEAD
-        kFmtJpg = 0,
-        kFmtPng,
-        kFmtTiff,
-        kFmtWebp,
-        kFmtPvr,
-        kFmtEtc,
-        kFmtRawData,
-        kFmtUnKnown
-    }FileType;
-=======
         //! JPEG
         JPG,
         //! PNG
@@ -93,12 +78,15 @@
         TIFF,
         //! WebP
         WEBP,
+        //! PVR
+        PVR,
+        //! ETC
+        ETC,
         //! Raw Data
         RAW_DATA,
         //! Unknown format
         UNKOWN
     };
->>>>>>> 6ff6aa20
 
     typedef enum
     {
@@ -119,11 +107,7 @@
     @param imageType the type of image, currently only supporting two types.
     @return  true if loaded correctly.
     */
-<<<<<<< HEAD
     bool initWithImageFile(const char * strPath);
-=======
-    bool initWithImageFile(const char * strPath, Format imageType = Format::PNG);
->>>>>>> 6ff6aa20
 
     /**
     @brief  Load image from stream buffer.
@@ -131,16 +115,7 @@
     @param dataLen  data length expressed in (number of) bytes.
     @return true if loaded correctly.
     */
-<<<<<<< HEAD
     bool initWithImageData(void * data, int dataLen);
-=======
-    bool initWithImageData(void * pData, 
-                           int nDataLen, 
-                           Format eFmt = Format::UNKOWN,
-                           int nWidth = 0,
-                           int nHeight = 0,
-                           int nBitsPerComponent = 8);
->>>>>>> 6ff6aa20
 
     // @warning kFmtRawData only support RGBA8888
     bool initWithRawData(void *data, int dataLen, int nWidth, int nHeight, int nBitsPerComponent = 8, bool bPreMulti = false);
@@ -189,24 +164,22 @@
     
     #endif
     
-<<<<<<< HEAD
-        
-    unsigned char *   getData()               { return _data; }
-    int               getDataLen()            { return _dataLen; }
-    FileType          getFileType()           {return _fileType; }
-    Texture2DPixelFormat getRenderFormat()    { return _renderFormat; }
-    int               getWidth()              { return _width; }
-    int               getHeight()             { return _height; }
-    bool              isPremultipliedAlpha()  { return _preMulti;   }
-    int               getNumberOfMipmaps()    { return _numberOfMipmaps; }
-    MipmapInfo*           getMipmaps()        { return _mipmaps; }
+    
+    // Getters
+    inline unsigned char *   getData()               { return _data; }
+    inline int               getDataLen()            { return _dataLen; }
+    inline Format            getFileType()           {return _fileType; }
+    inline Texture2D::PixelFormat getRenderFormat()    { return _renderFormat; }
+    inline int               getWidth()              { return _width; }
+    inline int               getHeight()             { return _height; }
+    inline bool              isPremultipliedAlpha()  { return _preMulti;   }
+    inline int               getNumberOfMipmaps()    { return _numberOfMipmaps; }
+    inline MipmapInfo*           getMipmaps()        { return _mipmaps; }
 
     int               getBitPerPixel();
     bool              hasAlpha();
     bool              isCompressed();
 
-=======
->>>>>>> 6ff6aa20
 
     /**
      @brief    Save Image data to the specified file, with specified format.
@@ -214,12 +187,7 @@
      @param    bIsToRGB        whether the image is saved as RGB format.
      */
     bool saveToFile(const char *pszFilePath, bool bIsToRGB = true);
-    
-    // Getters
-    inline unsigned char *   getData()               { return _data; }
-    inline int               getDataLen()            { return _width * _height; }
-
-<<<<<<< HEAD
+
 protected:
     bool _initWithJpgData(void *data, int dataLen);
     bool _initWithPngData(void *data, int dataLen);
@@ -229,42 +197,20 @@
     bool _initWithPVRv2Data(void *data, int dataLen);
     bool _initWithPVRv3Data(void *data, int dataLen);
     bool _initWithETCData(void *data, int dataLen);
-=======
-    inline bool hasAlpha()                     { return _hasAlpha;   }
-    inline bool isPremultipliedAlpha()         { return _preMulti;   }
-
-    inline unsigned short getWidth() { return _width; };
-    inline unsigned short getHeight() { return _height; };
-    inline int getBitsPerComponent() { return _bitsPerComponent; };
-    //
-    
-protected:
-    bool initWithJpgData(void *pData, int nDatalen);
-    bool initWithPngData(void *pData, int nDatalen);
-    bool initWithTiffData(void *pData, int nDataLen);
-    bool initWithWebpData(void *pData, int nDataLen);
->>>>>>> 6ff6aa20
 
     bool saveImageToPNG(const char *pszFilePath, bool bIsToRGB = true);
     bool saveImageToJPG(const char *pszFilePath);
 
-<<<<<<< HEAD
 #if (CC_TARGET_PLATFORM == CC_PLATFORM_IOS)
     bool _iosSaveToFile(const char *pszFilePath, bool bIsToRGB = true);
 #endif
 
-=======
-    unsigned short   _width;
-    unsigned short   _height;
-    int     _bitsPerComponent;
-    
->>>>>>> 6ff6aa20
     unsigned char *_data;
     int _dataLen;
     int _width;
     int _height;
-    FileType       _fileType;
-    Texture2DPixelFormat _renderFormat;
+    Format _fileType;
+    Texture2D::PixelFormat _renderFormat;
     bool _preMulti;
     MipmapInfo _mipmaps[CC_MIPMAP_MAX];   // pointer to mipmap images
     int _numberOfMipmaps;
@@ -282,10 +228,9 @@
      @param imageType the type of image, currently only supporting two types.
      @return  true if loaded correctly.
      */
-<<<<<<< HEAD
     bool initWithImageFileThreadSafe(const char *fullpath);
 
-    FileType detectFormat(void* data, int dataLen);
+    Format detectFormat(void* data, int dataLen);
     bool isPng(void *data, int dataLen);
     bool isJpg(void *data, int dataLen);
     bool isTiff(void *data, int dataLen);
@@ -294,9 +239,6 @@
     bool isEtc(void *data, int dataLen);
 
     bool _testFormatForPvrTCSupport(int format);
-=======
-    bool initWithImageFileThreadSafe(const char *fullpath, Format imageType = Format::PNG);
->>>>>>> 6ff6aa20
 };
 
 // end of platform group
