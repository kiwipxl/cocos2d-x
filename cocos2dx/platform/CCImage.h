--- conflicted
+++ resolved
@@ -186,19 +186,6 @@
     bool saveToFile(const char *filePath, bool isToRGB = true);
 
 protected:
-    
-<<<<<<< HEAD
-    bool initWithJpgData(const void *data, int dataLen);
-    bool initWithPngData(const void *data, int dataLen);
-    bool initWithTiffData(const void *data, int dataLen);
-    bool initWithWebpData(const void *data, int dataLen);
-    bool initWithPVRData(const void *data, int dataLen);
-    bool initWithPVRv2Data(const void *data, int dataLen);
-    bool initWithPVRv3Data(const void *data, int dataLen);
-    bool initWithETCData(const void *data, int dataLen);
-    bool initWithS3TCData(const void *data, int dataLen);
-    bool initWithATITCData(const void *data, int dataLen);
-=======
     bool initWithJpgData(const unsigned char *  data, int dataLen);
     bool initWithPngData(const unsigned char * data, int dataLen);
     bool initWithTiffData(const unsigned char * data, int dataLen);
@@ -208,7 +195,7 @@
     bool initWithPVRv3Data(const unsigned char * data, int dataLen);
     bool initWithETCData(const unsigned char * data, int dataLen);
     bool initWithS3TCData(const unsigned char * data, int dataLen);
->>>>>>> f2207de5
+    bool initWithATITCData(const unsigned char *data, int dataLen);
 
     bool saveImageToPNG(const char *filePath, bool isToRGB = true);
     bool saveImageToJPG(const char *filePath);
@@ -246,17 +233,6 @@
      */
     bool initWithImageFileThreadSafe(const char *fullpath);
     
-<<<<<<< HEAD
-    Format detectFormat(const void* data, int dataLen);
-    bool isPng(const void *data, int dataLen);
-    bool isJpg(const void *data, int dataLen);
-    bool isTiff(const void *data, int dataLen);
-    bool isWebp(const void *data, int dataLen);
-    bool isPvr(const void *data, int dataLen);
-    bool isEtc(const void *data, int dataLen);
-    bool isS3TC(const void *data, int dataLen);
-    bool isATITC(const void *data, int dataLen);
-=======
     Format detectFormat(const unsigned char * data, int dataLen);
     bool isPng(const unsigned char * data, int dataLen);
     bool isJpg(const unsigned char * data, int dataLen);
@@ -265,8 +241,7 @@
     bool isPvr(const unsigned char * data, int dataLen);
     bool isEtc(const unsigned char * data, int dataLen);
     bool isS3TC(const unsigned char * data,int dataLen);
->>>>>>> f2207de5
-
+    bool isATITC(const unsigned char *data, int dataLen);
 };
 
 // end of platform group
