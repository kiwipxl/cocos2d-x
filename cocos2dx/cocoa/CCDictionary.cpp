--- conflicted
+++ resolved
@@ -298,8 +298,6 @@
     return pNewDict;
 }
 
-<<<<<<< HEAD
-=======
 CCObject* CCDictionary::randomObject()
 {
     if (m_eDictType == kCCDictUnknown)
@@ -323,12 +321,6 @@
     }
 }
 
-CCDictionary* CCDictionary::dictionary()
-{
-    return CCDictionary::create();
-}
-
->>>>>>> b32bfefc
 CCDictionary* CCDictionary::create()
 {
     CCDictionary* pRet = new CCDictionary();
