--- conflicted
+++ resolved
@@ -462,7 +462,6 @@
     }
 
     CCActionInstant::copyWithZone(pZone);
-<<<<<<< HEAD
 	if( m_pSelectorTarget) {
 		pRet->initWithTarget(m_pSelectorTarget);
 		pRet->m_pCallFunc = m_pCallFunc;
@@ -470,13 +469,9 @@
 	else if( _function )
 		pRet->initWithFunction(_function);
 
-=======
-    pRet->initWithTarget(m_pSelectorTarget);
-    pRet->m_pCallFunc = m_pCallFunc;
     if (m_nScriptHandler > 0 ) {
         pRet->m_nScriptHandler = cocos2d::CCScriptEngineManager::sharedManager()->getScriptEngine()->reallocateScriptHandler(m_nScriptHandler);
     }
->>>>>>> bb9dc62e
     CC_SAFE_DELETE(pNewZone);
     return pRet;
 }
