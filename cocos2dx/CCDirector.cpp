/****************************************************************************
Copyright (c) 2010-2012 cocos2d-x.org
Copyright (c) 2008-2010 Ricardo Quesada
Copyright (c) 2011      Zynga Inc.

http://www.cocos2d-x.org

Permission is hereby granted, free of charge, to any person obtaining a copy
of this software and associated documentation files (the "Software"), to deal
in the Software without restriction, including without limitation the rights
to use, copy, modify, merge, publish, distribute, sublicense, and/or sell
copies of the Software, and to permit persons to whom the Software is
furnished to do so, subject to the following conditions:

The above copyright notice and this permission notice shall be included in
all copies or substantial portions of the Software.

THE SOFTWARE IS PROVIDED "AS IS", WITHOUT WARRANTY OF ANY KIND, EXPRESS OR
IMPLIED, INCLUDING BUT NOT LIMITED TO THE WARRANTIES OF MERCHANTABILITY,
FITNESS FOR A PARTICULAR PURPOSE AND NONINFRINGEMENT. IN NO EVENT SHALL THE
AUTHORS OR COPYRIGHT HOLDERS BE LIABLE FOR ANY CLAIM, DAMAGES OR OTHER
LIABILITY, WHETHER IN AN ACTION OF CONTRACT, TORT OR OTHERWISE, ARISING FROM,
OUT OF OR IN CONNECTION WITH THE SOFTWARE OR THE USE OR OTHER DEALINGS IN
THE SOFTWARE.
****************************************************************************/

// standard includes
#include <string>

// cocos2d includes
#include "CCDirector.h"
#include "ccFPSImages.h"
#include "draw_nodes/CCDrawingPrimitives.h"
#include "CCConfiguration.h"
#include "cocoa/CCNS.h"
#include "layers_scenes_transitions_nodes/CCScene.h"
#include "cocoa/CCArray.h"
#include "CCScheduler.h"
#include "ccMacros.h"
#include "touch_dispatcher/CCTouchDispatcher.h"
#include "support/CCPointExtension.h"
#include "support/CCNotificationCenter.h"
#include "layers_scenes_transitions_nodes/CCTransition.h"
#include "textures/CCTextureCache.h"
#include "sprite_nodes/CCSpriteFrameCache.h"
#include "cocoa/CCAutoreleasePool.h"
#include "platform/platform.h"
#include "platform/CCFileUtils.h"
#include "CCApplication.h"
#include "label_nodes/CCLabelBMFont.h"
#include "label_nodes/CCLabelAtlas.h"
#include "actions/CCActionManager.h"
#include "CCConfiguration.h"
#include "keypad_dispatcher/CCKeypadDispatcher.h"
#include "CCAccelerometer.h"
#include "sprite_nodes/CCAnimationCache.h"
#include "touch_dispatcher/CCTouch.h"
#include "support/user_default/CCUserDefault.h"
#include "shaders/ccGLStateCache.h"
#include "shaders/CCShaderCache.h"
#include "kazmath/kazmath.h"
#include "kazmath/GL/matrix.h"
#include "support/CCProfiling.h"
#include "platform/CCImage.h"
#include "CCEGLView.h"
#include "CCConfiguration.h"
<<<<<<< HEAD
#ifdef KEYBOARD_SUPPORT
#include "keyboard_dispatcher/CCKeyboardDispatcher.h"
#endif
=======

>>>>>>> c1d519aa


/**
 Position of the FPS
 
 Default: 0,0 (bottom-left corner)
 */
#ifndef CC_DIRECTOR_STATS_POSITION
#define CC_DIRECTOR_STATS_POSITION CCDirector::sharedDirector()->getVisibleOrigin()
#endif

using namespace std;

unsigned int g_uNumberOfDraws = 0;

NS_CC_BEGIN
// XXX it should be a Director ivar. Move it there once support for multiple directors is added

// singleton stuff
static CCDisplayLinkDirector *s_SharedDirector = NULL;

#define kDefaultFPS        60  // 60 frames per second
extern const char* cocos2dVersion(void);

CCDirector* CCDirector::sharedDirector(void)
{
    if (!s_SharedDirector)
    {
        s_SharedDirector = new CCDisplayLinkDirector();
        s_SharedDirector->init();
    }

    return s_SharedDirector;
}

CCDirector::CCDirector(void)
{

}

bool CCDirector::init(void)
<<<<<<< HEAD
{    
=======
{
	setDefaultValues();

>>>>>>> c1d519aa
    // scenes
    m_pRunningScene = NULL;
    m_pNextScene = NULL;

    m_pNotificationNode = NULL;

    m_pobScenesStack = new CCArray();
    m_pobScenesStack->init();

    // projection delegate if "Custom" projection is used
    m_pProjectionDelegate = NULL;

    // FPS
    m_fAccumDt = 0.0f;
    m_fFrameRate = 0.0f;
    m_pFPSLabel = NULL;
    m_pSPFLabel = NULL;
    m_pDrawsLabel = NULL;
    m_uTotalFrames = m_uFrames = 0;
    m_pszFPS = new char[10];
    m_pLastUpdate = new struct cc_timeval();

    // paused ?
    m_bPaused = false;
   
    // purge ?
    m_bPurgeDirecotorInNextLoop = false;

    m_obWinSizeInPoints = CCSizeZero;    

    m_pobOpenGLView = NULL;

    m_fContentScaleFactor = 1.0f;

    // scheduler
    m_pScheduler = new CCScheduler();
    // action manager
    m_pActionManager = new CCActionManager();
    m_pScheduler->scheduleUpdateForTarget(m_pActionManager, kCCPrioritySystem, false);
    // touchDispatcher
    m_pTouchDispatcher = new CCTouchDispatcher();
    m_pTouchDispatcher->init();

#ifdef KEYBOARD_SUPPORT
    // KeyboardDispatcher
    m_pKeyboardDispatcher = new CCKeyboardDispatcher();
#endif

    // KeypadDispatcher
    m_pKeypadDispatcher = new CCKeypadDispatcher();

    // Accelerometer
    m_pAccelerometer = new CCAccelerometer();

    // create autorelease pool
    CCPoolManager::sharedPoolManager()->push();

    return true;
}
    
CCDirector::~CCDirector(void)
{
    CCLOG("cocos2d: deallocing CCDirector %p", this);

    CC_SAFE_RELEASE(m_pFPSLabel);
    CC_SAFE_RELEASE(m_pSPFLabel);
    CC_SAFE_RELEASE(m_pDrawsLabel);
    
    CC_SAFE_RELEASE(m_pRunningScene);
    CC_SAFE_RELEASE(m_pNotificationNode);
    CC_SAFE_RELEASE(m_pobScenesStack);
    CC_SAFE_RELEASE(m_pScheduler);
    CC_SAFE_RELEASE(m_pActionManager);
    CC_SAFE_RELEASE(m_pTouchDispatcher);
#ifdef KEYBOARD_SUPPORT
    CC_SAFE_RELEASE(m_pKeyboardDispatcher);
#endif
    CC_SAFE_RELEASE(m_pKeypadDispatcher);
    CC_SAFE_DELETE(m_pAccelerometer);

    // pop the autorelease pool
    CCPoolManager::sharedPoolManager()->pop();
    CCPoolManager::purgePoolManager();

    // delete m_pLastUpdate
    CC_SAFE_DELETE(m_pLastUpdate);
    // delete fps string
    delete []m_pszFPS;

    s_SharedDirector = NULL;
}

void CCDirector::setDefaultValues(void)
{
	CCConfiguration *conf = CCConfiguration::sharedConfiguration();

	// default FPS
	double fps = conf->getNumber("cocos2d.x.fps", kDefaultFPS);
	m_dOldAnimationInterval = m_dAnimationInterval = 1.0 / fps;

	// Display FPS
	m_bDisplayStats = conf->getBool("cocos2d.x.display_fps", false);

	// GL projection
	const char *projection = conf->getCString("cocos2d.x.gl.projection", "3d");
	if( strcmp(projection, "3d") == 0 )
		m_eProjection = kCCDirectorProjection3D;
	else if (strcmp(projection, "2d") == 0)
		m_eProjection = kCCDirectorProjection2D;
	else if (strcmp(projection, "custom") == 0)
		m_eProjection = kCCDirectorProjectionCustom;
	else
		CCAssert(false, "Invalid projection value");

	// Default pixel format for PNG images with alpha
	const char *pixel_format = conf->getCString("cocos2d.x.texture.pixel_format_for_png", "rgba8888");
	if( strcmp(pixel_format, "rgba8888") == 0 )
		CCTexture2D::setDefaultAlphaPixelFormat(kCCTexture2DPixelFormat_RGBA8888);
	else if( strcmp(pixel_format, "rgba4444") == 0 )
		CCTexture2D::setDefaultAlphaPixelFormat(kCCTexture2DPixelFormat_RGBA4444);
	else if( strcmp(pixel_format, "rgba5551") == 0 )
		CCTexture2D::setDefaultAlphaPixelFormat(kCCTexture2DPixelFormat_RGB5A1);

	// PVR v2 has alpha premultiplied ?
	bool pvr_alpha_premultipled = conf->getBool("cocos2d.x.texture.pvrv2_has_alpha_premultiplied", false);
	CCTexture2D::PVRImagesHavePremultipliedAlpha(pvr_alpha_premultipled);
}

void CCDirector::setGLDefaultValues(void)
{
    // This method SHOULD be called only after openGLView_ was initialized
    CCAssert(m_pobOpenGLView, "opengl view should not be null");

    setAlphaBlending(true);
    // XXX: Fix me, should enable/disable depth test according the depth format as cocos2d-iphone did
    // [self setDepthTest: view_.depthFormat];
    setDepthTest(false);
    setProjection(m_eProjection);

    // set other opengl default values
    glClearColor(0.0f, 0.0f, 0.0f, 1.0f);
}

// Draw the Scene
void CCDirector::drawScene(void)
{
    // calculate "global" dt
    calculateDeltaTime();

    //tick before glClear: issue #533
    if (! m_bPaused)
    {
        m_pScheduler->update(m_fDeltaTime);
    }

    glClear(GL_COLOR_BUFFER_BIT | GL_DEPTH_BUFFER_BIT);

    /* to avoid flickr, nextScene MUST be here: after tick and before draw.
     XXX: Which bug is this one. It seems that it can't be reproduced with v0.9 */
    if (m_pNextScene)
    {
        setNextScene();
    }

    kmGLPushMatrix();

    // draw the scene
    if (m_pRunningScene)
    {
        m_pRunningScene->visit();
    }

    // draw the notifications node
    if (m_pNotificationNode)
    {
        m_pNotificationNode->visit();
    }
    
    if (m_bDisplayStats)
    {
        showStats();
    }

    kmGLPopMatrix();

    m_uTotalFrames++;

    // swap buffers
    if (m_pobOpenGLView)
    {
        m_pobOpenGLView->swapBuffers();
    }
    
    if (m_bDisplayStats)
    {
        calculateMPF();
    }
}

void CCDirector::calculateDeltaTime(void)
{
    struct cc_timeval now;

    if (CCTime::gettimeofdayCocos2d(&now, NULL) != 0)
    {
        CCLOG("error in gettimeofday");
        m_fDeltaTime = 0;
        return;
    }

    // new delta time. Re-fixed issue #1277
    if (m_bNextDeltaTimeZero)
    {
        m_fDeltaTime = 0;
        m_bNextDeltaTimeZero = false;
    }
    else
    {
        m_fDeltaTime = (now.tv_sec - m_pLastUpdate->tv_sec) + (now.tv_usec - m_pLastUpdate->tv_usec) / 1000000.0f;
        m_fDeltaTime = MAX(0, m_fDeltaTime);
    }

#ifdef DEBUG
    // If we are debugging our code, prevent big delta time
    if(m_fDeltaTime > 0.2f)
    {
        m_fDeltaTime = 1 / 60.0f;
    }
#endif

    *m_pLastUpdate = now;
}
float CCDirector::getDeltaTime()
{
	return m_fDeltaTime;
}
void CCDirector::setOpenGLView(CCEGLView *pobOpenGLView)
{
    CCAssert(pobOpenGLView, "opengl view should not be null");

    if (m_pobOpenGLView != pobOpenGLView)
    {
		// Configuration. Gather GPU info
		CCConfiguration *conf = CCConfiguration::sharedConfiguration();
		conf->gatherGPUInfo();
		conf->dumpInfo();

        // EAGLView is not a CCObject
        delete m_pobOpenGLView; // [openGLView_ release]
        m_pobOpenGLView = pobOpenGLView;

        // set size
        m_obWinSizeInPoints = m_pobOpenGLView->getDesignResolutionSize();
        
        createStatsLabel();
        
        if (m_pobOpenGLView)
        {
            setGLDefaultValues();
        }  
        
        CHECK_GL_ERROR_DEBUG();

        m_pobOpenGLView->setTouchDelegate(m_pTouchDispatcher);
        m_pTouchDispatcher->setDispatchEvents(true);
    }
}

void CCDirector::setViewport()
{
    if (m_pobOpenGLView)
    {
        m_pobOpenGLView->setViewPortInPoints(0, 0, m_obWinSizeInPoints.width, m_obWinSizeInPoints.height);
    }
}

void CCDirector::setNextDeltaTimeZero(bool bNextDeltaTimeZero)
{
    m_bNextDeltaTimeZero = bNextDeltaTimeZero;
}

void CCDirector::setProjection(ccDirectorProjection kProjection)
{
    CCSize size = m_obWinSizeInPoints;

    setViewport();

    switch (kProjection)
    {
    case kCCDirectorProjection2D:
        {
            kmGLMatrixMode(KM_GL_PROJECTION);
            kmGLLoadIdentity();
            kmMat4 orthoMatrix;
            kmMat4OrthographicProjection(&orthoMatrix, 0, size.width, 0, size.height, -1024, 1024 );
            kmGLMultMatrix(&orthoMatrix);
            kmGLMatrixMode(KM_GL_MODELVIEW);
            kmGLLoadIdentity();
        }
        break;

    case kCCDirectorProjection3D:
        {
            float zeye = this->getZEye();

            kmMat4 matrixPerspective, matrixLookup;

            kmGLMatrixMode(KM_GL_PROJECTION);
            kmGLLoadIdentity();

            // issue #1334
            kmMat4PerspectiveProjection( &matrixPerspective, 60, (GLfloat)size.width/size.height, 0.1f, zeye*2);
            // kmMat4PerspectiveProjection( &matrixPerspective, 60, (GLfloat)size.width/size.height, 0.1f, 1500);

            kmGLMultMatrix(&matrixPerspective);

            kmGLMatrixMode(KM_GL_MODELVIEW);
            kmGLLoadIdentity();
            kmVec3 eye, center, up;
            kmVec3Fill( &eye, size.width/2, size.height/2, zeye );
            kmVec3Fill( &center, size.width/2, size.height/2, 0.0f );
            kmVec3Fill( &up, 0.0f, 1.0f, 0.0f);
            kmMat4LookAt(&matrixLookup, &eye, &center, &up);
            kmGLMultMatrix(&matrixLookup);
        }
        break;
            
    case kCCDirectorProjectionCustom:
        if (m_pProjectionDelegate)
        {
            m_pProjectionDelegate->updateProjection();
        }
        break;
            
    default:
        CCLOG("cocos2d: Director: unrecognized projection");
        break;
    }

    m_eProjection = kProjection;
    ccSetProjectionMatrixDirty();
}

void CCDirector::purgeCachedData(void)
{
    CCLabelBMFont::purgeCachedData();
    if (s_SharedDirector->getOpenGLView())
    {
        CCTextureCache::sharedTextureCache()->removeUnusedTextures();
    }
    CCFileUtils::sharedFileUtils()->purgeCachedEntries();
}

float CCDirector::getZEye(void)
{
    return (m_obWinSizeInPoints.height / 1.1566f);
}

void CCDirector::setAlphaBlending(bool bOn)
{
    if (bOn)
    {
        ccGLBlendFunc(CC_BLEND_SRC, CC_BLEND_DST);
    }
    else
    {
        ccGLBlendFunc(GL_ONE, GL_ZERO);
    }

    CHECK_GL_ERROR_DEBUG();
}

void CCDirector::setDepthTest(bool bOn)
{
    if (bOn)
    {
        glClearDepth(1.0f);
        glEnable(GL_DEPTH_TEST);
        glDepthFunc(GL_LEQUAL);
//        glHint(GL_PERSPECTIVE_CORRECTION_HINT, GL_NICEST);
    }
    else
    {
        glDisable(GL_DEPTH_TEST);
    }
    CHECK_GL_ERROR_DEBUG();
}

static void
GLToClipTransform(kmMat4 *transformOut)
{
	kmMat4 projection;
	kmGLGetMatrix(KM_GL_PROJECTION, &projection);
	
	kmMat4 modelview;
	kmGLGetMatrix(KM_GL_MODELVIEW, &modelview);
	
	kmMat4Multiply(transformOut, &projection, &modelview);
}

CCPoint CCDirector::convertToGL(const CCPoint& uiPoint)
{
    kmMat4 transform;
	GLToClipTransform(&transform);
	
	kmMat4 transformInv;
	kmMat4Inverse(&transformInv, &transform);
	
	// Calculate z=0 using -> transform*[0, 0, 0, 1]/w
	kmScalar zClip = transform.mat[14]/transform.mat[15];
	
    CCSize glSize = m_pobOpenGLView->getDesignResolutionSize();
	kmVec3 clipCoord = {2.0f*uiPoint.x/glSize.width - 1.0f, 1.0f - 2.0f*uiPoint.y/glSize.height, zClip};
	
	kmVec3 glCoord;
	kmVec3TransformCoord(&glCoord, &clipCoord, &transformInv);
	
	return ccp(glCoord.x, glCoord.y);
}

CCPoint CCDirector::convertToUI(const CCPoint& glPoint)
{
    kmMat4 transform;
	GLToClipTransform(&transform);
    
	kmVec3 clipCoord;
	// Need to calculate the zero depth from the transform.
	kmVec3 glCoord = {glPoint.x, glPoint.y, 0.0};
	kmVec3TransformCoord(&clipCoord, &glCoord, &transform);
	
	CCSize glSize = m_pobOpenGLView->getDesignResolutionSize();
	return ccp(glSize.width*(clipCoord.x*0.5 + 0.5), glSize.height*(-clipCoord.y*0.5 + 0.5));
}

CCSize CCDirector::getWinSize(void)
{
    return m_obWinSizeInPoints;
}

CCSize CCDirector::getWinSizeInPixels()
{
    return CCSizeMake(m_obWinSizeInPoints.width * m_fContentScaleFactor, m_obWinSizeInPoints.height * m_fContentScaleFactor);
}

CCSize CCDirector::getVisibleSize()
{
    if (m_pobOpenGLView)
    {
        return m_pobOpenGLView->getVisibleSize();
    }
    else 
    {
        return CCSizeZero;
    }
}

CCPoint CCDirector::getVisibleOrigin()
{
    if (m_pobOpenGLView)
    {
        return m_pobOpenGLView->getVisibleOrigin();
    }
    else 
    {
        return CCPointZero;
    }
}

// scene management

void CCDirector::runWithScene(CCScene *pScene)
{
    CCAssert(pScene != NULL, "This command can only be used to start the CCDirector. There is already a scene present.");
    CCAssert(m_pRunningScene == NULL, "m_pRunningScene should be null");

    pushScene(pScene);
    startAnimation();
}

void CCDirector::replaceScene(CCScene *pScene)
{
    CCAssert(m_pRunningScene, "Use runWithScene: instead to start the director");
    CCAssert(pScene != NULL, "the scene should not be null");

    unsigned int index = m_pobScenesStack->count();

    m_bSendCleanupToScene = true;
    m_pobScenesStack->replaceObjectAtIndex(index - 1, pScene);

    m_pNextScene = pScene;
}

void CCDirector::pushScene(CCScene *pScene)
{
    CCAssert(pScene, "the scene should not null");

    m_bSendCleanupToScene = false;

    m_pobScenesStack->addObject(pScene);
    m_pNextScene = pScene;
}

void CCDirector::popScene(void)
{
    CCAssert(m_pRunningScene != NULL, "running scene should not null");

    m_pobScenesStack->removeLastObject();
    unsigned int c = m_pobScenesStack->count();

    if (c == 0)
    {
        end();
    }
    else
    {
        m_bSendCleanupToScene = true;
        m_pNextScene = (CCScene*)m_pobScenesStack->objectAtIndex(c - 1);
    }
}

void CCDirector::popToRootScene(void)
{
    popToSceneStackLevel(1);
}

void CCDirector::popToSceneStackLevel(int level)
{
    CCAssert(m_pRunningScene != NULL, "A running Scene is needed");
    int c = (int)m_pobScenesStack->count();

    // level 0? -> end
    if (level == 0)
    {
        end();
        return;
    }

    // current level or lower -> nothing
    if (level >= c)
        return;

	// pop stack until reaching desired level
	while (c > level)
    {
		CCScene *current = (CCScene*)m_pobScenesStack->lastObject();

		if (current->isRunning())
        {
            current->onExitTransitionDidStart();
            current->onExit();
		}

        current->cleanup();
        m_pobScenesStack->removeLastObject();
		c--;
	}

	m_pNextScene = (CCScene*)m_pobScenesStack->lastObject();
	m_bSendCleanupToScene = false;
}

void CCDirector::end()
{
    m_bPurgeDirecotorInNextLoop = true;
}

void CCDirector::purgeDirector()
{
    // cleanup scheduler
    getScheduler()->unscheduleAll();
    
    // don't release the event handlers
    // They are needed in case the director is run again
    m_pTouchDispatcher->removeAllDelegates();

    if (m_pRunningScene)
    {
        m_pRunningScene->onExitTransitionDidStart();
        m_pRunningScene->onExit();
        m_pRunningScene->cleanup();
        m_pRunningScene->release();
    }
    
    m_pRunningScene = NULL;
    m_pNextScene = NULL;

    // remove all objects, but don't release it.
    // runWithScene might be executed after 'end'.
    m_pobScenesStack->removeAllObjects();

    stopAnimation();

    CC_SAFE_RELEASE_NULL(m_pFPSLabel);
    CC_SAFE_RELEASE_NULL(m_pSPFLabel);
    CC_SAFE_RELEASE_NULL(m_pDrawsLabel);

    // purge bitmap cache
    CCLabelBMFont::purgeCachedData();

    // purge all managed caches
    ccDrawFree();
    CCAnimationCache::purgeSharedAnimationCache();
    CCSpriteFrameCache::purgeSharedSpriteFrameCache();
    CCTextureCache::purgeSharedTextureCache();
    CCShaderCache::purgeSharedShaderCache();
    CCFileUtils::purgeFileUtils();
    CCConfiguration::purgeConfiguration();

    // cocos2d-x specific data structures
    CCUserDefault::purgeSharedUserDefault();
    CCNotificationCenter::purgeNotificationCenter();

    ccGLInvalidateStateCache();
    
    CHECK_GL_ERROR_DEBUG();
    
    // OpenGL view
    m_pobOpenGLView->end();
    m_pobOpenGLView = NULL;

    // delete CCDirector
    release();
}

void CCDirector::setNextScene(void)
{
    bool runningIsTransition = dynamic_cast<CCTransitionScene*>(m_pRunningScene) != NULL;
    bool newIsTransition = dynamic_cast<CCTransitionScene*>(m_pNextScene) != NULL;

    // If it is not a transition, call onExit/cleanup
     if (! newIsTransition)
     {
         if (m_pRunningScene)
         {
             m_pRunningScene->onExitTransitionDidStart();
             m_pRunningScene->onExit();
         }
 
         // issue #709. the root node (scene) should receive the cleanup message too
         // otherwise it might be leaked.
         if (m_bSendCleanupToScene && m_pRunningScene)
         {
             m_pRunningScene->cleanup();
         }
     }

    if (m_pRunningScene)
    {
        m_pRunningScene->release();
    }
    m_pRunningScene = m_pNextScene;
    m_pNextScene->retain();
    m_pNextScene = NULL;

    if ((! runningIsTransition) && m_pRunningScene)
    {
        m_pRunningScene->onEnter();
        m_pRunningScene->onEnterTransitionDidFinish();
    }
}

void CCDirector::pause(void)
{
    if (m_bPaused)
    {
        return;
    }

    m_dOldAnimationInterval = m_dAnimationInterval;

    // when paused, don't consume CPU
    setAnimationInterval(1 / 4.0);
    m_bPaused = true;
}

void CCDirector::resume(void)
{
    if (! m_bPaused)
    {
        return;
    }

    setAnimationInterval(m_dOldAnimationInterval);

    if (CCTime::gettimeofdayCocos2d(m_pLastUpdate, NULL) != 0)
    {
        CCLOG("cocos2d: Director: Error in gettimeofday");
    }

    m_bPaused = false;
    m_fDeltaTime = 0;
}

// display the FPS using a LabelAtlas
// updates the FPS every frame
void CCDirector::showStats(void)
{
    m_uFrames++;
    m_fAccumDt += m_fDeltaTime;
    
    if (m_bDisplayStats)
    {
        if (m_pFPSLabel && m_pSPFLabel && m_pDrawsLabel)
        {
            if (m_fAccumDt > CC_DIRECTOR_STATS_INTERVAL)
            {
                sprintf(m_pszFPS, "%.3f", m_fSecondsPerFrame);
                m_pSPFLabel->setString(m_pszFPS);
                
                m_fFrameRate = m_uFrames / m_fAccumDt;
                m_uFrames = 0;
                m_fAccumDt = 0;
                
                sprintf(m_pszFPS, "%.1f", m_fFrameRate);
                m_pFPSLabel->setString(m_pszFPS);
                
                sprintf(m_pszFPS, "%4lu", (unsigned long)g_uNumberOfDraws);
                m_pDrawsLabel->setString(m_pszFPS);
            }
            
            m_pDrawsLabel->visit();
            m_pFPSLabel->visit();
            m_pSPFLabel->visit();
        }
    }    
    
    g_uNumberOfDraws = 0;
}

void CCDirector::calculateMPF()
{
    struct cc_timeval now;
    CCTime::gettimeofdayCocos2d(&now, NULL);
    
    m_fSecondsPerFrame = (now.tv_sec - m_pLastUpdate->tv_sec) + (now.tv_usec - m_pLastUpdate->tv_usec) / 1000000.0f;
}

// returns the FPS image data pointer and len
void CCDirector::getFPSImageData(unsigned char** datapointer, unsigned int* length)
{
    // XXX fixed me if it should be used 
    *datapointer = cc_fps_images_png;
	*length = cc_fps_images_len();
}

void CCDirector::createStatsLabel()
{
    CCTexture2D *texture = NULL;
    CCTextureCache *textureCache = CCTextureCache::sharedTextureCache();

    if( m_pFPSLabel && m_pSPFLabel )
    {
        CC_SAFE_RELEASE_NULL(m_pFPSLabel);
        CC_SAFE_RELEASE_NULL(m_pSPFLabel);
        CC_SAFE_RELEASE_NULL(m_pDrawsLabel);
        textureCache->removeTextureForKey("cc_fps_images");
        CCFileUtils::sharedFileUtils()->purgeCachedEntries();
    }

    CCTexture2DPixelFormat currentFormat = CCTexture2D::defaultAlphaPixelFormat();
    CCTexture2D::setDefaultAlphaPixelFormat(kCCTexture2DPixelFormat_RGBA4444);
    unsigned char *data = NULL;
    unsigned int data_len = 0;
    getFPSImageData(&data, &data_len);

    CCImage* image = new CCImage();
    bool isOK = image->initWithImageData(data, data_len);
    if (!isOK) {
        CCLOGERROR("%s", "Fails: init fps_images");
        return;
    }

    texture = textureCache->addUIImage(image, "cc_fps_images");
    CC_SAFE_RELEASE(image);

    /*
     We want to use an image which is stored in the file named ccFPSImage.c 
     for any design resolutions and all resource resolutions. 
     
     To achieve this,
     
     Firstly, we need to ignore 'contentScaleFactor' in 'CCAtlasNode' and 'CCLabelAtlas'.
     So I added a new method called 'setIgnoreContentScaleFactor' for 'CCAtlasNode',
     this is not exposed to game developers, it's only used for displaying FPS now.
     
     Secondly, the size of this image is 480*320, to display the FPS label with correct size, 
     a factor of design resolution ratio of 480x320 is also needed.
     */
    float factor = CCEGLView::sharedOpenGLView()->getDesignResolutionSize().height / 320.0f;

    m_pFPSLabel = new CCLabelAtlas();
    m_pFPSLabel->setIgnoreContentScaleFactor(true);
    m_pFPSLabel->initWithString("00.0", texture, 12, 32 , '.');
    m_pFPSLabel->setScale(factor);

    m_pSPFLabel = new CCLabelAtlas();
    m_pSPFLabel->setIgnoreContentScaleFactor(true);
    m_pSPFLabel->initWithString("0.000", texture, 12, 32, '.');
    m_pSPFLabel->setScale(factor);

    m_pDrawsLabel = new CCLabelAtlas();
    m_pDrawsLabel->setIgnoreContentScaleFactor(true);
    m_pDrawsLabel->initWithString("000", texture, 12, 32, '.');
    m_pDrawsLabel->setScale(factor);

    CCTexture2D::setDefaultAlphaPixelFormat(currentFormat);

    m_pDrawsLabel->setPosition(ccpAdd(ccp(0, 34*factor), CC_DIRECTOR_STATS_POSITION));
    m_pSPFLabel->setPosition(ccpAdd(ccp(0, 17*factor), CC_DIRECTOR_STATS_POSITION));
    m_pFPSLabel->setPosition(CC_DIRECTOR_STATS_POSITION);
}

float CCDirector::getContentScaleFactor(void)
{
    return m_fContentScaleFactor;
}

void CCDirector::setContentScaleFactor(float scaleFactor)
{
    if (scaleFactor != m_fContentScaleFactor)
    {
        m_fContentScaleFactor = scaleFactor;
        createStatsLabel();
    }
}

CCNode* CCDirector::getNotificationNode() 
{ 
    return m_pNotificationNode; 
}

void CCDirector::setNotificationNode(CCNode *node)
{
    CC_SAFE_RELEASE(m_pNotificationNode);
    m_pNotificationNode = node;
    CC_SAFE_RETAIN(m_pNotificationNode);
}

CCDirectorDelegate* CCDirector::getDelegate() const
{
    return m_pProjectionDelegate;
}

void CCDirector::setDelegate(CCDirectorDelegate* pDelegate)
{
    m_pProjectionDelegate = pDelegate;
}

void CCDirector::setScheduler(CCScheduler* pScheduler)
{
    if (m_pScheduler != pScheduler)
    {
        CC_SAFE_RETAIN(pScheduler);
        CC_SAFE_RELEASE(m_pScheduler);
        m_pScheduler = pScheduler;
    }
}

CCScheduler* CCDirector::getScheduler()
{
    return m_pScheduler;
}

void CCDirector::setActionManager(CCActionManager* pActionManager)
{
    if (m_pActionManager != pActionManager)
    {
        CC_SAFE_RETAIN(pActionManager);
        CC_SAFE_RELEASE(m_pActionManager);
        m_pActionManager = pActionManager;
    }    
}

CCActionManager* CCDirector::getActionManager()
{
    return m_pActionManager;
}

void CCDirector::setTouchDispatcher(CCTouchDispatcher* pTouchDispatcher)
{
    if (m_pTouchDispatcher != pTouchDispatcher)
    {
        CC_SAFE_RETAIN(pTouchDispatcher);
        CC_SAFE_RELEASE(m_pTouchDispatcher);
        m_pTouchDispatcher = pTouchDispatcher;
    }    
}

CCTouchDispatcher* CCDirector::getTouchDispatcher()
{
    return m_pTouchDispatcher;
}

#ifdef KEYBOARD_SUPPORT
void CCDirector::setKeyboardDispatcher(CCKeyboardDispatcher* pKeyboardDispatcher)
{
    CC_SAFE_RETAIN(pKeyboardDispatcher);
    CC_SAFE_RELEASE(m_pKeyboardDispatcher);
    m_pKeyboardDispatcher = pKeyboardDispatcher;
}

CCKeyboardDispatcher* CCDirector::getKeyboardDispatcher()
{
    return m_pKeyboardDispatcher;
}
#endif

void CCDirector::setKeypadDispatcher(CCKeypadDispatcher* pKeypadDispatcher)
{
    CC_SAFE_RETAIN(pKeypadDispatcher);
    CC_SAFE_RELEASE(m_pKeypadDispatcher);
    m_pKeypadDispatcher = pKeypadDispatcher;
}

CCKeypadDispatcher* CCDirector::getKeypadDispatcher()
{
    return m_pKeypadDispatcher;
}

void CCDirector::setAccelerometer(CCAccelerometer* pAccelerometer)
{
    if (m_pAccelerometer != pAccelerometer)
    {
        CC_SAFE_DELETE(m_pAccelerometer);
        m_pAccelerometer = pAccelerometer;
    }
}

CCAccelerometer* CCDirector::getAccelerometer()
{
    return m_pAccelerometer;
}

/***************************************************
* implementation of DisplayLinkDirector
**************************************************/

// should we implement 4 types of director ??
// I think DisplayLinkDirector is enough
// so we now only support DisplayLinkDirector
void CCDisplayLinkDirector::startAnimation(void)
{
    if (CCTime::gettimeofdayCocos2d(m_pLastUpdate, NULL) != 0)
    {
        CCLOG("cocos2d: DisplayLinkDirector: Error on gettimeofday");
    }

    m_bInvalid = false;
#ifndef EMSCRIPTEN
    CCApplication::sharedApplication()->setAnimationInterval(m_dAnimationInterval);
#endif // EMSCRIPTEN
}

void CCDisplayLinkDirector::mainLoop(void)
{
    if (m_bPurgeDirecotorInNextLoop)
    {
        m_bPurgeDirecotorInNextLoop = false;
        purgeDirector();
    }
    else if (! m_bInvalid)
     {
         drawScene();
     
         // release the objects
         CCPoolManager::sharedPoolManager()->pop();        
     }
}

void CCDisplayLinkDirector::stopAnimation(void)
{
    m_bInvalid = true;
}

void CCDisplayLinkDirector::setAnimationInterval(double dValue)
{
    m_dAnimationInterval = dValue;
    if (! m_bInvalid)
    {
        stopAnimation();
        startAnimation();
    }    
}

NS_CC_END
<|MERGE_RESOLUTION|>--- conflicted
+++ resolved
@@ -64,13 +64,9 @@
 #include "platform/CCImage.h"
 #include "CCEGLView.h"
 #include "CCConfiguration.h"
-<<<<<<< HEAD
 #ifdef KEYBOARD_SUPPORT
 #include "keyboard_dispatcher/CCKeyboardDispatcher.h"
 #endif
-=======
-
->>>>>>> c1d519aa
 
 
 /**
@@ -112,13 +108,9 @@
 }
 
 bool CCDirector::init(void)
-<<<<<<< HEAD
-{    
-=======
 {
 	setDefaultValues();
 
->>>>>>> c1d519aa
     // scenes
     m_pRunningScene = NULL;
     m_pNextScene = NULL;
