--- conflicted
+++ resolved
@@ -351,66 +351,6 @@
      @since v2.0
      */
     void setActionManager(ActionManager* actionManager);
-<<<<<<< HEAD
-=======
-    
-    /** Gets the TouchDispatcher associated with this director
-     @since v2.0
-     * @js NA
-     * @lua NA
-     */
-    TouchDispatcher* getTouchDispatcher() const;
-    
-    /** Sets the TouchDispatcher associated with this director
-     @since v2.0
-     * @js NA
-     * @lua NA
-     */
-    void setTouchDispatcher(TouchDispatcher* touchDispatcher);
-
-    /** Gets the KeyboardDispatcher associated with this director
-     @note Supported on Mac and Linux only now.
-     @since v3.0
-     * @js NA
-     * @lua NA
-     */
-    KeyboardDispatcher* getKeyboardDispatcher() const;
-
-    /** Sets the KeyboardDispatcher associated with this director
-     @note Supported on Mac and Linux only now.
-     @since v3.0
-     * @js NA
-     * @lua NA
-     */
-    void setKeyboardDispatcher(KeyboardDispatcher* keyboardDispatcher);
-    
-    /** Gets the KeypadDispatcher associated with this director
-     @since v2.0
-     * @js NA
-     * @lua NA
-     */
-    KeypadDispatcher* getKeypadDispatcher() const;
-
-    /** Sets the KeypadDispatcher associated with this director
-     @since v2.0
-     * @js NA
-     * @lua NA
-     */
-    void setKeypadDispatcher(KeypadDispatcher* keypadDispatcher);
-    
-    /** Gets Accelerometer associated with this director
-     @since v2.0
-     *@js NA
-     *@lua NA
-     */
-    Accelerometer* getAccelerometer() const;
-    
-    /** Sets Accelerometer associated with this director
-     @since v2.0
-     */
-    void setAccelerometer(Accelerometer* acc);
->>>>>>> 438d0411
-
     /* Gets delta time since last tick to main loop */
 	float getDeltaTime() const;
 
