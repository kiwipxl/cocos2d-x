/****************************************************************************
Copyright (c) 2010 cocos2d-x.org

http://www.cocos2d-x.org

Permission is hereby granted, free of charge, to any person obtaining a copy
of this software and associated documentation files (the "Software"), to deal
in the Software without restriction, including without limitation the rights
to use, copy, modify, merge, publish, distribute, sublicense, and/or sell
copies of the Software, and to permit persons to whom the Software is
furnished to do so, subject to the following conditions:

The above copyright notice and this permission notice shall be included in
all copies or substantial portions of the Software.

THE SOFTWARE IS PROVIDED "AS IS", WITHOUT WARRANTY OF ANY KIND, EXPRESS OR
IMPLIED, INCLUDING BUT NOT LIMITED TO THE WARRANTIES OF MERCHANTABILITY,
FITNESS FOR A PARTICULAR PURPOSE AND NONINFRINGEMENT. IN NO EVENT SHALL THE
AUTHORS OR COPYRIGHT HOLDERS BE LIABLE FOR ANY CLAIM, DAMAGES OR OTHER
LIABILITY, WHETHER IN AN ACTION OF CONTRACT, TORT OR OTHERWISE, ARISING FROM,
OUT OF OR IN CONNECTION WITH THE SOFTWARE OR THE USE OR OTHER DEALINGS IN
THE SOFTWARE.
****************************************************************************/

<<<<<<< HEAD
#include <cstdio>
#include <stdlib.h>
#include "base64.h"
namespace   cocos2d {

unsigned char alphabet[] = "ABCDEFGHIJKLMNOPQRSTUVWXYZabcdefghijklmnopqrstuvwxyz0123456789+/";

int _base64Decode( unsigned char *input, unsigned int input_len, unsigned char *output, unsigned int *output_len );

int _base64Decode( unsigned char *input, unsigned int input_len, unsigned char *output, unsigned int *output_len )
{
    static char inalphabet[256], decoder[256];
    int i, bits, c = 0, char_count, errors = 0;
	unsigned int input_idx = 0;
	unsigned int output_idx = 0;

    for (i = (sizeof alphabet) - 1; i >= 0 ; i--) {
		inalphabet[alphabet[i]] = 1;
		decoder[alphabet[i]] = i;
    }

    char_count = 0;
    bits = 0;
	for( input_idx=0; input_idx < input_len ; input_idx++ ) {
		c = input[ input_idx ];
		if (c == '=')
			break;
		if (c > 255 || ! inalphabet[c])
			continue;
		bits += decoder[c];
		char_count++;
		if (char_count == 4) {
			output[ output_idx++ ] = (bits >> 16);
			output[ output_idx++ ] = ((bits >> 8) & 0xff);
			output[ output_idx++ ] = ( bits & 0xff);
			bits = 0;
			char_count = 0;
		} else {
			bits <<= 6;
		}
    }
	
	if( c == '=' ) {
		switch (char_count) {
			case 1:
				std::fprintf(stderr, "base64Decode: encoding incomplete: at least 2 bits missing");
				errors++;
				break;
			case 2:
				output[ output_idx++ ] = ( bits >> 10 );
				break;
			case 3:
				output[ output_idx++ ] = ( bits >> 16 );
				output[ output_idx++ ] = (( bits >> 8 ) & 0xff);
				break;
			}
	} else if ( input_idx < input_len ) {
		if (char_count) {
			std::fprintf(stderr, "base64 encoding incomplete: at least %d bits truncated",
					((4 - char_count) * 6));
			errors++;
		}
    }
	
	*output_len = output_idx;
	return errors;
}

int base64Decode(unsigned char *in, unsigned int inLength, unsigned char **out)
{
	unsigned int outLength = 0;
	
	//should be enough to store 6-bit buffers in 8-bit buffers
	*out = new unsigned char[(size_t)(inLength * 3.0f / 4.0f + 1)];
	if( *out ) {
		int ret = _base64Decode(in, inLength, *out, &outLength);
		
		if (ret > 0 )
		{
			printf("Base64Utils: error decoding");
			delete [] *out;
			*out = NULL;			
			outLength = 0;
		}
	}
    return outLength;
}
=======
#include <stdio.h>
#include <stdlib.h>
#include "base64.h"
namespace   cocos2d {

unsigned char alphabet[] = "ABCDEFGHIJKLMNOPQRSTUVWXYZabcdefghijklmnopqrstuvwxyz0123456789+/";

int _base64Decode( unsigned char *input, unsigned int input_len, unsigned char *output, unsigned int *output_len );

int _base64Decode( unsigned char *input, unsigned int input_len, unsigned char *output, unsigned int *output_len )
{
    static char inalphabet[256], decoder[256];
    int i, bits, c, char_count, errors = 0;
	unsigned int input_idx = 0;
	unsigned int output_idx = 0;

    for (i = (sizeof alphabet) - 1; i >= 0 ; i--) {
		inalphabet[alphabet[i]] = 1;
		decoder[alphabet[i]] = i;
    }

    char_count = 0;
    bits = 0;
	for( input_idx=0; input_idx < input_len ; input_idx++ ) {
		c = input[ input_idx ];
		if (c == '=')
			break;
		if (c > 255 || ! inalphabet[c])
			continue;
		bits += decoder[c];
		char_count++;
		if (char_count == 4) {
			output[ output_idx++ ] = (bits >> 16);
			output[ output_idx++ ] = ((bits >> 8) & 0xff);
			output[ output_idx++ ] = ( bits & 0xff);
			bits = 0;
			char_count = 0;
		} else {
			bits <<= 6;
		}
    }
	
	if( c == '=' ) {
		switch (char_count) {
			case 1:
#if CC_TARGET_PLATFORM != CC_PLATFORM_BADA
				std::fprintf(stderr, "base64Decode: encoding incomplete: at least 2 bits missing");
#endif
				errors++;
				break;
			case 2:
				output[ output_idx++ ] = ( bits >> 10 );
				break;
			case 3:
				output[ output_idx++ ] = ( bits >> 16 );
				output[ output_idx++ ] = (( bits >> 8 ) & 0xff);
				break;
			}
	} else if ( input_idx < input_len ) {
		if (char_count) {
#if CC_TARGET_PLATFORM != CC_PLATFORM_BADA
			std::fprintf(stderr, "base64 encoding incomplete: at least %d bits truncated",
					((4 - char_count) * 6));
#endif
			errors++;
		}
    }
	
	*output_len = output_idx;
	return errors;
}

int base64Decode(unsigned char *in, unsigned int inLength, unsigned char **out)
{
	unsigned int outLength = 0;
	
	//should be enough to store 6-bit buffers in 8-bit buffers
	*out = new unsigned char[(size_t)(inLength * 3.0f / 4.0f + 1)];
	if( *out ) {
		int ret = _base64Decode(in, inLength, *out, &outLength);
		
		if (ret > 0 )
		{
#if CC_TARGET_PLATFORM != CC_PLATFORM_BADA
			printf("Base64Utils: error decoding");
#endif
			delete [] *out;
			*out = NULL;			
			outLength = 0;
		}
	}
    return outLength;
}
>>>>>>> 0fa48e2c
}//namespace   cocos2d 
<|MERGE_RESOLUTION|>--- conflicted
+++ resolved
@@ -1,208 +1,118 @@
-/****************************************************************************
-Copyright (c) 2010 cocos2d-x.org
-
-http://www.cocos2d-x.org
-
-Permission is hereby granted, free of charge, to any person obtaining a copy
-of this software and associated documentation files (the "Software"), to deal
-in the Software without restriction, including without limitation the rights
-to use, copy, modify, merge, publish, distribute, sublicense, and/or sell
-copies of the Software, and to permit persons to whom the Software is
-furnished to do so, subject to the following conditions:
-
-The above copyright notice and this permission notice shall be included in
-all copies or substantial portions of the Software.
-
-THE SOFTWARE IS PROVIDED "AS IS", WITHOUT WARRANTY OF ANY KIND, EXPRESS OR
-IMPLIED, INCLUDING BUT NOT LIMITED TO THE WARRANTIES OF MERCHANTABILITY,
-FITNESS FOR A PARTICULAR PURPOSE AND NONINFRINGEMENT. IN NO EVENT SHALL THE
-AUTHORS OR COPYRIGHT HOLDERS BE LIABLE FOR ANY CLAIM, DAMAGES OR OTHER
-LIABILITY, WHETHER IN AN ACTION OF CONTRACT, TORT OR OTHERWISE, ARISING FROM,
-OUT OF OR IN CONNECTION WITH THE SOFTWARE OR THE USE OR OTHER DEALINGS IN
-THE SOFTWARE.
-****************************************************************************/
-
-<<<<<<< HEAD
-#include <cstdio>
-#include <stdlib.h>
-#include "base64.h"
-namespace   cocos2d {
-
-unsigned char alphabet[] = "ABCDEFGHIJKLMNOPQRSTUVWXYZabcdefghijklmnopqrstuvwxyz0123456789+/";
-
-int _base64Decode( unsigned char *input, unsigned int input_len, unsigned char *output, unsigned int *output_len );
-
-int _base64Decode( unsigned char *input, unsigned int input_len, unsigned char *output, unsigned int *output_len )
-{
-    static char inalphabet[256], decoder[256];
-    int i, bits, c = 0, char_count, errors = 0;
-	unsigned int input_idx = 0;
-	unsigned int output_idx = 0;
-
-    for (i = (sizeof alphabet) - 1; i >= 0 ; i--) {
-		inalphabet[alphabet[i]] = 1;
-		decoder[alphabet[i]] = i;
-    }
-
-    char_count = 0;
-    bits = 0;
-	for( input_idx=0; input_idx < input_len ; input_idx++ ) {
-		c = input[ input_idx ];
-		if (c == '=')
-			break;
-		if (c > 255 || ! inalphabet[c])
-			continue;
-		bits += decoder[c];
-		char_count++;
-		if (char_count == 4) {
-			output[ output_idx++ ] = (bits >> 16);
-			output[ output_idx++ ] = ((bits >> 8) & 0xff);
-			output[ output_idx++ ] = ( bits & 0xff);
-			bits = 0;
-			char_count = 0;
-		} else {
-			bits <<= 6;
-		}
-    }
-	
-	if( c == '=' ) {
-		switch (char_count) {
-			case 1:
-				std::fprintf(stderr, "base64Decode: encoding incomplete: at least 2 bits missing");
-				errors++;
-				break;
-			case 2:
-				output[ output_idx++ ] = ( bits >> 10 );
-				break;
-			case 3:
-				output[ output_idx++ ] = ( bits >> 16 );
-				output[ output_idx++ ] = (( bits >> 8 ) & 0xff);
-				break;
-			}
-	} else if ( input_idx < input_len ) {
-		if (char_count) {
-			std::fprintf(stderr, "base64 encoding incomplete: at least %d bits truncated",
-					((4 - char_count) * 6));
-			errors++;
-		}
-    }
-	
-	*output_len = output_idx;
-	return errors;
-}
-
-int base64Decode(unsigned char *in, unsigned int inLength, unsigned char **out)
-{
-	unsigned int outLength = 0;
-	
-	//should be enough to store 6-bit buffers in 8-bit buffers
-	*out = new unsigned char[(size_t)(inLength * 3.0f / 4.0f + 1)];
-	if( *out ) {
-		int ret = _base64Decode(in, inLength, *out, &outLength);
-		
-		if (ret > 0 )
-		{
-			printf("Base64Utils: error decoding");
-			delete [] *out;
-			*out = NULL;			
-			outLength = 0;
-		}
-	}
-    return outLength;
-}
-=======
+/****************************************************************************
+Copyright (c) 2010 cocos2d-x.org
+
+http://www.cocos2d-x.org
+
+Permission is hereby granted, free of charge, to any person obtaining a copy
+of this software and associated documentation files (the "Software"), to deal
+in the Software without restriction, including without limitation the rights
+to use, copy, modify, merge, publish, distribute, sublicense, and/or sell
+copies of the Software, and to permit persons to whom the Software is
+furnished to do so, subject to the following conditions:
+
+The above copyright notice and this permission notice shall be included in
+all copies or substantial portions of the Software.
+
+THE SOFTWARE IS PROVIDED "AS IS", WITHOUT WARRANTY OF ANY KIND, EXPRESS OR
+IMPLIED, INCLUDING BUT NOT LIMITED TO THE WARRANTIES OF MERCHANTABILITY,
+FITNESS FOR A PARTICULAR PURPOSE AND NONINFRINGEMENT. IN NO EVENT SHALL THE
+AUTHORS OR COPYRIGHT HOLDERS BE LIABLE FOR ANY CLAIM, DAMAGES OR OTHER
+LIABILITY, WHETHER IN AN ACTION OF CONTRACT, TORT OR OTHERWISE, ARISING FROM,
+OUT OF OR IN CONNECTION WITH THE SOFTWARE OR THE USE OR OTHER DEALINGS IN
+THE SOFTWARE.
+****************************************************************************/
+
 #include <stdio.h>
-#include <stdlib.h>
-#include "base64.h"
-namespace   cocos2d {
-
-unsigned char alphabet[] = "ABCDEFGHIJKLMNOPQRSTUVWXYZabcdefghijklmnopqrstuvwxyz0123456789+/";
-
-int _base64Decode( unsigned char *input, unsigned int input_len, unsigned char *output, unsigned int *output_len );
-
-int _base64Decode( unsigned char *input, unsigned int input_len, unsigned char *output, unsigned int *output_len )
-{
-    static char inalphabet[256], decoder[256];
-    int i, bits, c, char_count, errors = 0;
-	unsigned int input_idx = 0;
-	unsigned int output_idx = 0;
-
-    for (i = (sizeof alphabet) - 1; i >= 0 ; i--) {
-		inalphabet[alphabet[i]] = 1;
-		decoder[alphabet[i]] = i;
-    }
-
-    char_count = 0;
-    bits = 0;
-	for( input_idx=0; input_idx < input_len ; input_idx++ ) {
-		c = input[ input_idx ];
-		if (c == '=')
-			break;
-		if (c > 255 || ! inalphabet[c])
-			continue;
-		bits += decoder[c];
-		char_count++;
-		if (char_count == 4) {
-			output[ output_idx++ ] = (bits >> 16);
-			output[ output_idx++ ] = ((bits >> 8) & 0xff);
-			output[ output_idx++ ] = ( bits & 0xff);
-			bits = 0;
-			char_count = 0;
-		} else {
-			bits <<= 6;
-		}
-    }
-	
-	if( c == '=' ) {
-		switch (char_count) {
-			case 1:
-#if CC_TARGET_PLATFORM != CC_PLATFORM_BADA
-				std::fprintf(stderr, "base64Decode: encoding incomplete: at least 2 bits missing");
-#endif
-				errors++;
-				break;
-			case 2:
-				output[ output_idx++ ] = ( bits >> 10 );
-				break;
-			case 3:
-				output[ output_idx++ ] = ( bits >> 16 );
-				output[ output_idx++ ] = (( bits >> 8 ) & 0xff);
-				break;
-			}
-	} else if ( input_idx < input_len ) {
-		if (char_count) {
-#if CC_TARGET_PLATFORM != CC_PLATFORM_BADA
-			std::fprintf(stderr, "base64 encoding incomplete: at least %d bits truncated",
-					((4 - char_count) * 6));
-#endif
-			errors++;
-		}
-    }
-	
-	*output_len = output_idx;
-	return errors;
-}
-
-int base64Decode(unsigned char *in, unsigned int inLength, unsigned char **out)
-{
-	unsigned int outLength = 0;
-	
-	//should be enough to store 6-bit buffers in 8-bit buffers
-	*out = new unsigned char[(size_t)(inLength * 3.0f / 4.0f + 1)];
-	if( *out ) {
-		int ret = _base64Decode(in, inLength, *out, &outLength);
-		
-		if (ret > 0 )
-		{
-#if CC_TARGET_PLATFORM != CC_PLATFORM_BADA
-			printf("Base64Utils: error decoding");
-#endif
-			delete [] *out;
-			*out = NULL;			
-			outLength = 0;
-		}
-	}
-    return outLength;
-}
->>>>>>> 0fa48e2c
-}//namespace   cocos2d 
+#include <stdlib.h>
+#include "base64.h"
+namespace   cocos2d {
+
+unsigned char alphabet[] = "ABCDEFGHIJKLMNOPQRSTUVWXYZabcdefghijklmnopqrstuvwxyz0123456789+/";
+
+int _base64Decode( unsigned char *input, unsigned int input_len, unsigned char *output, unsigned int *output_len );
+
+int _base64Decode( unsigned char *input, unsigned int input_len, unsigned char *output, unsigned int *output_len )
+{
+    static char inalphabet[256], decoder[256];
+    int i, bits, c = 0, char_count, errors = 0;
+	unsigned int input_idx = 0;
+	unsigned int output_idx = 0;
+
+    for (i = (sizeof alphabet) - 1; i >= 0 ; i--) {
+		inalphabet[alphabet[i]] = 1;
+		decoder[alphabet[i]] = i;
+    }
+
+    char_count = 0;
+    bits = 0;
+	for( input_idx=0; input_idx < input_len ; input_idx++ ) {
+		c = input[ input_idx ];
+		if (c == '=')
+			break;
+		if (c > 255 || ! inalphabet[c])
+			continue;
+		bits += decoder[c];
+		char_count++;
+		if (char_count == 4) {
+			output[ output_idx++ ] = (bits >> 16);
+			output[ output_idx++ ] = ((bits >> 8) & 0xff);
+			output[ output_idx++ ] = ( bits & 0xff);
+			bits = 0;
+			char_count = 0;
+		} else {
+			bits <<= 6;
+		}
+    }
+	
+	if( c == '=' ) {
+		switch (char_count) {
+			case 1:
+#if CC_TARGET_PLATFORM != CC_PLATFORM_BADA
+				std::fprintf(stderr, "base64Decode: encoding incomplete: at least 2 bits missing");
+#endif
+				errors++;
+				break;
+			case 2:
+				output[ output_idx++ ] = ( bits >> 10 );
+				break;
+			case 3:
+				output[ output_idx++ ] = ( bits >> 16 );
+				output[ output_idx++ ] = (( bits >> 8 ) & 0xff);
+				break;
+			}
+	} else if ( input_idx < input_len ) {
+		if (char_count) {
+#if CC_TARGET_PLATFORM != CC_PLATFORM_BADA
+			std::fprintf(stderr, "base64 encoding incomplete: at least %d bits truncated",
+					((4 - char_count) * 6));
+#endif
+			errors++;
+		}
+    }
+	
+	*output_len = output_idx;
+	return errors;
+}
+
+int base64Decode(unsigned char *in, unsigned int inLength, unsigned char **out)
+{
+	unsigned int outLength = 0;
+	
+	//should be enough to store 6-bit buffers in 8-bit buffers
+	*out = new unsigned char[(size_t)(inLength * 3.0f / 4.0f + 1)];
+	if( *out ) {
+		int ret = _base64Decode(in, inLength, *out, &outLength);
+		
+		if (ret > 0 )
+		{
+#if CC_TARGET_PLATFORM != CC_PLATFORM_BADA
+			printf("Base64Utils: error decoding");
+#endif
+			delete [] *out;
+			*out = NULL;			
+			outLength = 0;
+		}
+	}
+    return outLength;
+}
+}//namespace   cocos2d 