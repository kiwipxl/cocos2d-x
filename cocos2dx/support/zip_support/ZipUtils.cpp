/****************************************************************************
 Copyright (c) 2010 cocos2d-x.org
 
 http://www.cocos2d-x.org
 
 Permission is hereby granted, free of charge, to any person obtaining a copy
 of this software and associated documentation files (the "Software"), to deal
 in the Software without restriction, including without limitation the rights
 to use, copy, modify, merge, publish, distribute, sublicense, and/or sell
 copies of the Software, and to permit persons to whom the Software is
 furnished to do so, subject to the following conditions:
 
 The above copyright notice and this permission notice shall be included in
 all copies or substantial portions of the Software.
 
 THE SOFTWARE IS PROVIDED "AS IS", WITHOUT WARRANTY OF ANY KIND, EXPRESS OR
 IMPLIED, INCLUDING BUT NOT LIMITED TO THE WARRANTIES OF MERCHANTABILITY,
 FITNESS FOR A PARTICULAR PURPOSE AND NONINFRINGEMENT. IN NO EVENT SHALL THE
 AUTHORS OR COPYRIGHT HOLDERS BE LIABLE FOR ANY CLAIM, DAMAGES OR OTHER
 LIABILITY, WHETHER IN AN ACTION OF CONTRACT, TORT OR OTHERWISE, ARISING FROM,
 OUT OF OR IN CONNECTION WITH THE SOFTWARE OR THE USE OR OTHER DEALINGS IN
 THE SOFTWARE.
 ****************************************************************************/
#include <zlib.h>
#include <assert.h>
#include <stdlib.h>

#include "ZipUtils.h"
#include "ccMacros.h"
#include "platform/CCFileUtils.h"
#include "unzip.h"
#include <map>

NS_CC_BEGIN

unsigned int ZipUtils::s_uEncryptedPvrKeyParts[4] = {0,0,0,0};
unsigned int ZipUtils::s_uEncryptionKey[1024];
bool ZipUtils::s_bEncryptionKeyIsValid = false;

// --------------------- ZipUtils ---------------------

inline void ZipUtils::ccDecodeEncodedPvr(unsigned int *data, int len)
{
    const int enclen = 1024;
    const int securelen = 512;
    const int distance = 64;
    
    // check if key was set
    // make sure to call caw_setkey_part() for all 4 key parts
    CCASSERT(s_uEncryptedPvrKeyParts[0] != 0, "Cocos2D: CCZ file is encrypted but key part 0 is not set. Did you call ZipUtils::ccSetPvrEncryptionKeyPart(...)?");
    CCASSERT(s_uEncryptedPvrKeyParts[1] != 0, "Cocos2D: CCZ file is encrypted but key part 1 is not set. Did you call ZipUtils::ccSetPvrEncryptionKeyPart(...)?");
    CCASSERT(s_uEncryptedPvrKeyParts[2] != 0, "Cocos2D: CCZ file is encrypted but key part 2 is not set. Did you call ZipUtils::ccSetPvrEncryptionKeyPart(...)?");
    CCASSERT(s_uEncryptedPvrKeyParts[3] != 0, "Cocos2D: CCZ file is encrypted but key part 3 is not set. Did you call ZipUtils::ccSetPvrEncryptionKeyPart(...)?");
    
    // create long key
    if(!s_bEncryptionKeyIsValid)
    {
        unsigned int y, p, e;
        unsigned int rounds = 6;
        unsigned int sum = 0;
        unsigned int z = s_uEncryptionKey[enclen-1];
        
        do
        {
#define DELTA 0x9e3779b9
#define MX (((z>>5^y<<2) + (y>>3^z<<4)) ^ ((sum^y) + (s_uEncryptedPvrKeyParts[(p&3)^e] ^ z)))
            
            sum += DELTA;
            e = (sum >> 2) & 3;
            
            for (p = 0; p < enclen - 1; p++)
            {
                y = s_uEncryptionKey[p + 1];
                z = s_uEncryptionKey[p] += MX;
            }
            
            y = s_uEncryptionKey[0];
            z = s_uEncryptionKey[enclen - 1] += MX;
            
        } while (--rounds);
        
        s_bEncryptionKeyIsValid = true;
    }
    
    int b = 0;
    int i = 0;
    
    // encrypt first part completely
    for(; i < len && i < securelen; i++)
    {
        data[i] ^= s_uEncryptionKey[b++];
        
        if(b >= enclen)
        {
            b = 0;
        }
    }
    
    // encrypt second section partially
    for(; i < len; i += distance)
    {
        data[i] ^= s_uEncryptionKey[b++];
        
        if(b >= enclen)
        {
            b = 0;
        }
    }
}

inline unsigned int ZipUtils::ccChecksumPvr(const unsigned int *data, int len)
{
    unsigned int cs = 0;
    const int cslen = 128;
    
    len = (len < cslen) ? len : cslen;
    
    for(int i = 0; i < len; i++)
    {
        cs = cs ^ data[i];
    }
    
    return cs;
}

// memory in iPhone is precious
// Should buffer factor be 1.5 instead of 2 ?
#define BUFFER_INC_FACTOR (2)

int ZipUtils::ccInflateMemoryWithHint(unsigned char *in, unsigned int inLength, unsigned char **out, unsigned int *outLength, unsigned int outLenghtHint)
{
    /* ret value */
    int err = Z_OK;
    
    int bufferSize = outLenghtHint;
    *out = new unsigned char[bufferSize];
    
    z_stream d_stream; /* decompression stream */
    d_stream.zalloc = (alloc_func)0;
    d_stream.zfree = (free_func)0;
    d_stream.opaque = (voidpf)0;
    
    d_stream.next_in  = in;
    d_stream.avail_in = inLength;
    d_stream.next_out = *out;
    d_stream.avail_out = bufferSize;
    
    /* window size to hold 256k */
    if( (err = inflateInit2(&d_stream, 15 + 32)) != Z_OK )
        return err;
    
    for (;;)
    {
        err = inflate(&d_stream, Z_NO_FLUSH);
        
        if (err == Z_STREAM_END)
        {
            break;
        }
        
        switch (err)
        {
            case Z_NEED_DICT:
                err = Z_DATA_ERROR;
            case Z_DATA_ERROR:
            case Z_MEM_ERROR:
                inflateEnd(&d_stream);
                return err;
        }
        
        // not enough memory ?
        if (err != Z_STREAM_END)
        {
            delete [] *out;
            *out = new unsigned char[bufferSize * BUFFER_INC_FACTOR];
            
            /* not enough memory, ouch */
            if (! *out )
            {
                CCLOG("cocos2d: ZipUtils: realloc failed");
                inflateEnd(&d_stream);
                return Z_MEM_ERROR;
            }
            
            d_stream.next_out = *out + bufferSize;
            d_stream.avail_out = bufferSize;
            bufferSize *= BUFFER_INC_FACTOR;
        }
    }
    
    *outLength = bufferSize - d_stream.avail_out;
    err = inflateEnd(&d_stream);
    return err;
}

int ZipUtils::ccInflateMemoryWithHint(unsigned char *in, unsigned int inLength, unsigned char **out, unsigned int outLengthHint)
{
    unsigned int outLength = 0;
    int err = ccInflateMemoryWithHint(in, inLength, out, &outLength, outLengthHint);
    
    if (err != Z_OK || *out == NULL) {
        if (err == Z_MEM_ERROR)
        {
            CCLOG("cocos2d: ZipUtils: Out of memory while decompressing map data!");
        } else
            if (err == Z_VERSION_ERROR)
            {
                CCLOG("cocos2d: ZipUtils: Incompatible zlib version!");
            } else
                if (err == Z_DATA_ERROR)
                {
                    CCLOG("cocos2d: ZipUtils: Incorrect zlib compressed data!");
                }
                else
                {
                    CCLOG("cocos2d: ZipUtils: Unknown error while decompressing map data!");
                }
        
        delete[] *out;
        *out = NULL;
        outLength = 0;
    }
    
    return outLength;
}

int ZipUtils::ccInflateMemory(unsigned char *in, unsigned int inLength, unsigned char **out)
{
    // 256k for hint
    return ccInflateMemoryWithHint(in, inLength, out, 256 * 1024);
}

int ZipUtils::ccInflateGZipFile(const char *path, unsigned char **out)
{
    int len;
    unsigned int offset = 0;
    
    CCASSERT(out, "");
    CCASSERT(&*out, "");
    
    gzFile inFile = gzopen(path, "rb");
    if( inFile == NULL ) {
        CCLOG("cocos2d: ZipUtils: error open gzip file: %s", path);
        return -1;
    }
    
    /* 512k initial decompress buffer */
    unsigned int bufferSize = 512 * 1024;
    unsigned int totalBufferSize = bufferSize;
    
    *out = (unsigned char*)malloc( bufferSize );
    if( ! out )
    {
        CCLOG("cocos2d: ZipUtils: out of memory");
        return -1;
    }
    
    for (;;) {
        len = gzread(inFile, *out + offset, bufferSize);
        if (len < 0)
        {
            CCLOG("cocos2d: ZipUtils: error in gzread");
            free( *out );
            *out = NULL;
            return -1;
        }
        if (len == 0)
        {
            break;
        }
        
        offset += len;
        
        // finish reading the file
        if( (unsigned int)len < bufferSize )
        {
            break;
        }
        
        bufferSize *= BUFFER_INC_FACTOR;
        totalBufferSize += bufferSize;
        unsigned char *tmp = (unsigned char*)realloc(*out, totalBufferSize );
        
        if( ! tmp )
        {
            CCLOG("cocos2d: ZipUtils: out of memory");
            free( *out );
            *out = NULL;
            return -1;
        }
        
        *out = tmp;
    }
    
    if (gzclose(inFile) != Z_OK)
    {
        CCLOG("cocos2d: ZipUtils: gzclose failed");
    }
    
    return offset;
}

bool ZipUtils::ccIsCCZFile(const char *path)
{
<<<<<<< HEAD
=======
    CCASSERT(out, "");
    CCASSERT(&*out, "");
    
>>>>>>> 1c74115a
    // load file into memory
    unsigned char* compressed = NULL;

    unsigned long fileLen = 0;
    compressed = FileUtils::getInstance()->getFileData(path, "rb", &fileLen);

    if(NULL == compressed || 0 == fileLen)
    {
        CCLOG("cocos2d: ZipUtils: loading file failed");
        return false;
    }

    return ccIsCCZBuffer(compressed, fileLen);
}

bool ZipUtils::ccIsCCZBuffer(const unsigned char *buffer, int len)
{
    if (len < sizeof(struct CCZHeader))
    {
        return false;
    }
    
    struct CCZHeader *header = (struct CCZHeader*) buffer;
    return header->sig[0] == 'C' && header->sig[1] == 'C' && header->sig[2] == 'Z' && (header->sig[3] == '!' || header->sig[3] == 'p');
}


bool ZipUtils::ccIsGZipFile(const char *path)
{
    // load file into memory
    unsigned char* compressed = NULL;

    unsigned long fileLen = 0;
    compressed = FileUtils::getInstance()->getFileData(path, "rb", &fileLen);

    if(NULL == compressed || 0 == fileLen)
    {
        CCLOG("cocos2d: ZipUtils: loading file failed");
        return false;
    }

    return ccIsGZipBuffer(compressed, fileLen);
}

bool ZipUtils::ccIsGZipBuffer(const unsigned char *buffer, int len)
{
    if (len < 2)
    {
        return false;
    }

    return buffer[0] == 0x1F && buffer[1] == 0x8B;
}


int ZipUtils::ccInflateCCZBuffer(const unsigned char *buffer, int bufferLen, unsigned char **out)
{
    struct CCZHeader *header = (struct CCZHeader*) buffer;

    // verify header
    if( header->sig[0] == 'C' && header->sig[1] == 'C' && header->sig[2] == 'Z' && header->sig[3] == '!' )
    {
        // verify header version
        unsigned int version = CC_SWAP_INT16_BIG_TO_HOST( header->version );
        if( version > 2 )
        {
            CCLOG("cocos2d: Unsupported CCZ header format");
            return -1;
        }

        // verify compression format
        if( CC_SWAP_INT16_BIG_TO_HOST(header->compression_type) != CCZ_COMPRESSION_ZLIB )
        {
            CCLOG("cocos2d: CCZ Unsupported compression method");
            return -1;
        }
    }
    else if( header->sig[0] == 'C' && header->sig[1] == 'C' && header->sig[2] == 'Z' && header->sig[3] == 'p' )
    {
        // encrypted ccz file
        header = (struct CCZHeader*) buffer;

        // verify header version
        unsigned int version = CC_SWAP_INT16_BIG_TO_HOST( header->version );
        if( version > 0 )
        {
            CCLOG("cocos2d: Unsupported CCZ header format");
            return -1;
        }

        // verify compression format
        if( CC_SWAP_INT16_BIG_TO_HOST(header->compression_type) != CCZ_COMPRESSION_ZLIB )
        {
            CCLOG("cocos2d: CCZ Unsupported compression method");
            return -1;
        }

        // decrypt
        unsigned int* ints = (unsigned int*)(buffer+12);
        int enclen = (bufferLen-12)/4;

        ccDecodeEncodedPvr(ints, enclen);

#if COCOS2D_DEBUG > 0
        // verify checksum in debug mode
        unsigned int calculated = ccChecksumPvr(ints, enclen);
        unsigned int required = CC_SWAP_INT32_BIG_TO_HOST( header->reserved );

        if(calculated != required)
        {
            CCLOG("cocos2d: Can't decrypt image file. Is the decryption key valid?");
            return -1;
        }
#endif
    }
    else
    {
        CCLOG("cocos2d: Invalid CCZ file");
        return -1;
    }

    unsigned int len = CC_SWAP_INT32_BIG_TO_HOST( header->len );

    *out = (unsigned char*)malloc( len );
    if(! *out )
    {
        CCLOG("cocos2d: CCZ: Failed to allocate memory for texture");
        return -1;
    }

    unsigned long destlen = len;
    unsigned long source = (unsigned long) buffer + sizeof(*header);
    int ret = uncompress(*out, &destlen, (Bytef*)source, bufferLen - sizeof(*header) );

    if( ret != Z_OK )
    {
        CCLOG("cocos2d: CCZ: Failed to uncompress data");
        free( *out );
        *out = NULL;
        return -1;
    }

    return len;
}

int ZipUtils::ccInflateCCZFile(const char *path, unsigned char **out)
{
    CCAssert(out, "");
    CCAssert(&*out, "");
    
    // load file into memory
    unsigned char* compressed = NULL;
    
    unsigned long fileLen = 0;
    compressed = FileUtils::getInstance()->getFileData(path, "rb", &fileLen);
    
    if(NULL == compressed || 0 == fileLen)
    {
        CCLOG("cocos2d: Error loading CCZ compressed file");
        return -1;
    }
    
    return ccInflateCCZBuffer(compressed, fileLen, out);
}

void ZipUtils::ccSetPvrEncryptionKeyPart(int index, unsigned int value)
{
    CCASSERT(index >= 0, "Cocos2d: key part index cannot be less than 0");
    CCASSERT(index <= 3, "Cocos2d: key part index cannot be greater than 3");
    
    if(s_uEncryptedPvrKeyParts[index] != value)
    {
        s_uEncryptedPvrKeyParts[index] = value;
        s_bEncryptionKeyIsValid = false;
    }
}

void ZipUtils::ccSetPvrEncryptionKey(unsigned int keyPart1, unsigned int keyPart2, unsigned int keyPart3, unsigned int keyPart4)
{
    ccSetPvrEncryptionKeyPart(0, keyPart1);
    ccSetPvrEncryptionKeyPart(1, keyPart2);
    ccSetPvrEncryptionKeyPart(2, keyPart3);
    ccSetPvrEncryptionKeyPart(3, keyPart4);
}

// --------------------- ZipFile ---------------------
// from unzip.cpp
#define UNZ_MAXFILENAMEINZIP 256

struct ZipEntryInfo
{
    unz_file_pos pos;
    uLong uncompressed_size;
};

class ZipFilePrivate
{
public:
    unzFile zipFile;
    
    // std::unordered_map is faster if available on the platform
    typedef std::map<std::string, struct ZipEntryInfo> FileListContainer;
    FileListContainer fileList;
};

ZipFile::ZipFile(const std::string &zipFile, const std::string &filter)
: _data(new ZipFilePrivate)
{
    _data->zipFile = unzOpen(zipFile.c_str());
    setFilter(filter);
}

ZipFile::~ZipFile()
{
    if (_data && _data->zipFile)
    {
        unzClose(_data->zipFile);
    }

    CC_SAFE_DELETE(_data);
}

bool ZipFile::setFilter(const std::string &filter)
{
    bool ret = false;
    do
    {
        CC_BREAK_IF(!_data);
        CC_BREAK_IF(!_data->zipFile);
        
        // clear existing file list
        _data->fileList.clear();
        
        // UNZ_MAXFILENAMEINZIP + 1 - it is done so in unzLocateFile
        char szCurrentFileName[UNZ_MAXFILENAMEINZIP + 1];
        unz_file_info64 fileInfo;
        
        // go through all files and store position information about the required files
        int err = unzGoToFirstFile64(_data->zipFile, &fileInfo,
                                     szCurrentFileName, sizeof(szCurrentFileName) - 1);
        while (err == UNZ_OK)
        {
            unz_file_pos posInfo;
            int posErr = unzGetFilePos(_data->zipFile, &posInfo);
            if (posErr == UNZ_OK)
            {
                std::string currentFileName = szCurrentFileName;
                // cache info about filtered files only (like 'assets/')
                if (filter.empty()
                    || currentFileName.substr(0, filter.length()) == filter)
                {
                    ZipEntryInfo entry;
                    entry.pos = posInfo;
                    entry.uncompressed_size = (uLong)fileInfo.uncompressed_size;
                    _data->fileList[currentFileName] = entry;
                }
            }
            // next file - also get the information about it
            err = unzGoToNextFile64(_data->zipFile, &fileInfo,
                                    szCurrentFileName, sizeof(szCurrentFileName) - 1);
        }
        ret = true;
        
    } while(false);
    
    return ret;
}

bool ZipFile::fileExists(const std::string &fileName) const
{
    bool ret = false;
    do
    {
        CC_BREAK_IF(!_data);
        
        ret = _data->fileList.find(fileName) != _data->fileList.end();
    } while(false);
    
    return ret;
}

unsigned char *ZipFile::getFileData(const std::string &fileName, unsigned long *pSize)
{
    unsigned char * pBuffer = NULL;
    if (pSize)
    {
        *pSize = 0;
    }
    
    do
    {
        CC_BREAK_IF(!_data->zipFile);
        CC_BREAK_IF(fileName.empty());
        
        ZipFilePrivate::FileListContainer::const_iterator it = _data->fileList.find(fileName);
        CC_BREAK_IF(it ==  _data->fileList.end());
        
        ZipEntryInfo fileInfo = it->second;
        
        int nRet = unzGoToFilePos(_data->zipFile, &fileInfo.pos);
        CC_BREAK_IF(UNZ_OK != nRet);
        
        nRet = unzOpenCurrentFile(_data->zipFile);
        CC_BREAK_IF(UNZ_OK != nRet);
        
        pBuffer = new unsigned char[fileInfo.uncompressed_size];
        int CC_UNUSED nSize = unzReadCurrentFile(_data->zipFile, pBuffer, fileInfo.uncompressed_size);
        CCASSERT(nSize == 0 || nSize == (int)fileInfo.uncompressed_size, "the file size is wrong");
        
        if (pSize)
        {
            *pSize = fileInfo.uncompressed_size;
        }
        unzCloseCurrentFile(_data->zipFile);
    } while (0);
    
    return pBuffer;
}

NS_CC_END<|MERGE_RESOLUTION|>--- conflicted
+++ resolved
@@ -302,12 +302,6 @@
 
 bool ZipUtils::ccIsCCZFile(const char *path)
 {
-<<<<<<< HEAD
-=======
-    CCASSERT(out, "");
-    CCASSERT(&*out, "");
-    
->>>>>>> 1c74115a
     // load file into memory
     unsigned char* compressed = NULL;
 
