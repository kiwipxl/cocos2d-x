/* ioapi.h -- IO base function header for compress/uncompress .zip
   part of the MiniZip project - ( http://www.winimage.com/zLibDll/minizip.html )

         Copyright (C) 1998-2010 Gilles Vollant (minizip) ( http://www.winimage.com/zLibDll/minizip.html )

         Modifications for Zip64 support
         Copyright (C) 2009-2010 Mathias Svensson ( http://result42.com )

         For more info read MiniZip_info.txt

*/

#if (defined(_WIN32))
#define _CRT_SECURE_NO_WARNINGS
#endif

#include "ioapi.h"


namespace cocos2d {

voidpf call_zopen64 (const zlib_filefunc64_32_def* pfilefunc,const void*filename,int mode)
{
    if (pfilefunc->zfile_func64.zopen64_file != NULL)
        return (*(pfilefunc->zfile_func64.zopen64_file)) (pfilefunc->zfile_func64.opaque,filename,mode);
    else
    {
        return (*(pfilefunc->zopen32_file))(pfilefunc->zfile_func64.opaque,(const char*)filename,mode);
    }
}

long call_zseek64 (const zlib_filefunc64_32_def* pfilefunc,voidpf filestream, ZPOS64_T offset, int origin)
{
    if (pfilefunc->zfile_func64.zseek64_file != NULL)
        return (*(pfilefunc->zfile_func64.zseek64_file)) (pfilefunc->zfile_func64.opaque,filestream,offset,origin);
    else
    {
        uLong offsetTruncated = (uLong)offset;
        if (offsetTruncated != offset)
            return -1;
        else
            return (*(pfilefunc->zseek32_file))(pfilefunc->zfile_func64.opaque,filestream,offsetTruncated,origin);
    }
}

ZPOS64_T call_ztell64 (const zlib_filefunc64_32_def* pfilefunc,voidpf filestream)
{
    if (pfilefunc->zfile_func64.zseek64_file != NULL)
        return (*(pfilefunc->zfile_func64.ztell64_file)) (pfilefunc->zfile_func64.opaque,filestream);
    else
    {
        uLong tell_uLong = (*(pfilefunc->ztell32_file))(pfilefunc->zfile_func64.opaque,filestream);
        if ((tell_uLong) == ((uLong)-1))
            return (ZPOS64_T)-1;
        else
            return tell_uLong;
    }
}

void fill_zlib_filefunc64_32_def_from_filefunc32(zlib_filefunc64_32_def* p_filefunc64_32,const zlib_filefunc_def* p_filefunc32)
{
    p_filefunc64_32->zfile_func64.zopen64_file = NULL;
    p_filefunc64_32->zopen32_file = p_filefunc32->zopen_file;
    p_filefunc64_32->zfile_func64.zerror_file = p_filefunc32->zerror_file;
    p_filefunc64_32->zfile_func64.zread_file = p_filefunc32->zread_file;
    p_filefunc64_32->zfile_func64.zwrite_file = p_filefunc32->zwrite_file;
    p_filefunc64_32->zfile_func64.ztell64_file = NULL;
    p_filefunc64_32->zfile_func64.zseek64_file = NULL;
    p_filefunc64_32->zfile_func64.zclose_file = p_filefunc32->zclose_file;
    p_filefunc64_32->zfile_func64.zerror_file = p_filefunc32->zerror_file;
    p_filefunc64_32->zfile_func64.opaque = p_filefunc32->opaque;
    p_filefunc64_32->zseek32_file = p_filefunc32->zseek_file;
    p_filefunc64_32->ztell32_file = p_filefunc32->ztell_file;
}



static voidpf  ZCALLBACK fopen_file_func OF((voidpf opaque, const char* filename, int mode));
static uLong   ZCALLBACK fread_file_func OF((voidpf opaque, voidpf stream, void* buf, uLong size));
static uLong   ZCALLBACK fwrite_file_func OF((voidpf opaque, voidpf stream, const void* buf,uLong size));
static ZPOS64_T ZCALLBACK ftell64_file_func OF((voidpf opaque, voidpf stream));
static long    ZCALLBACK fseek64_file_func OF((voidpf opaque, voidpf stream, ZPOS64_T offset, int origin));
static int     ZCALLBACK fclose_file_func OF((voidpf opaque, voidpf stream));
static int     ZCALLBACK ferror_file_func OF((voidpf opaque, voidpf stream));

static voidpf ZCALLBACK fopen_file_func (voidpf opaque, const char* filename, int mode)
{
    FILE* file = NULL;
    const char* mode_fopen = NULL;
    if ((mode & ZLIB_FILEFUNC_MODE_READWRITEFILTER)==ZLIB_FILEFUNC_MODE_READ)
        mode_fopen = "rb";
    else if (mode & ZLIB_FILEFUNC_MODE_EXISTING)
        mode_fopen = "r+b";
    else if (mode & ZLIB_FILEFUNC_MODE_CREATE)
        mode_fopen = "wb";

    if ((filename!=NULL) && (mode_fopen != NULL))
        file = fopen(filename, mode_fopen);
    return file;
}

static voidpf ZCALLBACK fopen64_file_func (voidpf opaque, const void* filename, int mode)
{
    FILE* file = NULL;
    const char* mode_fopen = NULL;
    if ((mode & ZLIB_FILEFUNC_MODE_READWRITEFILTER)==ZLIB_FILEFUNC_MODE_READ)
        mode_fopen = "rb";
    else if (mode & ZLIB_FILEFUNC_MODE_EXISTING)
        mode_fopen = "r+b";
    else if (mode & ZLIB_FILEFUNC_MODE_CREATE)
        mode_fopen = "wb";

    if ((filename!=NULL) && (mode_fopen != NULL))
    {
<<<<<<< HEAD
#if (CC_TARGET_PLATFORM == CC_PLATFORM_AIRPLAY || CC_TARGET_PLATFORM == CC_PLATFORM_BADA)
        file = NULL;
=======
#if (CC_TARGET_PLATFORM == CC_PLATFORM_MARMALADE || CC_TARGET_PLATFORM == CC_PLATFORM_BADA) || (CC_TARGET_PLATFORM == CC_PLATFORM_QNX)
		file = NULL;
>>>>>>> fa3bbac3
#else
        file = fopen64((const char*)filename, mode_fopen);
#endif
    }

    return file;
}


static uLong ZCALLBACK fread_file_func (voidpf opaque, voidpf stream, void* buf, uLong size)
{
    uLong ret;
    ret = (uLong)fread(buf, 1, (size_t)size, (FILE *)stream);
    return ret;
}

static uLong ZCALLBACK fwrite_file_func (voidpf opaque, voidpf stream, const void* buf, uLong size)
{
    uLong ret;
    ret = (uLong)fwrite(buf, 1, (size_t)size, (FILE *)stream);
    return ret;
}

static long ZCALLBACK ftell_file_func (voidpf opaque, voidpf stream)
{
    long ret;
    ret = ftell((FILE *)stream);
    return ret;
}


static ZPOS64_T ZCALLBACK ftell64_file_func (voidpf opaque, voidpf stream)
{
    ZPOS64_T ret;
#if (CC_TARGET_PLATFORM == CC_PLATFORM_MARMALADE || CC_TARGET_PLATFORM == CC_PLATFORM_BADA) || (CC_TARGET_PLATFORM == CC_PLATFORM_QNX)
    ret = NULL;
#else
    ret = ftello64((FILE *)stream);
#endif
    return ret;
}

static long ZCALLBACK fseek_file_func (voidpf  opaque, voidpf stream, uLong offset, int origin)
{
    int fseek_origin=0;
    long ret;
    switch (origin)
    {
    case ZLIB_FILEFUNC_SEEK_CUR :
        fseek_origin = SEEK_CUR;
        break;
    case ZLIB_FILEFUNC_SEEK_END :
        fseek_origin = SEEK_END;
        break;
    case ZLIB_FILEFUNC_SEEK_SET :
        fseek_origin = SEEK_SET;
        break;
    default:
        return -1;
    }
    ret = 0;
    if (fseek((FILE *)stream, offset, fseek_origin) != 0)
        ret = -1;
    return ret;
}

static long ZCALLBACK fseek64_file_func (voidpf  opaque, voidpf stream, ZPOS64_T offset, int origin)
{
    int fseek_origin=0;
    long ret;
    switch (origin)
    {
    case ZLIB_FILEFUNC_SEEK_CUR :
        fseek_origin = SEEK_CUR;
        break;
    case ZLIB_FILEFUNC_SEEK_END :
        fseek_origin = SEEK_END;
        break;
    case ZLIB_FILEFUNC_SEEK_SET :
        fseek_origin = SEEK_SET;
        break;
    default:
        return -1;
    }
    ret = 0;

<<<<<<< HEAD
#if (CC_TARGET_PLATFORM == CC_PLATFORM_AIRPLAY || CC_TARGET_PLATFORM == CC_PLATFORM_BADA)
    ret = -1;
=======
#if (CC_TARGET_PLATFORM == CC_PLATFORM_MARMALADE || CC_TARGET_PLATFORM == CC_PLATFORM_BADA) || (CC_TARGET_PLATFORM == CC_PLATFORM_QNX)
	ret = -1;
>>>>>>> fa3bbac3
#else
    if(fseeko64((FILE *)stream, offset, fseek_origin) != 0)
        ret = -1;
#endif
    return ret;
}


static int ZCALLBACK fclose_file_func (voidpf opaque, voidpf stream)
{
    int ret;
    ret = fclose((FILE *)stream);
    return ret;
}

static int ZCALLBACK ferror_file_func (voidpf opaque, voidpf stream)
{
    int ret;
    ret = ferror((FILE *)stream);
    return ret;
}

void fill_fopen_filefunc (zlib_filefunc_def* pzlib_filefunc_def)
{
    pzlib_filefunc_def->zopen_file = fopen_file_func;
    pzlib_filefunc_def->zread_file = fread_file_func;
    pzlib_filefunc_def->zwrite_file = fwrite_file_func;
    pzlib_filefunc_def->ztell_file = ftell_file_func;
    pzlib_filefunc_def->zseek_file = fseek_file_func;
    pzlib_filefunc_def->zclose_file = fclose_file_func;
    pzlib_filefunc_def->zerror_file = ferror_file_func;
    pzlib_filefunc_def->opaque = NULL;
}

void fill_fopen64_filefunc (zlib_filefunc64_def*  pzlib_filefunc_def)
{
    pzlib_filefunc_def->zopen64_file = fopen64_file_func;
    pzlib_filefunc_def->zread_file = fread_file_func;
    pzlib_filefunc_def->zwrite_file = fwrite_file_func;
    pzlib_filefunc_def->ztell64_file = ftell64_file_func;
    pzlib_filefunc_def->zseek64_file = fseek64_file_func;
    pzlib_filefunc_def->zclose_file = fclose_file_func;
    pzlib_filefunc_def->zerror_file = ferror_file_func;
    pzlib_filefunc_def->opaque = NULL;
}

} // end of namespace cocos2d<|MERGE_RESOLUTION|>--- conflicted
+++ resolved
@@ -11,7 +11,7 @@
 */
 
 #if (defined(_WIN32))
-#define _CRT_SECURE_NO_WARNINGS
+        #define _CRT_SECURE_NO_WARNINGS
 #endif
 
 #include "ioapi.h"
@@ -89,9 +89,11 @@
     const char* mode_fopen = NULL;
     if ((mode & ZLIB_FILEFUNC_MODE_READWRITEFILTER)==ZLIB_FILEFUNC_MODE_READ)
         mode_fopen = "rb";
-    else if (mode & ZLIB_FILEFUNC_MODE_EXISTING)
+    else
+    if (mode & ZLIB_FILEFUNC_MODE_EXISTING)
         mode_fopen = "r+b";
-    else if (mode & ZLIB_FILEFUNC_MODE_CREATE)
+    else
+    if (mode & ZLIB_FILEFUNC_MODE_CREATE)
         mode_fopen = "wb";
 
     if ((filename!=NULL) && (mode_fopen != NULL))
@@ -105,22 +107,19 @@
     const char* mode_fopen = NULL;
     if ((mode & ZLIB_FILEFUNC_MODE_READWRITEFILTER)==ZLIB_FILEFUNC_MODE_READ)
         mode_fopen = "rb";
-    else if (mode & ZLIB_FILEFUNC_MODE_EXISTING)
+    else
+    if (mode & ZLIB_FILEFUNC_MODE_EXISTING)
         mode_fopen = "r+b";
-    else if (mode & ZLIB_FILEFUNC_MODE_CREATE)
+    else
+    if (mode & ZLIB_FILEFUNC_MODE_CREATE)
         mode_fopen = "wb";
 
     if ((filename!=NULL) && (mode_fopen != NULL))
     {
-<<<<<<< HEAD
-#if (CC_TARGET_PLATFORM == CC_PLATFORM_AIRPLAY || CC_TARGET_PLATFORM == CC_PLATFORM_BADA)
-        file = NULL;
-=======
 #if (CC_TARGET_PLATFORM == CC_PLATFORM_MARMALADE || CC_TARGET_PLATFORM == CC_PLATFORM_BADA) || (CC_TARGET_PLATFORM == CC_PLATFORM_QNX)
 		file = NULL;
->>>>>>> fa3bbac3
 #else
-        file = fopen64((const char*)filename, mode_fopen);
+	    file = fopen64((const char*)filename, mode_fopen);	
 #endif
     }
 
@@ -176,8 +175,7 @@
     case ZLIB_FILEFUNC_SEEK_SET :
         fseek_origin = SEEK_SET;
         break;
-    default:
-        return -1;
+    default: return -1;
     }
     ret = 0;
     if (fseek((FILE *)stream, offset, fseek_origin) != 0)
@@ -200,21 +198,15 @@
     case ZLIB_FILEFUNC_SEEK_SET :
         fseek_origin = SEEK_SET;
         break;
-    default:
-        return -1;
+    default: return -1;
     }
     ret = 0;
 
-<<<<<<< HEAD
-#if (CC_TARGET_PLATFORM == CC_PLATFORM_AIRPLAY || CC_TARGET_PLATFORM == CC_PLATFORM_BADA)
-    ret = -1;
-=======
 #if (CC_TARGET_PLATFORM == CC_PLATFORM_MARMALADE || CC_TARGET_PLATFORM == CC_PLATFORM_BADA) || (CC_TARGET_PLATFORM == CC_PLATFORM_QNX)
 	ret = -1;
->>>>>>> fa3bbac3
 #else
     if(fseeko64((FILE *)stream, offset, fseek_origin) != 0)
-        ret = -1;
+		ret = -1;
 #endif
     return ret;
 }
