﻿<?xml version="1.0" encoding="utf-8"?>
<Project ToolsVersion="4.0" xmlns="http://schemas.microsoft.com/developer/msbuild/2003">
  <ItemGroup>
    <Filter Include="base_nodes">
      <UniqueIdentifier>{cc64f5ad-2234-494c-9c51-b7a20c8887aa}</UniqueIdentifier>
    </Filter>
    <Filter Include="cocoa">
      <UniqueIdentifier>{aec8225f-81a7-4213-b97b-7004d5535398}</UniqueIdentifier>
    </Filter>
    <Filter Include="effects">
      <UniqueIdentifier>{736cf4ab-e0d6-40ba-912a-b062d28d318a}</UniqueIdentifier>
    </Filter>
    <Filter Include="actions">
      <UniqueIdentifier>{1c7c61b8-3d36-4ba0-a87c-457eb4c782d0}</UniqueIdentifier>
    </Filter>
    <Filter Include="include">
      <UniqueIdentifier>{0b3a64bd-79fa-476a-a461-6b97e5072453}</UniqueIdentifier>
    </Filter>
    <Filter Include="label_nodes">
      <UniqueIdentifier>{e455af5e-da09-4f41-b79f-df4dd311820d}</UniqueIdentifier>
    </Filter>
    <Filter Include="layers_scenes_transitions_nodes">
      <UniqueIdentifier>{206bd96b-f80e-4722-8675-d7c6ff9b3639}</UniqueIdentifier>
    </Filter>
    <Filter Include="menu_nodes">
      <UniqueIdentifier>{075492ba-08bc-404c-92da-32029797a600}</UniqueIdentifier>
    </Filter>
    <Filter Include="misc_nodes">
      <UniqueIdentifier>{41abe422-1602-4fe0-ac1c-6b04a14c1abb}</UniqueIdentifier>
    </Filter>
    <Filter Include="particle_nodes">
      <UniqueIdentifier>{8bf0f517-2ac3-4fc3-a1ad-999d9ea103cd}</UniqueIdentifier>
    </Filter>
    <Filter Include="platform">
      <UniqueIdentifier>{926fc31c-8742-4984-9940-c972dd02fc8a}</UniqueIdentifier>
    </Filter>
    <Filter Include="platform\win32">
      <UniqueIdentifier>{9428f8e6-4ce3-4596-b8af-14d70b7c5b5d}</UniqueIdentifier>
    </Filter>
    <Filter Include="sprite_nodes">
      <UniqueIdentifier>{755e5282-111e-46a5-9169-7c12b37f5ffc}</UniqueIdentifier>
    </Filter>
    <Filter Include="support">
      <UniqueIdentifier>{d94bbf20-8de9-49a7-ae20-6a1140cf633b}</UniqueIdentifier>
    </Filter>
    <Filter Include="support\data_support">
      <UniqueIdentifier>{4a64789e-cc8d-4f84-a869-e6dae2e0d58c}</UniqueIdentifier>
    </Filter>
    <Filter Include="support\image_support">
      <UniqueIdentifier>{bb98a889-9a48-4e31-af2f-117f14da388a}</UniqueIdentifier>
    </Filter>
    <Filter Include="support\zip_support">
      <UniqueIdentifier>{fdea327e-b905-47db-8c33-b70d7866166b}</UniqueIdentifier>
    </Filter>
    <Filter Include="textures">
      <UniqueIdentifier>{46c8d130-b8b5-47f5-a063-ca700e1c32cc}</UniqueIdentifier>
    </Filter>
    <Filter Include="tilemap_parallax_nodes">
      <UniqueIdentifier>{f2671200-b2d8-4d2e-9728-06719cf6f835}</UniqueIdentifier>
    </Filter>
    <Filter Include="touch_dispatcher">
      <UniqueIdentifier>{eaa16c9b-dfbc-4a37-8e3e-e961d9ca1d1a}</UniqueIdentifier>
    </Filter>
    <Filter Include="keypad_dispatcher">
      <UniqueIdentifier>{3c91932f-7667-4049-b9bd-caac4c8eab15}</UniqueIdentifier>
    </Filter>
    <Filter Include="text_input_node">
      <UniqueIdentifier>{535c04b0-fe2b-44c9-9a8c-9029e2b6de5c}</UniqueIdentifier>
    </Filter>
    <Filter Include="script_support">
      <UniqueIdentifier>{5b082c5c-d396-43ca-b3b1-997d0f6247d0}</UniqueIdentifier>
    </Filter>
    <Filter Include="kazmath">
      <UniqueIdentifier>{7751500e-ac9e-4604-a96d-670b30b7d8bd}</UniqueIdentifier>
    </Filter>
    <Filter Include="kazmath\include">
      <UniqueIdentifier>{b38113b1-3d59-4f6e-ac5a-f43921f6ed09}</UniqueIdentifier>
    </Filter>
    <Filter Include="kazmath\include\kazmath">
      <UniqueIdentifier>{569c49c9-27eb-456e-a3f4-9f403e28a3a1}</UniqueIdentifier>
    </Filter>
    <Filter Include="kazmath\include\kazmath\GL">
      <UniqueIdentifier>{191b3e94-47dc-4054-b1cb-bf145d281521}</UniqueIdentifier>
    </Filter>
    <Filter Include="kazmath\src">
      <UniqueIdentifier>{a91a4cc0-41e6-43e9-80c0-2c9101924386}</UniqueIdentifier>
    </Filter>
    <Filter Include="kazmath\src\GL">
      <UniqueIdentifier>{e278b354-1e41-4e92-95b3-7f661ba67140}</UniqueIdentifier>
    </Filter>
    <Filter Include="shaders">
      <UniqueIdentifier>{163895ae-8a8e-46bf-bdf2-98bb2c1347fc}</UniqueIdentifier>
    </Filter>
    <Filter Include="draw_nodes">
      <UniqueIdentifier>{1179d205-d065-49f0-8457-bc4c3f1d0cb3}</UniqueIdentifier>
    </Filter>
    <Filter Include="support\tinyxml2">
      <UniqueIdentifier>{cc25bb83-527d-4218-8d68-ebf963ce7698}</UniqueIdentifier>
    </Filter>
    <Filter Include="support\user_default">
      <UniqueIdentifier>{c45b97e8-fa1f-4e58-8ec5-d46371c2dd26}</UniqueIdentifier>
    </Filter>
    <Filter Include="support\component">
      <UniqueIdentifier>{caa78ce0-9b58-4314-b117-1acae278691e}</UniqueIdentifier>
    </Filter>
    <Filter Include="keyboard_dispatcher">
      <UniqueIdentifier>{e7134ba0-4220-4dd1-b120-3533883394ac}</UniqueIdentifier>
    </Filter>
    <Filter Include="platform\etc">
      <UniqueIdentifier>{47fda93e-6eb4-4abc-b5bc-725bf667a395}</UniqueIdentifier>
    </Filter>
  </ItemGroup>
  <ItemGroup>
    <ClCompile Include="..\base_nodes\CCAtlasNode.cpp">
      <Filter>base_nodes</Filter>
    </ClCompile>
    <ClCompile Include="..\base_nodes\CCNode.cpp">
      <Filter>base_nodes</Filter>
    </ClCompile>
    <ClCompile Include="..\cocoa\CCAffineTransform.cpp">
      <Filter>cocoa</Filter>
    </ClCompile>
    <ClCompile Include="..\cocoa\CCArray.cpp">
      <Filter>cocoa</Filter>
    </ClCompile>
    <ClCompile Include="..\cocoa\CCAutoreleasePool.cpp">
      <Filter>cocoa</Filter>
    </ClCompile>
    <ClCompile Include="..\cocoa\CCDictionary.cpp">
      <Filter>cocoa</Filter>
    </ClCompile>
    <ClCompile Include="..\cocoa\CCGeometry.cpp">
      <Filter>cocoa</Filter>
    </ClCompile>
    <ClCompile Include="..\cocoa\CCNS.cpp">
      <Filter>cocoa</Filter>
    </ClCompile>
    <ClCompile Include="..\cocoa\CCObject.cpp">
      <Filter>cocoa</Filter>
    </ClCompile>
    <ClCompile Include="..\cocoa\CCSet.cpp">
      <Filter>cocoa</Filter>
    </ClCompile>
    <ClCompile Include="..\cocoa\CCString.cpp">
      <Filter>cocoa</Filter>
    </ClCompile>
    <ClCompile Include="..\cocoa\CCData.cpp">
      <Filter>cocoa</Filter>
    </ClCompile>
    <ClCompile Include="..\effects\CCGrabber.cpp">
      <Filter>effects</Filter>
    </ClCompile>
    <ClCompile Include="..\effects\CCGrid.cpp">
      <Filter>effects</Filter>
    </ClCompile>
    <ClCompile Include="..\actions\CCAction.cpp">
      <Filter>actions</Filter>
    </ClCompile>
    <ClCompile Include="..\actions\CCActionCamera.cpp">
      <Filter>actions</Filter>
    </ClCompile>
    <ClCompile Include="..\actions\CCActionCatmullRom.cpp">
      <Filter>actions</Filter>
    </ClCompile>
    <ClCompile Include="..\actions\CCActionEase.cpp">
      <Filter>actions</Filter>
    </ClCompile>
    <ClCompile Include="..\actions\CCActionGrid.cpp">
      <Filter>actions</Filter>
    </ClCompile>
    <ClCompile Include="..\actions\CCActionGrid3D.cpp">
      <Filter>actions</Filter>
    </ClCompile>
    <ClCompile Include="..\actions\CCActionInstant.cpp">
      <Filter>actions</Filter>
    </ClCompile>
    <ClCompile Include="..\actions\CCActionInterval.cpp">
      <Filter>actions</Filter>
    </ClCompile>
    <ClCompile Include="..\actions\CCActionManager.cpp">
      <Filter>actions</Filter>
    </ClCompile>
    <ClCompile Include="..\actions\CCActionPageTurn3D.cpp">
      <Filter>actions</Filter>
    </ClCompile>
    <ClCompile Include="..\actions\CCActionProgressTimer.cpp">
      <Filter>actions</Filter>
    </ClCompile>
    <ClCompile Include="..\actions\CCActionTiledGrid.cpp">
      <Filter>actions</Filter>
    </ClCompile>
    <ClCompile Include="..\actions\CCActionTween.cpp">
      <Filter>actions</Filter>
    </ClCompile>
    <ClCompile Include="..\label_nodes\CCLabelAtlas.cpp">
      <Filter>label_nodes</Filter>
    </ClCompile>
    <ClCompile Include="..\label_nodes\CCLabelBMFont.cpp">
      <Filter>label_nodes</Filter>
    </ClCompile>
    <ClCompile Include="..\label_nodes\CCLabelTTF.cpp">
      <Filter>label_nodes</Filter>
    </ClCompile>
    <ClCompile Include="..\layers_scenes_transitions_nodes\CCLayer.cpp">
      <Filter>layers_scenes_transitions_nodes</Filter>
    </ClCompile>
    <ClCompile Include="..\layers_scenes_transitions_nodes\CCScene.cpp">
      <Filter>layers_scenes_transitions_nodes</Filter>
    </ClCompile>
    <ClCompile Include="..\layers_scenes_transitions_nodes\CCTransition.cpp">
      <Filter>layers_scenes_transitions_nodes</Filter>
    </ClCompile>
    <ClCompile Include="..\layers_scenes_transitions_nodes\CCTransitionPageTurn.cpp">
      <Filter>layers_scenes_transitions_nodes</Filter>
    </ClCompile>
    <ClCompile Include="..\layers_scenes_transitions_nodes\CCTransitionProgress.cpp">
      <Filter>layers_scenes_transitions_nodes</Filter>
    </ClCompile>
    <ClCompile Include="..\menu_nodes\CCMenu.cpp">
      <Filter>menu_nodes</Filter>
    </ClCompile>
    <ClCompile Include="..\menu_nodes\CCMenuItem.cpp">
      <Filter>menu_nodes</Filter>
    </ClCompile>
    <ClCompile Include="..\misc_nodes\CCMotionStreak.cpp">
      <Filter>misc_nodes</Filter>
    </ClCompile>
    <ClCompile Include="..\misc_nodes\CCProgressTimer.cpp">
      <Filter>misc_nodes</Filter>
    </ClCompile>
    <ClCompile Include="..\misc_nodes\CCRenderTexture.cpp">
      <Filter>misc_nodes</Filter>
    </ClCompile>
    <ClCompile Include="..\particle_nodes\CCParticleBatchNode.cpp">
      <Filter>particle_nodes</Filter>
    </ClCompile>
    <ClCompile Include="..\particle_nodes\CCParticleExamples.cpp">
      <Filter>particle_nodes</Filter>
    </ClCompile>
    <ClCompile Include="..\particle_nodes\CCParticleSystem.cpp">
      <Filter>particle_nodes</Filter>
    </ClCompile>
    <ClCompile Include="..\particle_nodes\CCParticleSystemQuad.cpp">
      <Filter>particle_nodes</Filter>
    </ClCompile>
    <ClCompile Include="..\platform\CCEGLViewProtocol.cpp">
      <Filter>platform</Filter>
    </ClCompile>
    <ClCompile Include="..\platform\CCSAXParser.cpp">
      <Filter>platform</Filter>
    </ClCompile>
    <ClCompile Include="..\platform\CCThread.cpp">
      <Filter>platform</Filter>
    </ClCompile>
    <ClCompile Include="..\platform\win32\CCAccelerometer.cpp">
      <Filter>platform\win32</Filter>
    </ClCompile>
    <ClCompile Include="..\platform\win32\CCApplication.cpp">
      <Filter>platform\win32</Filter>
    </ClCompile>
    <ClCompile Include="..\platform\win32\CCCommon.cpp">
      <Filter>platform\win32</Filter>
    </ClCompile>
    <ClCompile Include="..\platform\win32\CCEGLView.cpp">
      <Filter>platform\win32</Filter>
    </ClCompile>
    <ClCompile Include="..\platform\win32\CCImage.cpp">
      <Filter>platform\win32</Filter>
    </ClCompile>
    <ClCompile Include="..\platform\win32\CCStdC.cpp">
      <Filter>platform\win32</Filter>
    </ClCompile>
    <ClCompile Include="..\sprite_nodes\CCAnimation.cpp">
      <Filter>sprite_nodes</Filter>
    </ClCompile>
    <ClCompile Include="..\sprite_nodes\CCAnimationCache.cpp">
      <Filter>sprite_nodes</Filter>
    </ClCompile>
    <ClCompile Include="..\sprite_nodes\CCSprite.cpp">
      <Filter>sprite_nodes</Filter>
    </ClCompile>
    <ClCompile Include="..\sprite_nodes\CCSpriteBatchNode.cpp">
      <Filter>sprite_nodes</Filter>
    </ClCompile>
    <ClCompile Include="..\sprite_nodes\CCSpriteFrame.cpp">
      <Filter>sprite_nodes</Filter>
    </ClCompile>
    <ClCompile Include="..\sprite_nodes\CCSpriteFrameCache.cpp">
      <Filter>sprite_nodes</Filter>
    </ClCompile>
    <ClCompile Include="..\support\base64.cpp">
      <Filter>support</Filter>
    </ClCompile>
    <ClCompile Include="..\support\CCNotificationCenter.cpp">
      <Filter>support</Filter>
    </ClCompile>
    <ClCompile Include="..\support\CCProfiling.cpp">
      <Filter>support</Filter>
    </ClCompile>
    <ClCompile Include="..\support\ccUtils.cpp">
      <Filter>support</Filter>
    </ClCompile>
    <ClCompile Include="..\support\CCVertex.cpp">
      <Filter>support</Filter>
    </ClCompile>
    <ClCompile Include="..\support\TransformUtils.cpp">
      <Filter>support</Filter>
    </ClCompile>
    <ClCompile Include="..\support\data_support\ccCArray.cpp">
      <Filter>support\data_support</Filter>
    </ClCompile>
    <ClCompile Include="..\support\image_support\TGAlib.cpp">
      <Filter>support\image_support</Filter>
    </ClCompile>
    <ClCompile Include="..\support\zip_support\ioapi.cpp">
      <Filter>support\zip_support</Filter>
    </ClCompile>
    <ClCompile Include="..\support\zip_support\unzip.cpp">
      <Filter>support\zip_support</Filter>
    </ClCompile>
    <ClCompile Include="..\support\zip_support\ZipUtils.cpp">
      <Filter>support\zip_support</Filter>
    </ClCompile>
    <ClCompile Include="..\textures\CCTexture2D.cpp">
      <Filter>textures</Filter>
    </ClCompile>
    <ClCompile Include="..\textures\CCTextureAtlas.cpp">
      <Filter>textures</Filter>
    </ClCompile>
    <ClCompile Include="..\textures\CCTextureCache.cpp">
      <Filter>textures</Filter>
    </ClCompile>
    <ClCompile Include="..\tileMap_parallax_nodes\CCParallaxNode.cpp">
      <Filter>tilemap_parallax_nodes</Filter>
    </ClCompile>
    <ClCompile Include="..\tileMap_parallax_nodes\CCTileMapAtlas.cpp">
      <Filter>tilemap_parallax_nodes</Filter>
    </ClCompile>
    <ClCompile Include="..\tileMap_parallax_nodes\CCTMXLayer.cpp">
      <Filter>tilemap_parallax_nodes</Filter>
    </ClCompile>
    <ClCompile Include="..\tileMap_parallax_nodes\CCTMXObjectGroup.cpp">
      <Filter>tilemap_parallax_nodes</Filter>
    </ClCompile>
    <ClCompile Include="..\tileMap_parallax_nodes\CCTMXTiledMap.cpp">
      <Filter>tilemap_parallax_nodes</Filter>
    </ClCompile>
    <ClCompile Include="..\tileMap_parallax_nodes\CCTMXXMLParser.cpp">
      <Filter>tilemap_parallax_nodes</Filter>
    </ClCompile>
    <ClCompile Include="..\touch_dispatcher\CCTouch.cpp">
      <Filter>touch_dispatcher</Filter>
    </ClCompile>
    <ClCompile Include="..\touch_dispatcher\CCTouchDispatcher.cpp">
      <Filter>touch_dispatcher</Filter>
    </ClCompile>
    <ClCompile Include="..\touch_dispatcher\CCTouchHandler.cpp">
      <Filter>touch_dispatcher</Filter>
    </ClCompile>
    <ClCompile Include="..\keypad_dispatcher\CCKeypadDelegate.cpp">
      <Filter>keypad_dispatcher</Filter>
    </ClCompile>
    <ClCompile Include="..\keypad_dispatcher\CCKeypadDispatcher.cpp">
      <Filter>keypad_dispatcher</Filter>
    </ClCompile>
    <ClCompile Include="..\text_input_node\CCIMEDispatcher.cpp">
      <Filter>text_input_node</Filter>
    </ClCompile>
    <ClCompile Include="..\text_input_node\CCTextFieldTTF.cpp">
      <Filter>text_input_node</Filter>
    </ClCompile>
    <ClCompile Include="..\script_support\CCScriptSupport.cpp">
      <Filter>script_support</Filter>
    </ClCompile>
    <ClCompile Include="..\kazmath\src\aabb.c">
      <Filter>kazmath\src</Filter>
    </ClCompile>
    <ClCompile Include="..\kazmath\src\mat3.c">
      <Filter>kazmath\src</Filter>
    </ClCompile>
    <ClCompile Include="..\kazmath\src\mat4.c">
      <Filter>kazmath\src</Filter>
    </ClCompile>
    <ClCompile Include="..\kazmath\src\neon_matrix_impl.c">
      <Filter>kazmath\src</Filter>
    </ClCompile>
    <ClCompile Include="..\kazmath\src\plane.c">
      <Filter>kazmath\src</Filter>
    </ClCompile>
    <ClCompile Include="..\kazmath\src\quaternion.c">
      <Filter>kazmath\src</Filter>
    </ClCompile>
    <ClCompile Include="..\kazmath\src\ray2.c">
      <Filter>kazmath\src</Filter>
    </ClCompile>
    <ClCompile Include="..\kazmath\src\utility.c">
      <Filter>kazmath\src</Filter>
    </ClCompile>
    <ClCompile Include="..\kazmath\src\vec2.c">
      <Filter>kazmath\src</Filter>
    </ClCompile>
    <ClCompile Include="..\kazmath\src\vec3.c">
      <Filter>kazmath\src</Filter>
    </ClCompile>
    <ClCompile Include="..\kazmath\src\vec4.c">
      <Filter>kazmath\src</Filter>
    </ClCompile>
    <ClCompile Include="..\kazmath\src\GL\mat4stack.c">
      <Filter>kazmath\src\GL</Filter>
    </ClCompile>
    <ClCompile Include="..\kazmath\src\GL\matrix.c">
      <Filter>kazmath\src\GL</Filter>
    </ClCompile>
    <ClCompile Include="..\CCCamera.cpp" />
    <ClCompile Include="..\CCConfiguration.cpp" />
    <ClCompile Include="..\CCDirector.cpp" />
    <ClCompile Include="..\CCScheduler.cpp" />
    <ClCompile Include="..\cocos2d.cpp" />
    <ClCompile Include="..\draw_nodes\CCDrawingPrimitives.cpp">
      <Filter>draw_nodes</Filter>
    </ClCompile>
    <ClCompile Include="..\draw_nodes\CCDrawNode.cpp">
      <Filter>draw_nodes</Filter>
    </ClCompile>
    <ClCompile Include="..\misc_nodes\CCClippingNode.cpp">
      <Filter>misc_nodes</Filter>
    </ClCompile>
    <ClCompile Include="..\shaders\ccGLStateCache.cpp">
      <Filter>shaders</Filter>
    </ClCompile>
    <ClCompile Include="..\shaders\CCShaderCache.cpp">
      <Filter>shaders</Filter>
    </ClCompile>
    <ClCompile Include="..\shaders\ccShaders.cpp">
      <Filter>shaders</Filter>
    </ClCompile>
    <ClCompile Include="..\shaders\CCGLProgram.cpp">
      <Filter>shaders</Filter>
    </ClCompile>
    <ClCompile Include="..\platform\win32\CCFileUtilsWin32.cpp">
      <Filter>platform\win32</Filter>
    </ClCompile>
    <ClCompile Include="..\platform\CCFileUtils.cpp">
      <Filter>platform</Filter>
    </ClCompile>
    <ClCompile Include="..\platform\CCImageCommonWebp.cpp">
      <Filter>platform</Filter>
    </ClCompile>
    <ClCompile Include="..\platform\win32\CCDevice.cpp">
      <Filter>platform\win32</Filter>
    </ClCompile>
    <ClCompile Include="..\support\ccUTF8.cpp">
      <Filter>support</Filter>
    </ClCompile>
    <ClCompile Include="..\support\user_default\CCUserDefault.cpp">
      <Filter>support\user_default</Filter>
    </ClCompile>
    <ClCompile Include="..\support\tinyxml2\tinyxml2.cpp">
      <Filter>support\tinyxml2</Filter>
    </ClCompile>
    <ClCompile Include="..\cocoa\CCDataVisitor.cpp">
      <Filter>cocoa</Filter>
    </ClCompile>
    <ClCompile Include="..\ccFPSImages.c" />
    <ClCompile Include="..\support\component\CCComponent.cpp">
      <Filter>support\component</Filter>
    </ClCompile>
    <ClCompile Include="..\support\component\CCComponentContainer.cpp">
      <Filter>support\component</Filter>
    </ClCompile>
    <ClCompile Include="..\keyboard_dispatcher\CCKeyboardDispatcher.cpp">
      <Filter>keyboard_dispatcher</Filter>
    </ClCompile>
    <ClCompile Include="..\ccTypes.cpp" />
<<<<<<< HEAD
    <ClCompile Include="..\platform\third_party\common\etc\etc1.cpp">
      <Filter>platform\etc</Filter>
    </ClCompile>
=======
    <ClCompile Include="..\CCDeprecated.cpp" />
>>>>>>> 1c74115a
  </ItemGroup>
  <ItemGroup>
    <ClInclude Include="..\base_nodes\CCAtlasNode.h">
      <Filter>base_nodes</Filter>
    </ClInclude>
    <ClInclude Include="..\base_nodes\CCNode.h">
      <Filter>base_nodes</Filter>
    </ClInclude>
    <ClInclude Include="..\cocoa\CCAffineTransform.h">
      <Filter>cocoa</Filter>
    </ClInclude>
    <ClInclude Include="..\cocoa\CCArray.h">
      <Filter>cocoa</Filter>
    </ClInclude>
    <ClInclude Include="..\cocoa\CCAutoreleasePool.h">
      <Filter>cocoa</Filter>
    </ClInclude>
    <ClInclude Include="..\cocoa\CCDictionary.h">
      <Filter>cocoa</Filter>
    </ClInclude>
    <ClInclude Include="..\cocoa\CCGeometry.h">
      <Filter>cocoa</Filter>
    </ClInclude>
    <ClInclude Include="..\cocoa\CCInteger.h">
      <Filter>cocoa</Filter>
    </ClInclude>
    <ClInclude Include="..\cocoa\CCNS.h">
      <Filter>cocoa</Filter>
    </ClInclude>
    <ClInclude Include="..\cocoa\CCObject.h">
      <Filter>cocoa</Filter>
    </ClInclude>
    <ClInclude Include="..\cocoa\CCSet.h">
      <Filter>cocoa</Filter>
    </ClInclude>
    <ClInclude Include="..\cocoa\CCString.h">
      <Filter>cocoa</Filter>
    </ClInclude>
    <ClInclude Include="..\cocoa\CCData.h">
      <Filter>cocoa</Filter>
    </ClInclude>
    <ClInclude Include="..\effects\CCGrabber.h">
      <Filter>effects</Filter>
    </ClInclude>
    <ClInclude Include="..\effects\CCGrid.h">
      <Filter>effects</Filter>
    </ClInclude>
    <ClInclude Include="..\actions\CCAction.h">
      <Filter>actions</Filter>
    </ClInclude>
    <ClInclude Include="..\actions\CCActionCamera.h">
      <Filter>actions</Filter>
    </ClInclude>
    <ClInclude Include="..\actions\CCActionCatmullRom.h">
      <Filter>actions</Filter>
    </ClInclude>
    <ClInclude Include="..\actions\CCActionEase.h">
      <Filter>actions</Filter>
    </ClInclude>
    <ClInclude Include="..\actions\CCActionGrid.h">
      <Filter>actions</Filter>
    </ClInclude>
    <ClInclude Include="..\actions\CCActionGrid3D.h">
      <Filter>actions</Filter>
    </ClInclude>
    <ClInclude Include="..\actions\CCActionInstant.h">
      <Filter>actions</Filter>
    </ClInclude>
    <ClInclude Include="..\actions\CCActionInterval.h">
      <Filter>actions</Filter>
    </ClInclude>
    <ClInclude Include="..\actions\CCActionManager.h">
      <Filter>actions</Filter>
    </ClInclude>
    <ClInclude Include="..\actions\CCActionPageTurn3D.h">
      <Filter>actions</Filter>
    </ClInclude>
    <ClInclude Include="..\actions\CCActionProgressTimer.h">
      <Filter>actions</Filter>
    </ClInclude>
    <ClInclude Include="..\actions\CCActionTiledGrid.h">
      <Filter>actions</Filter>
    </ClInclude>
    <ClInclude Include="..\actions\CCActionTween.h">
      <Filter>actions</Filter>
    </ClInclude>
    <ClInclude Include="..\include\ccConfig.h">
      <Filter>include</Filter>
    </ClInclude>
    <ClInclude Include="..\include\CCEventType.h">
      <Filter>include</Filter>
    </ClInclude>
    <ClInclude Include="..\include\ccMacros.h">
      <Filter>include</Filter>
    </ClInclude>
    <ClInclude Include="..\include\CCProtocols.h">
      <Filter>include</Filter>
    </ClInclude>
    <ClInclude Include="..\include\ccTypes.h">
      <Filter>include</Filter>
    </ClInclude>
    <ClInclude Include="..\include\cocos2d.h">
      <Filter>include</Filter>
    </ClInclude>
    <ClInclude Include="..\label_nodes\CCLabelAtlas.h">
      <Filter>label_nodes</Filter>
    </ClInclude>
    <ClInclude Include="..\label_nodes\CCLabelBMFont.h">
      <Filter>label_nodes</Filter>
    </ClInclude>
    <ClInclude Include="..\label_nodes\CCLabelTTF.h">
      <Filter>label_nodes</Filter>
    </ClInclude>
    <ClInclude Include="..\layers_scenes_transitions_nodes\CCLayer.h">
      <Filter>layers_scenes_transitions_nodes</Filter>
    </ClInclude>
    <ClInclude Include="..\layers_scenes_transitions_nodes\CCScene.h">
      <Filter>layers_scenes_transitions_nodes</Filter>
    </ClInclude>
    <ClInclude Include="..\layers_scenes_transitions_nodes\CCTransition.h">
      <Filter>layers_scenes_transitions_nodes</Filter>
    </ClInclude>
    <ClInclude Include="..\layers_scenes_transitions_nodes\CCTransitionPageTurn.h">
      <Filter>layers_scenes_transitions_nodes</Filter>
    </ClInclude>
    <ClInclude Include="..\layers_scenes_transitions_nodes\CCTransitionProgress.h">
      <Filter>layers_scenes_transitions_nodes</Filter>
    </ClInclude>
    <ClInclude Include="..\menu_nodes\CCMenu.h">
      <Filter>menu_nodes</Filter>
    </ClInclude>
    <ClInclude Include="..\menu_nodes\CCMenuItem.h">
      <Filter>menu_nodes</Filter>
    </ClInclude>
    <ClInclude Include="..\misc_nodes\CCMotionStreak.h">
      <Filter>misc_nodes</Filter>
    </ClInclude>
    <ClInclude Include="..\misc_nodes\CCProgressTimer.h">
      <Filter>misc_nodes</Filter>
    </ClInclude>
    <ClInclude Include="..\misc_nodes\CCRenderTexture.h">
      <Filter>misc_nodes</Filter>
    </ClInclude>
    <ClInclude Include="..\particle_nodes\CCParticleBatchNode.h">
      <Filter>particle_nodes</Filter>
    </ClInclude>
    <ClInclude Include="..\particle_nodes\CCParticleExamples.h">
      <Filter>particle_nodes</Filter>
    </ClInclude>
    <ClInclude Include="..\particle_nodes\CCParticleSystem.h">
      <Filter>particle_nodes</Filter>
    </ClInclude>
    <ClInclude Include="..\particle_nodes\CCParticleSystemQuad.h">
      <Filter>particle_nodes</Filter>
    </ClInclude>
    <ClInclude Include="..\platform\CCAccelerometerDelegate.h">
      <Filter>platform</Filter>
    </ClInclude>
    <ClInclude Include="..\platform\CCApplicationProtocol.h">
      <Filter>platform</Filter>
    </ClInclude>
    <ClInclude Include="..\platform\CCCommon.h">
      <Filter>platform</Filter>
    </ClInclude>
    <ClInclude Include="..\platform\CCEGLViewProtocol.h">
      <Filter>platform</Filter>
    </ClInclude>
    <ClInclude Include="..\platform\CCFileUtils.h">
      <Filter>platform</Filter>
    </ClInclude>
    <ClInclude Include="..\platform\CCImage.h">
      <Filter>platform</Filter>
    </ClInclude>
    <ClInclude Include="..\platform\CCImageCommon_cpp.h">
      <Filter>platform</Filter>
    </ClInclude>
    <ClInclude Include="..\platform\CCPlatformConfig.h">
      <Filter>platform</Filter>
    </ClInclude>
    <ClInclude Include="..\platform\CCPlatformMacros.h">
      <Filter>platform</Filter>
    </ClInclude>
    <ClInclude Include="..\platform\CCSAXParser.h">
      <Filter>platform</Filter>
    </ClInclude>
    <ClInclude Include="..\platform\CCThread.h">
      <Filter>platform</Filter>
    </ClInclude>
    <ClInclude Include="..\platform\win32\CCAccelerometer.h">
      <Filter>platform\win32</Filter>
    </ClInclude>
    <ClInclude Include="..\platform\win32\CCApplication.h">
      <Filter>platform\win32</Filter>
    </ClInclude>
    <ClInclude Include="..\platform\win32\CCEGLView.h">
      <Filter>platform\win32</Filter>
    </ClInclude>
    <ClInclude Include="..\platform\win32\CCGL.h">
      <Filter>platform\win32</Filter>
    </ClInclude>
    <ClInclude Include="..\platform\win32\CCPlatformDefine.h">
      <Filter>platform\win32</Filter>
    </ClInclude>
    <ClInclude Include="..\platform\win32\CCStdC.h">
      <Filter>platform\win32</Filter>
    </ClInclude>
    <ClInclude Include="..\sprite_nodes\CCAnimation.h">
      <Filter>sprite_nodes</Filter>
    </ClInclude>
    <ClInclude Include="..\sprite_nodes\CCAnimationCache.h">
      <Filter>sprite_nodes</Filter>
    </ClInclude>
    <ClInclude Include="..\sprite_nodes\CCSprite.h">
      <Filter>sprite_nodes</Filter>
    </ClInclude>
    <ClInclude Include="..\sprite_nodes\CCSpriteBatchNode.h">
      <Filter>sprite_nodes</Filter>
    </ClInclude>
    <ClInclude Include="..\sprite_nodes\CCSpriteFrame.h">
      <Filter>sprite_nodes</Filter>
    </ClInclude>
    <ClInclude Include="..\sprite_nodes\CCSpriteFrameCache.h">
      <Filter>sprite_nodes</Filter>
    </ClInclude>
    <ClInclude Include="..\support\base64.h">
      <Filter>support</Filter>
    </ClInclude>
    <ClInclude Include="..\support\CCNotificationCenter.h">
      <Filter>support</Filter>
    </ClInclude>
    <ClInclude Include="..\support\CCProfiling.h">
      <Filter>support</Filter>
    </ClInclude>
    <ClInclude Include="..\support\ccUtils.h">
      <Filter>support</Filter>
    </ClInclude>
    <ClInclude Include="..\support\CCVertex.h">
      <Filter>support</Filter>
    </ClInclude>
    <ClInclude Include="..\support\TransformUtils.h">
      <Filter>support</Filter>
    </ClInclude>
    <ClInclude Include="..\support\data_support\ccCArray.h">
      <Filter>support\data_support</Filter>
    </ClInclude>
    <ClInclude Include="..\support\data_support\uthash.h">
      <Filter>support\data_support</Filter>
    </ClInclude>
    <ClInclude Include="..\support\data_support\utlist.h">
      <Filter>support\data_support</Filter>
    </ClInclude>
    <ClInclude Include="..\support\image_support\TGAlib.h">
      <Filter>support\image_support</Filter>
    </ClInclude>
    <ClInclude Include="..\support\zip_support\ioapi.h">
      <Filter>support\zip_support</Filter>
    </ClInclude>
    <ClInclude Include="..\support\zip_support\unzip.h">
      <Filter>support\zip_support</Filter>
    </ClInclude>
    <ClInclude Include="..\support\zip_support\ZipUtils.h">
      <Filter>support\zip_support</Filter>
    </ClInclude>
    <ClInclude Include="..\textures\CCTexture2D.h">
      <Filter>textures</Filter>
    </ClInclude>
    <ClInclude Include="..\textures\CCTextureAtlas.h">
      <Filter>textures</Filter>
    </ClInclude>
    <ClInclude Include="..\textures\CCTextureCache.h">
      <Filter>textures</Filter>
    </ClInclude>
    <ClInclude Include="..\tileMap_parallax_nodes\CCParallaxNode.h">
      <Filter>tilemap_parallax_nodes</Filter>
    </ClInclude>
    <ClInclude Include="..\tileMap_parallax_nodes\CCTileMapAtlas.h">
      <Filter>tilemap_parallax_nodes</Filter>
    </ClInclude>
    <ClInclude Include="..\tileMap_parallax_nodes\CCTMXLayer.h">
      <Filter>tilemap_parallax_nodes</Filter>
    </ClInclude>
    <ClInclude Include="..\tileMap_parallax_nodes\CCTMXObjectGroup.h">
      <Filter>tilemap_parallax_nodes</Filter>
    </ClInclude>
    <ClInclude Include="..\tileMap_parallax_nodes\CCTMXTiledMap.h">
      <Filter>tilemap_parallax_nodes</Filter>
    </ClInclude>
    <ClInclude Include="..\tileMap_parallax_nodes\CCTMXXMLParser.h">
      <Filter>tilemap_parallax_nodes</Filter>
    </ClInclude>
    <ClInclude Include="..\touch_dispatcher\CCTouch.h">
      <Filter>touch_dispatcher</Filter>
    </ClInclude>
    <ClInclude Include="..\touch_dispatcher\CCTouchDelegateProtocol.h">
      <Filter>touch_dispatcher</Filter>
    </ClInclude>
    <ClInclude Include="..\touch_dispatcher\CCTouchDispatcher.h">
      <Filter>touch_dispatcher</Filter>
    </ClInclude>
    <ClInclude Include="..\touch_dispatcher\CCTouchHandler.h">
      <Filter>touch_dispatcher</Filter>
    </ClInclude>
    <ClInclude Include="..\keypad_dispatcher\CCKeypadDelegate.h">
      <Filter>keypad_dispatcher</Filter>
    </ClInclude>
    <ClInclude Include="..\keypad_dispatcher\CCKeypadDispatcher.h">
      <Filter>keypad_dispatcher</Filter>
    </ClInclude>
    <ClInclude Include="..\text_input_node\CCIMEDelegate.h">
      <Filter>text_input_node</Filter>
    </ClInclude>
    <ClInclude Include="..\text_input_node\CCIMEDispatcher.h">
      <Filter>text_input_node</Filter>
    </ClInclude>
    <ClInclude Include="..\text_input_node\CCTextFieldTTF.h">
      <Filter>text_input_node</Filter>
    </ClInclude>
    <ClInclude Include="..\script_support\CCScriptSupport.h">
      <Filter>script_support</Filter>
    </ClInclude>
    <ClInclude Include="..\kazmath\include\kazmath\aabb.h">
      <Filter>kazmath\include\kazmath</Filter>
    </ClInclude>
    <ClInclude Include="..\kazmath\include\kazmath\kazmath.h">
      <Filter>kazmath\include\kazmath</Filter>
    </ClInclude>
    <ClInclude Include="..\kazmath\include\kazmath\mat3.h">
      <Filter>kazmath\include\kazmath</Filter>
    </ClInclude>
    <ClInclude Include="..\kazmath\include\kazmath\mat4.h">
      <Filter>kazmath\include\kazmath</Filter>
    </ClInclude>
    <ClInclude Include="..\kazmath\include\kazmath\neon_matrix_impl.h">
      <Filter>kazmath\include\kazmath</Filter>
    </ClInclude>
    <ClInclude Include="..\kazmath\include\kazmath\plane.h">
      <Filter>kazmath\include\kazmath</Filter>
    </ClInclude>
    <ClInclude Include="..\kazmath\include\kazmath\quaternion.h">
      <Filter>kazmath\include\kazmath</Filter>
    </ClInclude>
    <ClInclude Include="..\kazmath\include\kazmath\ray2.h">
      <Filter>kazmath\include\kazmath</Filter>
    </ClInclude>
    <ClInclude Include="..\kazmath\include\kazmath\utility.h">
      <Filter>kazmath\include\kazmath</Filter>
    </ClInclude>
    <ClInclude Include="..\kazmath\include\kazmath\vec2.h">
      <Filter>kazmath\include\kazmath</Filter>
    </ClInclude>
    <ClInclude Include="..\kazmath\include\kazmath\vec3.h">
      <Filter>kazmath\include\kazmath</Filter>
    </ClInclude>
    <ClInclude Include="..\kazmath\include\kazmath\vec4.h">
      <Filter>kazmath\include\kazmath</Filter>
    </ClInclude>
    <ClInclude Include="..\kazmath\include\kazmath\GL\mat4stack.h">
      <Filter>kazmath\include\kazmath\GL</Filter>
    </ClInclude>
    <ClInclude Include="..\kazmath\include\kazmath\GL\matrix.h">
      <Filter>kazmath\include\kazmath\GL</Filter>
    </ClInclude>
    <ClInclude Include="..\CCCamera.h" />
    <ClInclude Include="..\CCConfiguration.h" />
    <ClInclude Include="..\CCDirector.h" />
    <ClInclude Include="..\CCScheduler.h" />
    <ClInclude Include="..\draw_nodes\CCDrawingPrimitives.h">
      <Filter>draw_nodes</Filter>
    </ClInclude>
    <ClInclude Include="..\draw_nodes\CCDrawNode.h">
      <Filter>draw_nodes</Filter>
    </ClInclude>
    <ClInclude Include="..\misc_nodes\CCClippingNode.h">
      <Filter>misc_nodes</Filter>
    </ClInclude>
    <ClInclude Include="..\shaders\ccGLStateCache.h">
      <Filter>shaders</Filter>
    </ClInclude>
    <ClInclude Include="..\shaders\ccShader_Position_uColor_frag.h">
      <Filter>shaders</Filter>
    </ClInclude>
    <ClInclude Include="..\shaders\ccShader_Position_uColor_vert.h">
      <Filter>shaders</Filter>
    </ClInclude>
    <ClInclude Include="..\shaders\ccShader_PositionColor_frag.h">
      <Filter>shaders</Filter>
    </ClInclude>
    <ClInclude Include="..\shaders\ccShader_PositionColor_vert.h">
      <Filter>shaders</Filter>
    </ClInclude>
    <ClInclude Include="..\shaders\ccShader_PositionColorLengthTexture_frag.h">
      <Filter>shaders</Filter>
    </ClInclude>
    <ClInclude Include="..\shaders\ccShader_PositionColorLengthTexture_vert.h">
      <Filter>shaders</Filter>
    </ClInclude>
    <ClInclude Include="..\shaders\ccShader_PositionTexture_frag.h">
      <Filter>shaders</Filter>
    </ClInclude>
    <ClInclude Include="..\shaders\ccShader_PositionTexture_uColor_frag.h">
      <Filter>shaders</Filter>
    </ClInclude>
    <ClInclude Include="..\shaders\ccShader_PositionTexture_uColor_vert.h">
      <Filter>shaders</Filter>
    </ClInclude>
    <ClInclude Include="..\shaders\ccShader_PositionTexture_vert.h">
      <Filter>shaders</Filter>
    </ClInclude>
    <ClInclude Include="..\shaders\ccShader_PositionTextureA8Color_frag.h">
      <Filter>shaders</Filter>
    </ClInclude>
    <ClInclude Include="..\shaders\ccShader_PositionTextureA8Color_vert.h">
      <Filter>shaders</Filter>
    </ClInclude>
    <ClInclude Include="..\shaders\ccShader_PositionTextureColor_frag.h">
      <Filter>shaders</Filter>
    </ClInclude>
    <ClInclude Include="..\shaders\ccShader_PositionTextureColor_vert.h">
      <Filter>shaders</Filter>
    </ClInclude>
    <ClInclude Include="..\shaders\ccShader_PositionTextureColorAlphaTest_frag.h">
      <Filter>shaders</Filter>
    </ClInclude>
    <ClInclude Include="..\shaders\CCShaderCache.h">
      <Filter>shaders</Filter>
    </ClInclude>
    <ClInclude Include="..\shaders\ccShaderEx_SwitchMask_frag.h">
      <Filter>shaders</Filter>
    </ClInclude>
    <ClInclude Include="..\shaders\ccShaders.h">
      <Filter>shaders</Filter>
    </ClInclude>
    <ClInclude Include="..\shaders\CCGLProgram.h">
      <Filter>shaders</Filter>
    </ClInclude>
    <ClInclude Include="..\platform\win32\CCFileUtilsWin32.h">
      <Filter>platform\win32</Filter>
    </ClInclude>
    <ClInclude Include="..\support\ccUTF8.h">
      <Filter>support</Filter>
    </ClInclude>
    <ClInclude Include="..\support\user_default\CCUserDefault.h">
      <Filter>support\user_default</Filter>
    </ClInclude>
    <ClInclude Include="..\support\tinyxml2\tinyxml2.h">
      <Filter>support\tinyxml2</Filter>
    </ClInclude>
    <ClInclude Include="..\cocoa\CCDataVisitor.h">
      <Filter>cocoa</Filter>
    </ClInclude>
    <ClInclude Include="..\cocoa\CCBool.h">
      <Filter>cocoa</Filter>
    </ClInclude>
    <ClInclude Include="..\cocoa\CCDouble.h">
      <Filter>cocoa</Filter>
    </ClInclude>
    <ClInclude Include="..\cocoa\CCFloat.h">
      <Filter>cocoa</Filter>
    </ClInclude>
    <ClInclude Include="..\ccFPSImages.h" />
    <ClInclude Include="..\support\component\CCComponentContainer.h">
      <Filter>support\component</Filter>
    </ClInclude>
    <ClInclude Include="..\support\component\CCComponent.h">
      <Filter>support\component</Filter>
    </ClInclude>
    <ClInclude Include="..\keyboard_dispatcher\CCKeyboardDispatcher.h">
      <Filter>keyboard_dispatcher</Filter>
    </ClInclude>
    <ClInclude Include="..\include\CCDeprecated.h">
      <Filter>include</Filter>
    </ClInclude>
    <ClInclude Include="..\platform\third_party\common\etc\etc1.h">
      <Filter>platform\etc</Filter>
    </ClInclude>
  </ItemGroup>
</Project><|MERGE_RESOLUTION|>--- conflicted
+++ resolved
@@ -1,958 +1,955 @@
-﻿<?xml version="1.0" encoding="utf-8"?>
-<Project ToolsVersion="4.0" xmlns="http://schemas.microsoft.com/developer/msbuild/2003">
-  <ItemGroup>
-    <Filter Include="base_nodes">
-      <UniqueIdentifier>{cc64f5ad-2234-494c-9c51-b7a20c8887aa}</UniqueIdentifier>
-    </Filter>
-    <Filter Include="cocoa">
-      <UniqueIdentifier>{aec8225f-81a7-4213-b97b-7004d5535398}</UniqueIdentifier>
-    </Filter>
-    <Filter Include="effects">
-      <UniqueIdentifier>{736cf4ab-e0d6-40ba-912a-b062d28d318a}</UniqueIdentifier>
-    </Filter>
-    <Filter Include="actions">
-      <UniqueIdentifier>{1c7c61b8-3d36-4ba0-a87c-457eb4c782d0}</UniqueIdentifier>
-    </Filter>
-    <Filter Include="include">
-      <UniqueIdentifier>{0b3a64bd-79fa-476a-a461-6b97e5072453}</UniqueIdentifier>
-    </Filter>
-    <Filter Include="label_nodes">
-      <UniqueIdentifier>{e455af5e-da09-4f41-b79f-df4dd311820d}</UniqueIdentifier>
-    </Filter>
-    <Filter Include="layers_scenes_transitions_nodes">
-      <UniqueIdentifier>{206bd96b-f80e-4722-8675-d7c6ff9b3639}</UniqueIdentifier>
-    </Filter>
-    <Filter Include="menu_nodes">
-      <UniqueIdentifier>{075492ba-08bc-404c-92da-32029797a600}</UniqueIdentifier>
-    </Filter>
-    <Filter Include="misc_nodes">
-      <UniqueIdentifier>{41abe422-1602-4fe0-ac1c-6b04a14c1abb}</UniqueIdentifier>
-    </Filter>
-    <Filter Include="particle_nodes">
-      <UniqueIdentifier>{8bf0f517-2ac3-4fc3-a1ad-999d9ea103cd}</UniqueIdentifier>
-    </Filter>
-    <Filter Include="platform">
-      <UniqueIdentifier>{926fc31c-8742-4984-9940-c972dd02fc8a}</UniqueIdentifier>
-    </Filter>
-    <Filter Include="platform\win32">
-      <UniqueIdentifier>{9428f8e6-4ce3-4596-b8af-14d70b7c5b5d}</UniqueIdentifier>
-    </Filter>
-    <Filter Include="sprite_nodes">
-      <UniqueIdentifier>{755e5282-111e-46a5-9169-7c12b37f5ffc}</UniqueIdentifier>
-    </Filter>
-    <Filter Include="support">
-      <UniqueIdentifier>{d94bbf20-8de9-49a7-ae20-6a1140cf633b}</UniqueIdentifier>
-    </Filter>
-    <Filter Include="support\data_support">
-      <UniqueIdentifier>{4a64789e-cc8d-4f84-a869-e6dae2e0d58c}</UniqueIdentifier>
-    </Filter>
-    <Filter Include="support\image_support">
-      <UniqueIdentifier>{bb98a889-9a48-4e31-af2f-117f14da388a}</UniqueIdentifier>
-    </Filter>
-    <Filter Include="support\zip_support">
-      <UniqueIdentifier>{fdea327e-b905-47db-8c33-b70d7866166b}</UniqueIdentifier>
-    </Filter>
-    <Filter Include="textures">
-      <UniqueIdentifier>{46c8d130-b8b5-47f5-a063-ca700e1c32cc}</UniqueIdentifier>
-    </Filter>
-    <Filter Include="tilemap_parallax_nodes">
-      <UniqueIdentifier>{f2671200-b2d8-4d2e-9728-06719cf6f835}</UniqueIdentifier>
-    </Filter>
-    <Filter Include="touch_dispatcher">
-      <UniqueIdentifier>{eaa16c9b-dfbc-4a37-8e3e-e961d9ca1d1a}</UniqueIdentifier>
-    </Filter>
-    <Filter Include="keypad_dispatcher">
-      <UniqueIdentifier>{3c91932f-7667-4049-b9bd-caac4c8eab15}</UniqueIdentifier>
-    </Filter>
-    <Filter Include="text_input_node">
-      <UniqueIdentifier>{535c04b0-fe2b-44c9-9a8c-9029e2b6de5c}</UniqueIdentifier>
-    </Filter>
-    <Filter Include="script_support">
-      <UniqueIdentifier>{5b082c5c-d396-43ca-b3b1-997d0f6247d0}</UniqueIdentifier>
-    </Filter>
-    <Filter Include="kazmath">
-      <UniqueIdentifier>{7751500e-ac9e-4604-a96d-670b30b7d8bd}</UniqueIdentifier>
-    </Filter>
-    <Filter Include="kazmath\include">
-      <UniqueIdentifier>{b38113b1-3d59-4f6e-ac5a-f43921f6ed09}</UniqueIdentifier>
-    </Filter>
-    <Filter Include="kazmath\include\kazmath">
-      <UniqueIdentifier>{569c49c9-27eb-456e-a3f4-9f403e28a3a1}</UniqueIdentifier>
-    </Filter>
-    <Filter Include="kazmath\include\kazmath\GL">
-      <UniqueIdentifier>{191b3e94-47dc-4054-b1cb-bf145d281521}</UniqueIdentifier>
-    </Filter>
-    <Filter Include="kazmath\src">
-      <UniqueIdentifier>{a91a4cc0-41e6-43e9-80c0-2c9101924386}</UniqueIdentifier>
-    </Filter>
-    <Filter Include="kazmath\src\GL">
-      <UniqueIdentifier>{e278b354-1e41-4e92-95b3-7f661ba67140}</UniqueIdentifier>
-    </Filter>
-    <Filter Include="shaders">
-      <UniqueIdentifier>{163895ae-8a8e-46bf-bdf2-98bb2c1347fc}</UniqueIdentifier>
-    </Filter>
-    <Filter Include="draw_nodes">
-      <UniqueIdentifier>{1179d205-d065-49f0-8457-bc4c3f1d0cb3}</UniqueIdentifier>
-    </Filter>
-    <Filter Include="support\tinyxml2">
-      <UniqueIdentifier>{cc25bb83-527d-4218-8d68-ebf963ce7698}</UniqueIdentifier>
-    </Filter>
-    <Filter Include="support\user_default">
-      <UniqueIdentifier>{c45b97e8-fa1f-4e58-8ec5-d46371c2dd26}</UniqueIdentifier>
-    </Filter>
-    <Filter Include="support\component">
-      <UniqueIdentifier>{caa78ce0-9b58-4314-b117-1acae278691e}</UniqueIdentifier>
-    </Filter>
-    <Filter Include="keyboard_dispatcher">
-      <UniqueIdentifier>{e7134ba0-4220-4dd1-b120-3533883394ac}</UniqueIdentifier>
-    </Filter>
-    <Filter Include="platform\etc">
-      <UniqueIdentifier>{47fda93e-6eb4-4abc-b5bc-725bf667a395}</UniqueIdentifier>
-    </Filter>
-  </ItemGroup>
-  <ItemGroup>
-    <ClCompile Include="..\base_nodes\CCAtlasNode.cpp">
-      <Filter>base_nodes</Filter>
-    </ClCompile>
-    <ClCompile Include="..\base_nodes\CCNode.cpp">
-      <Filter>base_nodes</Filter>
-    </ClCompile>
-    <ClCompile Include="..\cocoa\CCAffineTransform.cpp">
-      <Filter>cocoa</Filter>
-    </ClCompile>
-    <ClCompile Include="..\cocoa\CCArray.cpp">
-      <Filter>cocoa</Filter>
-    </ClCompile>
-    <ClCompile Include="..\cocoa\CCAutoreleasePool.cpp">
-      <Filter>cocoa</Filter>
-    </ClCompile>
-    <ClCompile Include="..\cocoa\CCDictionary.cpp">
-      <Filter>cocoa</Filter>
-    </ClCompile>
-    <ClCompile Include="..\cocoa\CCGeometry.cpp">
-      <Filter>cocoa</Filter>
-    </ClCompile>
-    <ClCompile Include="..\cocoa\CCNS.cpp">
-      <Filter>cocoa</Filter>
-    </ClCompile>
-    <ClCompile Include="..\cocoa\CCObject.cpp">
-      <Filter>cocoa</Filter>
-    </ClCompile>
-    <ClCompile Include="..\cocoa\CCSet.cpp">
-      <Filter>cocoa</Filter>
-    </ClCompile>
-    <ClCompile Include="..\cocoa\CCString.cpp">
-      <Filter>cocoa</Filter>
-    </ClCompile>
-    <ClCompile Include="..\cocoa\CCData.cpp">
-      <Filter>cocoa</Filter>
-    </ClCompile>
-    <ClCompile Include="..\effects\CCGrabber.cpp">
-      <Filter>effects</Filter>
-    </ClCompile>
-    <ClCompile Include="..\effects\CCGrid.cpp">
-      <Filter>effects</Filter>
-    </ClCompile>
-    <ClCompile Include="..\actions\CCAction.cpp">
-      <Filter>actions</Filter>
-    </ClCompile>
-    <ClCompile Include="..\actions\CCActionCamera.cpp">
-      <Filter>actions</Filter>
-    </ClCompile>
-    <ClCompile Include="..\actions\CCActionCatmullRom.cpp">
-      <Filter>actions</Filter>
-    </ClCompile>
-    <ClCompile Include="..\actions\CCActionEase.cpp">
-      <Filter>actions</Filter>
-    </ClCompile>
-    <ClCompile Include="..\actions\CCActionGrid.cpp">
-      <Filter>actions</Filter>
-    </ClCompile>
-    <ClCompile Include="..\actions\CCActionGrid3D.cpp">
-      <Filter>actions</Filter>
-    </ClCompile>
-    <ClCompile Include="..\actions\CCActionInstant.cpp">
-      <Filter>actions</Filter>
-    </ClCompile>
-    <ClCompile Include="..\actions\CCActionInterval.cpp">
-      <Filter>actions</Filter>
-    </ClCompile>
-    <ClCompile Include="..\actions\CCActionManager.cpp">
-      <Filter>actions</Filter>
-    </ClCompile>
-    <ClCompile Include="..\actions\CCActionPageTurn3D.cpp">
-      <Filter>actions</Filter>
-    </ClCompile>
-    <ClCompile Include="..\actions\CCActionProgressTimer.cpp">
-      <Filter>actions</Filter>
-    </ClCompile>
-    <ClCompile Include="..\actions\CCActionTiledGrid.cpp">
-      <Filter>actions</Filter>
-    </ClCompile>
-    <ClCompile Include="..\actions\CCActionTween.cpp">
-      <Filter>actions</Filter>
-    </ClCompile>
-    <ClCompile Include="..\label_nodes\CCLabelAtlas.cpp">
-      <Filter>label_nodes</Filter>
-    </ClCompile>
-    <ClCompile Include="..\label_nodes\CCLabelBMFont.cpp">
-      <Filter>label_nodes</Filter>
-    </ClCompile>
-    <ClCompile Include="..\label_nodes\CCLabelTTF.cpp">
-      <Filter>label_nodes</Filter>
-    </ClCompile>
-    <ClCompile Include="..\layers_scenes_transitions_nodes\CCLayer.cpp">
-      <Filter>layers_scenes_transitions_nodes</Filter>
-    </ClCompile>
-    <ClCompile Include="..\layers_scenes_transitions_nodes\CCScene.cpp">
-      <Filter>layers_scenes_transitions_nodes</Filter>
-    </ClCompile>
-    <ClCompile Include="..\layers_scenes_transitions_nodes\CCTransition.cpp">
-      <Filter>layers_scenes_transitions_nodes</Filter>
-    </ClCompile>
-    <ClCompile Include="..\layers_scenes_transitions_nodes\CCTransitionPageTurn.cpp">
-      <Filter>layers_scenes_transitions_nodes</Filter>
-    </ClCompile>
-    <ClCompile Include="..\layers_scenes_transitions_nodes\CCTransitionProgress.cpp">
-      <Filter>layers_scenes_transitions_nodes</Filter>
-    </ClCompile>
-    <ClCompile Include="..\menu_nodes\CCMenu.cpp">
-      <Filter>menu_nodes</Filter>
-    </ClCompile>
-    <ClCompile Include="..\menu_nodes\CCMenuItem.cpp">
-      <Filter>menu_nodes</Filter>
-    </ClCompile>
-    <ClCompile Include="..\misc_nodes\CCMotionStreak.cpp">
-      <Filter>misc_nodes</Filter>
-    </ClCompile>
-    <ClCompile Include="..\misc_nodes\CCProgressTimer.cpp">
-      <Filter>misc_nodes</Filter>
-    </ClCompile>
-    <ClCompile Include="..\misc_nodes\CCRenderTexture.cpp">
-      <Filter>misc_nodes</Filter>
-    </ClCompile>
-    <ClCompile Include="..\particle_nodes\CCParticleBatchNode.cpp">
-      <Filter>particle_nodes</Filter>
-    </ClCompile>
-    <ClCompile Include="..\particle_nodes\CCParticleExamples.cpp">
-      <Filter>particle_nodes</Filter>
-    </ClCompile>
-    <ClCompile Include="..\particle_nodes\CCParticleSystem.cpp">
-      <Filter>particle_nodes</Filter>
-    </ClCompile>
-    <ClCompile Include="..\particle_nodes\CCParticleSystemQuad.cpp">
-      <Filter>particle_nodes</Filter>
-    </ClCompile>
-    <ClCompile Include="..\platform\CCEGLViewProtocol.cpp">
-      <Filter>platform</Filter>
-    </ClCompile>
-    <ClCompile Include="..\platform\CCSAXParser.cpp">
-      <Filter>platform</Filter>
-    </ClCompile>
-    <ClCompile Include="..\platform\CCThread.cpp">
-      <Filter>platform</Filter>
-    </ClCompile>
-    <ClCompile Include="..\platform\win32\CCAccelerometer.cpp">
-      <Filter>platform\win32</Filter>
-    </ClCompile>
-    <ClCompile Include="..\platform\win32\CCApplication.cpp">
-      <Filter>platform\win32</Filter>
-    </ClCompile>
-    <ClCompile Include="..\platform\win32\CCCommon.cpp">
-      <Filter>platform\win32</Filter>
-    </ClCompile>
-    <ClCompile Include="..\platform\win32\CCEGLView.cpp">
-      <Filter>platform\win32</Filter>
-    </ClCompile>
-    <ClCompile Include="..\platform\win32\CCImage.cpp">
-      <Filter>platform\win32</Filter>
-    </ClCompile>
-    <ClCompile Include="..\platform\win32\CCStdC.cpp">
-      <Filter>platform\win32</Filter>
-    </ClCompile>
-    <ClCompile Include="..\sprite_nodes\CCAnimation.cpp">
-      <Filter>sprite_nodes</Filter>
-    </ClCompile>
-    <ClCompile Include="..\sprite_nodes\CCAnimationCache.cpp">
-      <Filter>sprite_nodes</Filter>
-    </ClCompile>
-    <ClCompile Include="..\sprite_nodes\CCSprite.cpp">
-      <Filter>sprite_nodes</Filter>
-    </ClCompile>
-    <ClCompile Include="..\sprite_nodes\CCSpriteBatchNode.cpp">
-      <Filter>sprite_nodes</Filter>
-    </ClCompile>
-    <ClCompile Include="..\sprite_nodes\CCSpriteFrame.cpp">
-      <Filter>sprite_nodes</Filter>
-    </ClCompile>
-    <ClCompile Include="..\sprite_nodes\CCSpriteFrameCache.cpp">
-      <Filter>sprite_nodes</Filter>
-    </ClCompile>
-    <ClCompile Include="..\support\base64.cpp">
-      <Filter>support</Filter>
-    </ClCompile>
-    <ClCompile Include="..\support\CCNotificationCenter.cpp">
-      <Filter>support</Filter>
-    </ClCompile>
-    <ClCompile Include="..\support\CCProfiling.cpp">
-      <Filter>support</Filter>
-    </ClCompile>
-    <ClCompile Include="..\support\ccUtils.cpp">
-      <Filter>support</Filter>
-    </ClCompile>
-    <ClCompile Include="..\support\CCVertex.cpp">
-      <Filter>support</Filter>
-    </ClCompile>
-    <ClCompile Include="..\support\TransformUtils.cpp">
-      <Filter>support</Filter>
-    </ClCompile>
-    <ClCompile Include="..\support\data_support\ccCArray.cpp">
-      <Filter>support\data_support</Filter>
-    </ClCompile>
-    <ClCompile Include="..\support\image_support\TGAlib.cpp">
-      <Filter>support\image_support</Filter>
-    </ClCompile>
-    <ClCompile Include="..\support\zip_support\ioapi.cpp">
-      <Filter>support\zip_support</Filter>
-    </ClCompile>
-    <ClCompile Include="..\support\zip_support\unzip.cpp">
-      <Filter>support\zip_support</Filter>
-    </ClCompile>
-    <ClCompile Include="..\support\zip_support\ZipUtils.cpp">
-      <Filter>support\zip_support</Filter>
-    </ClCompile>
-    <ClCompile Include="..\textures\CCTexture2D.cpp">
-      <Filter>textures</Filter>
-    </ClCompile>
-    <ClCompile Include="..\textures\CCTextureAtlas.cpp">
-      <Filter>textures</Filter>
-    </ClCompile>
-    <ClCompile Include="..\textures\CCTextureCache.cpp">
-      <Filter>textures</Filter>
-    </ClCompile>
-    <ClCompile Include="..\tileMap_parallax_nodes\CCParallaxNode.cpp">
-      <Filter>tilemap_parallax_nodes</Filter>
-    </ClCompile>
-    <ClCompile Include="..\tileMap_parallax_nodes\CCTileMapAtlas.cpp">
-      <Filter>tilemap_parallax_nodes</Filter>
-    </ClCompile>
-    <ClCompile Include="..\tileMap_parallax_nodes\CCTMXLayer.cpp">
-      <Filter>tilemap_parallax_nodes</Filter>
-    </ClCompile>
-    <ClCompile Include="..\tileMap_parallax_nodes\CCTMXObjectGroup.cpp">
-      <Filter>tilemap_parallax_nodes</Filter>
-    </ClCompile>
-    <ClCompile Include="..\tileMap_parallax_nodes\CCTMXTiledMap.cpp">
-      <Filter>tilemap_parallax_nodes</Filter>
-    </ClCompile>
-    <ClCompile Include="..\tileMap_parallax_nodes\CCTMXXMLParser.cpp">
-      <Filter>tilemap_parallax_nodes</Filter>
-    </ClCompile>
-    <ClCompile Include="..\touch_dispatcher\CCTouch.cpp">
-      <Filter>touch_dispatcher</Filter>
-    </ClCompile>
-    <ClCompile Include="..\touch_dispatcher\CCTouchDispatcher.cpp">
-      <Filter>touch_dispatcher</Filter>
-    </ClCompile>
-    <ClCompile Include="..\touch_dispatcher\CCTouchHandler.cpp">
-      <Filter>touch_dispatcher</Filter>
-    </ClCompile>
-    <ClCompile Include="..\keypad_dispatcher\CCKeypadDelegate.cpp">
-      <Filter>keypad_dispatcher</Filter>
-    </ClCompile>
-    <ClCompile Include="..\keypad_dispatcher\CCKeypadDispatcher.cpp">
-      <Filter>keypad_dispatcher</Filter>
-    </ClCompile>
-    <ClCompile Include="..\text_input_node\CCIMEDispatcher.cpp">
-      <Filter>text_input_node</Filter>
-    </ClCompile>
-    <ClCompile Include="..\text_input_node\CCTextFieldTTF.cpp">
-      <Filter>text_input_node</Filter>
-    </ClCompile>
-    <ClCompile Include="..\script_support\CCScriptSupport.cpp">
-      <Filter>script_support</Filter>
-    </ClCompile>
-    <ClCompile Include="..\kazmath\src\aabb.c">
-      <Filter>kazmath\src</Filter>
-    </ClCompile>
-    <ClCompile Include="..\kazmath\src\mat3.c">
-      <Filter>kazmath\src</Filter>
-    </ClCompile>
-    <ClCompile Include="..\kazmath\src\mat4.c">
-      <Filter>kazmath\src</Filter>
-    </ClCompile>
-    <ClCompile Include="..\kazmath\src\neon_matrix_impl.c">
-      <Filter>kazmath\src</Filter>
-    </ClCompile>
-    <ClCompile Include="..\kazmath\src\plane.c">
-      <Filter>kazmath\src</Filter>
-    </ClCompile>
-    <ClCompile Include="..\kazmath\src\quaternion.c">
-      <Filter>kazmath\src</Filter>
-    </ClCompile>
-    <ClCompile Include="..\kazmath\src\ray2.c">
-      <Filter>kazmath\src</Filter>
-    </ClCompile>
-    <ClCompile Include="..\kazmath\src\utility.c">
-      <Filter>kazmath\src</Filter>
-    </ClCompile>
-    <ClCompile Include="..\kazmath\src\vec2.c">
-      <Filter>kazmath\src</Filter>
-    </ClCompile>
-    <ClCompile Include="..\kazmath\src\vec3.c">
-      <Filter>kazmath\src</Filter>
-    </ClCompile>
-    <ClCompile Include="..\kazmath\src\vec4.c">
-      <Filter>kazmath\src</Filter>
-    </ClCompile>
-    <ClCompile Include="..\kazmath\src\GL\mat4stack.c">
-      <Filter>kazmath\src\GL</Filter>
-    </ClCompile>
-    <ClCompile Include="..\kazmath\src\GL\matrix.c">
-      <Filter>kazmath\src\GL</Filter>
-    </ClCompile>
-    <ClCompile Include="..\CCCamera.cpp" />
-    <ClCompile Include="..\CCConfiguration.cpp" />
-    <ClCompile Include="..\CCDirector.cpp" />
-    <ClCompile Include="..\CCScheduler.cpp" />
-    <ClCompile Include="..\cocos2d.cpp" />
-    <ClCompile Include="..\draw_nodes\CCDrawingPrimitives.cpp">
-      <Filter>draw_nodes</Filter>
-    </ClCompile>
-    <ClCompile Include="..\draw_nodes\CCDrawNode.cpp">
-      <Filter>draw_nodes</Filter>
-    </ClCompile>
-    <ClCompile Include="..\misc_nodes\CCClippingNode.cpp">
-      <Filter>misc_nodes</Filter>
-    </ClCompile>
-    <ClCompile Include="..\shaders\ccGLStateCache.cpp">
-      <Filter>shaders</Filter>
-    </ClCompile>
-    <ClCompile Include="..\shaders\CCShaderCache.cpp">
-      <Filter>shaders</Filter>
-    </ClCompile>
-    <ClCompile Include="..\shaders\ccShaders.cpp">
-      <Filter>shaders</Filter>
-    </ClCompile>
-    <ClCompile Include="..\shaders\CCGLProgram.cpp">
-      <Filter>shaders</Filter>
-    </ClCompile>
-    <ClCompile Include="..\platform\win32\CCFileUtilsWin32.cpp">
-      <Filter>platform\win32</Filter>
-    </ClCompile>
-    <ClCompile Include="..\platform\CCFileUtils.cpp">
-      <Filter>platform</Filter>
-    </ClCompile>
-    <ClCompile Include="..\platform\CCImageCommonWebp.cpp">
-      <Filter>platform</Filter>
-    </ClCompile>
-    <ClCompile Include="..\platform\win32\CCDevice.cpp">
-      <Filter>platform\win32</Filter>
-    </ClCompile>
-    <ClCompile Include="..\support\ccUTF8.cpp">
-      <Filter>support</Filter>
-    </ClCompile>
-    <ClCompile Include="..\support\user_default\CCUserDefault.cpp">
-      <Filter>support\user_default</Filter>
-    </ClCompile>
-    <ClCompile Include="..\support\tinyxml2\tinyxml2.cpp">
-      <Filter>support\tinyxml2</Filter>
-    </ClCompile>
-    <ClCompile Include="..\cocoa\CCDataVisitor.cpp">
-      <Filter>cocoa</Filter>
-    </ClCompile>
-    <ClCompile Include="..\ccFPSImages.c" />
-    <ClCompile Include="..\support\component\CCComponent.cpp">
-      <Filter>support\component</Filter>
-    </ClCompile>
-    <ClCompile Include="..\support\component\CCComponentContainer.cpp">
-      <Filter>support\component</Filter>
-    </ClCompile>
-    <ClCompile Include="..\keyboard_dispatcher\CCKeyboardDispatcher.cpp">
-      <Filter>keyboard_dispatcher</Filter>
-    </ClCompile>
-    <ClCompile Include="..\ccTypes.cpp" />
-<<<<<<< HEAD
-    <ClCompile Include="..\platform\third_party\common\etc\etc1.cpp">
-      <Filter>platform\etc</Filter>
-    </ClCompile>
-=======
-    <ClCompile Include="..\CCDeprecated.cpp" />
->>>>>>> 1c74115a
-  </ItemGroup>
-  <ItemGroup>
-    <ClInclude Include="..\base_nodes\CCAtlasNode.h">
-      <Filter>base_nodes</Filter>
-    </ClInclude>
-    <ClInclude Include="..\base_nodes\CCNode.h">
-      <Filter>base_nodes</Filter>
-    </ClInclude>
-    <ClInclude Include="..\cocoa\CCAffineTransform.h">
-      <Filter>cocoa</Filter>
-    </ClInclude>
-    <ClInclude Include="..\cocoa\CCArray.h">
-      <Filter>cocoa</Filter>
-    </ClInclude>
-    <ClInclude Include="..\cocoa\CCAutoreleasePool.h">
-      <Filter>cocoa</Filter>
-    </ClInclude>
-    <ClInclude Include="..\cocoa\CCDictionary.h">
-      <Filter>cocoa</Filter>
-    </ClInclude>
-    <ClInclude Include="..\cocoa\CCGeometry.h">
-      <Filter>cocoa</Filter>
-    </ClInclude>
-    <ClInclude Include="..\cocoa\CCInteger.h">
-      <Filter>cocoa</Filter>
-    </ClInclude>
-    <ClInclude Include="..\cocoa\CCNS.h">
-      <Filter>cocoa</Filter>
-    </ClInclude>
-    <ClInclude Include="..\cocoa\CCObject.h">
-      <Filter>cocoa</Filter>
-    </ClInclude>
-    <ClInclude Include="..\cocoa\CCSet.h">
-      <Filter>cocoa</Filter>
-    </ClInclude>
-    <ClInclude Include="..\cocoa\CCString.h">
-      <Filter>cocoa</Filter>
-    </ClInclude>
-    <ClInclude Include="..\cocoa\CCData.h">
-      <Filter>cocoa</Filter>
-    </ClInclude>
-    <ClInclude Include="..\effects\CCGrabber.h">
-      <Filter>effects</Filter>
-    </ClInclude>
-    <ClInclude Include="..\effects\CCGrid.h">
-      <Filter>effects</Filter>
-    </ClInclude>
-    <ClInclude Include="..\actions\CCAction.h">
-      <Filter>actions</Filter>
-    </ClInclude>
-    <ClInclude Include="..\actions\CCActionCamera.h">
-      <Filter>actions</Filter>
-    </ClInclude>
-    <ClInclude Include="..\actions\CCActionCatmullRom.h">
-      <Filter>actions</Filter>
-    </ClInclude>
-    <ClInclude Include="..\actions\CCActionEase.h">
-      <Filter>actions</Filter>
-    </ClInclude>
-    <ClInclude Include="..\actions\CCActionGrid.h">
-      <Filter>actions</Filter>
-    </ClInclude>
-    <ClInclude Include="..\actions\CCActionGrid3D.h">
-      <Filter>actions</Filter>
-    </ClInclude>
-    <ClInclude Include="..\actions\CCActionInstant.h">
-      <Filter>actions</Filter>
-    </ClInclude>
-    <ClInclude Include="..\actions\CCActionInterval.h">
-      <Filter>actions</Filter>
-    </ClInclude>
-    <ClInclude Include="..\actions\CCActionManager.h">
-      <Filter>actions</Filter>
-    </ClInclude>
-    <ClInclude Include="..\actions\CCActionPageTurn3D.h">
-      <Filter>actions</Filter>
-    </ClInclude>
-    <ClInclude Include="..\actions\CCActionProgressTimer.h">
-      <Filter>actions</Filter>
-    </ClInclude>
-    <ClInclude Include="..\actions\CCActionTiledGrid.h">
-      <Filter>actions</Filter>
-    </ClInclude>
-    <ClInclude Include="..\actions\CCActionTween.h">
-      <Filter>actions</Filter>
-    </ClInclude>
-    <ClInclude Include="..\include\ccConfig.h">
-      <Filter>include</Filter>
-    </ClInclude>
-    <ClInclude Include="..\include\CCEventType.h">
-      <Filter>include</Filter>
-    </ClInclude>
-    <ClInclude Include="..\include\ccMacros.h">
-      <Filter>include</Filter>
-    </ClInclude>
-    <ClInclude Include="..\include\CCProtocols.h">
-      <Filter>include</Filter>
-    </ClInclude>
-    <ClInclude Include="..\include\ccTypes.h">
-      <Filter>include</Filter>
-    </ClInclude>
-    <ClInclude Include="..\include\cocos2d.h">
-      <Filter>include</Filter>
-    </ClInclude>
-    <ClInclude Include="..\label_nodes\CCLabelAtlas.h">
-      <Filter>label_nodes</Filter>
-    </ClInclude>
-    <ClInclude Include="..\label_nodes\CCLabelBMFont.h">
-      <Filter>label_nodes</Filter>
-    </ClInclude>
-    <ClInclude Include="..\label_nodes\CCLabelTTF.h">
-      <Filter>label_nodes</Filter>
-    </ClInclude>
-    <ClInclude Include="..\layers_scenes_transitions_nodes\CCLayer.h">
-      <Filter>layers_scenes_transitions_nodes</Filter>
-    </ClInclude>
-    <ClInclude Include="..\layers_scenes_transitions_nodes\CCScene.h">
-      <Filter>layers_scenes_transitions_nodes</Filter>
-    </ClInclude>
-    <ClInclude Include="..\layers_scenes_transitions_nodes\CCTransition.h">
-      <Filter>layers_scenes_transitions_nodes</Filter>
-    </ClInclude>
-    <ClInclude Include="..\layers_scenes_transitions_nodes\CCTransitionPageTurn.h">
-      <Filter>layers_scenes_transitions_nodes</Filter>
-    </ClInclude>
-    <ClInclude Include="..\layers_scenes_transitions_nodes\CCTransitionProgress.h">
-      <Filter>layers_scenes_transitions_nodes</Filter>
-    </ClInclude>
-    <ClInclude Include="..\menu_nodes\CCMenu.h">
-      <Filter>menu_nodes</Filter>
-    </ClInclude>
-    <ClInclude Include="..\menu_nodes\CCMenuItem.h">
-      <Filter>menu_nodes</Filter>
-    </ClInclude>
-    <ClInclude Include="..\misc_nodes\CCMotionStreak.h">
-      <Filter>misc_nodes</Filter>
-    </ClInclude>
-    <ClInclude Include="..\misc_nodes\CCProgressTimer.h">
-      <Filter>misc_nodes</Filter>
-    </ClInclude>
-    <ClInclude Include="..\misc_nodes\CCRenderTexture.h">
-      <Filter>misc_nodes</Filter>
-    </ClInclude>
-    <ClInclude Include="..\particle_nodes\CCParticleBatchNode.h">
-      <Filter>particle_nodes</Filter>
-    </ClInclude>
-    <ClInclude Include="..\particle_nodes\CCParticleExamples.h">
-      <Filter>particle_nodes</Filter>
-    </ClInclude>
-    <ClInclude Include="..\particle_nodes\CCParticleSystem.h">
-      <Filter>particle_nodes</Filter>
-    </ClInclude>
-    <ClInclude Include="..\particle_nodes\CCParticleSystemQuad.h">
-      <Filter>particle_nodes</Filter>
-    </ClInclude>
-    <ClInclude Include="..\platform\CCAccelerometerDelegate.h">
-      <Filter>platform</Filter>
-    </ClInclude>
-    <ClInclude Include="..\platform\CCApplicationProtocol.h">
-      <Filter>platform</Filter>
-    </ClInclude>
-    <ClInclude Include="..\platform\CCCommon.h">
-      <Filter>platform</Filter>
-    </ClInclude>
-    <ClInclude Include="..\platform\CCEGLViewProtocol.h">
-      <Filter>platform</Filter>
-    </ClInclude>
-    <ClInclude Include="..\platform\CCFileUtils.h">
-      <Filter>platform</Filter>
-    </ClInclude>
-    <ClInclude Include="..\platform\CCImage.h">
-      <Filter>platform</Filter>
-    </ClInclude>
-    <ClInclude Include="..\platform\CCImageCommon_cpp.h">
-      <Filter>platform</Filter>
-    </ClInclude>
-    <ClInclude Include="..\platform\CCPlatformConfig.h">
-      <Filter>platform</Filter>
-    </ClInclude>
-    <ClInclude Include="..\platform\CCPlatformMacros.h">
-      <Filter>platform</Filter>
-    </ClInclude>
-    <ClInclude Include="..\platform\CCSAXParser.h">
-      <Filter>platform</Filter>
-    </ClInclude>
-    <ClInclude Include="..\platform\CCThread.h">
-      <Filter>platform</Filter>
-    </ClInclude>
-    <ClInclude Include="..\platform\win32\CCAccelerometer.h">
-      <Filter>platform\win32</Filter>
-    </ClInclude>
-    <ClInclude Include="..\platform\win32\CCApplication.h">
-      <Filter>platform\win32</Filter>
-    </ClInclude>
-    <ClInclude Include="..\platform\win32\CCEGLView.h">
-      <Filter>platform\win32</Filter>
-    </ClInclude>
-    <ClInclude Include="..\platform\win32\CCGL.h">
-      <Filter>platform\win32</Filter>
-    </ClInclude>
-    <ClInclude Include="..\platform\win32\CCPlatformDefine.h">
-      <Filter>platform\win32</Filter>
-    </ClInclude>
-    <ClInclude Include="..\platform\win32\CCStdC.h">
-      <Filter>platform\win32</Filter>
-    </ClInclude>
-    <ClInclude Include="..\sprite_nodes\CCAnimation.h">
-      <Filter>sprite_nodes</Filter>
-    </ClInclude>
-    <ClInclude Include="..\sprite_nodes\CCAnimationCache.h">
-      <Filter>sprite_nodes</Filter>
-    </ClInclude>
-    <ClInclude Include="..\sprite_nodes\CCSprite.h">
-      <Filter>sprite_nodes</Filter>
-    </ClInclude>
-    <ClInclude Include="..\sprite_nodes\CCSpriteBatchNode.h">
-      <Filter>sprite_nodes</Filter>
-    </ClInclude>
-    <ClInclude Include="..\sprite_nodes\CCSpriteFrame.h">
-      <Filter>sprite_nodes</Filter>
-    </ClInclude>
-    <ClInclude Include="..\sprite_nodes\CCSpriteFrameCache.h">
-      <Filter>sprite_nodes</Filter>
-    </ClInclude>
-    <ClInclude Include="..\support\base64.h">
-      <Filter>support</Filter>
-    </ClInclude>
-    <ClInclude Include="..\support\CCNotificationCenter.h">
-      <Filter>support</Filter>
-    </ClInclude>
-    <ClInclude Include="..\support\CCProfiling.h">
-      <Filter>support</Filter>
-    </ClInclude>
-    <ClInclude Include="..\support\ccUtils.h">
-      <Filter>support</Filter>
-    </ClInclude>
-    <ClInclude Include="..\support\CCVertex.h">
-      <Filter>support</Filter>
-    </ClInclude>
-    <ClInclude Include="..\support\TransformUtils.h">
-      <Filter>support</Filter>
-    </ClInclude>
-    <ClInclude Include="..\support\data_support\ccCArray.h">
-      <Filter>support\data_support</Filter>
-    </ClInclude>
-    <ClInclude Include="..\support\data_support\uthash.h">
-      <Filter>support\data_support</Filter>
-    </ClInclude>
-    <ClInclude Include="..\support\data_support\utlist.h">
-      <Filter>support\data_support</Filter>
-    </ClInclude>
-    <ClInclude Include="..\support\image_support\TGAlib.h">
-      <Filter>support\image_support</Filter>
-    </ClInclude>
-    <ClInclude Include="..\support\zip_support\ioapi.h">
-      <Filter>support\zip_support</Filter>
-    </ClInclude>
-    <ClInclude Include="..\support\zip_support\unzip.h">
-      <Filter>support\zip_support</Filter>
-    </ClInclude>
-    <ClInclude Include="..\support\zip_support\ZipUtils.h">
-      <Filter>support\zip_support</Filter>
-    </ClInclude>
-    <ClInclude Include="..\textures\CCTexture2D.h">
-      <Filter>textures</Filter>
-    </ClInclude>
-    <ClInclude Include="..\textures\CCTextureAtlas.h">
-      <Filter>textures</Filter>
-    </ClInclude>
-    <ClInclude Include="..\textures\CCTextureCache.h">
-      <Filter>textures</Filter>
-    </ClInclude>
-    <ClInclude Include="..\tileMap_parallax_nodes\CCParallaxNode.h">
-      <Filter>tilemap_parallax_nodes</Filter>
-    </ClInclude>
-    <ClInclude Include="..\tileMap_parallax_nodes\CCTileMapAtlas.h">
-      <Filter>tilemap_parallax_nodes</Filter>
-    </ClInclude>
-    <ClInclude Include="..\tileMap_parallax_nodes\CCTMXLayer.h">
-      <Filter>tilemap_parallax_nodes</Filter>
-    </ClInclude>
-    <ClInclude Include="..\tileMap_parallax_nodes\CCTMXObjectGroup.h">
-      <Filter>tilemap_parallax_nodes</Filter>
-    </ClInclude>
-    <ClInclude Include="..\tileMap_parallax_nodes\CCTMXTiledMap.h">
-      <Filter>tilemap_parallax_nodes</Filter>
-    </ClInclude>
-    <ClInclude Include="..\tileMap_parallax_nodes\CCTMXXMLParser.h">
-      <Filter>tilemap_parallax_nodes</Filter>
-    </ClInclude>
-    <ClInclude Include="..\touch_dispatcher\CCTouch.h">
-      <Filter>touch_dispatcher</Filter>
-    </ClInclude>
-    <ClInclude Include="..\touch_dispatcher\CCTouchDelegateProtocol.h">
-      <Filter>touch_dispatcher</Filter>
-    </ClInclude>
-    <ClInclude Include="..\touch_dispatcher\CCTouchDispatcher.h">
-      <Filter>touch_dispatcher</Filter>
-    </ClInclude>
-    <ClInclude Include="..\touch_dispatcher\CCTouchHandler.h">
-      <Filter>touch_dispatcher</Filter>
-    </ClInclude>
-    <ClInclude Include="..\keypad_dispatcher\CCKeypadDelegate.h">
-      <Filter>keypad_dispatcher</Filter>
-    </ClInclude>
-    <ClInclude Include="..\keypad_dispatcher\CCKeypadDispatcher.h">
-      <Filter>keypad_dispatcher</Filter>
-    </ClInclude>
-    <ClInclude Include="..\text_input_node\CCIMEDelegate.h">
-      <Filter>text_input_node</Filter>
-    </ClInclude>
-    <ClInclude Include="..\text_input_node\CCIMEDispatcher.h">
-      <Filter>text_input_node</Filter>
-    </ClInclude>
-    <ClInclude Include="..\text_input_node\CCTextFieldTTF.h">
-      <Filter>text_input_node</Filter>
-    </ClInclude>
-    <ClInclude Include="..\script_support\CCScriptSupport.h">
-      <Filter>script_support</Filter>
-    </ClInclude>
-    <ClInclude Include="..\kazmath\include\kazmath\aabb.h">
-      <Filter>kazmath\include\kazmath</Filter>
-    </ClInclude>
-    <ClInclude Include="..\kazmath\include\kazmath\kazmath.h">
-      <Filter>kazmath\include\kazmath</Filter>
-    </ClInclude>
-    <ClInclude Include="..\kazmath\include\kazmath\mat3.h">
-      <Filter>kazmath\include\kazmath</Filter>
-    </ClInclude>
-    <ClInclude Include="..\kazmath\include\kazmath\mat4.h">
-      <Filter>kazmath\include\kazmath</Filter>
-    </ClInclude>
-    <ClInclude Include="..\kazmath\include\kazmath\neon_matrix_impl.h">
-      <Filter>kazmath\include\kazmath</Filter>
-    </ClInclude>
-    <ClInclude Include="..\kazmath\include\kazmath\plane.h">
-      <Filter>kazmath\include\kazmath</Filter>
-    </ClInclude>
-    <ClInclude Include="..\kazmath\include\kazmath\quaternion.h">
-      <Filter>kazmath\include\kazmath</Filter>
-    </ClInclude>
-    <ClInclude Include="..\kazmath\include\kazmath\ray2.h">
-      <Filter>kazmath\include\kazmath</Filter>
-    </ClInclude>
-    <ClInclude Include="..\kazmath\include\kazmath\utility.h">
-      <Filter>kazmath\include\kazmath</Filter>
-    </ClInclude>
-    <ClInclude Include="..\kazmath\include\kazmath\vec2.h">
-      <Filter>kazmath\include\kazmath</Filter>
-    </ClInclude>
-    <ClInclude Include="..\kazmath\include\kazmath\vec3.h">
-      <Filter>kazmath\include\kazmath</Filter>
-    </ClInclude>
-    <ClInclude Include="..\kazmath\include\kazmath\vec4.h">
-      <Filter>kazmath\include\kazmath</Filter>
-    </ClInclude>
-    <ClInclude Include="..\kazmath\include\kazmath\GL\mat4stack.h">
-      <Filter>kazmath\include\kazmath\GL</Filter>
-    </ClInclude>
-    <ClInclude Include="..\kazmath\include\kazmath\GL\matrix.h">
-      <Filter>kazmath\include\kazmath\GL</Filter>
-    </ClInclude>
-    <ClInclude Include="..\CCCamera.h" />
-    <ClInclude Include="..\CCConfiguration.h" />
-    <ClInclude Include="..\CCDirector.h" />
-    <ClInclude Include="..\CCScheduler.h" />
-    <ClInclude Include="..\draw_nodes\CCDrawingPrimitives.h">
-      <Filter>draw_nodes</Filter>
-    </ClInclude>
-    <ClInclude Include="..\draw_nodes\CCDrawNode.h">
-      <Filter>draw_nodes</Filter>
-    </ClInclude>
-    <ClInclude Include="..\misc_nodes\CCClippingNode.h">
-      <Filter>misc_nodes</Filter>
-    </ClInclude>
-    <ClInclude Include="..\shaders\ccGLStateCache.h">
-      <Filter>shaders</Filter>
-    </ClInclude>
-    <ClInclude Include="..\shaders\ccShader_Position_uColor_frag.h">
-      <Filter>shaders</Filter>
-    </ClInclude>
-    <ClInclude Include="..\shaders\ccShader_Position_uColor_vert.h">
-      <Filter>shaders</Filter>
-    </ClInclude>
-    <ClInclude Include="..\shaders\ccShader_PositionColor_frag.h">
-      <Filter>shaders</Filter>
-    </ClInclude>
-    <ClInclude Include="..\shaders\ccShader_PositionColor_vert.h">
-      <Filter>shaders</Filter>
-    </ClInclude>
-    <ClInclude Include="..\shaders\ccShader_PositionColorLengthTexture_frag.h">
-      <Filter>shaders</Filter>
-    </ClInclude>
-    <ClInclude Include="..\shaders\ccShader_PositionColorLengthTexture_vert.h">
-      <Filter>shaders</Filter>
-    </ClInclude>
-    <ClInclude Include="..\shaders\ccShader_PositionTexture_frag.h">
-      <Filter>shaders</Filter>
-    </ClInclude>
-    <ClInclude Include="..\shaders\ccShader_PositionTexture_uColor_frag.h">
-      <Filter>shaders</Filter>
-    </ClInclude>
-    <ClInclude Include="..\shaders\ccShader_PositionTexture_uColor_vert.h">
-      <Filter>shaders</Filter>
-    </ClInclude>
-    <ClInclude Include="..\shaders\ccShader_PositionTexture_vert.h">
-      <Filter>shaders</Filter>
-    </ClInclude>
-    <ClInclude Include="..\shaders\ccShader_PositionTextureA8Color_frag.h">
-      <Filter>shaders</Filter>
-    </ClInclude>
-    <ClInclude Include="..\shaders\ccShader_PositionTextureA8Color_vert.h">
-      <Filter>shaders</Filter>
-    </ClInclude>
-    <ClInclude Include="..\shaders\ccShader_PositionTextureColor_frag.h">
-      <Filter>shaders</Filter>
-    </ClInclude>
-    <ClInclude Include="..\shaders\ccShader_PositionTextureColor_vert.h">
-      <Filter>shaders</Filter>
-    </ClInclude>
-    <ClInclude Include="..\shaders\ccShader_PositionTextureColorAlphaTest_frag.h">
-      <Filter>shaders</Filter>
-    </ClInclude>
-    <ClInclude Include="..\shaders\CCShaderCache.h">
-      <Filter>shaders</Filter>
-    </ClInclude>
-    <ClInclude Include="..\shaders\ccShaderEx_SwitchMask_frag.h">
-      <Filter>shaders</Filter>
-    </ClInclude>
-    <ClInclude Include="..\shaders\ccShaders.h">
-      <Filter>shaders</Filter>
-    </ClInclude>
-    <ClInclude Include="..\shaders\CCGLProgram.h">
-      <Filter>shaders</Filter>
-    </ClInclude>
-    <ClInclude Include="..\platform\win32\CCFileUtilsWin32.h">
-      <Filter>platform\win32</Filter>
-    </ClInclude>
-    <ClInclude Include="..\support\ccUTF8.h">
-      <Filter>support</Filter>
-    </ClInclude>
-    <ClInclude Include="..\support\user_default\CCUserDefault.h">
-      <Filter>support\user_default</Filter>
-    </ClInclude>
-    <ClInclude Include="..\support\tinyxml2\tinyxml2.h">
-      <Filter>support\tinyxml2</Filter>
-    </ClInclude>
-    <ClInclude Include="..\cocoa\CCDataVisitor.h">
-      <Filter>cocoa</Filter>
-    </ClInclude>
-    <ClInclude Include="..\cocoa\CCBool.h">
-      <Filter>cocoa</Filter>
-    </ClInclude>
-    <ClInclude Include="..\cocoa\CCDouble.h">
-      <Filter>cocoa</Filter>
-    </ClInclude>
-    <ClInclude Include="..\cocoa\CCFloat.h">
-      <Filter>cocoa</Filter>
-    </ClInclude>
-    <ClInclude Include="..\ccFPSImages.h" />
-    <ClInclude Include="..\support\component\CCComponentContainer.h">
-      <Filter>support\component</Filter>
-    </ClInclude>
-    <ClInclude Include="..\support\component\CCComponent.h">
-      <Filter>support\component</Filter>
-    </ClInclude>
-    <ClInclude Include="..\keyboard_dispatcher\CCKeyboardDispatcher.h">
-      <Filter>keyboard_dispatcher</Filter>
-    </ClInclude>
-    <ClInclude Include="..\include\CCDeprecated.h">
-      <Filter>include</Filter>
-    </ClInclude>
-    <ClInclude Include="..\platform\third_party\common\etc\etc1.h">
-      <Filter>platform\etc</Filter>
-    </ClInclude>
-  </ItemGroup>
+﻿<?xml version="1.0" encoding="utf-8"?>
+<Project ToolsVersion="4.0" xmlns="http://schemas.microsoft.com/developer/msbuild/2003">
+  <ItemGroup>
+    <Filter Include="base_nodes">
+      <UniqueIdentifier>{cc64f5ad-2234-494c-9c51-b7a20c8887aa}</UniqueIdentifier>
+    </Filter>
+    <Filter Include="cocoa">
+      <UniqueIdentifier>{aec8225f-81a7-4213-b97b-7004d5535398}</UniqueIdentifier>
+    </Filter>
+    <Filter Include="effects">
+      <UniqueIdentifier>{736cf4ab-e0d6-40ba-912a-b062d28d318a}</UniqueIdentifier>
+    </Filter>
+    <Filter Include="actions">
+      <UniqueIdentifier>{1c7c61b8-3d36-4ba0-a87c-457eb4c782d0}</UniqueIdentifier>
+    </Filter>
+    <Filter Include="include">
+      <UniqueIdentifier>{0b3a64bd-79fa-476a-a461-6b97e5072453}</UniqueIdentifier>
+    </Filter>
+    <Filter Include="label_nodes">
+      <UniqueIdentifier>{e455af5e-da09-4f41-b79f-df4dd311820d}</UniqueIdentifier>
+    </Filter>
+    <Filter Include="layers_scenes_transitions_nodes">
+      <UniqueIdentifier>{206bd96b-f80e-4722-8675-d7c6ff9b3639}</UniqueIdentifier>
+    </Filter>
+    <Filter Include="menu_nodes">
+      <UniqueIdentifier>{075492ba-08bc-404c-92da-32029797a600}</UniqueIdentifier>
+    </Filter>
+    <Filter Include="misc_nodes">
+      <UniqueIdentifier>{41abe422-1602-4fe0-ac1c-6b04a14c1abb}</UniqueIdentifier>
+    </Filter>
+    <Filter Include="particle_nodes">
+      <UniqueIdentifier>{8bf0f517-2ac3-4fc3-a1ad-999d9ea103cd}</UniqueIdentifier>
+    </Filter>
+    <Filter Include="platform">
+      <UniqueIdentifier>{926fc31c-8742-4984-9940-c972dd02fc8a}</UniqueIdentifier>
+    </Filter>
+    <Filter Include="platform\win32">
+      <UniqueIdentifier>{9428f8e6-4ce3-4596-b8af-14d70b7c5b5d}</UniqueIdentifier>
+    </Filter>
+    <Filter Include="sprite_nodes">
+      <UniqueIdentifier>{755e5282-111e-46a5-9169-7c12b37f5ffc}</UniqueIdentifier>
+    </Filter>
+    <Filter Include="support">
+      <UniqueIdentifier>{d94bbf20-8de9-49a7-ae20-6a1140cf633b}</UniqueIdentifier>
+    </Filter>
+    <Filter Include="support\data_support">
+      <UniqueIdentifier>{4a64789e-cc8d-4f84-a869-e6dae2e0d58c}</UniqueIdentifier>
+    </Filter>
+    <Filter Include="support\image_support">
+      <UniqueIdentifier>{bb98a889-9a48-4e31-af2f-117f14da388a}</UniqueIdentifier>
+    </Filter>
+    <Filter Include="support\zip_support">
+      <UniqueIdentifier>{fdea327e-b905-47db-8c33-b70d7866166b}</UniqueIdentifier>
+    </Filter>
+    <Filter Include="textures">
+      <UniqueIdentifier>{46c8d130-b8b5-47f5-a063-ca700e1c32cc}</UniqueIdentifier>
+    </Filter>
+    <Filter Include="tilemap_parallax_nodes">
+      <UniqueIdentifier>{f2671200-b2d8-4d2e-9728-06719cf6f835}</UniqueIdentifier>
+    </Filter>
+    <Filter Include="touch_dispatcher">
+      <UniqueIdentifier>{eaa16c9b-dfbc-4a37-8e3e-e961d9ca1d1a}</UniqueIdentifier>
+    </Filter>
+    <Filter Include="keypad_dispatcher">
+      <UniqueIdentifier>{3c91932f-7667-4049-b9bd-caac4c8eab15}</UniqueIdentifier>
+    </Filter>
+    <Filter Include="text_input_node">
+      <UniqueIdentifier>{535c04b0-fe2b-44c9-9a8c-9029e2b6de5c}</UniqueIdentifier>
+    </Filter>
+    <Filter Include="script_support">
+      <UniqueIdentifier>{5b082c5c-d396-43ca-b3b1-997d0f6247d0}</UniqueIdentifier>
+    </Filter>
+    <Filter Include="kazmath">
+      <UniqueIdentifier>{7751500e-ac9e-4604-a96d-670b30b7d8bd}</UniqueIdentifier>
+    </Filter>
+    <Filter Include="kazmath\include">
+      <UniqueIdentifier>{b38113b1-3d59-4f6e-ac5a-f43921f6ed09}</UniqueIdentifier>
+    </Filter>
+    <Filter Include="kazmath\include\kazmath">
+      <UniqueIdentifier>{569c49c9-27eb-456e-a3f4-9f403e28a3a1}</UniqueIdentifier>
+    </Filter>
+    <Filter Include="kazmath\include\kazmath\GL">
+      <UniqueIdentifier>{191b3e94-47dc-4054-b1cb-bf145d281521}</UniqueIdentifier>
+    </Filter>
+    <Filter Include="kazmath\src">
+      <UniqueIdentifier>{a91a4cc0-41e6-43e9-80c0-2c9101924386}</UniqueIdentifier>
+    </Filter>
+    <Filter Include="kazmath\src\GL">
+      <UniqueIdentifier>{e278b354-1e41-4e92-95b3-7f661ba67140}</UniqueIdentifier>
+    </Filter>
+    <Filter Include="shaders">
+      <UniqueIdentifier>{163895ae-8a8e-46bf-bdf2-98bb2c1347fc}</UniqueIdentifier>
+    </Filter>
+    <Filter Include="draw_nodes">
+      <UniqueIdentifier>{1179d205-d065-49f0-8457-bc4c3f1d0cb3}</UniqueIdentifier>
+    </Filter>
+    <Filter Include="support\tinyxml2">
+      <UniqueIdentifier>{cc25bb83-527d-4218-8d68-ebf963ce7698}</UniqueIdentifier>
+    </Filter>
+    <Filter Include="support\user_default">
+      <UniqueIdentifier>{c45b97e8-fa1f-4e58-8ec5-d46371c2dd26}</UniqueIdentifier>
+    </Filter>
+    <Filter Include="support\component">
+      <UniqueIdentifier>{caa78ce0-9b58-4314-b117-1acae278691e}</UniqueIdentifier>
+    </Filter>
+    <Filter Include="keyboard_dispatcher">
+      <UniqueIdentifier>{e7134ba0-4220-4dd1-b120-3533883394ac}</UniqueIdentifier>
+    </Filter>
+    <Filter Include="platform\etc">
+      <UniqueIdentifier>{47fda93e-6eb4-4abc-b5bc-725bf667a395}</UniqueIdentifier>
+    </Filter>
+  </ItemGroup>
+  <ItemGroup>
+    <ClCompile Include="..\base_nodes\CCAtlasNode.cpp">
+      <Filter>base_nodes</Filter>
+    </ClCompile>
+    <ClCompile Include="..\base_nodes\CCNode.cpp">
+      <Filter>base_nodes</Filter>
+    </ClCompile>
+    <ClCompile Include="..\cocoa\CCAffineTransform.cpp">
+      <Filter>cocoa</Filter>
+    </ClCompile>
+    <ClCompile Include="..\cocoa\CCArray.cpp">
+      <Filter>cocoa</Filter>
+    </ClCompile>
+    <ClCompile Include="..\cocoa\CCAutoreleasePool.cpp">
+      <Filter>cocoa</Filter>
+    </ClCompile>
+    <ClCompile Include="..\cocoa\CCDictionary.cpp">
+      <Filter>cocoa</Filter>
+    </ClCompile>
+    <ClCompile Include="..\cocoa\CCGeometry.cpp">
+      <Filter>cocoa</Filter>
+    </ClCompile>
+    <ClCompile Include="..\cocoa\CCNS.cpp">
+      <Filter>cocoa</Filter>
+    </ClCompile>
+    <ClCompile Include="..\cocoa\CCObject.cpp">
+      <Filter>cocoa</Filter>
+    </ClCompile>
+    <ClCompile Include="..\cocoa\CCSet.cpp">
+      <Filter>cocoa</Filter>
+    </ClCompile>
+    <ClCompile Include="..\cocoa\CCString.cpp">
+      <Filter>cocoa</Filter>
+    </ClCompile>
+    <ClCompile Include="..\cocoa\CCData.cpp">
+      <Filter>cocoa</Filter>
+    </ClCompile>
+    <ClCompile Include="..\effects\CCGrabber.cpp">
+      <Filter>effects</Filter>
+    </ClCompile>
+    <ClCompile Include="..\effects\CCGrid.cpp">
+      <Filter>effects</Filter>
+    </ClCompile>
+    <ClCompile Include="..\actions\CCAction.cpp">
+      <Filter>actions</Filter>
+    </ClCompile>
+    <ClCompile Include="..\actions\CCActionCamera.cpp">
+      <Filter>actions</Filter>
+    </ClCompile>
+    <ClCompile Include="..\actions\CCActionCatmullRom.cpp">
+      <Filter>actions</Filter>
+    </ClCompile>
+    <ClCompile Include="..\actions\CCActionEase.cpp">
+      <Filter>actions</Filter>
+    </ClCompile>
+    <ClCompile Include="..\actions\CCActionGrid.cpp">
+      <Filter>actions</Filter>
+    </ClCompile>
+    <ClCompile Include="..\actions\CCActionGrid3D.cpp">
+      <Filter>actions</Filter>
+    </ClCompile>
+    <ClCompile Include="..\actions\CCActionInstant.cpp">
+      <Filter>actions</Filter>
+    </ClCompile>
+    <ClCompile Include="..\actions\CCActionInterval.cpp">
+      <Filter>actions</Filter>
+    </ClCompile>
+    <ClCompile Include="..\actions\CCActionManager.cpp">
+      <Filter>actions</Filter>
+    </ClCompile>
+    <ClCompile Include="..\actions\CCActionPageTurn3D.cpp">
+      <Filter>actions</Filter>
+    </ClCompile>
+    <ClCompile Include="..\actions\CCActionProgressTimer.cpp">
+      <Filter>actions</Filter>
+    </ClCompile>
+    <ClCompile Include="..\actions\CCActionTiledGrid.cpp">
+      <Filter>actions</Filter>
+    </ClCompile>
+    <ClCompile Include="..\actions\CCActionTween.cpp">
+      <Filter>actions</Filter>
+    </ClCompile>
+    <ClCompile Include="..\label_nodes\CCLabelAtlas.cpp">
+      <Filter>label_nodes</Filter>
+    </ClCompile>
+    <ClCompile Include="..\label_nodes\CCLabelBMFont.cpp">
+      <Filter>label_nodes</Filter>
+    </ClCompile>
+    <ClCompile Include="..\label_nodes\CCLabelTTF.cpp">
+      <Filter>label_nodes</Filter>
+    </ClCompile>
+    <ClCompile Include="..\layers_scenes_transitions_nodes\CCLayer.cpp">
+      <Filter>layers_scenes_transitions_nodes</Filter>
+    </ClCompile>
+    <ClCompile Include="..\layers_scenes_transitions_nodes\CCScene.cpp">
+      <Filter>layers_scenes_transitions_nodes</Filter>
+    </ClCompile>
+    <ClCompile Include="..\layers_scenes_transitions_nodes\CCTransition.cpp">
+      <Filter>layers_scenes_transitions_nodes</Filter>
+    </ClCompile>
+    <ClCompile Include="..\layers_scenes_transitions_nodes\CCTransitionPageTurn.cpp">
+      <Filter>layers_scenes_transitions_nodes</Filter>
+    </ClCompile>
+    <ClCompile Include="..\layers_scenes_transitions_nodes\CCTransitionProgress.cpp">
+      <Filter>layers_scenes_transitions_nodes</Filter>
+    </ClCompile>
+    <ClCompile Include="..\menu_nodes\CCMenu.cpp">
+      <Filter>menu_nodes</Filter>
+    </ClCompile>
+    <ClCompile Include="..\menu_nodes\CCMenuItem.cpp">
+      <Filter>menu_nodes</Filter>
+    </ClCompile>
+    <ClCompile Include="..\misc_nodes\CCMotionStreak.cpp">
+      <Filter>misc_nodes</Filter>
+    </ClCompile>
+    <ClCompile Include="..\misc_nodes\CCProgressTimer.cpp">
+      <Filter>misc_nodes</Filter>
+    </ClCompile>
+    <ClCompile Include="..\misc_nodes\CCRenderTexture.cpp">
+      <Filter>misc_nodes</Filter>
+    </ClCompile>
+    <ClCompile Include="..\particle_nodes\CCParticleBatchNode.cpp">
+      <Filter>particle_nodes</Filter>
+    </ClCompile>
+    <ClCompile Include="..\particle_nodes\CCParticleExamples.cpp">
+      <Filter>particle_nodes</Filter>
+    </ClCompile>
+    <ClCompile Include="..\particle_nodes\CCParticleSystem.cpp">
+      <Filter>particle_nodes</Filter>
+    </ClCompile>
+    <ClCompile Include="..\particle_nodes\CCParticleSystemQuad.cpp">
+      <Filter>particle_nodes</Filter>
+    </ClCompile>
+    <ClCompile Include="..\platform\CCEGLViewProtocol.cpp">
+      <Filter>platform</Filter>
+    </ClCompile>
+    <ClCompile Include="..\platform\CCSAXParser.cpp">
+      <Filter>platform</Filter>
+    </ClCompile>
+    <ClCompile Include="..\platform\CCThread.cpp">
+      <Filter>platform</Filter>
+    </ClCompile>
+    <ClCompile Include="..\platform\win32\CCAccelerometer.cpp">
+      <Filter>platform\win32</Filter>
+    </ClCompile>
+    <ClCompile Include="..\platform\win32\CCApplication.cpp">
+      <Filter>platform\win32</Filter>
+    </ClCompile>
+    <ClCompile Include="..\platform\win32\CCCommon.cpp">
+      <Filter>platform\win32</Filter>
+    </ClCompile>
+    <ClCompile Include="..\platform\win32\CCEGLView.cpp">
+      <Filter>platform\win32</Filter>
+    </ClCompile>
+    <ClCompile Include="..\platform\win32\CCImage.cpp">
+      <Filter>platform\win32</Filter>
+    </ClCompile>
+    <ClCompile Include="..\platform\win32\CCStdC.cpp">
+      <Filter>platform\win32</Filter>
+    </ClCompile>
+    <ClCompile Include="..\sprite_nodes\CCAnimation.cpp">
+      <Filter>sprite_nodes</Filter>
+    </ClCompile>
+    <ClCompile Include="..\sprite_nodes\CCAnimationCache.cpp">
+      <Filter>sprite_nodes</Filter>
+    </ClCompile>
+    <ClCompile Include="..\sprite_nodes\CCSprite.cpp">
+      <Filter>sprite_nodes</Filter>
+    </ClCompile>
+    <ClCompile Include="..\sprite_nodes\CCSpriteBatchNode.cpp">
+      <Filter>sprite_nodes</Filter>
+    </ClCompile>
+    <ClCompile Include="..\sprite_nodes\CCSpriteFrame.cpp">
+      <Filter>sprite_nodes</Filter>
+    </ClCompile>
+    <ClCompile Include="..\sprite_nodes\CCSpriteFrameCache.cpp">
+      <Filter>sprite_nodes</Filter>
+    </ClCompile>
+    <ClCompile Include="..\support\base64.cpp">
+      <Filter>support</Filter>
+    </ClCompile>
+    <ClCompile Include="..\support\CCNotificationCenter.cpp">
+      <Filter>support</Filter>
+    </ClCompile>
+    <ClCompile Include="..\support\CCProfiling.cpp">
+      <Filter>support</Filter>
+    </ClCompile>
+    <ClCompile Include="..\support\ccUtils.cpp">
+      <Filter>support</Filter>
+    </ClCompile>
+    <ClCompile Include="..\support\CCVertex.cpp">
+      <Filter>support</Filter>
+    </ClCompile>
+    <ClCompile Include="..\support\TransformUtils.cpp">
+      <Filter>support</Filter>
+    </ClCompile>
+    <ClCompile Include="..\support\data_support\ccCArray.cpp">
+      <Filter>support\data_support</Filter>
+    </ClCompile>
+    <ClCompile Include="..\support\image_support\TGAlib.cpp">
+      <Filter>support\image_support</Filter>
+    </ClCompile>
+    <ClCompile Include="..\support\zip_support\ioapi.cpp">
+      <Filter>support\zip_support</Filter>
+    </ClCompile>
+    <ClCompile Include="..\support\zip_support\unzip.cpp">
+      <Filter>support\zip_support</Filter>
+    </ClCompile>
+    <ClCompile Include="..\support\zip_support\ZipUtils.cpp">
+      <Filter>support\zip_support</Filter>
+    </ClCompile>
+    <ClCompile Include="..\textures\CCTexture2D.cpp">
+      <Filter>textures</Filter>
+    </ClCompile>
+    <ClCompile Include="..\textures\CCTextureAtlas.cpp">
+      <Filter>textures</Filter>
+    </ClCompile>
+    <ClCompile Include="..\textures\CCTextureCache.cpp">
+      <Filter>textures</Filter>
+    </ClCompile>
+    <ClCompile Include="..\tileMap_parallax_nodes\CCParallaxNode.cpp">
+      <Filter>tilemap_parallax_nodes</Filter>
+    </ClCompile>
+    <ClCompile Include="..\tileMap_parallax_nodes\CCTileMapAtlas.cpp">
+      <Filter>tilemap_parallax_nodes</Filter>
+    </ClCompile>
+    <ClCompile Include="..\tileMap_parallax_nodes\CCTMXLayer.cpp">
+      <Filter>tilemap_parallax_nodes</Filter>
+    </ClCompile>
+    <ClCompile Include="..\tileMap_parallax_nodes\CCTMXObjectGroup.cpp">
+      <Filter>tilemap_parallax_nodes</Filter>
+    </ClCompile>
+    <ClCompile Include="..\tileMap_parallax_nodes\CCTMXTiledMap.cpp">
+      <Filter>tilemap_parallax_nodes</Filter>
+    </ClCompile>
+    <ClCompile Include="..\tileMap_parallax_nodes\CCTMXXMLParser.cpp">
+      <Filter>tilemap_parallax_nodes</Filter>
+    </ClCompile>
+    <ClCompile Include="..\touch_dispatcher\CCTouch.cpp">
+      <Filter>touch_dispatcher</Filter>
+    </ClCompile>
+    <ClCompile Include="..\touch_dispatcher\CCTouchDispatcher.cpp">
+      <Filter>touch_dispatcher</Filter>
+    </ClCompile>
+    <ClCompile Include="..\touch_dispatcher\CCTouchHandler.cpp">
+      <Filter>touch_dispatcher</Filter>
+    </ClCompile>
+    <ClCompile Include="..\keypad_dispatcher\CCKeypadDelegate.cpp">
+      <Filter>keypad_dispatcher</Filter>
+    </ClCompile>
+    <ClCompile Include="..\keypad_dispatcher\CCKeypadDispatcher.cpp">
+      <Filter>keypad_dispatcher</Filter>
+    </ClCompile>
+    <ClCompile Include="..\text_input_node\CCIMEDispatcher.cpp">
+      <Filter>text_input_node</Filter>
+    </ClCompile>
+    <ClCompile Include="..\text_input_node\CCTextFieldTTF.cpp">
+      <Filter>text_input_node</Filter>
+    </ClCompile>
+    <ClCompile Include="..\script_support\CCScriptSupport.cpp">
+      <Filter>script_support</Filter>
+    </ClCompile>
+    <ClCompile Include="..\kazmath\src\aabb.c">
+      <Filter>kazmath\src</Filter>
+    </ClCompile>
+    <ClCompile Include="..\kazmath\src\mat3.c">
+      <Filter>kazmath\src</Filter>
+    </ClCompile>
+    <ClCompile Include="..\kazmath\src\mat4.c">
+      <Filter>kazmath\src</Filter>
+    </ClCompile>
+    <ClCompile Include="..\kazmath\src\neon_matrix_impl.c">
+      <Filter>kazmath\src</Filter>
+    </ClCompile>
+    <ClCompile Include="..\kazmath\src\plane.c">
+      <Filter>kazmath\src</Filter>
+    </ClCompile>
+    <ClCompile Include="..\kazmath\src\quaternion.c">
+      <Filter>kazmath\src</Filter>
+    </ClCompile>
+    <ClCompile Include="..\kazmath\src\ray2.c">
+      <Filter>kazmath\src</Filter>
+    </ClCompile>
+    <ClCompile Include="..\kazmath\src\utility.c">
+      <Filter>kazmath\src</Filter>
+    </ClCompile>
+    <ClCompile Include="..\kazmath\src\vec2.c">
+      <Filter>kazmath\src</Filter>
+    </ClCompile>
+    <ClCompile Include="..\kazmath\src\vec3.c">
+      <Filter>kazmath\src</Filter>
+    </ClCompile>
+    <ClCompile Include="..\kazmath\src\vec4.c">
+      <Filter>kazmath\src</Filter>
+    </ClCompile>
+    <ClCompile Include="..\kazmath\src\GL\mat4stack.c">
+      <Filter>kazmath\src\GL</Filter>
+    </ClCompile>
+    <ClCompile Include="..\kazmath\src\GL\matrix.c">
+      <Filter>kazmath\src\GL</Filter>
+    </ClCompile>
+    <ClCompile Include="..\CCCamera.cpp" />
+    <ClCompile Include="..\CCConfiguration.cpp" />
+    <ClCompile Include="..\CCDirector.cpp" />
+    <ClCompile Include="..\CCScheduler.cpp" />
+    <ClCompile Include="..\cocos2d.cpp" />
+    <ClCompile Include="..\draw_nodes\CCDrawingPrimitives.cpp">
+      <Filter>draw_nodes</Filter>
+    </ClCompile>
+    <ClCompile Include="..\draw_nodes\CCDrawNode.cpp">
+      <Filter>draw_nodes</Filter>
+    </ClCompile>
+    <ClCompile Include="..\misc_nodes\CCClippingNode.cpp">
+      <Filter>misc_nodes</Filter>
+    </ClCompile>
+    <ClCompile Include="..\shaders\ccGLStateCache.cpp">
+      <Filter>shaders</Filter>
+    </ClCompile>
+    <ClCompile Include="..\shaders\CCShaderCache.cpp">
+      <Filter>shaders</Filter>
+    </ClCompile>
+    <ClCompile Include="..\shaders\ccShaders.cpp">
+      <Filter>shaders</Filter>
+    </ClCompile>
+    <ClCompile Include="..\shaders\CCGLProgram.cpp">
+      <Filter>shaders</Filter>
+    </ClCompile>
+    <ClCompile Include="..\platform\win32\CCFileUtilsWin32.cpp">
+      <Filter>platform\win32</Filter>
+    </ClCompile>
+    <ClCompile Include="..\platform\CCFileUtils.cpp">
+      <Filter>platform</Filter>
+    </ClCompile>
+    <ClCompile Include="..\platform\CCImageCommonWebp.cpp">
+      <Filter>platform</Filter>
+    </ClCompile>
+    <ClCompile Include="..\platform\win32\CCDevice.cpp">
+      <Filter>platform\win32</Filter>
+    </ClCompile>
+    <ClCompile Include="..\support\ccUTF8.cpp">
+      <Filter>support</Filter>
+    </ClCompile>
+    <ClCompile Include="..\support\user_default\CCUserDefault.cpp">
+      <Filter>support\user_default</Filter>
+    </ClCompile>
+    <ClCompile Include="..\support\tinyxml2\tinyxml2.cpp">
+      <Filter>support\tinyxml2</Filter>
+    </ClCompile>
+    <ClCompile Include="..\cocoa\CCDataVisitor.cpp">
+      <Filter>cocoa</Filter>
+    </ClCompile>
+    <ClCompile Include="..\ccFPSImages.c" />
+    <ClCompile Include="..\support\component\CCComponent.cpp">
+      <Filter>support\component</Filter>
+    </ClCompile>
+    <ClCompile Include="..\support\component\CCComponentContainer.cpp">
+      <Filter>support\component</Filter>
+    </ClCompile>
+    <ClCompile Include="..\keyboard_dispatcher\CCKeyboardDispatcher.cpp">
+      <Filter>keyboard_dispatcher</Filter>
+    </ClCompile>
+    <ClCompile Include="..\ccTypes.cpp" />
+    <ClCompile Include="..\platform\third_party\common\etc\etc1.cpp">
+      <Filter>platform\etc</Filter>
+    </ClCompile>
+    <ClCompile Include="..\CCDeprecated.cpp" />
+  </ItemGroup>
+  <ItemGroup>
+    <ClInclude Include="..\base_nodes\CCAtlasNode.h">
+      <Filter>base_nodes</Filter>
+    </ClInclude>
+    <ClInclude Include="..\base_nodes\CCNode.h">
+      <Filter>base_nodes</Filter>
+    </ClInclude>
+    <ClInclude Include="..\cocoa\CCAffineTransform.h">
+      <Filter>cocoa</Filter>
+    </ClInclude>
+    <ClInclude Include="..\cocoa\CCArray.h">
+      <Filter>cocoa</Filter>
+    </ClInclude>
+    <ClInclude Include="..\cocoa\CCAutoreleasePool.h">
+      <Filter>cocoa</Filter>
+    </ClInclude>
+    <ClInclude Include="..\cocoa\CCDictionary.h">
+      <Filter>cocoa</Filter>
+    </ClInclude>
+    <ClInclude Include="..\cocoa\CCGeometry.h">
+      <Filter>cocoa</Filter>
+    </ClInclude>
+    <ClInclude Include="..\cocoa\CCInteger.h">
+      <Filter>cocoa</Filter>
+    </ClInclude>
+    <ClInclude Include="..\cocoa\CCNS.h">
+      <Filter>cocoa</Filter>
+    </ClInclude>
+    <ClInclude Include="..\cocoa\CCObject.h">
+      <Filter>cocoa</Filter>
+    </ClInclude>
+    <ClInclude Include="..\cocoa\CCSet.h">
+      <Filter>cocoa</Filter>
+    </ClInclude>
+    <ClInclude Include="..\cocoa\CCString.h">
+      <Filter>cocoa</Filter>
+    </ClInclude>
+    <ClInclude Include="..\cocoa\CCData.h">
+      <Filter>cocoa</Filter>
+    </ClInclude>
+    <ClInclude Include="..\effects\CCGrabber.h">
+      <Filter>effects</Filter>
+    </ClInclude>
+    <ClInclude Include="..\effects\CCGrid.h">
+      <Filter>effects</Filter>
+    </ClInclude>
+    <ClInclude Include="..\actions\CCAction.h">
+      <Filter>actions</Filter>
+    </ClInclude>
+    <ClInclude Include="..\actions\CCActionCamera.h">
+      <Filter>actions</Filter>
+    </ClInclude>
+    <ClInclude Include="..\actions\CCActionCatmullRom.h">
+      <Filter>actions</Filter>
+    </ClInclude>
+    <ClInclude Include="..\actions\CCActionEase.h">
+      <Filter>actions</Filter>
+    </ClInclude>
+    <ClInclude Include="..\actions\CCActionGrid.h">
+      <Filter>actions</Filter>
+    </ClInclude>
+    <ClInclude Include="..\actions\CCActionGrid3D.h">
+      <Filter>actions</Filter>
+    </ClInclude>
+    <ClInclude Include="..\actions\CCActionInstant.h">
+      <Filter>actions</Filter>
+    </ClInclude>
+    <ClInclude Include="..\actions\CCActionInterval.h">
+      <Filter>actions</Filter>
+    </ClInclude>
+    <ClInclude Include="..\actions\CCActionManager.h">
+      <Filter>actions</Filter>
+    </ClInclude>
+    <ClInclude Include="..\actions\CCActionPageTurn3D.h">
+      <Filter>actions</Filter>
+    </ClInclude>
+    <ClInclude Include="..\actions\CCActionProgressTimer.h">
+      <Filter>actions</Filter>
+    </ClInclude>
+    <ClInclude Include="..\actions\CCActionTiledGrid.h">
+      <Filter>actions</Filter>
+    </ClInclude>
+    <ClInclude Include="..\actions\CCActionTween.h">
+      <Filter>actions</Filter>
+    </ClInclude>
+    <ClInclude Include="..\include\ccConfig.h">
+      <Filter>include</Filter>
+    </ClInclude>
+    <ClInclude Include="..\include\CCEventType.h">
+      <Filter>include</Filter>
+    </ClInclude>
+    <ClInclude Include="..\include\ccMacros.h">
+      <Filter>include</Filter>
+    </ClInclude>
+    <ClInclude Include="..\include\CCProtocols.h">
+      <Filter>include</Filter>
+    </ClInclude>
+    <ClInclude Include="..\include\ccTypes.h">
+      <Filter>include</Filter>
+    </ClInclude>
+    <ClInclude Include="..\include\cocos2d.h">
+      <Filter>include</Filter>
+    </ClInclude>
+    <ClInclude Include="..\label_nodes\CCLabelAtlas.h">
+      <Filter>label_nodes</Filter>
+    </ClInclude>
+    <ClInclude Include="..\label_nodes\CCLabelBMFont.h">
+      <Filter>label_nodes</Filter>
+    </ClInclude>
+    <ClInclude Include="..\label_nodes\CCLabelTTF.h">
+      <Filter>label_nodes</Filter>
+    </ClInclude>
+    <ClInclude Include="..\layers_scenes_transitions_nodes\CCLayer.h">
+      <Filter>layers_scenes_transitions_nodes</Filter>
+    </ClInclude>
+    <ClInclude Include="..\layers_scenes_transitions_nodes\CCScene.h">
+      <Filter>layers_scenes_transitions_nodes</Filter>
+    </ClInclude>
+    <ClInclude Include="..\layers_scenes_transitions_nodes\CCTransition.h">
+      <Filter>layers_scenes_transitions_nodes</Filter>
+    </ClInclude>
+    <ClInclude Include="..\layers_scenes_transitions_nodes\CCTransitionPageTurn.h">
+      <Filter>layers_scenes_transitions_nodes</Filter>
+    </ClInclude>
+    <ClInclude Include="..\layers_scenes_transitions_nodes\CCTransitionProgress.h">
+      <Filter>layers_scenes_transitions_nodes</Filter>
+    </ClInclude>
+    <ClInclude Include="..\menu_nodes\CCMenu.h">
+      <Filter>menu_nodes</Filter>
+    </ClInclude>
+    <ClInclude Include="..\menu_nodes\CCMenuItem.h">
+      <Filter>menu_nodes</Filter>
+    </ClInclude>
+    <ClInclude Include="..\misc_nodes\CCMotionStreak.h">
+      <Filter>misc_nodes</Filter>
+    </ClInclude>
+    <ClInclude Include="..\misc_nodes\CCProgressTimer.h">
+      <Filter>misc_nodes</Filter>
+    </ClInclude>
+    <ClInclude Include="..\misc_nodes\CCRenderTexture.h">
+      <Filter>misc_nodes</Filter>
+    </ClInclude>
+    <ClInclude Include="..\particle_nodes\CCParticleBatchNode.h">
+      <Filter>particle_nodes</Filter>
+    </ClInclude>
+    <ClInclude Include="..\particle_nodes\CCParticleExamples.h">
+      <Filter>particle_nodes</Filter>
+    </ClInclude>
+    <ClInclude Include="..\particle_nodes\CCParticleSystem.h">
+      <Filter>particle_nodes</Filter>
+    </ClInclude>
+    <ClInclude Include="..\particle_nodes\CCParticleSystemQuad.h">
+      <Filter>particle_nodes</Filter>
+    </ClInclude>
+    <ClInclude Include="..\platform\CCAccelerometerDelegate.h">
+      <Filter>platform</Filter>
+    </ClInclude>
+    <ClInclude Include="..\platform\CCApplicationProtocol.h">
+      <Filter>platform</Filter>
+    </ClInclude>
+    <ClInclude Include="..\platform\CCCommon.h">
+      <Filter>platform</Filter>
+    </ClInclude>
+    <ClInclude Include="..\platform\CCEGLViewProtocol.h">
+      <Filter>platform</Filter>
+    </ClInclude>
+    <ClInclude Include="..\platform\CCFileUtils.h">
+      <Filter>platform</Filter>
+    </ClInclude>
+    <ClInclude Include="..\platform\CCImage.h">
+      <Filter>platform</Filter>
+    </ClInclude>
+    <ClInclude Include="..\platform\CCImageCommon_cpp.h">
+      <Filter>platform</Filter>
+    </ClInclude>
+    <ClInclude Include="..\platform\CCPlatformConfig.h">
+      <Filter>platform</Filter>
+    </ClInclude>
+    <ClInclude Include="..\platform\CCPlatformMacros.h">
+      <Filter>platform</Filter>
+    </ClInclude>
+    <ClInclude Include="..\platform\CCSAXParser.h">
+      <Filter>platform</Filter>
+    </ClInclude>
+    <ClInclude Include="..\platform\CCThread.h">
+      <Filter>platform</Filter>
+    </ClInclude>
+    <ClInclude Include="..\platform\win32\CCAccelerometer.h">
+      <Filter>platform\win32</Filter>
+    </ClInclude>
+    <ClInclude Include="..\platform\win32\CCApplication.h">
+      <Filter>platform\win32</Filter>
+    </ClInclude>
+    <ClInclude Include="..\platform\win32\CCEGLView.h">
+      <Filter>platform\win32</Filter>
+    </ClInclude>
+    <ClInclude Include="..\platform\win32\CCGL.h">
+      <Filter>platform\win32</Filter>
+    </ClInclude>
+    <ClInclude Include="..\platform\win32\CCPlatformDefine.h">
+      <Filter>platform\win32</Filter>
+    </ClInclude>
+    <ClInclude Include="..\platform\win32\CCStdC.h">
+      <Filter>platform\win32</Filter>
+    </ClInclude>
+    <ClInclude Include="..\sprite_nodes\CCAnimation.h">
+      <Filter>sprite_nodes</Filter>
+    </ClInclude>
+    <ClInclude Include="..\sprite_nodes\CCAnimationCache.h">
+      <Filter>sprite_nodes</Filter>
+    </ClInclude>
+    <ClInclude Include="..\sprite_nodes\CCSprite.h">
+      <Filter>sprite_nodes</Filter>
+    </ClInclude>
+    <ClInclude Include="..\sprite_nodes\CCSpriteBatchNode.h">
+      <Filter>sprite_nodes</Filter>
+    </ClInclude>
+    <ClInclude Include="..\sprite_nodes\CCSpriteFrame.h">
+      <Filter>sprite_nodes</Filter>
+    </ClInclude>
+    <ClInclude Include="..\sprite_nodes\CCSpriteFrameCache.h">
+      <Filter>sprite_nodes</Filter>
+    </ClInclude>
+    <ClInclude Include="..\support\base64.h">
+      <Filter>support</Filter>
+    </ClInclude>
+    <ClInclude Include="..\support\CCNotificationCenter.h">
+      <Filter>support</Filter>
+    </ClInclude>
+    <ClInclude Include="..\support\CCProfiling.h">
+      <Filter>support</Filter>
+    </ClInclude>
+    <ClInclude Include="..\support\ccUtils.h">
+      <Filter>support</Filter>
+    </ClInclude>
+    <ClInclude Include="..\support\CCVertex.h">
+      <Filter>support</Filter>
+    </ClInclude>
+    <ClInclude Include="..\support\TransformUtils.h">
+      <Filter>support</Filter>
+    </ClInclude>
+    <ClInclude Include="..\support\data_support\ccCArray.h">
+      <Filter>support\data_support</Filter>
+    </ClInclude>
+    <ClInclude Include="..\support\data_support\uthash.h">
+      <Filter>support\data_support</Filter>
+    </ClInclude>
+    <ClInclude Include="..\support\data_support\utlist.h">
+      <Filter>support\data_support</Filter>
+    </ClInclude>
+    <ClInclude Include="..\support\image_support\TGAlib.h">
+      <Filter>support\image_support</Filter>
+    </ClInclude>
+    <ClInclude Include="..\support\zip_support\ioapi.h">
+      <Filter>support\zip_support</Filter>
+    </ClInclude>
+    <ClInclude Include="..\support\zip_support\unzip.h">
+      <Filter>support\zip_support</Filter>
+    </ClInclude>
+    <ClInclude Include="..\support\zip_support\ZipUtils.h">
+      <Filter>support\zip_support</Filter>
+    </ClInclude>
+    <ClInclude Include="..\textures\CCTexture2D.h">
+      <Filter>textures</Filter>
+    </ClInclude>
+    <ClInclude Include="..\textures\CCTextureAtlas.h">
+      <Filter>textures</Filter>
+    </ClInclude>
+    <ClInclude Include="..\textures\CCTextureCache.h">
+      <Filter>textures</Filter>
+    </ClInclude>
+    <ClInclude Include="..\tileMap_parallax_nodes\CCParallaxNode.h">
+      <Filter>tilemap_parallax_nodes</Filter>
+    </ClInclude>
+    <ClInclude Include="..\tileMap_parallax_nodes\CCTileMapAtlas.h">
+      <Filter>tilemap_parallax_nodes</Filter>
+    </ClInclude>
+    <ClInclude Include="..\tileMap_parallax_nodes\CCTMXLayer.h">
+      <Filter>tilemap_parallax_nodes</Filter>
+    </ClInclude>
+    <ClInclude Include="..\tileMap_parallax_nodes\CCTMXObjectGroup.h">
+      <Filter>tilemap_parallax_nodes</Filter>
+    </ClInclude>
+    <ClInclude Include="..\tileMap_parallax_nodes\CCTMXTiledMap.h">
+      <Filter>tilemap_parallax_nodes</Filter>
+    </ClInclude>
+    <ClInclude Include="..\tileMap_parallax_nodes\CCTMXXMLParser.h">
+      <Filter>tilemap_parallax_nodes</Filter>
+    </ClInclude>
+    <ClInclude Include="..\touch_dispatcher\CCTouch.h">
+      <Filter>touch_dispatcher</Filter>
+    </ClInclude>
+    <ClInclude Include="..\touch_dispatcher\CCTouchDelegateProtocol.h">
+      <Filter>touch_dispatcher</Filter>
+    </ClInclude>
+    <ClInclude Include="..\touch_dispatcher\CCTouchDispatcher.h">
+      <Filter>touch_dispatcher</Filter>
+    </ClInclude>
+    <ClInclude Include="..\touch_dispatcher\CCTouchHandler.h">
+      <Filter>touch_dispatcher</Filter>
+    </ClInclude>
+    <ClInclude Include="..\keypad_dispatcher\CCKeypadDelegate.h">
+      <Filter>keypad_dispatcher</Filter>
+    </ClInclude>
+    <ClInclude Include="..\keypad_dispatcher\CCKeypadDispatcher.h">
+      <Filter>keypad_dispatcher</Filter>
+    </ClInclude>
+    <ClInclude Include="..\text_input_node\CCIMEDelegate.h">
+      <Filter>text_input_node</Filter>
+    </ClInclude>
+    <ClInclude Include="..\text_input_node\CCIMEDispatcher.h">
+      <Filter>text_input_node</Filter>
+    </ClInclude>
+    <ClInclude Include="..\text_input_node\CCTextFieldTTF.h">
+      <Filter>text_input_node</Filter>
+    </ClInclude>
+    <ClInclude Include="..\script_support\CCScriptSupport.h">
+      <Filter>script_support</Filter>
+    </ClInclude>
+    <ClInclude Include="..\kazmath\include\kazmath\aabb.h">
+      <Filter>kazmath\include\kazmath</Filter>
+    </ClInclude>
+    <ClInclude Include="..\kazmath\include\kazmath\kazmath.h">
+      <Filter>kazmath\include\kazmath</Filter>
+    </ClInclude>
+    <ClInclude Include="..\kazmath\include\kazmath\mat3.h">
+      <Filter>kazmath\include\kazmath</Filter>
+    </ClInclude>
+    <ClInclude Include="..\kazmath\include\kazmath\mat4.h">
+      <Filter>kazmath\include\kazmath</Filter>
+    </ClInclude>
+    <ClInclude Include="..\kazmath\include\kazmath\neon_matrix_impl.h">
+      <Filter>kazmath\include\kazmath</Filter>
+    </ClInclude>
+    <ClInclude Include="..\kazmath\include\kazmath\plane.h">
+      <Filter>kazmath\include\kazmath</Filter>
+    </ClInclude>
+    <ClInclude Include="..\kazmath\include\kazmath\quaternion.h">
+      <Filter>kazmath\include\kazmath</Filter>
+    </ClInclude>
+    <ClInclude Include="..\kazmath\include\kazmath\ray2.h">
+      <Filter>kazmath\include\kazmath</Filter>
+    </ClInclude>
+    <ClInclude Include="..\kazmath\include\kazmath\utility.h">
+      <Filter>kazmath\include\kazmath</Filter>
+    </ClInclude>
+    <ClInclude Include="..\kazmath\include\kazmath\vec2.h">
+      <Filter>kazmath\include\kazmath</Filter>
+    </ClInclude>
+    <ClInclude Include="..\kazmath\include\kazmath\vec3.h">
+      <Filter>kazmath\include\kazmath</Filter>
+    </ClInclude>
+    <ClInclude Include="..\kazmath\include\kazmath\vec4.h">
+      <Filter>kazmath\include\kazmath</Filter>
+    </ClInclude>
+    <ClInclude Include="..\kazmath\include\kazmath\GL\mat4stack.h">
+      <Filter>kazmath\include\kazmath\GL</Filter>
+    </ClInclude>
+    <ClInclude Include="..\kazmath\include\kazmath\GL\matrix.h">
+      <Filter>kazmath\include\kazmath\GL</Filter>
+    </ClInclude>
+    <ClInclude Include="..\CCCamera.h" />
+    <ClInclude Include="..\CCConfiguration.h" />
+    <ClInclude Include="..\CCDirector.h" />
+    <ClInclude Include="..\CCScheduler.h" />
+    <ClInclude Include="..\draw_nodes\CCDrawingPrimitives.h">
+      <Filter>draw_nodes</Filter>
+    </ClInclude>
+    <ClInclude Include="..\draw_nodes\CCDrawNode.h">
+      <Filter>draw_nodes</Filter>
+    </ClInclude>
+    <ClInclude Include="..\misc_nodes\CCClippingNode.h">
+      <Filter>misc_nodes</Filter>
+    </ClInclude>
+    <ClInclude Include="..\shaders\ccGLStateCache.h">
+      <Filter>shaders</Filter>
+    </ClInclude>
+    <ClInclude Include="..\shaders\ccShader_Position_uColor_frag.h">
+      <Filter>shaders</Filter>
+    </ClInclude>
+    <ClInclude Include="..\shaders\ccShader_Position_uColor_vert.h">
+      <Filter>shaders</Filter>
+    </ClInclude>
+    <ClInclude Include="..\shaders\ccShader_PositionColor_frag.h">
+      <Filter>shaders</Filter>
+    </ClInclude>
+    <ClInclude Include="..\shaders\ccShader_PositionColor_vert.h">
+      <Filter>shaders</Filter>
+    </ClInclude>
+    <ClInclude Include="..\shaders\ccShader_PositionColorLengthTexture_frag.h">
+      <Filter>shaders</Filter>
+    </ClInclude>
+    <ClInclude Include="..\shaders\ccShader_PositionColorLengthTexture_vert.h">
+      <Filter>shaders</Filter>
+    </ClInclude>
+    <ClInclude Include="..\shaders\ccShader_PositionTexture_frag.h">
+      <Filter>shaders</Filter>
+    </ClInclude>
+    <ClInclude Include="..\shaders\ccShader_PositionTexture_uColor_frag.h">
+      <Filter>shaders</Filter>
+    </ClInclude>
+    <ClInclude Include="..\shaders\ccShader_PositionTexture_uColor_vert.h">
+      <Filter>shaders</Filter>
+    </ClInclude>
+    <ClInclude Include="..\shaders\ccShader_PositionTexture_vert.h">
+      <Filter>shaders</Filter>
+    </ClInclude>
+    <ClInclude Include="..\shaders\ccShader_PositionTextureA8Color_frag.h">
+      <Filter>shaders</Filter>
+    </ClInclude>
+    <ClInclude Include="..\shaders\ccShader_PositionTextureA8Color_vert.h">
+      <Filter>shaders</Filter>
+    </ClInclude>
+    <ClInclude Include="..\shaders\ccShader_PositionTextureColor_frag.h">
+      <Filter>shaders</Filter>
+    </ClInclude>
+    <ClInclude Include="..\shaders\ccShader_PositionTextureColor_vert.h">
+      <Filter>shaders</Filter>
+    </ClInclude>
+    <ClInclude Include="..\shaders\ccShader_PositionTextureColorAlphaTest_frag.h">
+      <Filter>shaders</Filter>
+    </ClInclude>
+    <ClInclude Include="..\shaders\CCShaderCache.h">
+      <Filter>shaders</Filter>
+    </ClInclude>
+    <ClInclude Include="..\shaders\ccShaderEx_SwitchMask_frag.h">
+      <Filter>shaders</Filter>
+    </ClInclude>
+    <ClInclude Include="..\shaders\ccShaders.h">
+      <Filter>shaders</Filter>
+    </ClInclude>
+    <ClInclude Include="..\shaders\CCGLProgram.h">
+      <Filter>shaders</Filter>
+    </ClInclude>
+    <ClInclude Include="..\platform\win32\CCFileUtilsWin32.h">
+      <Filter>platform\win32</Filter>
+    </ClInclude>
+    <ClInclude Include="..\support\ccUTF8.h">
+      <Filter>support</Filter>
+    </ClInclude>
+    <ClInclude Include="..\support\user_default\CCUserDefault.h">
+      <Filter>support\user_default</Filter>
+    </ClInclude>
+    <ClInclude Include="..\support\tinyxml2\tinyxml2.h">
+      <Filter>support\tinyxml2</Filter>
+    </ClInclude>
+    <ClInclude Include="..\cocoa\CCDataVisitor.h">
+      <Filter>cocoa</Filter>
+    </ClInclude>
+    <ClInclude Include="..\cocoa\CCBool.h">
+      <Filter>cocoa</Filter>
+    </ClInclude>
+    <ClInclude Include="..\cocoa\CCDouble.h">
+      <Filter>cocoa</Filter>
+    </ClInclude>
+    <ClInclude Include="..\cocoa\CCFloat.h">
+      <Filter>cocoa</Filter>
+    </ClInclude>
+    <ClInclude Include="..\ccFPSImages.h" />
+    <ClInclude Include="..\support\component\CCComponentContainer.h">
+      <Filter>support\component</Filter>
+    </ClInclude>
+    <ClInclude Include="..\support\component\CCComponent.h">
+      <Filter>support\component</Filter>
+    </ClInclude>
+    <ClInclude Include="..\keyboard_dispatcher\CCKeyboardDispatcher.h">
+      <Filter>keyboard_dispatcher</Filter>
+    </ClInclude>
+    <ClInclude Include="..\include\CCDeprecated.h">
+      <Filter>include</Filter>
+    </ClInclude>
+    <ClInclude Include="..\platform\third_party\common\etc\etc1.h">
+      <Filter>platform\etc</Filter>
+    </ClInclude>
+  </ItemGroup>
 </Project>