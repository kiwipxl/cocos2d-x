--- conflicted
+++ resolved
@@ -258,15 +258,11 @@
     const std::vector<Touch*>& touches;
     
     // Constructor
-<<<<<<< HEAD
+    /**
+     * @js NA
+     * @lua NA
+     */
     TouchesScriptData(TouchEvent::EventCode inActionType, void* inNativeObject, const std::vector<Touch*>& inTouches)
-=======
-    /**
-     * @js NA
-     * @lua NA
-     */
-    TouchesScriptData(int inActionType, void* inNativeObject, Set* inTouches)
->>>>>>> 438d0411
     : actionType(inActionType),
       nativeObject(inNativeObject),
       touches(inTouches)
@@ -281,15 +277,11 @@
     Touch* touch;
     
     // Constructor
-<<<<<<< HEAD
+    /**
+     * @js NA
+     * @lua NA
+     */
     TouchScriptData(TouchEvent::EventCode inActionType, void* inNativeObject, Touch* inTouch)
-=======
-    /**
-     * @js NA
-     * @lua NA
-     */
-    TouchScriptData(int inActionType, void* inNativeObject, Touch* inTouch)
->>>>>>> 438d0411
     : actionType(inActionType),
       nativeObject(inNativeObject),
       touch(inTouch)
