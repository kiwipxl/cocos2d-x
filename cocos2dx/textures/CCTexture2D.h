/****************************************************************************
Copyright (c) 2010-2012 cocos2d-x.org
Copyright (C) 2008      Apple Inc. All Rights Reserved.

http://www.cocos2d-x.org

Permission is hereby granted, free of charge, to any person obtaining a copy
of this software and associated documentation files (the "Software"), to deal
in the Software without restriction, including without limitation the rights
to use, copy, modify, merge, publish, distribute, sublicense, and/or sell
copies of the Software, and to permit persons to whom the Software is
furnished to do so, subject to the following conditions:

The above copyright notice and this permission notice shall be included in
all copies or substantial portions of the Software.

THE SOFTWARE IS PROVIDED "AS IS", WITHOUT WARRANTY OF ANY KIND, EXPRESS OR
IMPLIED, INCLUDING BUT NOT LIMITED TO THE WARRANTIES OF MERCHANTABILITY,
FITNESS FOR A PARTICULAR PURPOSE AND NONINFRINGEMENT. IN NO EVENT SHALL THE
AUTHORS OR COPYRIGHT HOLDERS BE LIABLE FOR ANY CLAIM, DAMAGES OR OTHER
LIABILITY, WHETHER IN AN ACTION OF CONTRACT, TORT OR OTHERWISE, ARISING FROM,
OUT OF OR IN CONNECTION WITH THE SOFTWARE OR THE USE OR OTHER DEALINGS IN
THE SOFTWARE.
****************************************************************************/

#ifndef __CCTEXTURE2D_H__
#define __CCTEXTURE2D_H__

#include <string>
#include "cocoa/CCObject.h"
#include "cocoa/CCGeometry.h"
#include "ccTypes.h"
#ifdef EMSCRIPTEN
#include "base_nodes/CCGLBufferedNode.h"
#endif // EMSCRIPTEN

NS_CC_BEGIN

class CCImage;

/**
 * @addtogroup textures
 * @{
 */

//CONSTANTS:

/** @typedef CCTexture2DPixelFormat
Possible texture pixel formats
*/
typedef enum {

    //! 32-bit texture: RGBA8888
    kCCTexture2DPixelFormat_RGBA8888,
    //! 24-bit texture: RGBA888
    kCCTexture2DPixelFormat_RGB888,
    //! 16-bit texture without Alpha channel
    kCCTexture2DPixelFormat_RGB565,
    //! 8-bit textures used as masks
    kCCTexture2DPixelFormat_A8,
    //! 8-bit intensity texture
    kCCTexture2DPixelFormat_I8,
    //! 16-bit textures used as masks
    kCCTexture2DPixelFormat_AI88,
    //! 16-bit textures: RGBA4444
    kCCTexture2DPixelFormat_RGBA4444,
    //! 16-bit textures: RGB5A1
    kCCTexture2DPixelFormat_RGB5A1,    
    //! 4-bit PVRTC-compressed texture: PVRTC4
    kCCTexture2DPixelFormat_PVRTC4,
    //! 2-bit PVRTC-compressed texture: PVRTC2
    kCCTexture2DPixelFormat_PVRTC2,


    //! Default texture format: RGBA8888
    kCCTexture2DPixelFormat_Default = kCCTexture2DPixelFormat_RGBA8888,

    // backward compatibility stuff
    kTexture2DPixelFormat_RGBA8888 = kCCTexture2DPixelFormat_RGBA8888,
    kTexture2DPixelFormat_RGB888 = kCCTexture2DPixelFormat_RGB888,
    kTexture2DPixelFormat_RGB565 = kCCTexture2DPixelFormat_RGB565,
    kTexture2DPixelFormat_A8 = kCCTexture2DPixelFormat_A8,
    kTexture2DPixelFormat_RGBA4444 = kCCTexture2DPixelFormat_RGBA4444,
    kTexture2DPixelFormat_RGB5A1 = kCCTexture2DPixelFormat_RGB5A1,
    kTexture2DPixelFormat_Default = kCCTexture2DPixelFormat_Default

} CCTexture2DPixelFormat;

class CCGLProgram;

/**
Extension to set the Min / Mag filter
*/
typedef struct _ccTexParams {
    GLuint    minFilter;
    GLuint    magFilter;
    GLuint    wrapS;
    GLuint    wrapT;
} ccTexParams;

//CLASS INTERFACES:

/** @brief CCTexture2D class.
* This class allows to easily create OpenGL 2D textures from images, text or raw data.
* The created CCTexture2D object will always have power-of-two dimensions. 
* Depending on how you create the CCTexture2D object, the actual image area of the texture might be smaller than the texture dimensions i.e. "contentSize" != (pixelsWide, pixelsHigh) and (maxS, maxT) != (1.0, 1.0).
* Be aware that the content of the generated textures will be upside-down!
*/
class CC_DLL CCTexture2D : public CCObject
#ifdef EMSCRIPTEN
, public CCGLBufferedNode
#endif // EMSCRIPTEN
{
public:
    CCTexture2D();
    virtual ~CCTexture2D();

    const char* description(void);

    /** These functions are needed to create mutable textures */
    void releaseData(void *data);
    void* keepData(void *data, unsigned int length);

    /** Initializes with a texture2d with data */
    bool initWithData(const void* data, CCTexture2DPixelFormat pixelFormat, unsigned int pixelsWide, unsigned int pixelsHigh, const CCSize& contentSize);

    /**
    Drawing extensions to make it easy to draw basic quads using a CCTexture2D object.
    These functions require GL_TEXTURE_2D and both GL_VERTEX_ARRAY and GL_TEXTURE_COORD_ARRAY client states to be enabled.
    */
    /** draws a texture at a given point */
    void drawAtPoint(const CCPoint& point);
    /** draws a texture inside a rect */
    void drawInRect(const CCRect& rect);

    /**
    Extensions to make it easy to create a CCTexture2D object from an image file.
    Note that RGBA type textures will have their alpha premultiplied - use the blending mode (GL_ONE, GL_ONE_MINUS_SRC_ALPHA).
    */
    /** Initializes a texture from a UIImage object */

    bool initWithImage(CCImage * uiImage);

    /** Initializes a texture from a string with dimensions, alignment, font name and font size */
    bool initWithString(const char *text,  const char *fontName, float fontSize, const CCSize& dimensions, CCTextAlignment hAlignment, CCVerticalTextAlignment vAlignment);
    /** Initializes a texture from a string with font name and font size */
    bool initWithString(const char *text, const char *fontName, float fontSize);
<<<<<<< HEAD
=======
    /** Initializes a texture from a string using a text definition*/
    bool initWithString(const char *text, ccFontDefinition *textDefinition);
>>>>>>> 3b40dce1
    
    /** Initializes a texture from a PVR file */
    bool initWithPVRFile(const char* file);

    /** sets the min filter, mag filter, wrap s and wrap t texture parameters.
    If the texture size is NPOT (non power of 2), then in can only use GL_CLAMP_TO_EDGE in GL_TEXTURE_WRAP_{S,T}.

    @warning Calling this method could allocate additional texture memory.

    @since v0.8
    */
    void setTexParameters(ccTexParams* texParams);

    /** sets antialias texture parameters:
    - GL_TEXTURE_MIN_FILTER = GL_LINEAR
    - GL_TEXTURE_MAG_FILTER = GL_LINEAR

    @warning Calling this method could allocate additional texture memory.

    @since v0.8
    */
    void setAntiAliasTexParameters();

    /** sets alias texture parameters:
    - GL_TEXTURE_MIN_FILTER = GL_NEAREST
    - GL_TEXTURE_MAG_FILTER = GL_NEAREST

    @warning Calling this method could allocate additional texture memory.

    @since v0.8
    */
    void setAliasTexParameters();


    /** Generates mipmap images for the texture.
    It only works if the texture size is POT (power of 2).
    @since v0.99.0
    */
    void generateMipmap();

    /** returns the pixel format.
     @since v2.0
     */
    const char* stringForFormat();

    /** returns the bits-per-pixel of the in-memory OpenGL texture
    @since v1.0
    */
    unsigned int bitsPerPixelForFormat();  

    /** Helper functions that returns bits per pixels for a given format.
     @since v2.0
     */
    unsigned int bitsPerPixelForFormat(CCTexture2DPixelFormat format);

    /** sets the default pixel format for UIImagescontains alpha channel.
    If the UIImage contains alpha channel, then the options are:
    - generate 32-bit textures: kCCTexture2DPixelFormat_RGBA8888 (default one)
    - generate 24-bit textures: kCCTexture2DPixelFormat_RGB888
    - generate 16-bit textures: kCCTexture2DPixelFormat_RGBA4444
    - generate 16-bit textures: kCCTexture2DPixelFormat_RGB5A1
    - generate 16-bit textures: kCCTexture2DPixelFormat_RGB565
    - generate 8-bit textures: kCCTexture2DPixelFormat_A8 (only use it if you use just 1 color)

    How does it work ?
    - If the image is an RGBA (with Alpha) then the default pixel format will be used (it can be a 8-bit, 16-bit or 32-bit texture)
    - If the image is an RGB (without Alpha) then: If the default pixel format is RGBA8888 then a RGBA8888 (32-bit) will be used. Otherwise a RGB565 (16-bit texture) will be used.

    This parameter is not valid for PVR / PVR.CCZ images.

    @since v0.8
    */
    static void setDefaultAlphaPixelFormat(CCTexture2DPixelFormat format);

    /** returns the alpha pixel format
    @since v0.8
    */
    static CCTexture2DPixelFormat defaultAlphaPixelFormat();

    /** treats (or not) PVR files as if they have alpha premultiplied.
     Since it is impossible to know at runtime if the PVR images have the alpha channel premultiplied, it is
     possible load them as if they have (or not) the alpha channel premultiplied.
     
     By default it is disabled.
     
     @since v0.99.5
     */
    static void PVRImagesHavePremultipliedAlpha(bool haveAlphaPremultiplied);

    /** content size */
    const CCSize& getContentSizeInPixels();
    
    bool hasPremultipliedAlpha();
    bool hasMipmaps();
private:
    bool initPremultipliedATextureWithImage(CCImage * image, unsigned int pixelsWide, unsigned int pixelsHigh);
    
    // By default PVR images are treated as if they don't have the alpha channel premultiplied
    bool m_bPVRHaveAlphaPremultiplied;

    /** pixel format of the texture */
    CC_PROPERTY_READONLY(CCTexture2DPixelFormat, m_ePixelFormat, PixelFormat)
    /** width in pixels */
    CC_PROPERTY_READONLY(unsigned int, m_uPixelsWide, PixelsWide)
    /** height in pixels */
    CC_PROPERTY_READONLY(unsigned int, m_uPixelsHigh, PixelsHigh)

    /** texture name */
    CC_PROPERTY_READONLY(GLuint, m_uName, Name)

    /** texture max S */
    CC_PROPERTY(GLfloat, m_fMaxS, MaxS)
    /** texture max T */
    CC_PROPERTY(GLfloat, m_fMaxT, MaxT)
    /** content size */
    CC_PROPERTY_READONLY(CCSize, m_tContentSize, ContentSize)

    /** whether or not the texture has their Alpha premultiplied */
    bool m_bHasPremultipliedAlpha;

    bool m_bHasMipmaps;

    /** shader program used by drawAtPoint and drawInRect */
    CC_PROPERTY(CCGLProgram*, m_pShaderProgram, ShaderProgram);
};

// end of textures group
/// @}

NS_CC_END

#endif //__CCTEXTURE2D_H__
<|MERGE_RESOLUTION|>--- conflicted
+++ resolved
@@ -145,11 +145,8 @@
     bool initWithString(const char *text,  const char *fontName, float fontSize, const CCSize& dimensions, CCTextAlignment hAlignment, CCVerticalTextAlignment vAlignment);
     /** Initializes a texture from a string with font name and font size */
     bool initWithString(const char *text, const char *fontName, float fontSize);
-<<<<<<< HEAD
-=======
     /** Initializes a texture from a string using a text definition*/
     bool initWithString(const char *text, ccFontDefinition *textDefinition);
->>>>>>> 3b40dce1
     
     /** Initializes a texture from a PVR file */
     bool initWithPVRFile(const char* file);
