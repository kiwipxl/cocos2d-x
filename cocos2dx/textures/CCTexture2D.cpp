/****************************************************************************
Copyright (c) 2010-2012 cocos2d-x.org
Copyright (c) 2008      Apple Inc. All Rights Reserved.

http://www.cocos2d-x.org

Permission is hereby granted, free of charge, to any person obtaining a copy
of this software and associated documentation files (the "Software"), to deal
in the Software without restriction, including without limitation the rights
to use, copy, modify, merge, publish, distribute, sublicense, and/or sell
copies of the Software, and to permit persons to whom the Software is
furnished to do so, subject to the following conditions:

The above copyright notice and this permission notice shall be included in
all copies or substantial portions of the Software.

THE SOFTWARE IS PROVIDED "AS IS", WITHOUT WARRANTY OF ANY KIND, EXPRESS OR
IMPLIED, INCLUDING BUT NOT LIMITED TO THE WARRANTIES OF MERCHANTABILITY,
FITNESS FOR A PARTICULAR PURPOSE AND NONINFRINGEMENT. IN NO EVENT SHALL THE
AUTHORS OR COPYRIGHT HOLDERS BE LIABLE FOR ANY CLAIM, DAMAGES OR OTHER
LIABILITY, WHETHER IN AN ACTION OF CONTRACT, TORT OR OTHERWISE, ARISING FROM,
OUT OF OR IN CONNECTION WITH THE SOFTWARE OR THE USE OR OTHER DEALINGS IN
THE SOFTWARE.
****************************************************************************/



/*
* Support for RGBA_4_4_4_4 and RGBA_5_5_5_1 was copied from:
* https://devforums.apple.com/message/37855#37855 by a1studmuffin
*/

#include "CCTexture2D.h"
#include "ccConfig.h"
#include "ccMacros.h"
#include "CCConfiguration.h"
#include "platform/CCImage.h"
#include "CCGL.h"
#include "support/ccUtils.h"
#include "platform/CCPlatformMacros.h"
#include "textures/CCTexturePVR.h"
#include "textures/CCTextureETC.h"
#include "CCDirector.h"
#include "shaders/CCGLProgram.h"
#include "shaders/ccGLStateCache.h"
#include "shaders/CCShaderCache.h"

#if CC_ENABLE_CACHE_TEXTURE_DATA
    #include "CCTextureCache.h"
#endif

NS_CC_BEGIN

//CLASS IMPLEMENTATIONS:

// If the image has alpha, you can create RGBA8 (32-bit) or RGBA4 (16-bit) or RGB5A1 (16-bit)
// Default is: RGBA8888 (32-bit textures)
static Texture2D::PixelFormat g_defaultAlphaPixelFormat = Texture2D::PixelFormat::DEFAULT;

// By default PVR images are treated as if they don't have the alpha channel premultiplied
static bool PVRHaveAlphaPremultiplied_ = false;

Texture2D::Texture2D()
: _PVRHaveAlphaPremultiplied(true)
, _pixelsWide(0)
, _pixelsHigh(0)
, _pixelFormat(Texture2D::PixelFormat::DEFAULT)
, _name(0)
, _maxS(0.0)
, _maxT(0.0)
, _hasPremultipliedAlpha(false)
, _hasMipmaps(false)
, _shaderProgram(NULL)
{
}

Texture2D::~Texture2D()
{
#if CC_ENABLE_CACHE_TEXTURE_DATA
    VolatileTexture::removeTexture(this);
#endif

    CCLOGINFO("cocos2d: deallocing Texture2D %u.", _name);
    CC_SAFE_RELEASE(_shaderProgram);

    if(_name)
    {
        GL::deleteTexture(_name);
    }
}

Texture2D::PixelFormat Texture2D::getPixelFormat() const
{
    return _pixelFormat;
}

unsigned int Texture2D::getPixelsWide() const
{
    return _pixelsWide;
}

unsigned int Texture2D::getPixelsHigh() const
{
    return _pixelsHigh;
}

GLuint Texture2D::getName() const
{
    return _name;
}

Size Texture2D::getContentSize() const
{
    Size ret;
    ret.width = _contentSize.width / CC_CONTENT_SCALE_FACTOR();
    ret.height = _contentSize.height / CC_CONTENT_SCALE_FACTOR();
    
    return ret;
}

const Size& Texture2D::getContentSizeInPixels()
{
    return _contentSize;
}

GLfloat Texture2D::getMaxS() const
{
    return _maxS;
}

void Texture2D::setMaxS(GLfloat maxS)
{
    _maxS = maxS;
}

GLfloat Texture2D::getMaxT() const
{
    return _maxT;
}

void Texture2D::setMaxT(GLfloat maxT)
{
    _maxT = maxT;
}

GLProgram* Texture2D::getShaderProgram() const
{
    return _shaderProgram;
}

void Texture2D::setShaderProgram(GLProgram* pShaderProgram)
{
    CC_SAFE_RETAIN(pShaderProgram);
    CC_SAFE_RELEASE(_shaderProgram);
    _shaderProgram = pShaderProgram;
}

void Texture2D::releaseData(void *data)
{
    free(data);
}

void* Texture2D::keepData(void *data, unsigned int length)
{
    CC_UNUSED_PARAM(length);
    //The texture data mustn't be saved because it isn't a mutable texture.
    return data;
}

bool Texture2D::hasPremultipliedAlpha() const
{
    return _hasPremultipliedAlpha;
}

bool Texture2D::initWithData(const void *data, Texture2D::PixelFormat pixelFormat, unsigned int pixelsWide, unsigned int pixelsHigh, const Size& contentSize)
{
    unsigned int bitsPerPixel;
    //Hack: bitsPerPixelForFormat returns wrong number for RGB_888 textures. See function.
    if(pixelFormat == Texture2D::PixelFormat::RGB888)
    {
        bitsPerPixel = 24;
    }
    else
    {
        bitsPerPixel = getBitsPerPixelForFormat(pixelFormat);
    }

    unsigned int bytesPerRow = pixelsWide * bitsPerPixel / 8;

    if(bytesPerRow % 8 == 0)
    {
        glPixelStorei(GL_UNPACK_ALIGNMENT, 8);
    }
    else if(bytesPerRow % 4 == 0)
    {
        glPixelStorei(GL_UNPACK_ALIGNMENT, 4);
    }
    else if(bytesPerRow % 2 == 0)
    {
        glPixelStorei(GL_UNPACK_ALIGNMENT, 2);
    }
    else
    {
        glPixelStorei(GL_UNPACK_ALIGNMENT, 1);
    }


    glGenTextures(1, &_name);
    GL::bindTexture2D(_name);

    glTexParameteri( GL_TEXTURE_2D, GL_TEXTURE_MIN_FILTER, GL_LINEAR );
    glTexParameteri( GL_TEXTURE_2D, GL_TEXTURE_MAG_FILTER, GL_LINEAR );
    glTexParameteri( GL_TEXTURE_2D, GL_TEXTURE_WRAP_S, GL_CLAMP_TO_EDGE );
    glTexParameteri( GL_TEXTURE_2D, GL_TEXTURE_WRAP_T, GL_CLAMP_TO_EDGE );

    // Specify OpenGL texture image

    switch(pixelFormat)
    {
    case Texture2D::PixelFormat::RGBA8888:
        glTexImage2D(GL_TEXTURE_2D, 0, GL_RGBA, (GLsizei)pixelsWide, (GLsizei)pixelsHigh, 0, GL_RGBA, GL_UNSIGNED_BYTE, data);
        break;
    case Texture2D::PixelFormat::RGB888:
        glTexImage2D(GL_TEXTURE_2D, 0, GL_RGB, (GLsizei)pixelsWide, (GLsizei)pixelsHigh, 0, GL_RGB, GL_UNSIGNED_BYTE, data);
        break;
    case Texture2D::PixelFormat::RGBA4444:
        glTexImage2D(GL_TEXTURE_2D, 0, GL_RGBA, (GLsizei)pixelsWide, (GLsizei)pixelsHigh, 0, GL_RGBA, GL_UNSIGNED_SHORT_4_4_4_4, data);
        break;
    case Texture2D::PixelFormat::RGB5A1:
        glTexImage2D(GL_TEXTURE_2D, 0, GL_RGBA, (GLsizei)pixelsWide, (GLsizei)pixelsHigh, 0, GL_RGBA, GL_UNSIGNED_SHORT_5_5_5_1, data);
        break;
    case Texture2D::PixelFormat::RGB565:
        glTexImage2D(GL_TEXTURE_2D, 0, GL_RGB, (GLsizei)pixelsWide, (GLsizei)pixelsHigh, 0, GL_RGB, GL_UNSIGNED_SHORT_5_6_5, data);
        break;
    case Texture2D::PixelFormat::AI88:
        glTexImage2D(GL_TEXTURE_2D, 0, GL_LUMINANCE_ALPHA, (GLsizei)pixelsWide, (GLsizei)pixelsHigh, 0, GL_LUMINANCE_ALPHA, GL_UNSIGNED_BYTE, data);
        break;
    case Texture2D::PixelFormat::A8:
        glTexImage2D(GL_TEXTURE_2D, 0, GL_ALPHA, (GLsizei)pixelsWide, (GLsizei)pixelsHigh, 0, GL_ALPHA, GL_UNSIGNED_BYTE, data);
        break;
    case Texture2D::PixelFormat::I8:
        glTexImage2D(GL_TEXTURE_2D, 0, GL_LUMINANCE, (GLsizei)pixelsWide, (GLsizei)pixelsHigh, 0, GL_LUMINANCE, GL_UNSIGNED_BYTE, data);
        break;
    default:
        CCASSERT(0, "NSInternalInconsistencyException");

    }

    _contentSize = contentSize;
    _pixelsWide = pixelsWide;
    _pixelsHigh = pixelsHigh;
    _pixelFormat = pixelFormat;
    _maxS = contentSize.width / (float)(pixelsWide);
    _maxT = contentSize.height / (float)(pixelsHigh);

    _hasPremultipliedAlpha = false;
    _hasMipmaps = false;

    setShaderProgram(ShaderCache::getInstance()->programForKey(GLProgram::SHADER_NAME_POSITION_TEXTURE));

    return true;
}


const char* Texture2D::description(void) const
{
    return String::createWithFormat("<Texture2D | Name = %u | Dimensions = %u x %u | Coordinates = (%.2f, %.2f)>", _name, _pixelsWide, _pixelsHigh, _maxS, _maxT)->getCString();
}

// implementation Texture2D (Image)

bool Texture2D::initWithImage(Image *uiImage)
{
    if (uiImage == NULL)
    {
        CCLOG("cocos2d: Texture2D. Can't create Texture. UIImage is nil");
        return false;
    }
    
    unsigned int imageWidth = uiImage->getWidth();
    unsigned int imageHeight = uiImage->getHeight();
    
    Configuration *conf = Configuration::getInstance();
    
    unsigned maxTextureSize = conf->getMaxTextureSize();
    if (imageWidth > maxTextureSize || imageHeight > maxTextureSize) 
    {
        CCLOG("cocos2d: WARNING: Image (%u x %u) is bigger than the supported %u x %u", imageWidth, imageHeight, maxTextureSize, maxTextureSize);
        return false;
    }
    
    // always load premultiplied images
    return initPremultipliedATextureWithImage(uiImage, imageWidth, imageHeight);
}

bool Texture2D::initPremultipliedATextureWithImage(Image *image, unsigned int width, unsigned int height)
{
    unsigned char*            tempData = image->getData();
    unsigned int*             inPixel32  = NULL;
    unsigned char*            inPixel8 = NULL;
    unsigned short*           outPixel16 = NULL;
    bool                      hasAlpha = image->hasAlpha();
    Size                    imageSize = Size((float)(image->getWidth()), (float)(image->getHeight()));
    Texture2D::PixelFormat    pixelFormat;
    size_t                    bpp = image->getBitsPerComponent();

    // compute pixel format
    if (hasAlpha)
    {
    	pixelFormat = g_defaultAlphaPixelFormat;
    }
    else
    {
        if (bpp >= 8)
        {
            pixelFormat = Texture2D::PixelFormat::RGB888;
        }
        else 
        {
            pixelFormat = Texture2D::PixelFormat::RGB565;
        }
        
    }
    
    // Repack the pixel data into the right format
    unsigned int length = width * height;

    if (pixelFormat == Texture2D::PixelFormat::RGB565)
    {
        if (hasAlpha)
        {
            // Convert "RRRRRRRRRGGGGGGGGBBBBBBBBAAAAAAAA" to "RRRRRGGGGGGBBBBB"
            
            tempData = new unsigned char[width * height * 2];
            outPixel16 = (unsigned short*)tempData;
            inPixel32 = (unsigned int*)image->getData();
            
            for(unsigned int i = 0; i < length; ++i, ++inPixel32)
            {
                *outPixel16++ = 
                ((((*inPixel32 >>  0) & 0xFF) >> 3) << 11) |  // R
                ((((*inPixel32 >>  8) & 0xFF) >> 2) << 5)  |  // G
                ((((*inPixel32 >> 16) & 0xFF) >> 3) << 0);    // B
            }
        }
        else 
        {
            // Convert "RRRRRRRRRGGGGGGGGBBBBBBBB" to "RRRRRGGGGGGBBBBB"
            
            tempData = new unsigned char[width * height * 2];
            outPixel16 = (unsigned short*)tempData;
            inPixel8 = (unsigned char*)image->getData();
            
            for(unsigned int i = 0; i < length; ++i)
            {
                *outPixel16++ = 
                (((*inPixel8++ & 0xFF) >> 3) << 11) |  // R
                (((*inPixel8++ & 0xFF) >> 2) << 5)  |  // G
                (((*inPixel8++ & 0xFF) >> 3) << 0);    // B
            }
        }    
    }
    else if (pixelFormat == Texture2D::PixelFormat::RGBA4444)
    {
        // Convert "RRRRRRRRRGGGGGGGGBBBBBBBBAAAAAAAA" to "RRRRGGGGBBBBAAAA"
        
        inPixel32 = (unsigned int*)image->getData();  
        tempData = new unsigned char[width * height * 2];
        outPixel16 = (unsigned short*)tempData;
        
        for(unsigned int i = 0; i < length; ++i, ++inPixel32)
        {
            *outPixel16++ = 
            ((((*inPixel32 >> 0) & 0xFF) >> 4) << 12) | // R
            ((((*inPixel32 >> 8) & 0xFF) >> 4) <<  8) | // G
            ((((*inPixel32 >> 16) & 0xFF) >> 4) << 4) | // B
            ((((*inPixel32 >> 24) & 0xFF) >> 4) << 0);  // A
        }
    }
    else if (pixelFormat == Texture2D::PixelFormat::RGB5A1)
    {
        // Convert "RRRRRRRRRGGGGGGGGBBBBBBBBAAAAAAAA" to "RRRRRGGGGGBBBBBA"
        inPixel32 = (unsigned int*)image->getData();   
        tempData = new unsigned char[width * height * 2];
        outPixel16 = (unsigned short*)tempData;
        
        for(unsigned int i = 0; i < length; ++i, ++inPixel32)
        {
            *outPixel16++ = 
            ((((*inPixel32 >> 0) & 0xFF) >> 3) << 11) | // R
            ((((*inPixel32 >> 8) & 0xFF) >> 3) <<  6) | // G
            ((((*inPixel32 >> 16) & 0xFF) >> 3) << 1) | // B
            ((((*inPixel32 >> 24) & 0xFF) >> 7) << 0);  // A
        }
    }
    else if (pixelFormat == Texture2D::PixelFormat::A8)
    {
        // Convert "RRRRRRRRRGGGGGGGGBBBBBBBBAAAAAAAA" to "AAAAAAAA"
        inPixel32 = (unsigned int*)image->getData();
        tempData = new unsigned char[width * height];
        unsigned char *outPixel8 = tempData;
        
        for(unsigned int i = 0; i < length; ++i, ++inPixel32)
        {
            *outPixel8++ = (*inPixel32 >> 24) & 0xFF;  // A
        }
    }
    
    if (hasAlpha && pixelFormat == Texture2D::PixelFormat::RGB888)
    {
        // Convert "RRRRRRRRRGGGGGGGGBBBBBBBBAAAAAAAA" to "RRRRRRRRGGGGGGGGBBBBBBBB"
        inPixel32 = (unsigned int*)image->getData();
        tempData = new unsigned char[width * height * 3];
        unsigned char *outPixel8 = tempData;
        
        for(unsigned int i = 0; i < length; ++i, ++inPixel32)
        {
            *outPixel8++ = (*inPixel32 >> 0) & 0xFF; // R
            *outPixel8++ = (*inPixel32 >> 8) & 0xFF; // G
            *outPixel8++ = (*inPixel32 >> 16) & 0xFF; // B
        }
    }
    
    initWithData(tempData, pixelFormat, width, height, imageSize);
    
    if (tempData != image->getData())
    {
        delete [] tempData;
    }

    _hasPremultipliedAlpha = image->isPremultipliedAlpha();
    return true;
}

// implementation Texture2D (Text)
bool Texture2D::initWithString(const char *text, const char *fontName, float fontSize, const Size& dimensions/* = Size(0, 0)*/, Label::HAlignment hAlignment/* =  Label::HAlignment::CENTER */, Label::VAlignment vAlignment/* =  Label::VAlignment::TOP */)
{
    FontDefinition tempDef;
    
    tempDef._shadow._shadowEnabled = false;
    tempDef._stroke._strokeEnabled = false;
   
    
    tempDef._fontName      = std::string(fontName);
    tempDef._fontSize      = fontSize;
    tempDef._dimensions    = dimensions;
    tempDef._alignment     = hAlignment;
    tempDef._vertAlignment = vAlignment;
    tempDef._fontFillColor = Color3B::WHITE;

    return initWithString(text, tempDef);
}

bool Texture2D::initWithString(const char *text, const FontDefinition& textDefinition)
{
#if CC_ENABLE_CACHE_TEXTURE_DATA
    // cache the texture data
    VolatileTexture::addStringTexture(this, text, textDefinition);
#endif

    bool bRet = false;
    Image::TextAlign eAlign;
    
    if (Label::VAlignment::TOP == textDefinition._vertAlignment)
    {
<<<<<<< HEAD
        eAlign = (Label::TEXT_ALIGNMENT_CENTER == textDefinition._alignment) ? Image::TEXT_ALIGN_TOP
        : (Label::TEXT_ALIGNMENT_LEFT == textDefinition._alignment) ? Image::TEXT_ALIGN_TOP_LEFT : Image::TEXT_ALIGN_TOP_RIGHT;
=======
        eAlign = (Label::HAlignment::CENTER == textDefinition._alignment) ? Image::kAlignTop
        : (Label::HAlignment::LEFT == textDefinition._alignment) ? Image::kAlignTopLeft : Image::kAlignTopRight;
>>>>>>> ea3858fd
    }
    else if (Label::VAlignment::CENTER == textDefinition._vertAlignment)
    {
<<<<<<< HEAD
        eAlign = (Label::TEXT_ALIGNMENT_CENTER == textDefinition._alignment) ? Image::TEXT_ALIGN_CENTER
        : (Label::TEXT_ALIGNMENT_LEFT == textDefinition._alignment) ? Image::TEXT_ALIGN_LEFT : Image::TEXT_ALIGN_RIGHT;
=======
        eAlign = (Label::HAlignment::CENTER == textDefinition._alignment) ? Image::kAlignCenter
        : (Label::HAlignment::LEFT == textDefinition._alignment) ? Image::kAlignLeft : Image::kAlignRight;
>>>>>>> ea3858fd
    }
    else if (Label::VAlignment::BOTTOM == textDefinition._vertAlignment)
    {
<<<<<<< HEAD
        eAlign = (Label::TEXT_ALIGNMENT_CENTER == textDefinition._alignment) ? Image::TEXT_ALIGN_BOTTOM
        : (Label::TEXT_ALIGNMENT_LEFT == textDefinition._alignment) ? Image::TEXT_ALIGN_BOTTOM_LEFT : Image::TEXT_ALIGN_BOTTOM_RIGHT;
=======
        eAlign = (Label::HAlignment::CENTER == textDefinition._alignment) ? Image::kAlignBottom
        : (Label::HAlignment::LEFT == textDefinition._alignment) ? Image::kAlignBottomLeft : Image::kAlignBottomRight;
>>>>>>> ea3858fd
    }
    else
    {
        CCASSERT(false, "Not supported alignment format!");
        return false;
    }
    
#if (CC_TARGET_PLATFORM == CC_PLATFORM_ANDROID) || (CC_TARGET_PLATFORM == CC_PLATFORM_IOS)

    // handle shadow parameters
    bool  shadowEnabled = false;
    float shadowDX      = 0.0f;
    float shadowDY      = 0.0f;
    float shadowBlur    = 0.0f;
    float shadowOpacity = 0.0f;
    
    if ( textDefinition._shadow._shadowEnabled )
    {
        shadowEnabled =  true;
        shadowDX      = textDefinition._shadow._shadowOffset.width;
        shadowDY      = textDefinition._shadow._shadowOffset.height;
        shadowBlur    = textDefinition._shadow._shadowBlur;
        shadowOpacity = textDefinition._shadow._shadowOpacity;
    }
    
    // handle stroke parameters
    bool strokeEnabled = false;
    float strokeColorR = 0.0f;
    float strokeColorG = 0.0f;
    float strokeColorB = 0.0f;
    float strokeSize   = 0.0f;
    
    if ( textDefinition._stroke._strokeEnabled )
    {
        strokeEnabled = true;
        strokeColorR = textDefinition._stroke._strokeColor.r / 255.0f;
        strokeColorG = textDefinition._stroke._strokeColor.g / 255.0f;
        strokeColorB = textDefinition._stroke._strokeColor.b / 255.0f;
        strokeSize   = textDefinition._stroke._strokeSize;
    }
    
    Image* pImage = new Image();
    do
    {
        CC_BREAK_IF(NULL == pImage);
        
        bRet = pImage->initWithStringShadowStroke(text,
                                                  (int)textDefinition._dimensions.width,
                                                  (int)textDefinition._dimensions.height,
                                                  eAlign,
                                                  textDefinition._fontName.c_str(),
                                                  textDefinition._fontSize,
                                                  textDefinition._fontFillColor.r / 255.0f,
                                                  textDefinition._fontFillColor.g / 255.0f,
                                                  textDefinition._fontFillColor.b / 255.0f,
                                                  shadowEnabled,
                                                  shadowDX,
                                                  shadowDY,
                                                  shadowOpacity,
                                                  shadowBlur,
                                                  strokeEnabled,
                                                  strokeColorR,
                                                  strokeColorG,
                                                  strokeColorB,
                                                  strokeSize);
        
        
        CC_BREAK_IF(!bRet);
        bRet = initWithImage(pImage);
        
    } while (0);
    
    CC_SAFE_RELEASE(pImage);
    
    return bRet;

#else
    bool requestUnsupported = textDefinition._shadow._shadowEnabled || textDefinition._stroke._strokeEnabled;

    CCASSERT(requestUnsupported == false, "Currently shadow and stroke only supported on iOS and Android!");

    Image* pImage = new Image();
    do
    {
        CC_BREAK_IF(NULL == pImage);
        bRet = pImage->initWithString(text, (int)textDefinition._dimensions.width, (int)textDefinition._dimensions.height, eAlign, textDefinition._fontName.c_str(), (int)textDefinition._fontSize);
        CC_BREAK_IF(!bRet);
        bRet = initWithImage(pImage);
    } while (0);
    
    CC_SAFE_RELEASE(pImage);

    return bRet;    
#endif
}


// implementation Texture2D (Drawing)

void Texture2D::drawAtPoint(const Point& point)
{
    GLfloat    coordinates[] = {
        0.0f,    _maxT,
        _maxS,_maxT,
        0.0f,    0.0f,
        _maxS,0.0f };

    GLfloat    width = (GLfloat)_pixelsWide * _maxS,
        height = (GLfloat)_pixelsHigh * _maxT;

    GLfloat        vertices[] = {    
        point.x,            point.y,
        width + point.x,    point.y,
        point.x,            height  + point.y,
        width + point.x,    height  + point.y };

    GL::enableVertexAttribs( GL::VERTEX_ATTRIB_FLAG_POSITION | GL::VERTEX_ATTRIB_FLAG_TEX_COORDS );
    _shaderProgram->use();
    _shaderProgram->setUniformsForBuiltins();

    GL::bindTexture2D( _name );


#ifdef EMSCRIPTEN
    setGLBufferData(vertices, 8 * sizeof(GLfloat), 0);
    glVertexAttribPointer(GLProgram::VERTEX_ATTRIB_POSITION, 2, GL_FLOAT, GL_FALSE, 0, 0);

    setGLBufferData(coordinates, 8 * sizeof(GLfloat), 1);
    glVertexAttribPointer(GLProgram::VERTEX_ATTRIB_TEX_COORDS, 2, GL_FLOAT, GL_FALSE, 0, 0);
#else
    glVertexAttribPointer(GLProgram::VERTEX_ATTRIB_POSITION, 2, GL_FLOAT, GL_FALSE, 0, vertices);
    glVertexAttribPointer(GLProgram::VERTEX_ATTRIB_TEX_COORDS, 2, GL_FLOAT, GL_FALSE, 0, coordinates);
#endif // EMSCRIPTEN

    glDrawArrays(GL_TRIANGLE_STRIP, 0, 4);
}

void Texture2D::drawInRect(const Rect& rect)
{
    GLfloat    coordinates[] = {    
        0.0f,    _maxT,
        _maxS,_maxT,
        0.0f,    0.0f,
        _maxS,0.0f };

    GLfloat    vertices[] = {    rect.origin.x,        rect.origin.y,                            /*0.0f,*/
        rect.origin.x + rect.size.width,        rect.origin.y,                            /*0.0f,*/
        rect.origin.x,                            rect.origin.y + rect.size.height,        /*0.0f,*/
        rect.origin.x + rect.size.width,        rect.origin.y + rect.size.height,        /*0.0f*/ };

    GL::enableVertexAttribs( GL::VERTEX_ATTRIB_FLAG_POSITION | GL::VERTEX_ATTRIB_FLAG_TEX_COORDS );
    _shaderProgram->use();
    _shaderProgram->setUniformsForBuiltins();

    GL::bindTexture2D( _name );

#ifdef EMSCRIPTEN
    setGLBufferData(vertices, 8 * sizeof(GLfloat), 0);
    glVertexAttribPointer(GLProgram::VERTEX_ATTRIB_POSITION, 2, GL_FLOAT, GL_FALSE, 0, 0);

    setGLBufferData(coordinates, 8 * sizeof(GLfloat), 1);
    glVertexAttribPointer(GLProgram::VERTEX_ATTRIB_TEX_COORDS, 2, GL_FLOAT, GL_FALSE, 0, 0);
#else
    glVertexAttribPointer(GLProgram::VERTEX_ATTRIB_POSITION, 2, GL_FLOAT, GL_FALSE, 0, vertices);
    glVertexAttribPointer(GLProgram::VERTEX_ATTRIB_TEX_COORDS, 2, GL_FLOAT, GL_FALSE, 0, coordinates);
#endif // EMSCRIPTEN
    glDrawArrays(GL_TRIANGLE_STRIP, 0, 4);
}

bool Texture2D::initWithPVRFile(const char* file)
{
    bool bRet = false;
    // nothing to do with Object::init
    
    TexturePVR *pvr = new TexturePVR;
    bRet = pvr->initWithContentsOfFile(file);
        
    if (bRet)
    {
        pvr->setRetainName(true); // don't dealloc texture on release
        
        _name = pvr->getName();
        _maxS = 1.0f;
        _maxT = 1.0f;
        _pixelsWide = pvr->getWidth();
        _pixelsHigh = pvr->getHeight();
        _contentSize = Size((float)_pixelsWide, (float)_pixelsHigh);
        _hasPremultipliedAlpha = (pvr->isForcePremultipliedAlpha()) ? pvr->hasPremultipliedAlpha() : _PVRHaveAlphaPremultiplied;
        _pixelFormat = pvr->getFormat();
        _hasMipmaps = pvr->getNumberOfMipmaps() > 1;       

        pvr->release();
    }
    else
    {
        CCLOG("cocos2d: Couldn't load PVR image %s", file);
    }

    return bRet;
}

bool Texture2D::initWithETCFile(const char* file)
{
    bool bRet = false;
    // nothing to do with Object::init
    
    TextureETC *etc = new TextureETC;
    bRet = etc->initWithFile(file);
    
    if (bRet)
    {
        _name = etc->getName();
        _maxS = 1.0f;
        _maxT = 1.0f;
        _pixelsWide = etc->getWidth();
        _pixelsHigh = etc->getHeight();
        _contentSize = Size((float)_pixelsWide, (float)_pixelsHigh);
        _hasPremultipliedAlpha = true;
        
        etc->release();
    }
    else
    {
        CCLOG("cocos2d: Couldn't load ETC image %s", file);
    }
    
    return bRet;
}

void Texture2D::PVRImagesHavePremultipliedAlpha(bool haveAlphaPremultiplied)
{
    PVRHaveAlphaPremultiplied_ = haveAlphaPremultiplied;
}

    
//
// Use to apply MIN/MAG filter
//
// implementation Texture2D (GLFilter)

void Texture2D::generateMipmap()
{
    CCASSERT( _pixelsWide == ccNextPOT(_pixelsWide) && _pixelsHigh == ccNextPOT(_pixelsHigh), "Mipmap texture only works in POT textures");
    GL::bindTexture2D( _name );
    glGenerateMipmap(GL_TEXTURE_2D);
    _hasMipmaps = true;
}

bool Texture2D::hasMipmaps() const
{
    return _hasMipmaps;
}

void Texture2D::setTexParameters(const ccTexParams &texParams)
{
    CCASSERT( (_pixelsWide == ccNextPOT(_pixelsWide) || texParams.wrapS == GL_CLAMP_TO_EDGE) &&
        (_pixelsHigh == ccNextPOT(_pixelsHigh) || texParams.wrapT == GL_CLAMP_TO_EDGE),
        "GL_CLAMP_TO_EDGE should be used in NPOT dimensions");

    GL::bindTexture2D( _name );
    glTexParameteri(GL_TEXTURE_2D, GL_TEXTURE_MIN_FILTER, texParams.minFilter );
    glTexParameteri(GL_TEXTURE_2D, GL_TEXTURE_MAG_FILTER, texParams.magFilter );
    glTexParameteri(GL_TEXTURE_2D, GL_TEXTURE_WRAP_S, texParams.wrapS );
    glTexParameteri(GL_TEXTURE_2D, GL_TEXTURE_WRAP_T, texParams.wrapT );

#if CC_ENABLE_CACHE_TEXTURE_DATA
    VolatileTexture::setTexParameters(this, texParams);
#endif
}

void Texture2D::setAliasTexParameters()
{
    GL::bindTexture2D( _name );

    if( ! _hasMipmaps )
    {
        glTexParameteri( GL_TEXTURE_2D, GL_TEXTURE_MIN_FILTER, GL_NEAREST );
    }
    else
    {
        glTexParameteri( GL_TEXTURE_2D, GL_TEXTURE_MIN_FILTER, GL_NEAREST_MIPMAP_NEAREST );
    }

    glTexParameteri( GL_TEXTURE_2D, GL_TEXTURE_MAG_FILTER, GL_NEAREST );
#if CC_ENABLE_CACHE_TEXTURE_DATA
    ccTexParams texParams = {(GLuint)(_hasMipmaps?GL_NEAREST_MIPMAP_NEAREST:GL_NEAREST),GL_NEAREST,GL_NONE,GL_NONE};
    VolatileTexture::setTexParameters(this, texParams);
#endif
}

void Texture2D::setAntiAliasTexParameters()
{
    GL::bindTexture2D( _name );

    if( ! _hasMipmaps )
    {
        glTexParameteri( GL_TEXTURE_2D, GL_TEXTURE_MIN_FILTER, GL_LINEAR );
    }
    else
    {
        glTexParameteri( GL_TEXTURE_2D, GL_TEXTURE_MIN_FILTER, GL_LINEAR_MIPMAP_NEAREST );
    }

    glTexParameteri( GL_TEXTURE_2D, GL_TEXTURE_MAG_FILTER, GL_LINEAR );
#if CC_ENABLE_CACHE_TEXTURE_DATA
    ccTexParams texParams = {(GLuint)(_hasMipmaps?GL_LINEAR_MIPMAP_NEAREST:GL_LINEAR),GL_LINEAR,GL_NONE,GL_NONE};
    VolatileTexture::setTexParameters(this, texParams);
#endif
}

const char* Texture2D::getStringForFormat() const
{
	switch (_pixelFormat) 
	{
		case Texture2D::PixelFormat::RGBA8888:
			return  "RGBA8888";

		case Texture2D::PixelFormat::RGB888:
			return  "RGB888";

		case Texture2D::PixelFormat::RGB565:
			return  "RGB565";

		case Texture2D::PixelFormat::RGBA4444:
			return  "RGBA4444";

		case Texture2D::PixelFormat::RGB5A1:
			return  "RGB5A1";

		case Texture2D::PixelFormat::AI88:
			return  "AI88";

		case Texture2D::PixelFormat::A8:
			return  "A8";

		case Texture2D::PixelFormat::I8:
			return  "I8";

		case Texture2D::PixelFormat::PRVTC4:
			return  "PVRTC4";

		case Texture2D::PixelFormat::PRVTC2:
			return  "PVRTC2";

		default:
			CCASSERT(false , "unrecognized pixel format");
			CCLOG("stringForFormat: %ld, cannot give useful result", (long)_pixelFormat);
			break;
	}

	return  NULL;
}

//
// Texture options for images that contains alpha
//
// implementation Texture2D (PixelFormat)

void Texture2D::setDefaultAlphaPixelFormat(Texture2D::PixelFormat format)
{
    g_defaultAlphaPixelFormat = format;
}

Texture2D::PixelFormat Texture2D::getDefaultAlphaPixelFormat()
{
    return g_defaultAlphaPixelFormat;
}

unsigned int Texture2D::getBitsPerPixelForFormat(Texture2D::PixelFormat format) const
{
	unsigned int ret=0;

	switch (format) {
		case Texture2D::PixelFormat::RGBA8888:
			ret = 32;
			break;
		case Texture2D::PixelFormat::RGB888:
			// It is 32 and not 24, since its internal representation uses 32 bits.
			ret = 32;
			break;
		case Texture2D::PixelFormat::RGB565:
			ret = 16;
			break;
		case Texture2D::PixelFormat::RGBA4444:
			ret = 16;
			break;
		case Texture2D::PixelFormat::RGB5A1:
			ret = 16;
			break;
		case Texture2D::PixelFormat::AI88:
			ret = 16;
			break;
		case Texture2D::PixelFormat::A8:
			ret = 8;
			break;
		case Texture2D::PixelFormat::I8:
			ret = 8;
			break;
		case Texture2D::PixelFormat::PRVTC4:
			ret = 4;
			break;
		case Texture2D::PixelFormat::PRVTC2:
			ret = 2;
			break;
		default:
			ret = -1;
			CCASSERT(false , "unrecognized pixel format");
			CCLOG("bitsPerPixelForFormat: %ld, cannot give useful result", (long)format);
			break;
	}
	return ret;
}

unsigned int Texture2D::getBitsPerPixelForFormat() const
{
	return this->getBitsPerPixelForFormat(_pixelFormat);
}


NS_CC_END<|MERGE_RESOLUTION|>--- conflicted
+++ resolved
@@ -463,33 +463,18 @@
     
     if (Label::VAlignment::TOP == textDefinition._vertAlignment)
     {
-<<<<<<< HEAD
-        eAlign = (Label::TEXT_ALIGNMENT_CENTER == textDefinition._alignment) ? Image::TEXT_ALIGN_TOP
-        : (Label::TEXT_ALIGNMENT_LEFT == textDefinition._alignment) ? Image::TEXT_ALIGN_TOP_LEFT : Image::TEXT_ALIGN_TOP_RIGHT;
-=======
-        eAlign = (Label::HAlignment::CENTER == textDefinition._alignment) ? Image::kAlignTop
-        : (Label::HAlignment::LEFT == textDefinition._alignment) ? Image::kAlignTopLeft : Image::kAlignTopRight;
->>>>>>> ea3858fd
+        eAlign = (Label::HAlignment::CENTER == textDefinition._alignment) ? Image::TextAlign::TOP
+        : (Label::HAlignment::LEFT == textDefinition._alignment) ? Image::TextAlign::TOP_LEFT : Image::TextAlign::TOP_RIGHT;
     }
     else if (Label::VAlignment::CENTER == textDefinition._vertAlignment)
     {
-<<<<<<< HEAD
-        eAlign = (Label::TEXT_ALIGNMENT_CENTER == textDefinition._alignment) ? Image::TEXT_ALIGN_CENTER
-        : (Label::TEXT_ALIGNMENT_LEFT == textDefinition._alignment) ? Image::TEXT_ALIGN_LEFT : Image::TEXT_ALIGN_RIGHT;
-=======
-        eAlign = (Label::HAlignment::CENTER == textDefinition._alignment) ? Image::kAlignCenter
-        : (Label::HAlignment::LEFT == textDefinition._alignment) ? Image::kAlignLeft : Image::kAlignRight;
->>>>>>> ea3858fd
+        eAlign = (Label::HAlignment::CENTER == textDefinition._alignment) ? Image::TextAlign::CENTER
+        : (Label::HAlignment::LEFT == textDefinition._alignment) ? Image::TextAlign::LEFT : Image::TextAlign::RIGHT;
     }
     else if (Label::VAlignment::BOTTOM == textDefinition._vertAlignment)
     {
-<<<<<<< HEAD
-        eAlign = (Label::TEXT_ALIGNMENT_CENTER == textDefinition._alignment) ? Image::TEXT_ALIGN_BOTTOM
-        : (Label::TEXT_ALIGNMENT_LEFT == textDefinition._alignment) ? Image::TEXT_ALIGN_BOTTOM_LEFT : Image::TEXT_ALIGN_BOTTOM_RIGHT;
-=======
-        eAlign = (Label::HAlignment::CENTER == textDefinition._alignment) ? Image::kAlignBottom
-        : (Label::HAlignment::LEFT == textDefinition._alignment) ? Image::kAlignBottomLeft : Image::kAlignBottomRight;
->>>>>>> ea3858fd
+        eAlign = (Label::HAlignment::CENTER == textDefinition._alignment) ? Image::TextAlign::BOTTOM
+        : (Label::HAlignment::LEFT == textDefinition._alignment) ? Image::TextAlign::BOTTOEM_LEFT : Image::TextAlign::BOTTOEM_RIGHT;
     }
     else
     {
