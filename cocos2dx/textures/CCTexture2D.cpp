--- conflicted
+++ resolved
@@ -227,21 +227,12 @@
     CCConfiguration *conf = CCConfiguration::sharedConfiguration();
 
 #if CC_TEXTURE_NPOT_SUPPORT
-<<<<<<< HEAD
-	if( conf->isSupportsNPOT() ) 
-	{
+    if( conf->isSupportsNPOT() )
+    {
 		POTWide = uiImage->getWidth();
 		POTHigh = uiImage->getHeight();
-	}
-	else 
-=======
-    if( conf->isSupportsNPOT() )
-    {
-        POTWide = uiimage->getWidth();
-        POTHigh = uiimage->getHeight();
     }
     else
->>>>>>> b3485910
 #endif
     {
         POTWide = ccNextPOT(uiImage->getWidth());
