/****************************************************************************
Copyright (c) 2010-2012 cocos2d-x.org
Copyright (c) 2008      Apple Inc. All Rights Reserved.

http://www.cocos2d-x.org

Permission is hereby granted, free of charge, to any person obtaining a copy
of this software and associated documentation files (the "Software"), to deal
in the Software without restriction, including without limitation the rights
to use, copy, modify, merge, publish, distribute, sublicense, and/or sell
copies of the Software, and to permit persons to whom the Software is
furnished to do so, subject to the following conditions:

The above copyright notice and this permission notice shall be included in
all copies or substantial portions of the Software.

THE SOFTWARE IS PROVIDED "AS IS", WITHOUT WARRANTY OF ANY KIND, EXPRESS OR
IMPLIED, INCLUDING BUT NOT LIMITED TO THE WARRANTIES OF MERCHANTABILITY,
FITNESS FOR A PARTICULAR PURPOSE AND NONINFRINGEMENT. IN NO EVENT SHALL THE
AUTHORS OR COPYRIGHT HOLDERS BE LIABLE FOR ANY CLAIM, DAMAGES OR OTHER
LIABILITY, WHETHER IN AN ACTION OF CONTRACT, TORT OR OTHERWISE, ARISING FROM,
OUT OF OR IN CONNECTION WITH THE SOFTWARE OR THE USE OR OTHER DEALINGS IN
THE SOFTWARE.
****************************************************************************/



/*
* Support for RGBA_4_4_4_4 and RGBA_5_5_5_1 was copied from:
* https://devforums.apple.com/message/37855#37855 by a1studmuffin
*/

#include "CCTexture2D.h"
#include "ccConfig.h"
#include "ccMacros.h"
#include "CCConfiguration.h"
#include "platform/CCImage.h"
#include "CCGL.h"
#include "support/ccUtils.h"
#include "platform/CCPlatformMacros.h"
#include "CCDirector.h"
#include "shaders/CCGLProgram.h"
#include "shaders/ccGLStateCache.h"
#include "shaders/CCShaderCache.h"

#if CC_ENABLE_CACHE_TEXTURE_DATA
    #include "CCTextureCache.h"
#endif

NS_CC_BEGIN

//CLASS IMPLEMENTATIONS:

// If the image has alpha, you can create RGBA8 (32-bit) or RGBA4 (16-bit) or RGB5A1 (16-bit)
// Default is: RGBA8888 (32-bit textures)
static Texture2D::PixelFormat g_defaultAlphaPixelFormat = Texture2D::PixelFormat::DEFAULT;

// By default PVR images are treated as if they don't have the alpha channel premultiplied
static bool PVRHaveAlphaPremultiplied_ = false;

//////////////////////////////////////////////////////////////////////////
//conventer function

// IIIIIIII -> RRRRRRRRGGGGGGGGGBBBBBBBB
void Texture2D::convertI8ToRGB888(const unsigned char* in, int len, unsigned char* out)
{
    for (int i=0; i < len; ++i)
    {
        *out++ = in[i];//R
        *out++ = in[i];//G
        *out++ = in[i];//B
    }
}

// IIIIIIIIAAAAAAAA -> RRRRRRRRGGGGGGGGBBBBBBBB
void Texture2D::convertAI88ToRGB888(const unsigned char* in, int len, unsigned char* out)
{
    for (int i = 0, l = len - 1; i < l; i += 2)
    {
        *out++ = in[i];//R
        *out++ = in[i];//G
        *out++ = in[i];//B
    }
}

// IIIIIIII -> RRRRRRRRGGGGGGGGGBBBBBBBBAAAAAAAA
void Texture2D::convertI8ToRGBA8888(const unsigned char* in, int len, unsigned char* out)
{
    for (int i = 0; i < len; ++i)
    {
        *out++ = in[i];//R
        *out++ = in[i];//G
        *out++ = in[i];//B
        *out++ = 0xFF;//A
    }
}

// IIIIIIIIAAAAAAAA -> RRRRRRRRGGGGGGGGBBBBBBBBAAAAAAAA
void Texture2D::convertAI88ToRGBA8888(const unsigned char* in, int len, unsigned char* out)
{
    for (int i = 0, l = len - 1; i < l; i += 2)
    {
        *out++ = in[i];//R
        *out++ = in[i];//G
        *out++ = in[i];//B
        *out++ = in[i + 1];//A
    }
}

// IIIIIIII -> RRRRRGGGGGGBBBBB
void Texture2D::convertI8ToRGB565(const unsigned char* in, int len, unsigned char* out)
{
    unsigned short* out16 = (unsigned short*)out;
    for (int i = 0; i < len; ++i)
    {
        *out16++ = (in[i] & 0x00F8) << 8  //R
            | (in[i] & 0x00FC) << 3        //G
            | (in[i] & 0x00F8) >> 3;            //B
    }
}

// IIIIIIIIAAAAAAAA -> RRRRRGGGGGGBBBBB
void Texture2D::convertAI88ToRGB565(const unsigned char* in, int len, unsigned char* out)
{
    unsigned short* out16 = (unsigned short*)out;
    for (int i = 0, l = len - 1; i < l; i += 2)
    {
        *out16++ = (in[i] & 0x00F8) << 8  //R
            | (in[i] & 0x00FC) << 3        //G
            | (in[i] & 0x00F8) >> 3;            //B
    }
}

// IIIIIIII -> RRRRGGGGBBBBAAAA
void Texture2D::convertI8ToRGBA4444(const unsigned char* in, int len, unsigned char* out)
{
    unsigned short* out16 = (unsigned short*)out;
    for (int i = 0; i < len; ++i)
    {
        *out16++ = (in[i] & 0x00F0) << 8 | (in[i] & 0x00F0) << 4 | (in[i] & 0x00F0) | 0x000F; //RGBA
    }
}

// IIIIIIIIAAAAAAAA -> RRRRGGGGBBBBAAAA
void Texture2D::convertAI88ToRGBA4444(const unsigned char* in, int len, unsigned char* out)
{
    unsigned short* out16 = (unsigned short*)out;
    for (int i = 0, l = len - 1; i < l; i += 2)
    {
        *out16++ = (in[i] & 0x00F0) << 8 | (in[i] & 0x00F0) << 4 | (in[i] & 0x00F0) | (in[i+1] & 0x00F0) >> 4; //RGBA
    }
}

// IIIIIIII -> RRRRRGGGGGBBBBBA
void Texture2D::convertI8ToRGB5A1(const unsigned char* in, int len, unsigned char* out)
{
    unsigned short* out16 = (unsigned short*)out;
    for (int i = 0; i < len; ++i)
    {
        *out16++ = (in[i] & 0x00F8) << 8  //R
            | (in[i] & 0x00F8) << 3        //G
            | (in[i] & 0x00F8) >> 2        //B
            | 0x0001;                                      //A
    }
}

// IIIIIIIIAAAAAAAA -> RRRRRGGGGGBBBBBA
void Texture2D::convertAI88ToRGB5A1(const unsigned char* in, int len, unsigned char* out)
{
    unsigned short* out16 = (unsigned short*)out;
    for (int i = 0, l = len - 1; i < l; i += 2)
    {
        *out16++ = (in[i] & 0x00F8) << 8  //R
            | (in[i] & 0x00F8) << 3        //G
            | (in[i] & 0x00F8) >> 2        //B
            | (in[i + 1] & 0x0080) >> 7;         //A
    }
}

// IIIIIIII -> IIIIIIIIAAAAAAAA
void Texture2D::convertI8ToAI88(const unsigned char* in, int len, unsigned char* out)
{
    unsigned short* out16 = (unsigned short*)out;
    for (int i = 0; i < len; ++i)
    {
        *out16++ = (unsigned short)in[i] << 8  //R
            | 0xFF;                            //A
    }
}

// IIIIIIIIAAAAAAAA -> AAAAAAAA
void Texture2D::convertAI88ToA8(const unsigned char* in, int len, unsigned char* out)
{
    for (int i = 1; i < len; i += 2)
    {
        *out++ = in[i]; //A
    }
}

// IIIIIIIIAAAAAAAA -> IIIIIIII
void Texture2D::convertAI88ToI8(const unsigned char* in, int len, unsigned char* out)
{
    for (int i = 0, l = len - 1; i < l; i += 2)
    {
        *out++ = in[i]; //R
    }
}

// RRRRRRRRGGGGGGGGBBBBBBBB -> RRRRRRRRGGGGGGGGBBBBBBBBAAAAAAAA
void Texture2D::convertRGB888ToRGBA8888(const unsigned char* in, int len, unsigned char* out)
{
    for (int i = 0, l = len - 2; i < l; i += 3)
    {
        *out++ = in[i];
        *out++ = in[i + 1];
        *out++ = in[i + 2];
        *out++ = 0xFF;
    }
}

// RRRRRRRRGGGGGGGGBBBBBBBBAAAAAAAA -> RRRRRRRRGGGGGGGGBBBBBBBB
void Texture2D::convertRGBA8888ToRGB888(const unsigned char* in, int len, unsigned char* out)
{
    for (int i = 0, l = len - 3; i < l; i += 4)
    {
        *out++ = in[i];
        *out++ = in[i + 1];
        *out++ = in[i + 2];
    }
}

// RRRRRRRRGGGGGGGGBBBBBBBB -> RRRRRGGGGGGBBBBB
void Texture2D::convertRGB888ToRGB565(const unsigned char* in, int len, unsigned char* out)
{
    unsigned short* out16 = (unsigned short*)out;
    for (int i = 0, l = len - 2; i < l; i += 3)
    {
        *out16++ = (in[i] & 0x00F8) << 8  //R
            | (in[i + 1] & 0x00FC) << 3        //G
            | (in[i + 2] & 0x00F8) >> 3;            //B
    }
}

// RRRRRRRRGGGGGGGGBBBBBBBBAAAAAAAA -> RRRRRGGGGGGBBBBB
void Texture2D::convertRGBA8888ToRGB565(const unsigned char* in, int len, unsigned char* out)
{
    unsigned short* out16 = (unsigned short*)out;
    for (int i = 0, l = len - 3; i < l; i += 4)
    {
        *out16++ = (in[i] & 0x00F8) << 8  //R
            | (in[i + 1] & 0x00FC) << 3        //G
            | (in[i + 2] & 0x00F8) >> 3;            //B
    }
}

// RRRRRRRRGGGGGGGGBBBBBBBB -> IIIIIIII
void Texture2D::convertRGB888ToI8(const unsigned char* in, int len, unsigned char* out)
{
    for (int i = 0, l = len - 2; i < l; i += 3)
    {
        *out++ = (in[i] * 299 + in[i + 1] * 587 + in[i + 2] * 114 + 500) / 1000;  //I =  (R*299 + G*587 + B*114 + 500) / 1000
    }
}

// RRRRRRRRGGGGGGGGBBBBBBBBAAAAAAAA -> IIIIIIII
void Texture2D::convertRGBA8888ToI8(const unsigned char* in, int len, unsigned char* out)
{
    for (int i = 0, l = len - 3; i < l; i += 4)
    {
        *out++ = (in[i] * 299 + in[i + 1] * 587 + in[i + 2] * 114 + 500) / 1000;  //I =  (R*299 + G*587 + B*114 + 500) / 1000
    }
}

// RRRRRRRRGGGGGGGGBBBBBBBBAAAAAAAA -> AAAAAAAA
void Texture2D::convertRGBA8888ToA8(const unsigned char* in, int len, unsigned char* out)
{
    for (int i = 0, l = len -3; i < l; i += 4)
    {
        *out++ = in[i + 3];
    }
}

// RRRRRRRRGGGGGGGGBBBBBBBB -> IIIIIIIIAAAAAAAA
void Texture2D::convertRGB888ToAI88(const unsigned char* in, int len, unsigned char* out)
{
    for (int i = 0, l = len - 2; i < l; i += 3)
    {
        *out++ = (in[i] * 299 + in[i + 1] * 587 + in[i + 2] * 114 + 500) / 1000;  //I =  (R*299 + G*587 + B*114 + 500) / 1000
        *out++ = 0xFF;
    }
}


// RRRRRRRRGGGGGGGGBBBBBBBBAAAAAAAA -> IIIIIIIIAAAAAAAA
void Texture2D::convertRGBA8888ToAI88(const unsigned char* in, int len, unsigned char* out)
{
    for (int i = 0, l = len - 3; i < l; i += 4)
    {
        *out++ = (in[i] * 299 + in[i + 1] * 587 + in[i + 2] * 114 + 500) / 1000;  //I =  (R*299 + G*587 + B*114 + 500) / 1000
        *out++ = in[i + 3];
    }
}

// RRRRRRRRGGGGGGGGBBBBBBBB -> RRRRGGGGBBBBAAAA
void Texture2D::convertRGB888ToRGBA4444(const unsigned char* in, int len, unsigned char* out)
{
    unsigned short* out16 = (unsigned short*)out;
    for (int i = 0, l = len - 2; i < l; i += 3)
    {
        *out16++ = ((in[i] & 0x00F0) << 8 | (in[i + 1] & 0x00F0) << 4 | (in[i + 2] & 0xF0) |  0x0F); //RGBA
    }
}

// RRRRRRRRGGGGGGGGBBBBBBBBAAAAAAAA -> RRRRGGGGBBBBAAAA
void Texture2D::convertRGBA8888ToRGBA4444(const unsigned char* in, int len, unsigned char* out)
{
    unsigned short* out16 = (unsigned short*)out;
    for (int i = 0, l = len - 3; i < l; i += 4)
    {
        *out16++ = (in[i] & 0x00F0) << 8 | (in[i + 1] & 0x00F0) << 4 | (in[i + 2] & 0xF0) |  (in[i + 3] & 0xF0) >> 4;  //RGBA
    }
}

// RRRRRRRRGGGGGGGGBBBBBBBB -> RRRRRGGGGGBBBBBA
void Texture2D::convertRGB888ToRGB5A1(const unsigned char* in, int len, unsigned char* out)
{
    unsigned short* out16 = (unsigned short*)out;
    for (int i = 0, l = len - 2; i < l; i += 3)
    {
        *out16++ = (in[i] & 0x00F8) << 8  //R
            | (in[i + 1] & 0x00F8) << 3        //G
            | (in[i + 2] & 0x00F8) >> 2        //B
            |  0x01;         //A
    }
}

// RRRRRRRRGGGGGGGGBBBBBBBB -> RRRRRGGGGGBBBBBA
void Texture2D::convertRGBA8888ToRGB5A1(const unsigned char* in, int len, unsigned char* out)
{
    unsigned short* out16 = (unsigned short*)out;
    for (int i = 0, l = len - 2; i < l; i += 4)
    {
        *out16++ = (in[i] & 0x00F8) << 8  //R
            | (in[i + 1] & 0x00F8) << 3        //G
            | (in[i + 2] & 0x00F8) >> 2        //B
            |  (in[i + 3] & 0x0080) >> 7;         //A
    }
}
// conventer function end
//////////////////////////////////////////////////////////////////////////

Texture2D::Texture2D()
: _PVRHaveAlphaPremultiplied(true)
, _pixelsWide(0)
, _pixelsHigh(0)
<<<<<<< HEAD
, _pixelFormat(kTexture2DPixelFormat_None)
=======
, _pixelFormat(Texture2D::PixelFormat::DEFAULT)
>>>>>>> 1c74115a
, _name(0)
, _maxS(0.0)
, _maxT(0.0)
, _hasPremultipliedAlpha(false)
, _hasMipmaps(false)
, _shaderProgram(NULL)
{
}

Texture2D::~Texture2D()
{
#if CC_ENABLE_CACHE_TEXTURE_DATA
    VolatileTexture::removeTexture(this);
#endif

    CCLOGINFO("cocos2d: deallocing Texture2D %u.", _name);
    CC_SAFE_RELEASE(_shaderProgram);

    if(_name)
    {
        GL::deleteTexture(_name);
    }
}

Texture2D::PixelFormat Texture2D::getPixelFormat() const
{
    return _pixelFormat;
}

unsigned int Texture2D::getPixelsWide() const
{
    return _pixelsWide;
}

unsigned int Texture2D::getPixelsHigh() const
{
    return _pixelsHigh;
}

GLuint Texture2D::getName() const
{
    return _name;
}

Size Texture2D::getContentSize() const
{
    Size ret;
    ret.width = _contentSize.width / CC_CONTENT_SCALE_FACTOR();
    ret.height = _contentSize.height / CC_CONTENT_SCALE_FACTOR();
    
    return ret;
}

const Size& Texture2D::getContentSizeInPixels()
{
    return _contentSize;
}

GLfloat Texture2D::getMaxS() const
{
    return _maxS;
}

void Texture2D::setMaxS(GLfloat maxS)
{
    _maxS = maxS;
}

GLfloat Texture2D::getMaxT() const
{
    return _maxT;
}

void Texture2D::setMaxT(GLfloat maxT)
{
    _maxT = maxT;
}

GLProgram* Texture2D::getShaderProgram() const
{
    return _shaderProgram;
}

void Texture2D::setShaderProgram(GLProgram* pShaderProgram)
{
    CC_SAFE_RETAIN(pShaderProgram);
    CC_SAFE_RELEASE(_shaderProgram);
    _shaderProgram = pShaderProgram;
}

void Texture2D::releaseData(void *data)
{
    free(data);
}

void* Texture2D::keepData(void *data, unsigned int length)
{
    CC_UNUSED_PARAM(length);
    //The texture data mustn't be saved because it isn't a mutable texture.
    return data;
}

bool Texture2D::hasPremultipliedAlpha() const
{
    return _hasPremultipliedAlpha;
}

<<<<<<< HEAD
bool Texture2D::initWithData(const void *data, int dataLen, Texture2DPixelFormat pixelFormat, unsigned int pixelsWide, unsigned int pixelsHigh, const Size& contentSize)
{
    //if data has no mipmaps, we will consider it has only one mipmap
    MipmapInfo mipmap;
    mipmap.address = (unsigned char*)data;
    mipmap.len = dataLen;
    return initWithMipmaps(&mipmap, 1, pixelFormat, pixelsWide, pixelsHigh);

    //update information
    _contentSize = contentSize;
    _maxS = contentSize.width / (float)(pixelsWide);
    _maxT = contentSize.height / (float)(pixelsHigh);

}

bool Texture2D::initWithMipmaps(MipmapInfo* mipmaps, int mipmapsNum, Texture2DPixelFormat pixelFormat, unsigned int pixelsWide, unsigned int pixelsHigh)
{
    //the pixelFormat must be a certain value 
    CCAssert(pixelFormat != kTexture2DPixelFormat_None && pixelFormat != kTexture2DPixelFormat_Automatic, "the \"pixelFormat\" param must be a certain value!");

    if (mipmapsNum <= 0)
=======
bool Texture2D::initWithData(const void *data, Texture2D::PixelFormat pixelFormat, unsigned int pixelsWide, unsigned int pixelsHigh, const Size& contentSize)
{
    unsigned int bitsPerPixel;
    //Hack: bitsPerPixelForFormat returns wrong number for RGB_888 textures. See function.
    if(pixelFormat == Texture2D::PixelFormat::RGB888)
>>>>>>> 1c74115a
    {
        CCLOG("cocos2d: WARNING: mipmap number is less than 1");
        return false;
    }
    

    if(g_texturePixelFormatInfoTables.find(pixelFormat) == g_texturePixelFormatInfoTables.end())
    {
<<<<<<< HEAD
        CCLOG("cocos2d: WARNING: unsupported pixelformat: %lx", (unsigned long)pixelFormat );
        return false;
=======
        bitsPerPixel = getBitsPerPixelForFormat(pixelFormat);
>>>>>>> 1c74115a
    }

    const TexturePixelFormatInfo& info = g_texturePixelFormatInfoTables.at(pixelFormat);

    if (info.compressed && !Configuration::getInstance()->supportsPVRTC() && !Configuration::getInstance()->supportsETC())
    {
        CCLOG("cocos2d: WARNING: PVRTC/ETC images are not supported");
        return false;
    }

    //Set the row align only when mipmapsNum == 1 and the data is uncompressed
    if (mipmapsNum == 1 && !info.compressed)
    {
        unsigned int bytesPerRow = pixelsWide * info.bpp / 8;

        if(bytesPerRow % 8 == 0)
        {
            glPixelStorei(GL_UNPACK_ALIGNMENT, 8);
        }
        else if(bytesPerRow % 4 == 0)
        {
            glPixelStorei(GL_UNPACK_ALIGNMENT, 4);
        }
        else if(bytesPerRow % 2 == 0)
        {
            glPixelStorei(GL_UNPACK_ALIGNMENT, 2);
        }
        else
        {
            glPixelStorei(GL_UNPACK_ALIGNMENT, 1);
        }
    }else
    {
        glPixelStorei(GL_UNPACK_ALIGNMENT, 1);
    }
    


    glGenTextures(1, &_name);
    GL::bindTexture2D(_name);

    if (mipmapsNum == 1)
    {
        glTexParameteri( GL_TEXTURE_2D, GL_TEXTURE_MIN_FILTER, GL_LINEAR );
    }else
    {
        glTexParameteri(GL_TEXTURE_2D, GL_TEXTURE_MIN_FILTER, GL_LINEAR_MIPMAP_NEAREST);
    }
    
    glTexParameteri( GL_TEXTURE_2D, GL_TEXTURE_MAG_FILTER, GL_LINEAR );
    glTexParameteri( GL_TEXTURE_2D, GL_TEXTURE_WRAP_S, GL_CLAMP_TO_EDGE );
    glTexParameteri( GL_TEXTURE_2D, GL_TEXTURE_WRAP_T, GL_CLAMP_TO_EDGE );

    CHECK_GL_ERROR_DEBUG(); // clean possible GL error
    
    // Specify OpenGL texture image
    int width = pixelsWide;
    int height = pixelsHigh;
    for (int i = 0; i < mipmapsNum; ++i)
    {
<<<<<<< HEAD
=======
    case Texture2D::PixelFormat::RGBA8888:
        glTexImage2D(GL_TEXTURE_2D, 0, GL_RGBA, (GLsizei)pixelsWide, (GLsizei)pixelsHigh, 0, GL_RGBA, GL_UNSIGNED_BYTE, data);
        break;
    case Texture2D::PixelFormat::RGB888:
        glTexImage2D(GL_TEXTURE_2D, 0, GL_RGB, (GLsizei)pixelsWide, (GLsizei)pixelsHigh, 0, GL_RGB, GL_UNSIGNED_BYTE, data);
        break;
    case Texture2D::PixelFormat::RGBA4444:
        glTexImage2D(GL_TEXTURE_2D, 0, GL_RGBA, (GLsizei)pixelsWide, (GLsizei)pixelsHigh, 0, GL_RGBA, GL_UNSIGNED_SHORT_4_4_4_4, data);
        break;
    case Texture2D::PixelFormat::RGB5A1:
        glTexImage2D(GL_TEXTURE_2D, 0, GL_RGBA, (GLsizei)pixelsWide, (GLsizei)pixelsHigh, 0, GL_RGBA, GL_UNSIGNED_SHORT_5_5_5_1, data);
        break;
    case Texture2D::PixelFormat::RGB565:
        glTexImage2D(GL_TEXTURE_2D, 0, GL_RGB, (GLsizei)pixelsWide, (GLsizei)pixelsHigh, 0, GL_RGB, GL_UNSIGNED_SHORT_5_6_5, data);
        break;
    case Texture2D::PixelFormat::AI88:
        glTexImage2D(GL_TEXTURE_2D, 0, GL_LUMINANCE_ALPHA, (GLsizei)pixelsWide, (GLsizei)pixelsHigh, 0, GL_LUMINANCE_ALPHA, GL_UNSIGNED_BYTE, data);
        break;
    case Texture2D::PixelFormat::A8:
        glTexImage2D(GL_TEXTURE_2D, 0, GL_ALPHA, (GLsizei)pixelsWide, (GLsizei)pixelsHigh, 0, GL_ALPHA, GL_UNSIGNED_BYTE, data);
        break;
    case Texture2D::PixelFormat::I8:
        glTexImage2D(GL_TEXTURE_2D, 0, GL_LUMINANCE, (GLsizei)pixelsWide, (GLsizei)pixelsHigh, 0, GL_LUMINANCE, GL_UNSIGNED_BYTE, data);
        break;
    default:
        CCASSERT(0, "NSInternalInconsistencyException");
>>>>>>> 1c74115a

        unsigned char *data = mipmaps[i].address;
        GLsizei datalen = mipmaps[i].len;

        if (info.compressed)
        {
            glCompressedTexImage2D(GL_TEXTURE_2D, i, info.internalFormat, (GLsizei)width, (GLsizei)height, 0, datalen, data);
        }
        else
        {
            glTexImage2D(GL_TEXTURE_2D, i, info.internalFormat, (GLsizei)width, (GLsizei)height, 0, info.format, info.type, data);
        }

        if (i > 0 && (width != height || ccNextPOT(width) != width ))
        {
            CCLog("cocos2d: Texture2D. WARNING. Mipmap level %u is not squared. Texture won't render correctly. width=%u != height=%u", i, width, height);
        }

        GLenum err = glGetError();
        if (err != GL_NO_ERROR)
        {
            CCLog("cocos2d: Texture2D: Error uploading compressed texture level: %u . glError: 0x%04X", i, err);
            return false;
        }

        width = MAX(width >> 1, 1);
        height = MAX(height >> 1, 1);
        
    }

    _contentSize = Size((float)pixelsWide, (float)pixelsHigh);
    _pixelsWide = pixelsWide;
    _pixelsHigh = pixelsHigh;
    _pixelFormat = pixelFormat;
    _maxS = 1;
    _maxT = 1;

    _hasPremultipliedAlpha = false;
    _hasMipmaps = mipmapsNum > 1;

    setShaderProgram(ShaderCache::getInstance()->programForKey(GLProgram::SHADER_NAME_POSITION_TEXTURE));

    return true;
}


const char* Texture2D::description(void) const
{
    return String::createWithFormat("<Texture2D | Name = %u | Dimensions = %u x %u | Coordinates = (%.2f, %.2f)>", _name, _pixelsWide, _pixelsHigh, _maxS, _maxT)->getCString();
}

// implementation Texture2D (Image)
bool Texture2D::initWithImage(Image *uiImage)
{
    return initWithImage(uiImage, kTexture2DPixelFormat_None);
}

bool Texture2D::initWithImage(Image *uiImage, Texture2DPixelFormat format)
{
    if (uiImage == NULL)
    {
        CCLOG("cocos2d: Texture2D. Can't create Texture. UIImage is nil");
        return false;
    }

    int imageWidth = uiImage->getWidth();
    int imageHeight = uiImage->getHeight();

    Configuration *conf = Configuration::getInstance();

    int maxTextureSize = conf->getMaxTextureSize();
    if (imageWidth > maxTextureSize || imageHeight > maxTextureSize) 
    {
        CCLOG("cocos2d: WARNING: Image (%u x %u) is bigger than the supported %u x %u", imageWidth, imageHeight, maxTextureSize, maxTextureSize);
        return false;
    }

<<<<<<< HEAD
=======
bool Texture2D::initPremultipliedATextureWithImage(Image *image, unsigned int width, unsigned int height)
{
    unsigned char*            tempData = image->getData();
    unsigned int*             inPixel32  = NULL;
    unsigned char*            inPixel8 = NULL;
    unsigned short*           outPixel16 = NULL;
    bool                      hasAlpha = image->hasAlpha();
    Size                    imageSize = Size((float)(image->getWidth()), (float)(image->getHeight()));
    Texture2D::PixelFormat    pixelFormat;
    size_t                    bpp = image->getBitsPerComponent();
>>>>>>> 1c74115a

    unsigned char*            tempData = uiImage->getData();
    Size                      imageSize = Size((float)imageWidth, (float)imageHeight);
    Texture2DPixelFormat      pixelFormat = kTexture2DPixelFormat_None;
    Texture2DPixelFormat      renderFormat = uiImage->getRenderFormat();
    size_t	                  tempDataLen = uiImage->getDataLen();


    if (uiImage->getNumberOfMipmaps() > 1)
    {
        if (format != kTexture2DPixelFormat_None)
        {
            CCLog("cocos2d: WARNING: This image has more than 1 mipmaps and we will not convert the data format");
        }

        initWithMipmaps(uiImage->getMipmaps(), uiImage->getNumberOfMipmaps(), uiImage->getRenderFormat(), imageWidth, imageHeight);
        return true;
    }
    else if (uiImage->isCompressed())
    {
        if (format != kTexture2DPixelFormat_None)
        {
            CCLog("cocos2d: WARNING: This image is compressed and we cann't convert it for now");
        }

        initWithData(tempData, tempDataLen, uiImage->getRenderFormat(), imageWidth, imageHeight, imageSize);
        return true;
    }
    else
    {
        // compute pixel format
        if (format != kTexture2DPixelFormat_None)
        {
            pixelFormat = format;
        }else
        {
<<<<<<< HEAD
            pixelFormat = g_defaultAlphaPixelFormat;
=======
            pixelFormat = Texture2D::PixelFormat::RGB888;
>>>>>>> 1c74115a
        }

        unsigned char* outTempData = NULL;
        int outTempDataLen = 0;

        pixelFormat = convertDataToFormat(tempData, tempDataLen, renderFormat, pixelFormat, &outTempData, &outTempDataLen);

        initWithData(outTempData, outTempDataLen, pixelFormat, imageWidth, imageHeight, imageSize);


        if (outTempData != NULL && outTempData != tempData)
        {
<<<<<<< HEAD

            delete [] outTempData;
=======
            pixelFormat = Texture2D::PixelFormat::RGB565;
>>>>>>> 1c74115a
        }

        _hasPremultipliedAlpha = uiImage->isPremultipliedAlpha();
        return true;
    }
}

<<<<<<< HEAD
Texture2DPixelFormat Texture2D::convertI8ToFormat(const unsigned char* data, int dataLen, Texture2DPixelFormat format, unsigned char** outData, int* outDataLen)
{
    switch (format)
    {
    case kTexture2DPixelFormat_RGBA8888:
        *outDataLen = dataLen*4;
        *outData = new unsigned char[*outDataLen];
        convertI8ToRGBA8888(data, dataLen, *outData);
        break;
    case kTexture2DPixelFormat_RGB888:
        *outDataLen = dataLen*3;
        *outData = new unsigned char[*outDataLen];
        convertI8ToRGB888(data, dataLen, *outData);
        break;
    case kTexture2DPixelFormat_RGB565:
        *outDataLen = dataLen*2;
        *outData = new unsigned char[*outDataLen];
        convertI8ToRGB565(data, dataLen, *outData);
        break;
    case kTexture2DPixelFormat_AI88:
        *outDataLen = dataLen*2;
        *outData = new unsigned char[*outDataLen];
        convertI8ToAI88(data, dataLen, *outData);
        break;
    case kTexture2DPixelFormat_RGBA4444:
        *outDataLen = dataLen*2;
        *outData = new unsigned char[*outDataLen];
        convertI8ToRGBA4444(data, dataLen, *outData);
        break;
    case kTexture2DPixelFormat_RGB5A1:
        *outDataLen = dataLen*2;
        *outData = new unsigned char[*outDataLen];
        convertAI88ToRGB5A1(data, dataLen, *outData);
        break;
    default:
        // unsupport convertion or don't need to convert
        if (format != kTexture2DPixelFormat_Automatic && format != kTexture2DPixelFormat_I8)
=======
    if (pixelFormat == Texture2D::PixelFormat::RGB565)
    {
        if (hasAlpha)
        {
            // Convert "RRRRRRRRRGGGGGGGGBBBBBBBBAAAAAAAA" to "RRRRRGGGGGGBBBBB"
            
            tempData = new unsigned char[width * height * 2];
            outPixel16 = (unsigned short*)tempData;
            inPixel32 = (unsigned int*)image->getData();
            
            for(unsigned int i = 0; i < length; ++i, ++inPixel32)
            {
                *outPixel16++ = 
                ((((*inPixel32 >>  0) & 0xFF) >> 3) << 11) |  // R
                ((((*inPixel32 >>  8) & 0xFF) >> 2) << 5)  |  // G
                ((((*inPixel32 >> 16) & 0xFF) >> 3) << 0);    // B
            }
        }
        else 
        {
            // Convert "RRRRRRRRRGGGGGGGGBBBBBBBB" to "RRRRRGGGGGGBBBBB"
            
            tempData = new unsigned char[width * height * 2];
            outPixel16 = (unsigned short*)tempData;
            inPixel8 = (unsigned char*)image->getData();
            
            for(unsigned int i = 0; i < length; ++i)
            {
                *outPixel16++ = 
                (((*inPixel8++ & 0xFF) >> 3) << 11) |  // R
                (((*inPixel8++ & 0xFF) >> 2) << 5)  |  // G
                (((*inPixel8++ & 0xFF) >> 3) << 0);    // B
            }
        }    
    }
    else if (pixelFormat == Texture2D::PixelFormat::RGBA4444)
    {
        // Convert "RRRRRRRRRGGGGGGGGBBBBBBBBAAAAAAAA" to "RRRRGGGGBBBBAAAA"
        
        inPixel32 = (unsigned int*)image->getData();  
        tempData = new unsigned char[width * height * 2];
        outPixel16 = (unsigned short*)tempData;
        
        for(unsigned int i = 0; i < length; ++i, ++inPixel32)
>>>>>>> 1c74115a
        {
            CCLOG("Can not convert image format kTexture2DPixelFormat_I8 to format ID:%d, we will use it's origin format kTexture2DPixelFormat_I8", format);
        }

        *outData = (unsigned char*)data;
        *outDataLen = dataLen;
        return kTexture2DPixelFormat_I8;
    }
<<<<<<< HEAD

    return format;
}

Texture2DPixelFormat Texture2D::convertAI88ToFormat(const unsigned char* data, int dataLen, Texture2DPixelFormat format, unsigned char** outData, int* outDataLen)
{
    switch (format)
=======
    else if (pixelFormat == Texture2D::PixelFormat::RGB5A1)
>>>>>>> 1c74115a
    {
    case kTexture2DPixelFormat_RGBA8888:
        *outDataLen = dataLen*2;
        *outData = new unsigned char[*outDataLen];
        convertAI88ToRGBA8888(data, dataLen, *outData);
        break;
    case kTexture2DPixelFormat_RGB888:
        *outDataLen = dataLen/2*3;
        *outData = new unsigned char[*outDataLen];
        convertAI88ToRGB888(data, dataLen, *outData);
        break;
    case kTexture2DPixelFormat_RGB565:
        *outDataLen = dataLen;
        *outData = new unsigned char[*outDataLen];
        convertAI88ToRGB565(data, dataLen, *outData);
        break;
    case kTexture2DPixelFormat_A8:
        *outDataLen = dataLen/2;
        *outData = new unsigned char[*outDataLen];
        convertAI88ToA8(data, dataLen, *outData);
        break;
    case kTexture2DPixelFormat_I8:
        *outDataLen = dataLen/2;
        *outData = new unsigned char[*outDataLen];
        convertAI88ToI8(data, dataLen, *outData);
        break;
    case kTexture2DPixelFormat_RGBA4444:
        *outDataLen = dataLen;
        *outData = new unsigned char[*outDataLen];
        convertAI88ToRGBA4444(data, dataLen, *outData);
        break;
    case kTexture2DPixelFormat_RGB5A1:
        *outDataLen = dataLen;
        *outData = new unsigned char[*outDataLen];
        convertAI88ToRGB5A1(data, dataLen, *outData);
        break;
    default:
        // unsupport convertion or don't need to convert
        if (format != kTexture2DPixelFormat_Automatic && format != kTexture2DPixelFormat_AI88)
        {
            CCLOG("Can not convert image format kTexture2DPixelFormat_AI88 to format ID:%d, we will use it's origin format kTexture2DPixelFormat_AI88", format);
        }

        *outData = (unsigned char*)data;
        *outDataLen = dataLen;
        return kTexture2DPixelFormat_AI88;
        break;
    }
<<<<<<< HEAD

    return format;
}

Texture2DPixelFormat Texture2D::convertRGB888ToFormat(const unsigned char* data, int dataLen, Texture2DPixelFormat format, unsigned char** outData, int* outDataLen)
{
    switch (format)
=======
    else if (pixelFormat == Texture2D::PixelFormat::A8)
>>>>>>> 1c74115a
    {
    case kTexture2DPixelFormat_RGBA8888:
        *outDataLen = dataLen/3*4;
        *outData = new unsigned char[*outDataLen];
        convertRGB888ToRGBA8888(data, dataLen, *outData);
        break;
    case kTexture2DPixelFormat_RGB565:
        *outDataLen = dataLen/3*2;
        *outData = new unsigned char[*outDataLen];
        convertRGB888ToRGB565(data, dataLen, *outData);
        break;
    case kTexture2DPixelFormat_I8:
        *outDataLen = dataLen/3;
        *outData = new unsigned char[*outDataLen];
        convertRGB888ToI8(data, dataLen, *outData);
        break;
    case kTexture2DPixelFormat_AI88:
        *outDataLen = dataLen/3*2;
        *outData = new unsigned char[*outDataLen];
        convertRGB888ToAI88(data, dataLen, *outData);
        break;
    case kTexture2DPixelFormat_RGBA4444:
        *outDataLen = dataLen/3*2;
        *outData = new unsigned char[*outDataLen];
        convertRGB888ToRGBA4444(data, dataLen, *outData);
        break;
    case kTexture2DPixelFormat_RGB5A1:
        *outDataLen = dataLen;
        *outData = new unsigned char[*outDataLen];
        convertRGB888ToRGB5A1(data, dataLen, *outData);
        break;
    default:
        // unsupport convertion or don't need to convert
        if (format != kTexture2DPixelFormat_Automatic && format != kTexture2DPixelFormat_RGB888)
        {
            CCLOG("Can not convert image format kTexture2DPixelFormat_RGB888 to format ID:%d, we will use it's origin format kTexture2DPixelFormat_RGB888", format);
        }

        *outData = (unsigned char*)data;
        *outDataLen = dataLen;
        return kTexture2DPixelFormat_RGB888;
    }
<<<<<<< HEAD

    return format;
}

Texture2DPixelFormat Texture2D::convertRGBA8888ToFormat(const unsigned char* data, int dataLen, Texture2DPixelFormat format, unsigned char** outData, int* outDataLen)
{

    switch (format)
=======
    
    if (hasAlpha && pixelFormat == Texture2D::PixelFormat::RGB888)
>>>>>>> 1c74115a
    {
    case kTexture2DPixelFormat_RGB888:
        *outDataLen = dataLen/4*3;
        *outData = new unsigned char[*outDataLen];
        convertRGBA8888ToRGB888(data, dataLen, *outData);
        break;
    case kTexture2DPixelFormat_RGB565:
        *outDataLen = dataLen/2;
        *outData = new unsigned char[*outDataLen];
        convertRGBA8888ToRGB565(data, dataLen, *outData);
        break;
    case kTexture2DPixelFormat_A8:
        *outDataLen = dataLen/4;
        *outData = new unsigned char[*outDataLen];
        convertRGBA8888ToA8(data, dataLen, *outData);
        break;
    case kTexture2DPixelFormat_I8:
        *outDataLen = dataLen/4;
        *outData = new unsigned char[*outDataLen];
        convertRGBA8888ToI8(data, dataLen, *outData);
        break;
    case kTexture2DPixelFormat_AI88:
        *outDataLen = dataLen/2;
        *outData = new unsigned char[*outDataLen];
        convertRGBA8888ToAI88(data, dataLen, *outData);
        break;
    case kTexture2DPixelFormat_RGBA4444:
        *outDataLen = dataLen/2;
        *outData = new unsigned char[*outDataLen];
        convertRGBA8888ToRGBA4444(data, dataLen, *outData);
        break;
    case kTexture2DPixelFormat_RGB5A1:
        *outDataLen = dataLen/2;
        *outData = new unsigned char[*outDataLen];
        convertRGBA8888ToRGB5A1(data, dataLen, *outData);
        break;
    default:
        // unsupport convertion or don't need to convert
        if (format != kTexture2DPixelFormat_Automatic && format != kTexture2DPixelFormat_RGBA8888)
        {
            CCLOG("Can not convert image format kTexture2DPixelFormat_RGBA8888 to format ID:%d, we will use it's origin format kTexture2DPixelFormat_RGBA8888", format);
        }

        *outData = (unsigned char*)data;
        *outDataLen = dataLen;
        return kTexture2DPixelFormat_RGBA8888;
    }

    return format;
}

/*
convert map:
1.kTexture2DPixelFormat_RGBA8888
2.kTexture2DPixelFormat_RGB888
3.kTexture2DPixelFormat_RGB565
4.kTexture2DPixelFormat_A8
5.kTexture2DPixelFormat_I8
6.kTexture2DPixelFormat_AI88
7.kTexture2DPixelFormat_RGBA4444
8.kTexture2DPixelFormat_RGB5A1

gray(5) -> 1235678
gray alpha(6) -> 12345678
rgb(2) -> 1235678
rgba(1) -> 12345678

*/
Texture2DPixelFormat Texture2D::convertDataToFormat(const unsigned char* data, int dataLen, Texture2DPixelFormat originFormat, Texture2DPixelFormat format, unsigned char** outData, int* outDataLen)
{
    switch (originFormat)
    {
    case kTexture2DPixelFormat_I8:
        return convertI8ToFormat(data, dataLen, format, outData, outDataLen);
    case kTexture2DPixelFormat_AI88:
        return convertAI88ToFormat(data, dataLen, format, outData, outDataLen);
    case kTexture2DPixelFormat_RGB888:
        return convertRGB888ToFormat(data, dataLen, format, outData, outDataLen);
    case kTexture2DPixelFormat_RGBA8888:
        return convertRGBA8888ToFormat(data, dataLen, format, outData, outDataLen);
    default:
        CCLOG("unsupport convert for format %d to format %d", originFormat, format);
        *outData = (unsigned char*)data;
        *outDataLen = dataLen;
        return originFormat;
    }
}

// implementation Texture2D (Text)
bool Texture2D::initWithString(const char *text, const char *fontName, float fontSize, const Size& dimensions/* = Size(0, 0)*/, Label::HAlignment hAlignment/* =  Label::HAlignment::CENTER */, Label::VAlignment vAlignment/* =  Label::VAlignment::TOP */)
{
    FontDefinition tempDef;
    
    tempDef._shadow._shadowEnabled = false;
    tempDef._stroke._strokeEnabled = false;
   
    
    tempDef._fontName      = std::string(fontName);
    tempDef._fontSize      = fontSize;
    tempDef._dimensions    = dimensions;
    tempDef._alignment     = hAlignment;
    tempDef._vertAlignment = vAlignment;
    tempDef._fontFillColor = Color3B::WHITE;

    return initWithString(text, tempDef);
}

bool Texture2D::initWithString(const char *text, const FontDefinition& textDefinition)
{
#if CC_ENABLE_CACHE_TEXTURE_DATA
    // cache the texture data
    VolatileTexture::addStringTexture(this, text, textDefinition);
#endif

    bool bRet = false;
    Image::TextAlign eAlign;
    
    if (Label::VAlignment::TOP == textDefinition._vertAlignment)
    {
        eAlign = (Label::HAlignment::CENTER == textDefinition._alignment) ? Image::kAlignTop
        : (Label::HAlignment::LEFT == textDefinition._alignment) ? Image::kAlignTopLeft : Image::kAlignTopRight;
    }
    else if (Label::VAlignment::CENTER == textDefinition._vertAlignment)
    {
        eAlign = (Label::HAlignment::CENTER == textDefinition._alignment) ? Image::kAlignCenter
        : (Label::HAlignment::LEFT == textDefinition._alignment) ? Image::kAlignLeft : Image::kAlignRight;
    }
    else if (Label::VAlignment::BOTTOM == textDefinition._vertAlignment)
    {
        eAlign = (Label::HAlignment::CENTER == textDefinition._alignment) ? Image::kAlignBottom
        : (Label::HAlignment::LEFT == textDefinition._alignment) ? Image::kAlignBottomLeft : Image::kAlignBottomRight;
    }
    else
    {
        CCASSERT(false, "Not supported alignment format!");
        return false;
    }
    
#if (CC_TARGET_PLATFORM == CC_PLATFORM_ANDROID) || (CC_TARGET_PLATFORM == CC_PLATFORM_IOS)

    // handle shadow parameters
    bool  shadowEnabled = false;
    float shadowDX      = 0.0f;
    float shadowDY      = 0.0f;
    float shadowBlur    = 0.0f;
    float shadowOpacity = 0.0f;
    
    if ( textDefinition._shadow._shadowEnabled )
    {
        shadowEnabled =  true;
        shadowDX      = textDefinition._shadow._shadowOffset.width;
        shadowDY      = textDefinition._shadow._shadowOffset.height;
        shadowBlur    = textDefinition._shadow._shadowBlur;
        shadowOpacity = textDefinition._shadow._shadowOpacity;
    }
    
    // handle stroke parameters
    bool strokeEnabled = false;
    float strokeColorR = 0.0f;
    float strokeColorG = 0.0f;
    float strokeColorB = 0.0f;
    float strokeSize   = 0.0f;
    
    if ( textDefinition._stroke._strokeEnabled )
    {
        strokeEnabled = true;
        strokeColorR = textDefinition._stroke._strokeColor.r / 255.0f;
        strokeColorG = textDefinition._stroke._strokeColor.g / 255.0f;
        strokeColorB = textDefinition._stroke._strokeColor.b / 255.0f;
        strokeSize   = textDefinition._stroke._strokeSize;
    }
    
    Image* pImage = new Image();
    do
    {
        CC_BREAK_IF(NULL == pImage);
        
        bRet = pImage->initWithStringShadowStroke(text,
                                                  (int)textDefinition._dimensions.width,
                                                  (int)textDefinition._dimensions.height,
                                                  eAlign,
                                                  textDefinition._fontName.c_str(),
                                                  textDefinition._fontSize,
                                                  textDefinition._fontFillColor.r / 255.0f,
                                                  textDefinition._fontFillColor.g / 255.0f,
                                                  textDefinition._fontFillColor.b / 255.0f,
                                                  shadowEnabled,
                                                  shadowDX,
                                                  shadowDY,
                                                  shadowOpacity,
                                                  shadowBlur,
                                                  strokeEnabled,
                                                  strokeColorR,
                                                  strokeColorG,
                                                  strokeColorB,
                                                  strokeSize);
        
        
        CC_BREAK_IF(!bRet);
        bRet = initWithImage(pImage);
        
    } while (0);
    
    CC_SAFE_RELEASE(pImage);
    
    return bRet;

#else
    bool requestUnsupported = textDefinition._shadow._shadowEnabled || textDefinition._stroke._strokeEnabled;

    CCASSERT(requestUnsupported == false, "Currently shadow and stroke only supported on iOS and Android!");

    Image* pImage = new Image();
    do
    {
        CC_BREAK_IF(NULL == pImage);
        bRet = pImage->initWithString(text, (int)textDefinition._dimensions.width, (int)textDefinition._dimensions.height, eAlign, textDefinition._fontName.c_str(), (int)textDefinition._fontSize);
        CC_BREAK_IF(!bRet);
        bRet = initWithImage(pImage);
    } while (0);
    
    CC_SAFE_RELEASE(pImage);

    return bRet;    
#endif
}


// implementation Texture2D (Drawing)

void Texture2D::drawAtPoint(const Point& point)
{
    GLfloat    coordinates[] = {
        0.0f,    _maxT,
        _maxS,_maxT,
        0.0f,    0.0f,
        _maxS,0.0f };

    GLfloat    width = (GLfloat)_pixelsWide * _maxS,
        height = (GLfloat)_pixelsHigh * _maxT;

    GLfloat        vertices[] = {    
        point.x,            point.y,
        width + point.x,    point.y,
        point.x,            height  + point.y,
        width + point.x,    height  + point.y };

    GL::enableVertexAttribs( GL::VERTEX_ATTRIB_FLAG_POSITION | GL::VERTEX_ATTRIB_FLAG_TEX_COORDS );
    _shaderProgram->use();
    _shaderProgram->setUniformsForBuiltins();

    GL::bindTexture2D( _name );


#ifdef EMSCRIPTEN
    setGLBufferData(vertices, 8 * sizeof(GLfloat), 0);
    glVertexAttribPointer(GLProgram::VERTEX_ATTRIB_POSITION, 2, GL_FLOAT, GL_FALSE, 0, 0);

    setGLBufferData(coordinates, 8 * sizeof(GLfloat), 1);
    glVertexAttribPointer(GLProgram::VERTEX_ATTRIB_TEX_COORDS, 2, GL_FLOAT, GL_FALSE, 0, 0);
#else
    glVertexAttribPointer(GLProgram::VERTEX_ATTRIB_POSITION, 2, GL_FLOAT, GL_FALSE, 0, vertices);
    glVertexAttribPointer(GLProgram::VERTEX_ATTRIB_TEX_COORDS, 2, GL_FLOAT, GL_FALSE, 0, coordinates);
#endif // EMSCRIPTEN

    glDrawArrays(GL_TRIANGLE_STRIP, 0, 4);
}

void Texture2D::drawInRect(const Rect& rect)
{
    GLfloat    coordinates[] = {    
        0.0f,    _maxT,
        _maxS,_maxT,
        0.0f,    0.0f,
        _maxS,0.0f };

    GLfloat    vertices[] = {    rect.origin.x,        rect.origin.y,                            /*0.0f,*/
        rect.origin.x + rect.size.width,        rect.origin.y,                            /*0.0f,*/
        rect.origin.x,                            rect.origin.y + rect.size.height,        /*0.0f,*/
        rect.origin.x + rect.size.width,        rect.origin.y + rect.size.height,        /*0.0f*/ };

    GL::enableVertexAttribs( GL::VERTEX_ATTRIB_FLAG_POSITION | GL::VERTEX_ATTRIB_FLAG_TEX_COORDS );
    _shaderProgram->use();
    _shaderProgram->setUniformsForBuiltins();

    GL::bindTexture2D( _name );

#ifdef EMSCRIPTEN
    setGLBufferData(vertices, 8 * sizeof(GLfloat), 0);
    glVertexAttribPointer(GLProgram::VERTEX_ATTRIB_POSITION, 2, GL_FLOAT, GL_FALSE, 0, 0);

    setGLBufferData(coordinates, 8 * sizeof(GLfloat), 1);
    glVertexAttribPointer(GLProgram::VERTEX_ATTRIB_TEX_COORDS, 2, GL_FLOAT, GL_FALSE, 0, 0);
#else
    glVertexAttribPointer(GLProgram::VERTEX_ATTRIB_POSITION, 2, GL_FLOAT, GL_FALSE, 0, vertices);
    glVertexAttribPointer(GLProgram::VERTEX_ATTRIB_TEX_COORDS, 2, GL_FLOAT, GL_FALSE, 0, coordinates);
#endif // EMSCRIPTEN
    glDrawArrays(GL_TRIANGLE_STRIP, 0, 4);
}

<<<<<<< HEAD
=======
bool Texture2D::initWithPVRFile(const char* file)
{
    bool bRet = false;
    // nothing to do with Object::init
    
    TexturePVR *pvr = new TexturePVR;
    bRet = pvr->initWithContentsOfFile(file);
        
    if (bRet)
    {
        pvr->setRetainName(true); // don't dealloc texture on release
        
        _name = pvr->getName();
        _maxS = 1.0f;
        _maxT = 1.0f;
        _pixelsWide = pvr->getWidth();
        _pixelsHigh = pvr->getHeight();
        _contentSize = Size((float)_pixelsWide, (float)_pixelsHigh);
        _hasPremultipliedAlpha = (pvr->isForcePremultipliedAlpha()) ? pvr->hasPremultipliedAlpha() : _PVRHaveAlphaPremultiplied;
        _pixelFormat = pvr->getFormat();
        _hasMipmaps = pvr->getNumberOfMipmaps() > 1;       

        pvr->release();
    }
    else
    {
        CCLOG("cocos2d: Couldn't load PVR image %s", file);
    }

    return bRet;
}

bool Texture2D::initWithETCFile(const char* file)
{
    bool bRet = false;
    // nothing to do with Object::init
    
    TextureETC *etc = new TextureETC;
    bRet = etc->initWithFile(file);
    
    if (bRet)
    {
        _name = etc->getName();
        _maxS = 1.0f;
        _maxT = 1.0f;
        _pixelsWide = etc->getWidth();
        _pixelsHigh = etc->getHeight();
        _contentSize = Size((float)_pixelsWide, (float)_pixelsHigh);
        _hasPremultipliedAlpha = true;
        
        etc->release();
    }
    else
    {
        CCLOG("cocos2d: Couldn't load ETC image %s", file);
    }
    
    return bRet;
}

>>>>>>> 1c74115a
void Texture2D::PVRImagesHavePremultipliedAlpha(bool haveAlphaPremultiplied)
{
    PVRHaveAlphaPremultiplied_ = haveAlphaPremultiplied;
}

    
//
// Use to apply MIN/MAG filter
//
// implementation Texture2D (GLFilter)

void Texture2D::generateMipmap()
{
    CCASSERT( _pixelsWide == ccNextPOT(_pixelsWide) && _pixelsHigh == ccNextPOT(_pixelsHigh), "Mipmap texture only works in POT textures");
    GL::bindTexture2D( _name );
    glGenerateMipmap(GL_TEXTURE_2D);
    _hasMipmaps = true;
}

bool Texture2D::hasMipmaps() const
{
    return _hasMipmaps;
}

void Texture2D::setTexParameters(const ccTexParams &texParams)
{
    CCASSERT( (_pixelsWide == ccNextPOT(_pixelsWide) || texParams.wrapS == GL_CLAMP_TO_EDGE) &&
        (_pixelsHigh == ccNextPOT(_pixelsHigh) || texParams.wrapT == GL_CLAMP_TO_EDGE),
        "GL_CLAMP_TO_EDGE should be used in NPOT dimensions");

    GL::bindTexture2D( _name );
    glTexParameteri(GL_TEXTURE_2D, GL_TEXTURE_MIN_FILTER, texParams.minFilter );
    glTexParameteri(GL_TEXTURE_2D, GL_TEXTURE_MAG_FILTER, texParams.magFilter );
    glTexParameteri(GL_TEXTURE_2D, GL_TEXTURE_WRAP_S, texParams.wrapS );
    glTexParameteri(GL_TEXTURE_2D, GL_TEXTURE_WRAP_T, texParams.wrapT );

#if CC_ENABLE_CACHE_TEXTURE_DATA
    VolatileTexture::setTexParameters(this, texParams);
#endif
}

void Texture2D::setAliasTexParameters()
{
    GL::bindTexture2D( _name );

    if( ! _hasMipmaps )
    {
        glTexParameteri( GL_TEXTURE_2D, GL_TEXTURE_MIN_FILTER, GL_NEAREST );
    }
    else
    {
        glTexParameteri( GL_TEXTURE_2D, GL_TEXTURE_MIN_FILTER, GL_NEAREST_MIPMAP_NEAREST );
    }

    glTexParameteri( GL_TEXTURE_2D, GL_TEXTURE_MAG_FILTER, GL_NEAREST );
#if CC_ENABLE_CACHE_TEXTURE_DATA
    ccTexParams texParams = {(GLuint)(_hasMipmaps?GL_NEAREST_MIPMAP_NEAREST:GL_NEAREST),GL_NEAREST,GL_NONE,GL_NONE};
    VolatileTexture::setTexParameters(this, texParams);
#endif
}

void Texture2D::setAntiAliasTexParameters()
{
    GL::bindTexture2D( _name );

    if( ! _hasMipmaps )
    {
        glTexParameteri( GL_TEXTURE_2D, GL_TEXTURE_MIN_FILTER, GL_LINEAR );
    }
    else
    {
        glTexParameteri( GL_TEXTURE_2D, GL_TEXTURE_MIN_FILTER, GL_LINEAR_MIPMAP_NEAREST );
    }

    glTexParameteri( GL_TEXTURE_2D, GL_TEXTURE_MAG_FILTER, GL_LINEAR );
#if CC_ENABLE_CACHE_TEXTURE_DATA
    ccTexParams texParams = {(GLuint)(_hasMipmaps?GL_LINEAR_MIPMAP_NEAREST:GL_LINEAR),GL_LINEAR,GL_NONE,GL_NONE};
    VolatileTexture::setTexParameters(this, texParams);
#endif
}

const char* Texture2D::getStringForFormat() const
{
	switch (_pixelFormat) 
	{
		case Texture2D::PixelFormat::RGBA8888:
			return  "RGBA8888";

		case Texture2D::PixelFormat::RGB888:
			return  "RGB888";

		case Texture2D::PixelFormat::RGB565:
			return  "RGB565";

		case Texture2D::PixelFormat::RGBA4444:
			return  "RGBA4444";

		case Texture2D::PixelFormat::RGB5A1:
			return  "RGB5A1";

		case Texture2D::PixelFormat::AI88:
			return  "AI88";

		case Texture2D::PixelFormat::A8:
			return  "A8";

		case Texture2D::PixelFormat::I8:
			return  "I8";

		case Texture2D::PixelFormat::PRVTC4:
			return  "PVRTC4";

		case Texture2D::PixelFormat::PRVTC2:
			return  "PVRTC2";

		default:
			CCASSERT(false , "unrecognized pixel format");
			CCLOG("stringForFormat: %ld, cannot give useful result", (long)_pixelFormat);
			break;
	}

	return  NULL;
}

//
// Texture options for images that contains alpha
//
// implementation Texture2D (PixelFormat)

void Texture2D::setDefaultAlphaPixelFormat(Texture2D::PixelFormat format)
{
    g_defaultAlphaPixelFormat = format;
}

Texture2D::PixelFormat Texture2D::getDefaultAlphaPixelFormat()
{
    return g_defaultAlphaPixelFormat;
}

unsigned int Texture2D::getBitsPerPixelForFormat(Texture2D::PixelFormat format) const
{
<<<<<<< HEAD
    if (format == kTexture2DPixelFormat_None)
    {
        return 0;
    }
    
	return g_texturePixelFormatInfoTables.at(format).bpp;
=======
	unsigned int ret=0;

	switch (format) {
		case Texture2D::PixelFormat::RGBA8888:
			ret = 32;
			break;
		case Texture2D::PixelFormat::RGB888:
			// It is 32 and not 24, since its internal representation uses 32 bits.
			ret = 32;
			break;
		case Texture2D::PixelFormat::RGB565:
			ret = 16;
			break;
		case Texture2D::PixelFormat::RGBA4444:
			ret = 16;
			break;
		case Texture2D::PixelFormat::RGB5A1:
			ret = 16;
			break;
		case Texture2D::PixelFormat::AI88:
			ret = 16;
			break;
		case Texture2D::PixelFormat::A8:
			ret = 8;
			break;
		case Texture2D::PixelFormat::I8:
			ret = 8;
			break;
		case Texture2D::PixelFormat::PRVTC4:
			ret = 4;
			break;
		case Texture2D::PixelFormat::PRVTC2:
			ret = 2;
			break;
		default:
			ret = -1;
			CCASSERT(false , "unrecognized pixel format");
			CCLOG("bitsPerPixelForFormat: %ld, cannot give useful result", (long)format);
			break;
	}
	return ret;
>>>>>>> 1c74115a
}

unsigned int Texture2D::getBitsPerPixelForFormat() const
{
	return this->getBitsPerPixelForFormat(_pixelFormat);
}


NS_CC_END<|MERGE_RESOLUTION|>--- conflicted
+++ resolved
@@ -353,11 +353,7 @@
 : _PVRHaveAlphaPremultiplied(true)
 , _pixelsWide(0)
 , _pixelsHigh(0)
-<<<<<<< HEAD
-, _pixelFormat(kTexture2DPixelFormat_None)
-=======
-, _pixelFormat(Texture2D::PixelFormat::DEFAULT)
->>>>>>> 1c74115a
+, _pixelFormat(Texture2D::PixelFormat::NONE)
 , _name(0)
 , _maxS(0.0)
 , _maxT(0.0)
@@ -465,8 +461,7 @@
     return _hasPremultipliedAlpha;
 }
 
-<<<<<<< HEAD
-bool Texture2D::initWithData(const void *data, int dataLen, Texture2DPixelFormat pixelFormat, unsigned int pixelsWide, unsigned int pixelsHigh, const Size& contentSize)
+bool Texture2D::initWithData(const void *data, int dataLen, Texture2D::PixelFormat pixelFormat, unsigned int pixelsWide, unsigned int pixelsHigh, const Size& contentSize)
 {
     //if data has no mipmaps, we will consider it has only one mipmap
     MipmapInfo mipmap;
@@ -481,19 +476,12 @@
 
 }
 
-bool Texture2D::initWithMipmaps(MipmapInfo* mipmaps, int mipmapsNum, Texture2DPixelFormat pixelFormat, unsigned int pixelsWide, unsigned int pixelsHigh)
+bool Texture2D::initWithMipmaps(MipmapInfo* mipmaps, int mipmapsNum, PixelFormat pixelFormat, unsigned int pixelsWide, unsigned int pixelsHigh)
 {
     //the pixelFormat must be a certain value 
-    CCAssert(pixelFormat != kTexture2DPixelFormat_None && pixelFormat != kTexture2DPixelFormat_Automatic, "the \"pixelFormat\" param must be a certain value!");
+    CCAssert(pixelFormat != PixelFormat::NONE && pixelFormat != PixelFormat::AUTO, "the \"pixelFormat\" param must be a certain value!");
 
     if (mipmapsNum <= 0)
-=======
-bool Texture2D::initWithData(const void *data, Texture2D::PixelFormat pixelFormat, unsigned int pixelsWide, unsigned int pixelsHigh, const Size& contentSize)
-{
-    unsigned int bitsPerPixel;
-    //Hack: bitsPerPixelForFormat returns wrong number for RGB_888 textures. See function.
-    if(pixelFormat == Texture2D::PixelFormat::RGB888)
->>>>>>> 1c74115a
     {
         CCLOG("cocos2d: WARNING: mipmap number is less than 1");
         return false;
@@ -502,12 +490,8 @@
 
     if(g_texturePixelFormatInfoTables.find(pixelFormat) == g_texturePixelFormatInfoTables.end())
     {
-<<<<<<< HEAD
         CCLOG("cocos2d: WARNING: unsupported pixelformat: %lx", (unsigned long)pixelFormat );
         return false;
-=======
-        bitsPerPixel = getBitsPerPixelForFormat(pixelFormat);
->>>>>>> 1c74115a
     }
 
     const TexturePixelFormatInfo& info = g_texturePixelFormatInfoTables.at(pixelFormat);
@@ -568,36 +552,6 @@
     int height = pixelsHigh;
     for (int i = 0; i < mipmapsNum; ++i)
     {
-<<<<<<< HEAD
-=======
-    case Texture2D::PixelFormat::RGBA8888:
-        glTexImage2D(GL_TEXTURE_2D, 0, GL_RGBA, (GLsizei)pixelsWide, (GLsizei)pixelsHigh, 0, GL_RGBA, GL_UNSIGNED_BYTE, data);
-        break;
-    case Texture2D::PixelFormat::RGB888:
-        glTexImage2D(GL_TEXTURE_2D, 0, GL_RGB, (GLsizei)pixelsWide, (GLsizei)pixelsHigh, 0, GL_RGB, GL_UNSIGNED_BYTE, data);
-        break;
-    case Texture2D::PixelFormat::RGBA4444:
-        glTexImage2D(GL_TEXTURE_2D, 0, GL_RGBA, (GLsizei)pixelsWide, (GLsizei)pixelsHigh, 0, GL_RGBA, GL_UNSIGNED_SHORT_4_4_4_4, data);
-        break;
-    case Texture2D::PixelFormat::RGB5A1:
-        glTexImage2D(GL_TEXTURE_2D, 0, GL_RGBA, (GLsizei)pixelsWide, (GLsizei)pixelsHigh, 0, GL_RGBA, GL_UNSIGNED_SHORT_5_5_5_1, data);
-        break;
-    case Texture2D::PixelFormat::RGB565:
-        glTexImage2D(GL_TEXTURE_2D, 0, GL_RGB, (GLsizei)pixelsWide, (GLsizei)pixelsHigh, 0, GL_RGB, GL_UNSIGNED_SHORT_5_6_5, data);
-        break;
-    case Texture2D::PixelFormat::AI88:
-        glTexImage2D(GL_TEXTURE_2D, 0, GL_LUMINANCE_ALPHA, (GLsizei)pixelsWide, (GLsizei)pixelsHigh, 0, GL_LUMINANCE_ALPHA, GL_UNSIGNED_BYTE, data);
-        break;
-    case Texture2D::PixelFormat::A8:
-        glTexImage2D(GL_TEXTURE_2D, 0, GL_ALPHA, (GLsizei)pixelsWide, (GLsizei)pixelsHigh, 0, GL_ALPHA, GL_UNSIGNED_BYTE, data);
-        break;
-    case Texture2D::PixelFormat::I8:
-        glTexImage2D(GL_TEXTURE_2D, 0, GL_LUMINANCE, (GLsizei)pixelsWide, (GLsizei)pixelsHigh, 0, GL_LUMINANCE, GL_UNSIGNED_BYTE, data);
-        break;
-    default:
-        CCASSERT(0, "NSInternalInconsistencyException");
->>>>>>> 1c74115a
-
         unsigned char *data = mipmaps[i].address;
         GLsizei datalen = mipmaps[i].len;
 
@@ -612,13 +566,13 @@
 
         if (i > 0 && (width != height || ccNextPOT(width) != width ))
         {
-            CCLog("cocos2d: Texture2D. WARNING. Mipmap level %u is not squared. Texture won't render correctly. width=%u != height=%u", i, width, height);
+            CCLOG("cocos2d: Texture2D. WARNING. Mipmap level %u is not squared. Texture won't render correctly. width=%u != height=%u", i, width, height);
         }
 
         GLenum err = glGetError();
         if (err != GL_NO_ERROR)
         {
-            CCLog("cocos2d: Texture2D: Error uploading compressed texture level: %u . glError: 0x%04X", i, err);
+            CCLOG("cocos2d: Texture2D: Error uploading compressed texture level: %u . glError: 0x%04X", i, err);
             return false;
         }
 
@@ -649,21 +603,21 @@
 }
 
 // implementation Texture2D (Image)
-bool Texture2D::initWithImage(Image *uiImage)
-{
-    return initWithImage(uiImage, kTexture2DPixelFormat_None);
-}
-
-bool Texture2D::initWithImage(Image *uiImage, Texture2DPixelFormat format)
-{
-    if (uiImage == NULL)
+bool Texture2D::initWithImage(Image *image)
+{
+    return initWithImage(image, PixelFormat::NONE);
+}
+
+bool Texture2D::initWithImage(Image *image, PixelFormat format)
+{
+    if (image == NULL)
     {
         CCLOG("cocos2d: Texture2D. Can't create Texture. UIImage is nil");
         return false;
     }
 
-    int imageWidth = uiImage->getWidth();
-    int imageHeight = uiImage->getHeight();
+    int imageWidth = image->getWidth();
+    int imageHeight = image->getHeight();
 
     Configuration *conf = Configuration::getInstance();
 
@@ -674,60 +628,42 @@
         return false;
     }
 
-<<<<<<< HEAD
-=======
-bool Texture2D::initPremultipliedATextureWithImage(Image *image, unsigned int width, unsigned int height)
-{
-    unsigned char*            tempData = image->getData();
-    unsigned int*             inPixel32  = NULL;
-    unsigned char*            inPixel8 = NULL;
-    unsigned short*           outPixel16 = NULL;
-    bool                      hasAlpha = image->hasAlpha();
-    Size                    imageSize = Size((float)(image->getWidth()), (float)(image->getHeight()));
-    Texture2D::PixelFormat    pixelFormat;
-    size_t                    bpp = image->getBitsPerComponent();
->>>>>>> 1c74115a
-
-    unsigned char*            tempData = uiImage->getData();
-    Size                      imageSize = Size((float)imageWidth, (float)imageHeight);
-    Texture2DPixelFormat      pixelFormat = kTexture2DPixelFormat_None;
-    Texture2DPixelFormat      renderFormat = uiImage->getRenderFormat();
-    size_t	                  tempDataLen = uiImage->getDataLen();
-
-
-    if (uiImage->getNumberOfMipmaps() > 1)
-    {
-        if (format != kTexture2DPixelFormat_None)
-        {
-            CCLog("cocos2d: WARNING: This image has more than 1 mipmaps and we will not convert the data format");
-        }
-
-        initWithMipmaps(uiImage->getMipmaps(), uiImage->getNumberOfMipmaps(), uiImage->getRenderFormat(), imageWidth, imageHeight);
+    unsigned char*   tempData = image->getData();
+    Size             imageSize = Size((float)imageWidth, (float)imageHeight);
+    PixelFormat      pixelFormat = PixelFormat::NONE;
+    PixelFormat      renderFormat = image->getRenderFormat();
+    size_t	         tempDataLen = image->getDataLen();
+
+
+    if (image->getNumberOfMipmaps() > 1)
+    {
+        if (format != PixelFormat::NONE)
+        {
+            CCLOG("cocos2d: WARNING: This image has more than 1 mipmaps and we will not convert the data format");
+        }
+
+        initWithMipmaps(image->getMipmaps(), image->getNumberOfMipmaps(), image->getRenderFormat(), imageWidth, imageHeight);
         return true;
     }
-    else if (uiImage->isCompressed())
-    {
-        if (format != kTexture2DPixelFormat_None)
-        {
-            CCLog("cocos2d: WARNING: This image is compressed and we cann't convert it for now");
-        }
-
-        initWithData(tempData, tempDataLen, uiImage->getRenderFormat(), imageWidth, imageHeight, imageSize);
+    else if (image->isCompressed())
+    {
+        if (format != PixelFormat::NONE)
+        {
+            CCLOG("cocos2d: WARNING: This image is compressed and we cann't convert it for now");
+        }
+
+        initWithData(tempData, tempDataLen, image->getRenderFormat(), imageWidth, imageHeight, imageSize);
         return true;
     }
     else
     {
         // compute pixel format
-        if (format != kTexture2DPixelFormat_None)
+        if (format != PixelFormat::NONE)
         {
             pixelFormat = format;
         }else
         {
-<<<<<<< HEAD
             pixelFormat = g_defaultAlphaPixelFormat;
-=======
-            pixelFormat = Texture2D::PixelFormat::RGB888;
->>>>>>> 1c74115a
         }
 
         unsigned char* outTempData = NULL;
@@ -740,282 +676,217 @@
 
         if (outTempData != NULL && outTempData != tempData)
         {
-<<<<<<< HEAD
 
             delete [] outTempData;
-=======
-            pixelFormat = Texture2D::PixelFormat::RGB565;
->>>>>>> 1c74115a
-        }
-
-        _hasPremultipliedAlpha = uiImage->isPremultipliedAlpha();
+        }
+
+        _hasPremultipliedAlpha = image->isPremultipliedAlpha();
         return true;
     }
 }
 
-<<<<<<< HEAD
-Texture2DPixelFormat Texture2D::convertI8ToFormat(const unsigned char* data, int dataLen, Texture2DPixelFormat format, unsigned char** outData, int* outDataLen)
+Texture2D::PixelFormat Texture2D::convertI8ToFormat(const unsigned char* data, int dataLen, PixelFormat format, unsigned char** outData, int* outDataLen)
 {
     switch (format)
     {
-    case kTexture2DPixelFormat_RGBA8888:
+    case PixelFormat::RGBA8888:
         *outDataLen = dataLen*4;
         *outData = new unsigned char[*outDataLen];
         convertI8ToRGBA8888(data, dataLen, *outData);
         break;
-    case kTexture2DPixelFormat_RGB888:
+    case PixelFormat::RGB888:
         *outDataLen = dataLen*3;
         *outData = new unsigned char[*outDataLen];
         convertI8ToRGB888(data, dataLen, *outData);
         break;
-    case kTexture2DPixelFormat_RGB565:
+    case PixelFormat::RGB565:
         *outDataLen = dataLen*2;
         *outData = new unsigned char[*outDataLen];
         convertI8ToRGB565(data, dataLen, *outData);
         break;
-    case kTexture2DPixelFormat_AI88:
+    case PixelFormat::AI88:
         *outDataLen = dataLen*2;
         *outData = new unsigned char[*outDataLen];
         convertI8ToAI88(data, dataLen, *outData);
         break;
-    case kTexture2DPixelFormat_RGBA4444:
+    case PixelFormat::RGBA4444:
         *outDataLen = dataLen*2;
         *outData = new unsigned char[*outDataLen];
         convertI8ToRGBA4444(data, dataLen, *outData);
         break;
-    case kTexture2DPixelFormat_RGB5A1:
+    case PixelFormat::RGB5A1:
         *outDataLen = dataLen*2;
         *outData = new unsigned char[*outDataLen];
         convertAI88ToRGB5A1(data, dataLen, *outData);
         break;
     default:
         // unsupport convertion or don't need to convert
-        if (format != kTexture2DPixelFormat_Automatic && format != kTexture2DPixelFormat_I8)
-=======
-    if (pixelFormat == Texture2D::PixelFormat::RGB565)
-    {
-        if (hasAlpha)
-        {
-            // Convert "RRRRRRRRRGGGGGGGGBBBBBBBBAAAAAAAA" to "RRRRRGGGGGGBBBBB"
-            
-            tempData = new unsigned char[width * height * 2];
-            outPixel16 = (unsigned short*)tempData;
-            inPixel32 = (unsigned int*)image->getData();
-            
-            for(unsigned int i = 0; i < length; ++i, ++inPixel32)
-            {
-                *outPixel16++ = 
-                ((((*inPixel32 >>  0) & 0xFF) >> 3) << 11) |  // R
-                ((((*inPixel32 >>  8) & 0xFF) >> 2) << 5)  |  // G
-                ((((*inPixel32 >> 16) & 0xFF) >> 3) << 0);    // B
-            }
-        }
-        else 
-        {
-            // Convert "RRRRRRRRRGGGGGGGGBBBBBBBB" to "RRRRRGGGGGGBBBBB"
-            
-            tempData = new unsigned char[width * height * 2];
-            outPixel16 = (unsigned short*)tempData;
-            inPixel8 = (unsigned char*)image->getData();
-            
-            for(unsigned int i = 0; i < length; ++i)
-            {
-                *outPixel16++ = 
-                (((*inPixel8++ & 0xFF) >> 3) << 11) |  // R
-                (((*inPixel8++ & 0xFF) >> 2) << 5)  |  // G
-                (((*inPixel8++ & 0xFF) >> 3) << 0);    // B
-            }
-        }    
-    }
-    else if (pixelFormat == Texture2D::PixelFormat::RGBA4444)
-    {
-        // Convert "RRRRRRRRRGGGGGGGGBBBBBBBBAAAAAAAA" to "RRRRGGGGBBBBAAAA"
-        
-        inPixel32 = (unsigned int*)image->getData();  
-        tempData = new unsigned char[width * height * 2];
-        outPixel16 = (unsigned short*)tempData;
-        
-        for(unsigned int i = 0; i < length; ++i, ++inPixel32)
->>>>>>> 1c74115a
-        {
-            CCLOG("Can not convert image format kTexture2DPixelFormat_I8 to format ID:%d, we will use it's origin format kTexture2DPixelFormat_I8", format);
+        if (format != PixelFormat::AUTO && format != PixelFormat::I8)
+        {
+            CCLOG("Can not convert image format PixelFormat::I8 to format ID:%d, we will use it's origin format PixelFormat::I8", format);
         }
 
         *outData = (unsigned char*)data;
         *outDataLen = dataLen;
-        return kTexture2DPixelFormat_I8;
-    }
-<<<<<<< HEAD
+        return PixelFormat::I8;
+    }
 
     return format;
 }
 
-Texture2DPixelFormat Texture2D::convertAI88ToFormat(const unsigned char* data, int dataLen, Texture2DPixelFormat format, unsigned char** outData, int* outDataLen)
+Texture2D::PixelFormat Texture2D::convertAI88ToFormat(const unsigned char* data, int dataLen, PixelFormat format, unsigned char** outData, int* outDataLen)
 {
     switch (format)
-=======
-    else if (pixelFormat == Texture2D::PixelFormat::RGB5A1)
->>>>>>> 1c74115a
-    {
-    case kTexture2DPixelFormat_RGBA8888:
+    {
+    case PixelFormat::RGBA8888:
         *outDataLen = dataLen*2;
         *outData = new unsigned char[*outDataLen];
         convertAI88ToRGBA8888(data, dataLen, *outData);
         break;
-    case kTexture2DPixelFormat_RGB888:
+    case PixelFormat::RGB888:
         *outDataLen = dataLen/2*3;
         *outData = new unsigned char[*outDataLen];
         convertAI88ToRGB888(data, dataLen, *outData);
         break;
-    case kTexture2DPixelFormat_RGB565:
+    case PixelFormat::RGB565:
         *outDataLen = dataLen;
         *outData = new unsigned char[*outDataLen];
         convertAI88ToRGB565(data, dataLen, *outData);
         break;
-    case kTexture2DPixelFormat_A8:
+    case PixelFormat::A8:
         *outDataLen = dataLen/2;
         *outData = new unsigned char[*outDataLen];
         convertAI88ToA8(data, dataLen, *outData);
         break;
-    case kTexture2DPixelFormat_I8:
+    case PixelFormat::I8:
         *outDataLen = dataLen/2;
         *outData = new unsigned char[*outDataLen];
         convertAI88ToI8(data, dataLen, *outData);
         break;
-    case kTexture2DPixelFormat_RGBA4444:
+    case PixelFormat::RGBA4444:
         *outDataLen = dataLen;
         *outData = new unsigned char[*outDataLen];
         convertAI88ToRGBA4444(data, dataLen, *outData);
         break;
-    case kTexture2DPixelFormat_RGB5A1:
+    case PixelFormat::RGB5A1:
         *outDataLen = dataLen;
         *outData = new unsigned char[*outDataLen];
         convertAI88ToRGB5A1(data, dataLen, *outData);
         break;
     default:
         // unsupport convertion or don't need to convert
-        if (format != kTexture2DPixelFormat_Automatic && format != kTexture2DPixelFormat_AI88)
-        {
-            CCLOG("Can not convert image format kTexture2DPixelFormat_AI88 to format ID:%d, we will use it's origin format kTexture2DPixelFormat_AI88", format);
+        if (format != PixelFormat::AUTO && format != PixelFormat::AI88)
+        {
+            CCLOG("Can not convert image format PixelFormat::AI88 to format ID:%d, we will use it's origin format PixelFormat::AI88", format);
         }
 
         *outData = (unsigned char*)data;
         *outDataLen = dataLen;
-        return kTexture2DPixelFormat_AI88;
-        break;
-    }
-<<<<<<< HEAD
+        return PixelFormat::AI88;
+        break;
+    }
 
     return format;
 }
 
-Texture2DPixelFormat Texture2D::convertRGB888ToFormat(const unsigned char* data, int dataLen, Texture2DPixelFormat format, unsigned char** outData, int* outDataLen)
+Texture2D::PixelFormat Texture2D::convertRGB888ToFormat(const unsigned char* data, int dataLen, PixelFormat format, unsigned char** outData, int* outDataLen)
 {
     switch (format)
-=======
-    else if (pixelFormat == Texture2D::PixelFormat::A8)
->>>>>>> 1c74115a
-    {
-    case kTexture2DPixelFormat_RGBA8888:
+    {
+    case PixelFormat::RGBA8888:
         *outDataLen = dataLen/3*4;
         *outData = new unsigned char[*outDataLen];
         convertRGB888ToRGBA8888(data, dataLen, *outData);
         break;
-    case kTexture2DPixelFormat_RGB565:
+    case PixelFormat::RGB565:
         *outDataLen = dataLen/3*2;
         *outData = new unsigned char[*outDataLen];
         convertRGB888ToRGB565(data, dataLen, *outData);
         break;
-    case kTexture2DPixelFormat_I8:
+    case PixelFormat::I8:
         *outDataLen = dataLen/3;
         *outData = new unsigned char[*outDataLen];
         convertRGB888ToI8(data, dataLen, *outData);
         break;
-    case kTexture2DPixelFormat_AI88:
+    case PixelFormat::AI88:
         *outDataLen = dataLen/3*2;
         *outData = new unsigned char[*outDataLen];
         convertRGB888ToAI88(data, dataLen, *outData);
         break;
-    case kTexture2DPixelFormat_RGBA4444:
+    case PixelFormat::RGBA4444:
         *outDataLen = dataLen/3*2;
         *outData = new unsigned char[*outDataLen];
         convertRGB888ToRGBA4444(data, dataLen, *outData);
         break;
-    case kTexture2DPixelFormat_RGB5A1:
+    case PixelFormat::RGB5A1:
         *outDataLen = dataLen;
         *outData = new unsigned char[*outDataLen];
         convertRGB888ToRGB5A1(data, dataLen, *outData);
         break;
     default:
         // unsupport convertion or don't need to convert
-        if (format != kTexture2DPixelFormat_Automatic && format != kTexture2DPixelFormat_RGB888)
-        {
-            CCLOG("Can not convert image format kTexture2DPixelFormat_RGB888 to format ID:%d, we will use it's origin format kTexture2DPixelFormat_RGB888", format);
+        if (format != PixelFormat::AUTO && format != PixelFormat::RGB888)
+        {
+            CCLOG("Can not convert image format PixelFormat::RGB888 to format ID:%d, we will use it's origin format PixelFormat::RGB888", format);
         }
 
         *outData = (unsigned char*)data;
         *outDataLen = dataLen;
-        return kTexture2DPixelFormat_RGB888;
-    }
-<<<<<<< HEAD
-
+        return PixelFormat::RGB888;
+    }
     return format;
 }
 
-Texture2DPixelFormat Texture2D::convertRGBA8888ToFormat(const unsigned char* data, int dataLen, Texture2DPixelFormat format, unsigned char** outData, int* outDataLen)
+Texture2D::PixelFormat Texture2D::convertRGBA8888ToFormat(const unsigned char* data, int dataLen, PixelFormat format, unsigned char** outData, int* outDataLen)
 {
 
     switch (format)
-=======
-    
-    if (hasAlpha && pixelFormat == Texture2D::PixelFormat::RGB888)
->>>>>>> 1c74115a
-    {
-    case kTexture2DPixelFormat_RGB888:
+    {
+    case PixelFormat::RGB888:
         *outDataLen = dataLen/4*3;
         *outData = new unsigned char[*outDataLen];
         convertRGBA8888ToRGB888(data, dataLen, *outData);
         break;
-    case kTexture2DPixelFormat_RGB565:
+    case PixelFormat::RGB565:
         *outDataLen = dataLen/2;
         *outData = new unsigned char[*outDataLen];
         convertRGBA8888ToRGB565(data, dataLen, *outData);
         break;
-    case kTexture2DPixelFormat_A8:
+    case PixelFormat::A8:
         *outDataLen = dataLen/4;
         *outData = new unsigned char[*outDataLen];
         convertRGBA8888ToA8(data, dataLen, *outData);
         break;
-    case kTexture2DPixelFormat_I8:
+    case PixelFormat::I8:
         *outDataLen = dataLen/4;
         *outData = new unsigned char[*outDataLen];
         convertRGBA8888ToI8(data, dataLen, *outData);
         break;
-    case kTexture2DPixelFormat_AI88:
+    case PixelFormat::AI88:
         *outDataLen = dataLen/2;
         *outData = new unsigned char[*outDataLen];
         convertRGBA8888ToAI88(data, dataLen, *outData);
         break;
-    case kTexture2DPixelFormat_RGBA4444:
+    case PixelFormat::RGBA4444:
         *outDataLen = dataLen/2;
         *outData = new unsigned char[*outDataLen];
         convertRGBA8888ToRGBA4444(data, dataLen, *outData);
         break;
-    case kTexture2DPixelFormat_RGB5A1:
+    case PixelFormat::RGB5A1:
         *outDataLen = dataLen/2;
         *outData = new unsigned char[*outDataLen];
         convertRGBA8888ToRGB5A1(data, dataLen, *outData);
         break;
     default:
         // unsupport convertion or don't need to convert
-        if (format != kTexture2DPixelFormat_Automatic && format != kTexture2DPixelFormat_RGBA8888)
-        {
-            CCLOG("Can not convert image format kTexture2DPixelFormat_RGBA8888 to format ID:%d, we will use it's origin format kTexture2DPixelFormat_RGBA8888", format);
+        if (format != PixelFormat::AUTO && format != PixelFormat::RGBA8888)
+        {
+            CCLOG("Can not convert image format PixelFormat::RGBA8888 to format ID:%d, we will use it's origin format PixelFormat::RGBA8888", format);
         }
 
         *outData = (unsigned char*)data;
         *outDataLen = dataLen;
-        return kTexture2DPixelFormat_RGBA8888;
+        return PixelFormat::RGBA8888;
     }
 
     return format;
@@ -1023,14 +894,14 @@
 
 /*
 convert map:
-1.kTexture2DPixelFormat_RGBA8888
-2.kTexture2DPixelFormat_RGB888
-3.kTexture2DPixelFormat_RGB565
-4.kTexture2DPixelFormat_A8
-5.kTexture2DPixelFormat_I8
-6.kTexture2DPixelFormat_AI88
-7.kTexture2DPixelFormat_RGBA4444
-8.kTexture2DPixelFormat_RGB5A1
+1.PixelFormat::RGBA8888
+2.PixelFormat::RGB888
+3.PixelFormat::RGB565
+4.PixelFormat::A8
+5.PixelFormat::I8
+6.PixelFormat::AI88
+7.PixelFormat::RGBA4444
+8.PixelFormat::RGB5A1
 
 gray(5) -> 1235678
 gray alpha(6) -> 12345678
@@ -1038,17 +909,17 @@
 rgba(1) -> 12345678
 
 */
-Texture2DPixelFormat Texture2D::convertDataToFormat(const unsigned char* data, int dataLen, Texture2DPixelFormat originFormat, Texture2DPixelFormat format, unsigned char** outData, int* outDataLen)
+Texture2D::PixelFormat Texture2D::convertDataToFormat(const unsigned char* data, int dataLen, PixelFormat originFormat, PixelFormat format, unsigned char** outData, int* outDataLen)
 {
     switch (originFormat)
     {
-    case kTexture2DPixelFormat_I8:
+    case PixelFormat::I8:
         return convertI8ToFormat(data, dataLen, format, outData, outDataLen);
-    case kTexture2DPixelFormat_AI88:
+    case PixelFormat::AI88:
         return convertAI88ToFormat(data, dataLen, format, outData, outDataLen);
-    case kTexture2DPixelFormat_RGB888:
+    case PixelFormat::RGB888:
         return convertRGB888ToFormat(data, dataLen, format, outData, outDataLen);
-    case kTexture2DPixelFormat_RGBA8888:
+    case PixelFormat::RGBA8888:
         return convertRGBA8888ToFormat(data, dataLen, format, outData, outDataLen);
     default:
         CCLOG("unsupport convert for format %d to format %d", originFormat, format);
@@ -1270,69 +1141,6 @@
     glDrawArrays(GL_TRIANGLE_STRIP, 0, 4);
 }
 
-<<<<<<< HEAD
-=======
-bool Texture2D::initWithPVRFile(const char* file)
-{
-    bool bRet = false;
-    // nothing to do with Object::init
-    
-    TexturePVR *pvr = new TexturePVR;
-    bRet = pvr->initWithContentsOfFile(file);
-        
-    if (bRet)
-    {
-        pvr->setRetainName(true); // don't dealloc texture on release
-        
-        _name = pvr->getName();
-        _maxS = 1.0f;
-        _maxT = 1.0f;
-        _pixelsWide = pvr->getWidth();
-        _pixelsHigh = pvr->getHeight();
-        _contentSize = Size((float)_pixelsWide, (float)_pixelsHigh);
-        _hasPremultipliedAlpha = (pvr->isForcePremultipliedAlpha()) ? pvr->hasPremultipliedAlpha() : _PVRHaveAlphaPremultiplied;
-        _pixelFormat = pvr->getFormat();
-        _hasMipmaps = pvr->getNumberOfMipmaps() > 1;       
-
-        pvr->release();
-    }
-    else
-    {
-        CCLOG("cocos2d: Couldn't load PVR image %s", file);
-    }
-
-    return bRet;
-}
-
-bool Texture2D::initWithETCFile(const char* file)
-{
-    bool bRet = false;
-    // nothing to do with Object::init
-    
-    TextureETC *etc = new TextureETC;
-    bRet = etc->initWithFile(file);
-    
-    if (bRet)
-    {
-        _name = etc->getName();
-        _maxS = 1.0f;
-        _maxT = 1.0f;
-        _pixelsWide = etc->getWidth();
-        _pixelsHigh = etc->getHeight();
-        _contentSize = Size((float)_pixelsWide, (float)_pixelsHigh);
-        _hasPremultipliedAlpha = true;
-        
-        etc->release();
-    }
-    else
-    {
-        CCLOG("cocos2d: Couldn't load ETC image %s", file);
-    }
-    
-    return bRet;
-}
-
->>>>>>> 1c74115a
 void Texture2D::PVRImagesHavePremultipliedAlpha(bool haveAlphaPremultiplied)
 {
     PVRHaveAlphaPremultiplied_ = haveAlphaPremultiplied;
@@ -1442,10 +1250,10 @@
 		case Texture2D::PixelFormat::I8:
 			return  "I8";
 
-		case Texture2D::PixelFormat::PRVTC4:
+		case Texture2D::PixelFormat::PVRTC4:
 			return  "PVRTC4";
 
-		case Texture2D::PixelFormat::PRVTC2:
+		case Texture2D::PixelFormat::PVRTC2:
 			return  "PVRTC2";
 
 		default:
@@ -1474,56 +1282,12 @@
 
 unsigned int Texture2D::getBitsPerPixelForFormat(Texture2D::PixelFormat format) const
 {
-<<<<<<< HEAD
-    if (format == kTexture2DPixelFormat_None)
+    if (format == PixelFormat::NONE)
     {
         return 0;
     }
     
 	return g_texturePixelFormatInfoTables.at(format).bpp;
-=======
-	unsigned int ret=0;
-
-	switch (format) {
-		case Texture2D::PixelFormat::RGBA8888:
-			ret = 32;
-			break;
-		case Texture2D::PixelFormat::RGB888:
-			// It is 32 and not 24, since its internal representation uses 32 bits.
-			ret = 32;
-			break;
-		case Texture2D::PixelFormat::RGB565:
-			ret = 16;
-			break;
-		case Texture2D::PixelFormat::RGBA4444:
-			ret = 16;
-			break;
-		case Texture2D::PixelFormat::RGB5A1:
-			ret = 16;
-			break;
-		case Texture2D::PixelFormat::AI88:
-			ret = 16;
-			break;
-		case Texture2D::PixelFormat::A8:
-			ret = 8;
-			break;
-		case Texture2D::PixelFormat::I8:
-			ret = 8;
-			break;
-		case Texture2D::PixelFormat::PRVTC4:
-			ret = 4;
-			break;
-		case Texture2D::PixelFormat::PRVTC2:
-			ret = 2;
-			break;
-		default:
-			ret = -1;
-			CCASSERT(false , "unrecognized pixel format");
-			CCLOG("bitsPerPixelForFormat: %ld, cannot give useful result", (long)format);
-			break;
-	}
-	return ret;
->>>>>>> 1c74115a
 }
 
 unsigned int Texture2D::getBitsPerPixelForFormat() const
