--- conflicted
+++ resolved
@@ -68,19 +68,12 @@
 static std::queue<ImageInfo*>		*s_pImageQueue;
 
 static void* loadImage(void* data)
-    {
+{
 	// create autorelease pool for iOS
 	CCThread thread;
 	thread.createAutoreleasePool();
 
-<<<<<<< HEAD
-	if (! ((AsyncStruct*)data)->filename.c_str())
-	{
-		return 0;
-    }
-=======
     AsyncStruct *pAsyncStruct = NULL;
->>>>>>> 6569eb2c
 
 	while (true)
 	{
@@ -157,37 +150,37 @@
 
 CCTextureCache * CCTextureCache::sharedTextureCache()
 {
-    if (!g_sharedTextureCache)
-        g_sharedTextureCache = new CCTextureCache();
-
-    return g_sharedTextureCache;
+	if (!g_sharedTextureCache)
+		g_sharedTextureCache = new CCTextureCache();
+
+	return g_sharedTextureCache;
 }
 
 CCTextureCache::CCTextureCache()
 {
-    CCAssert(g_sharedTextureCache == NULL, "Attempted to allocate a second instance of a singleton.");
-
-    m_pTextures = new CCMutableDictionary<std::string, CCTexture2D*>();
+	CCAssert(g_sharedTextureCache == NULL, "Attempted to allocate a second instance of a singleton.");
+	
+	m_pTextures = new CCMutableDictionary<std::string, CCTexture2D*>();
 }
 
 CCTextureCache::~CCTextureCache()
 {
-    CCLOGINFO("cocos2d: deallocing CCTextureCache.");
-
-    CC_SAFE_RELEASE(m_pTextures);
+	CCLOGINFO("cocos2d: deallocing CCTextureCache.");
+
+	CC_SAFE_RELEASE(m_pTextures);
 }
 
 void CCTextureCache::purgeSharedTextureCache()
 {
-    CC_SAFE_RELEASE_NULL(g_sharedTextureCache);
+	CC_SAFE_RELEASE_NULL(g_sharedTextureCache);
 }
 
 
 char * CCTextureCache::description()
 {
-    char *ret = new char[100];
-    sprintf(ret, "<CCTextureCache | Number of textures = %u>", m_pTextures->count());
-    return ret;
+	char *ret = new char[100];
+	sprintf(ret, "<CCTextureCache | Number of textures = %u>", m_pTextures->count());
+	return ret;
 }
 
 void CCTextureCache::addImageAsync(const char *path, SelectorProtocol *target, SEL_CallFuncO selector)
@@ -205,11 +198,7 @@
 	texture = m_pTextures->objectForKey(pathKey);
 
 	std::string fullpath = pathKey;
-<<<<<<< HEAD
-	if ((texture = m_pTextures->objectForKey(pathKey)))
-=======
 	if (texture != NULL)
->>>>>>> 6569eb2c
 	{
 		if (target && selector)
 		{
@@ -227,16 +216,6 @@
 	// lazy init
 	static bool firstRun = true;
 	if (firstRun)
-<<<<<<< HEAD
-{
-		pthread_mutex_init(&s_loadingThreadMutex, NULL);
-		pthread_mutex_init(&s_conditionMutex, NULL);
-		pthread_cond_init(&s_condition, NULL);
-		s_pImageAsync = NULL;
-
-		CCScheduler::sharedScheduler()->scheduleSelector(schedule_selector(CCTextureCache::addImageAsyncCallBack), this, 1.0f, false);
-
-=======
 	{		     
         s_pAsyncStructQueue = new queue<AsyncStruct*>();
 	    s_pImageQueue = new queue<ImageInfo*>();		
@@ -248,7 +227,6 @@
 
 		CCScheduler::sharedScheduler()->scheduleSelector(schedule_selector(CCTextureCache::addImageAsyncCallBack), this, 0, false);
 
->>>>>>> 6569eb2c
 		firstRun = false;
 	}
 
@@ -267,19 +245,13 @@
 }
 
 void CCTextureCache::addImageAsyncCallBack(ccTime dt)
- 	{
+{
 	// the image is generated in loading thread
 	std::queue<ImageInfo*> *imagesQueue = s_pImageQueue;
 
 	pthread_mutex_lock(&s_ImageInfoMutex);
 	if (imagesQueue->empty())
 	{
-<<<<<<< HEAD
-
-		SelectorProtocol *target = s_pAsyncObject->target;
-		SEL_CallFuncO selector = s_pAsyncObject->selector;
-		const char* filename = s_pAsyncObject->filename.c_str();
-=======
 		pthread_mutex_unlock(&s_ImageInfoMutex);
 	}
 	else
@@ -294,7 +266,6 @@
 		SelectorProtocol *target = pAsyncStruct->target;
 		SEL_CallFuncO selector = pAsyncStruct->selector;
 		const char* filename = pAsyncStruct->filename.c_str();
->>>>>>> 6569eb2c
 
 		// generate texture in render thread
 		CCTexture2D *texture = new CCTexture2D();
@@ -318,259 +289,259 @@
 
 CCTexture2D * CCTextureCache::addImage(const char * path)
 {
-    CCAssert(path != NULL, "TextureCache: fileimage MUST not be NULL");
-
-    CCTexture2D * texture = NULL;
-    // Split up directory and filename
-    // MUTEX:
-    // Needed since addImageAsync calls this method from a different thread
-
+	CCAssert(path != NULL, "TextureCache: fileimage MUST not be NULL");
+
+	CCTexture2D * texture = NULL;
+	// Split up directory and filename
+	// MUTEX:
+	// Needed since addImageAsync calls this method from a different thread
+	
 	//pthread_mutex_lock(m_pDictLock);
 
-    // remove possible -HD suffix to prevent caching the same image twice (issue #1040)
+	// remove possible -HD suffix to prevent caching the same image twice (issue #1040)
     std::string pathKey = path;
-    CCFileUtils::ccRemoveHDSuffixFromFile(pathKey);
+	CCFileUtils::ccRemoveHDSuffixFromFile(pathKey);
 
     pathKey = CCFileUtils::fullPathFromRelativePath(pathKey.c_str());
-    texture = m_pTextures->objectForKey(pathKey);
+	texture = m_pTextures->objectForKey(pathKey);
 
     std::string fullpath = pathKey; // (CCFileUtils::fullPathFromRelativePath(path));
-    if( ! texture )
-    {
-        std::string lowerCase(path);
-        for (unsigned int i = 0; i < lowerCase.length(); ++i)
-        {
-            lowerCase[i] = tolower(lowerCase[i]);
-        }
-        // all images are handled by UIImage except PVR extension that is handled by our own handler
-        do
-        {
-            if (std::string::npos != lowerCase.find(".pvr"))
-            {
-                texture = this->addPVRImage(fullpath.c_str());
-            }
-            // Issue #886: TEMPORARY FIX FOR TRANSPARENT JPEGS IN IOS4
-            else if (std::string::npos != lowerCase.find(".jpg") || std::string::npos != lowerCase.find(".jpeg"))
-            {
-                CCImage image;
+	if( ! texture ) 
+	{
+		std::string lowerCase(path);
+		for (unsigned int i = 0; i < lowerCase.length(); ++i)
+		{
+			lowerCase[i] = tolower(lowerCase[i]);
+		}
+		// all images are handled by UIImage except PVR extension that is handled by our own handler
+		do 
+		{
+			if (std::string::npos != lowerCase.find(".pvr"))
+			{
+				texture = this->addPVRImage(fullpath.c_str());
+			}
+			// Issue #886: TEMPORARY FIX FOR TRANSPARENT JPEGS IN IOS4
+			else if (std::string::npos != lowerCase.find(".jpg") || std::string::npos != lowerCase.find(".jpeg"))
+			{
+				CCImage image;
                 CCFileData data(fullpath.c_str(), "rb");
                 unsigned long nSize  = data.getSize();
                 unsigned char* pBuffer = data.getBuffer();
                 CC_BREAK_IF(! image.initWithImageData((void*)pBuffer, nSize, CCImage::kFmtJpg));
 
-                texture = new CCTexture2D();
-                texture->initWithImage(&image);
-
-                if( texture )
-                {
+				texture = new CCTexture2D();
+				texture->initWithImage(&image);
+
+				if( texture )
+				{
 #if CC_ENABLE_CACHE_TEXTTURE_DATA
                     // cache the texture file name
                     VolatileTexture::addImageTexture(texture, fullpath.c_str(), CCImage::kFmtJpg);
 #endif
 
-                    m_pTextures->setObject(texture, pathKey);
-                    // autorelease prevents possible crash in multithreaded environments
-                    texture->autorelease();
-                }
-                else
-                {
-                    CCLOG("cocos2d: Couldn't add image:%s in CCTextureCache", path);
-                }
-            }
-            else
-            {
-                // prevents overloading the autorelease pool
-                CCImage image;
+					m_pTextures->setObject(texture, pathKey);
+					// autorelease prevents possible crash in multithreaded environments
+					texture->autorelease();
+				}
+				else
+				{
+					CCLOG("cocos2d: Couldn't add image:%s in CCTextureCache", path);
+				}
+			}
+			else
+			{
+				// prevents overloading the autorelease pool
+				CCImage image;
                 CCFileData data(fullpath.c_str(), "rb");
                 unsigned long nSize  = data.getSize();
                 unsigned char* pBuffer = data.getBuffer();
                 CC_BREAK_IF(! image.initWithImageData((void*)pBuffer, nSize, CCImage::kFmtPng));
 
-                texture = new CCTexture2D();
-                texture->initWithImage(&image);
-
-                if( texture )
-                {
+				texture = new CCTexture2D();
+				texture->initWithImage(&image);
+
+				if( texture )
+				{
 #if CC_ENABLE_CACHE_TEXTTURE_DATA
                     // cache the texture file name
                     VolatileTexture::addImageTexture(texture, fullpath.c_str(), CCImage::kFmtPng);
 #endif
 
-                    m_pTextures->setObject(texture, pathKey);
-                    // autorelease prevents possible crash in multithreaded environments
-                    texture->autorelease();
-                }
-                else
-                {
-                    CCLOG("cocos2d: Couldn't add image:%s in CCTextureCache", path);
-                }
-            }
-
-        } while (0);
-    }
+					m_pTextures->setObject(texture, pathKey);
+					// autorelease prevents possible crash in multithreaded environments
+					texture->autorelease();
+				}
+				else
+				{
+					CCLOG("cocos2d: Couldn't add image:%s in CCTextureCache", path);
+				}
+			}
+
+		} while (0);
+	}
 
 	//pthread_mutex_unlock(m_pDictLock);
-    return texture;
+	return texture;
 }
 
 #ifdef CC_SUPPORT_PVRTC
 CCTexture2D* CCTextureCache::addPVRTCImage(const char* path, int bpp, bool hasAlpha, int width)
 {
-    CCAssert(path != NULL, "TextureCache: fileimage MUST not be nill");
-    CCAssert( bpp==2 || bpp==4, "TextureCache: bpp must be either 2 or 4");
-
-    CCTexture2D * texture;
-
-    std::string temp(path);
+	CCAssert(path != NULL, "TextureCache: fileimage MUST not be nill");
+	CCAssert( bpp==2 || bpp==4, "TextureCache: bpp must be either 2 or 4");
+
+	CCTexture2D * texture;
+
+	std::string temp(path);
     CCFileUtils::ccRemoveHDSuffixFromFile(temp);
-
-    if ( (texture = m_pTextures->objectForKey(temp)) )
-    {
-        return texture;
-    }
-
-    // Split up directory and filename
-    std::string fullpath( CCFileUtils::fullPathFromRelativePath(path) );
-
-    CCData * data = CCData::dataWithContentsOfFile(fullpath);
-    texture = new CCTexture2D();
-
-    if( texture->initWithPVRTCData(data->bytes(), 0, bpp, hasAlpha, width,
+    
+	if ( (texture = m_pTextures->objectForKey(temp)) )
+	{
+		return texture;
+	}
+	
+	// Split up directory and filename
+	std::string fullpath( CCFileUtils::fullPathFromRelativePath(path) );
+
+	CCData * data = CCData::dataWithContentsOfFile(fullpath);
+	texture = new CCTexture2D();
+	
+	if( texture->initWithPVRTCData(data->bytes(), 0, bpp, hasAlpha, width,
                                    (bpp==2 ? kCCTexture2DPixelFormat_PVRTC2 : kCCTexture2DPixelFormat_PVRTC4)))
-    {
-        m_pTextures->setObject(texture, temp);
-        texture->autorelease();
-    }
-    else
-    {
-        CCLOG("cocos2d: Couldn't add PVRTCImage:%s in CCTextureCache",path);
-    }
-    CC_SAFE_DELETE(data);
-
-    return texture;
+	{
+		m_pTextures->setObject(texture, temp);
+		texture->autorelease();
+	}
+	else
+	{
+		CCLOG("cocos2d: Couldn't add PVRTCImage:%s in CCTextureCache",path);
+	}
+	CC_SAFE_DELETE(data);
+
+	return texture;
 }
 #endif // CC_SUPPORT_PVRTC
 
 CCTexture2D * CCTextureCache::addPVRImage(const char* path)
 {
-    CCAssert(path != NULL, "TextureCache: fileimage MUST not be nill");
-
-    CCTexture2D * tex;
-    std::string key(path);
+	CCAssert(path != NULL, "TextureCache: fileimage MUST not be nill");
+
+	CCTexture2D * tex;
+	std::string key(path);
     // remove possible -HD suffix to prevent caching the same image twice (issue #1040)
     CCFileUtils::ccRemoveHDSuffixFromFile(key);
-
-    if( (tex = m_pTextures->objectForKey(key)) )
-    {
-        return tex;
-    }
+    
+	if( (tex = m_pTextures->objectForKey(key)) ) 
+	{
+		return tex;
+	}
 
     // Split up directory and filename
     std::string fullpath = CCFileUtils::fullPathFromRelativePath(key.c_str());
-    tex = new CCTexture2D();
-    if( tex->initWithPVRFile(fullpath.c_str()) )
-    {
-        m_pTextures->setObject(tex, key);
-        tex->autorelease();
-    }
-    else
-    {
-        CCLOG("cocos2d: Couldn't add PVRImage:%s in CCTextureCache",key.c_str());
-    }
-
-    return tex;
+	tex = new CCTexture2D();
+	if( tex->initWithPVRFile(fullpath.c_str()) )
+	{
+		m_pTextures->setObject(tex, key);
+		tex->autorelease();
+	}
+	else
+	{
+		CCLOG("cocos2d: Couldn't add PVRImage:%s in CCTextureCache",key.c_str());
+	}
+
+	return tex;
 }
 
 
 CCTexture2D* CCTextureCache::addUIImage(CCImage *image, const char *key)
 {
-    CCAssert(image != NULL && key != NULL, "TextureCache: image MUST not be nill");
-
-    CCTexture2D * texture = NULL;
-    // textureForKey() use full path,so the key should be full path
-    std::string forKey = CCFileUtils::fullPathFromRelativePath(key);
+	CCAssert(image != NULL && key != NULL, "TextureCache: image MUST not be nill");
+
+	CCTexture2D * texture = NULL;
+	// textureForKey() use full path,so the key should be full path
+	std::string forKey = CCFileUtils::fullPathFromRelativePath(key);
 
 	//m_pDictLock->lock();
 
-    do
-    {
-        // If key is nil, then create a new texture each time
-        if((texture = m_pTextures->objectForKey(forKey)))
-        {
-            break;
-        }
-
-        // prevents overloading the autorelease pool
-        texture = new CCTexture2D();
-        texture->initWithImage(image);
-
-        if(texture)
-        {
-            m_pTextures->setObject(texture, forKey);
-            texture->autorelease();
-        }
-        else
-        {
-            CCLOG("cocos2d: Couldn't add UIImage in CCTextureCache");
-        }
-
-    } while (0);
-
+	do 
+	{
+		// If key is nil, then create a new texture each time
+		if((texture = m_pTextures->objectForKey(forKey)))
+		{
+			break;
+		}
+
+		// prevents overloading the autorelease pool
+		texture = new CCTexture2D();
+		texture->initWithImage(image);
+
+		if(texture)
+		{
+			m_pTextures->setObject(texture, forKey);
+			texture->autorelease();
+		}
+		else
+		{
+			CCLOG("cocos2d: Couldn't add UIImage in CCTextureCache");
+		}
+
+	} while (0);
+	
 	//m_pDictLock->unlock();
 
-    return texture;
+	return texture;
 }
 
 // TextureCache - Remove
 
 void CCTextureCache::removeAllTextures()
 {
-    m_pTextures->removeAllObjects();
+	m_pTextures->removeAllObjects();
 }
 
 void CCTextureCache::removeUnusedTextures()
 {
-    std::vector<std::string> keys = m_pTextures->allKeys();
-    std::vector<std::string>::iterator it;
-    for (it = keys.begin(); it != keys.end(); ++it)
-    {
-        CCTexture2D *value = m_pTextures->objectForKey(*it);
-        if (value->retainCount() == 1)
-        {
-            CCLOG("cocos2d: CCTextureCache: removing unused texture: %s", (*it).c_str());
-            m_pTextures->removeObjectForKey(*it);
-        }
-    }
+	std::vector<std::string> keys = m_pTextures->allKeys();
+	std::vector<std::string>::iterator it;
+	for (it = keys.begin(); it != keys.end(); ++it)
+	{
+		CCTexture2D *value = m_pTextures->objectForKey(*it);
+		if (value->retainCount() == 1)
+		{
+			CCLOG("cocos2d: CCTextureCache: removing unused texture: %s", (*it).c_str());
+			m_pTextures->removeObjectForKey(*it);
+		}
+	}
 }
 
 void CCTextureCache::removeTexture(CCTexture2D* texture)
 {
-    if( ! texture )
-        return;
-
-    std::vector<std::string> keys = m_pTextures->allKeysForObject(texture);
-
-    for (unsigned int i = 0; i < keys.size(); i++)
-    {
-        m_pTextures->removeObjectForKey(keys[i]);
-    }
+	if( ! texture )
+		return;
+
+	std::vector<std::string> keys = m_pTextures->allKeysForObject(texture);
+
+	for (unsigned int i = 0; i < keys.size(); i++)
+	{
+		m_pTextures->removeObjectForKey(keys[i]);
+	}
 }
 
 void CCTextureCache::removeTextureForKey(const char *textureKeyName)
 {
-    if (textureKeyName == NULL)
-    {
-        return;
-    }
+	if (textureKeyName == NULL)
+	{
+		return;
+	}
 
     string fullPath = CCFileUtils::fullPathFromRelativePath(textureKeyName);
-    m_pTextures->removeObjectForKey(fullPath);
+	m_pTextures->removeObjectForKey(fullPath);
 }
 
 CCTexture2D* CCTextureCache::textureForKey(const char* key)
 {
     std::string strKey = CCFileUtils::fullPathFromRelativePath(key);
-    return m_pTextures->objectForKey(strKey);
+	return m_pTextures->objectForKey(strKey);
 }
 
 void CCTextureCache::reloadAllTextures()
@@ -582,32 +553,6 @@
 
 void CCTextureCache::dumpCachedTextureInfo()
 {
-<<<<<<< HEAD
-    unsigned int count = 0;
-    unsigned int totalBytes = 0;
-
-    vector<string> keys = m_pTextures->allKeys();
-    vector<string>::iterator iter;
-    for (iter = keys.begin(); iter != keys.end(); iter++)
-    {
-        CCTexture2D *tex = m_pTextures->objectForKey(*iter);
-        unsigned int bpp = tex->bitsPerPixelForFormat();
-        // Each texture takes up width * height * bytesPerPixel bytes.
-        unsigned int bytes = tex->getPixelsWide() * tex->getPixelsHigh() * bpp / 8;
-        totalBytes += bytes;
-        count++;
-        CCLOG("cocos2d: \"%s\" rc=%lu id=%lu %lu x %lu @ %ld bpp => %lu KB",
-              (*iter).c_str(),
-              (long)tex->retainCount(),
-              (long)tex->getName(),
-              (long)tex->getPixelsWide(),
-              (long)tex->getPixelsHigh(),
-              (long)bpp,
-              (long)bytes / 1024);
-    }
-
-    CCLOG("cocos2d: CCTextureCache dumpDebugInfo: %ld textures, for %lu KB (%.2f MB)", (long)count, (long)totalBytes / 1024, totalBytes / (1024.0f*1024.0f));
-=======
 	unsigned int count = 0;
 	unsigned int totalBytes = 0;
 
@@ -632,7 +577,6 @@
 	}
 
 	CCLOG("cocos2d: CCTextureCache dumpDebugInfo: %ld textures, for %lu KB (%.2f MB)", (long)count, (long)totalBytes / 1024, totalBytes / (1024.0f*1024.0f));
->>>>>>> 6569eb2c
 }
 
 #if CC_ENABLE_CACHE_TEXTTURE_DATA
@@ -641,18 +585,6 @@
 bool VolatileTexture::isReloading = false;
 
 VolatileTexture::VolatileTexture(CCTexture2D *t)
-<<<<<<< HEAD
-    : texture(t)
-    , m_eCashedImageType(kInvalid)
-    , m_pTextureData(NULL)
-    , m_PixelFormat(kTexture2DPixelFormat_RGBA8888)
-    , m_strFileName("")
-    , m_FmtImage(CCImage::kFmtPng)
-    , m_alignment(CCTextAlignmentCenter)
-    , m_strFontName("")
-    , m_strText("")
-    , m_fFontSize(0.0f)
-=======
 : texture(t)
 , m_eCashedImageType(kInvalid)
 , m_pTextureData(NULL)
@@ -663,7 +595,6 @@
 , m_strFontName("")
 , m_strText("")
 , m_fFontSize(0.0f)
->>>>>>> 6569eb2c
 {
     m_size = CCSizeMake(0, 0);
     textures.push_back(this);
@@ -700,7 +631,31 @@
 
 void VolatileTexture::addDataTexture(CCTexture2D *tt, void* data, CCTexture2DPixelFormat pixelFormat, const CCSize& contentSize)
 {
-<<<<<<< HEAD
+	if (isReloading)
+		return;
+
+	VolatileTexture *vt = 0;
+	std::list<VolatileTexture *>::iterator i = textures.begin();
+	while( i != textures.end() )
+	{
+		VolatileTexture *v = *i++;
+		if (v->texture == tt) {
+			vt = v;
+			break;
+		}
+	}
+
+	if (!vt)
+		vt = new VolatileTexture(tt);
+
+	vt->m_eCashedImageType = kImageData;
+	vt->m_pTextureData = data;
+	vt->m_PixelFormat = pixelFormat;
+	vt->m_TextureSize = contentSize;
+}
+
+void VolatileTexture::addStringTexture(CCTexture2D *tt, const char* text, const CCSize& dimensions, CCTextAlignment alignment, const char *fontName, float fontSize)
+{
     if (isReloading)
         return;
 
@@ -718,56 +673,6 @@
     if (!vt)
         vt = new VolatileTexture(tt);
 
-    vt->m_eCashedImageType = kImageData;
-    vt->m_pTextureData = data;
-    vt->m_PixelFormat = pixelFormat;
-    vt->m_TextureSize = contentSize;
-}
-
-=======
-	if (isReloading)
-		return;
-
-	VolatileTexture *vt = 0;
-	std::list<VolatileTexture *>::iterator i = textures.begin();
-	while( i != textures.end() )
-	{
-		VolatileTexture *v = *i++;
-		if (v->texture == tt) {
-			vt = v;
-			break;
-		}
-	}
-
-	if (!vt)
-		vt = new VolatileTexture(tt);
-
-	vt->m_eCashedImageType = kImageData;
-	vt->m_pTextureData = data;
-	vt->m_PixelFormat = pixelFormat;
-	vt->m_TextureSize = contentSize;
-}
-
->>>>>>> 6569eb2c
-void VolatileTexture::addStringTexture(CCTexture2D *tt, const char* text, const CCSize& dimensions, CCTextAlignment alignment, const char *fontName, float fontSize)
-{
-    if (isReloading)
-        return;
-
-    VolatileTexture *vt = 0;
-    std::list<VolatileTexture *>::iterator i = textures.begin();
-    while( i != textures.end() )
-    {
-        VolatileTexture *v = *i++;
-        if (v->texture == tt) {
-            vt = v;
-            break;
-        }
-    }
-
-    if (!vt)
-        vt = new VolatileTexture(tt);
-
     vt->m_eCashedImageType = kString;
     vt->m_size        = dimensions;
     vt->m_strFontName = fontName;
@@ -800,43 +705,6 @@
     {
         VolatileTexture *vt = *i++;
 
-<<<<<<< HEAD
-        switch (vt->m_eCashedImageType)
-        {
-        case kImageFile:
-        {
-            CCImage image;
-            CCFileData data(vt->m_strFileName.c_str(), "rb");
-            unsigned long nSize  = data.getSize();
-            unsigned char* pBuffer = data.getBuffer();
-
-            if (image.initWithImageData((void*)pBuffer, nSize, vt->m_FmtImage))
-            {
-                vt->texture->initWithImage(&image);
-            }
-        }
-        break;
-        case kImageData:
-        {
-            unsigned int nPOTWide, nPOTHigh;
-            nPOTWide = ccNextPOT((int)vt->m_TextureSize.width);
-            nPOTHigh = ccNextPOT((int)vt->m_TextureSize.height);
-            vt->texture->initWithData(vt->m_pTextureData, vt->m_PixelFormat, nPOTWide, nPOTHigh, vt->m_TextureSize);
-        }
-        break;
-        case kString:
-        {
-            vt->texture->initWithString(vt->m_strText.c_str(),
-                                        vt->m_size,
-                                        vt->m_alignment,
-                                        vt->m_strFontName.c_str(),
-                                        vt->m_fFontSize);
-        }
-        break;
-        default:
-            break;
-        }
-=======
 		switch (vt->m_eCashedImageType)
 		{
 		case kImageFile:
@@ -872,7 +740,6 @@
 		default:
 			break;
 		}
->>>>>>> 6569eb2c
     }
 
     isReloading = false;
@@ -880,4 +747,4 @@
 
 #endif // CC_ENABLE_CACHE_TEXTTURE_DATA
 
-}//namespace   cocos2d
+}//namespace   cocos2d 
