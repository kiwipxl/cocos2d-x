/****************************************************************************
Copyright (c) 2010-2012 cocos2d-x.org
Copyright (c) 2008-2010 Ricardo Quesada
Copyright (c) 2011      Zynga Inc.

http://www.cocos2d-x.org

Permission is hereby granted, free of charge, to any person obtaining a copy
of this software and associated documentation files (the "Software"), to deal
in the Software without restriction, including without limitation the rights
to use, copy, modify, merge, publish, distribute, sublicense, and/or sell
copies of the Software, and to permit persons to whom the Software is
furnished to do so, subject to the following conditions:

The above copyright notice and this permission notice shall be included in
all copies or substantial portions of the Software.

THE SOFTWARE IS PROVIDED "AS IS", WITHOUT WARRANTY OF ANY KIND, EXPRESS OR
IMPLIED, INCLUDING BUT NOT LIMITED TO THE WARRANTIES OF MERCHANTABILITY,
FITNESS FOR A PARTICULAR PURPOSE AND NONINFRINGEMENT. IN NO EVENT SHALL THE
AUTHORS OR COPYRIGHT HOLDERS BE LIABLE FOR ANY CLAIM, DAMAGES OR OTHER
LIABILITY, WHETHER IN AN ACTION OF CONTRACT, TORT OR OTHERWISE, ARISING FROM,
OUT OF OR IN CONNECTION WITH THE SOFTWARE OR THE USE OR OTHER DEALINGS IN
THE SOFTWARE.
****************************************************************************/

#include <errno.h>
#include <stack>
#include <cctype>
#include <list>

#include "CCTextureCache.h"
#include "CCTexture2D.h"
#include "ccMacros.h"
#include "CCDirector.h"
#include "platform/CCFileUtils.h"
#include "platform/CCThread.h"
#include "support/ccUtils.h"
#include "CCScheduler.h"
#include "cocoa/CCString.h"


#ifdef EMSCRIPTEN
#include <emscripten/emscripten.h>
#include "platform/emscripten/CCTextureCacheEmscripten.h"
#endif // EMSCRIPTEN

using namespace std;

NS_CC_BEGIN

// implementation TextureCache

TextureCache* TextureCache::_sharedTextureCache = nullptr;

TextureCache * TextureCache::getInstance()
{
    if (!_sharedTextureCache)
    {
#ifdef EMSCRIPTEN
        _sharedTextureCache = new TextureCacheEmscripten();
#else
        _sharedTextureCache = new TextureCache();
#endif // EMSCRIPTEN
    }
    return _sharedTextureCache;
}

TextureCache::TextureCache()
: _loadingThread(nullptr)
, _asyncStructQueue(nullptr)
, _imageInfoQueue(nullptr)
, _needQuit(false)
, _asyncRefCount(0)
, _textures(new Dictionary())
{
    CCASSERT(_sharedTextureCache == nullptr, "Attempted to allocate a second instance of a singleton.");
}

TextureCache::~TextureCache()
{
    CCLOGINFO("cocos2d: deallocing TextureCache: %p", this);

    CC_SAFE_RELEASE(_textures);

    CC_SAFE_DELETE(_loadingThread);
    _sharedTextureCache = nullptr;
}

void TextureCache::destroyInstance()
{
    // notify sub thread to quick
    _sharedTextureCache->_needQuit = true;
    _sharedTextureCache->_sleepCondition.notify_one();
    if (_sharedTextureCache->_loadingThread) _sharedTextureCache->_loadingThread->join();

    CC_SAFE_RELEASE_NULL(_sharedTextureCache);
}

const char* TextureCache::description() const
{
    return String::createWithFormat("<TextureCache | Number of textures = %u>", _textures->count())->getCString();
}

Dictionary* TextureCache::snapshotTextures()
{ 
    Dictionary* pRet = new Dictionary();
    DictElement* pElement = NULL;
    CCDICT_FOREACH(_textures, pElement)
    {
        pRet->setObject(pElement->getObject(), pElement->getStrKey());
    }
    pRet->autorelease();
    return pRet;
}

void TextureCache::addImageAsync(const char *path, Object *target, SEL_CallFuncO selector)
{
    CCASSERT(path != NULL, "TextureCache: fileimage MUST not be NULL");    

    Texture2D *texture = NULL;

    // optimization

    std::string pathKey = path;

    pathKey = FileUtils::getInstance()->fullPathForFilename(pathKey.c_str());
    texture = static_cast<Texture2D*>(_textures->objectForKey(pathKey.c_str()));

    std::string fullpath = pathKey;
    if (texture != NULL)
    {
        if (target && selector)
        {
            (target->*selector)(texture);
        }
        
        return;
    }

    // lazy init
    if (_asyncStructQueue == NULL)
    {             
        _asyncStructQueue = new queue<AsyncStruct*>();
        _imageInfoQueue = new queue<ImageInfo*>();        

        // create a new thread to load images
        _loadingThread = new std::thread(&TextureCache::loadImage, this);

        _needQuit = false;
    }

    if (0 == _asyncRefCount)
    {
        Director::getInstance()->getScheduler()->scheduleSelector(schedule_selector(TextureCache::addImageAsyncCallBack), this, 0, false);
    }

    ++_asyncRefCount;

    if (target)
    {
        target->retain();
    }

    // generate async struct
    AsyncStruct *data = new AsyncStruct(fullpath, target, selector);

    // add async struct into queue
    _asyncStructQueueMutex.lock();
    _asyncStructQueue->push(data);
    _asyncStructQueueMutex.unlock();

    _sleepCondition.notify_one();
}

void TextureCache::loadImage()
{
    AsyncStruct *pAsyncStruct = nullptr;

    while (true)
    {
        // create autorelease pool for iOS
        Thread thread;
        thread.createAutoreleasePool();

        std::queue<AsyncStruct*> *pQueue = _asyncStructQueue;
        _asyncStructQueueMutex.lock();
        if (pQueue->empty())
        {
            _asyncStructQueueMutex.unlock();
            if (_needQuit) {
                break;
            }
            else {
                std::unique_lock<std::mutex> lk(_sleepMutex);
                _sleepCondition.wait(lk);
                continue;
            }
        }
        else
        {
            pAsyncStruct = pQueue->front();
            pQueue->pop();
            _asyncStructQueueMutex.unlock();
        }        

        const char *filename = pAsyncStruct->filename.c_str();

        // compute image type
        Image::Format imageType = computeImageFormatType(pAsyncStruct->filename);
        if (imageType == Image::FORMAT_UNKOWN)
        {
            CCLOG("unsupported format %s",filename);
            delete pAsyncStruct;
            
            continue;
        }
        
        // generate image            
        Image *pImage = new Image();
        if (pImage && !pImage->initWithImageFileThreadSafe(filename, imageType))
        {
            CC_SAFE_RELEASE(pImage);
            CCLOG("can not load %s", filename);
            continue;
        }

        // generate image info
        ImageInfo *pImageInfo = new ImageInfo();
        pImageInfo->asyncStruct = pAsyncStruct;
        pImageInfo->image = pImage;
        pImageInfo->imageType = imageType;

        // put the image info into the queue
        _imageInfoMutex.lock();
        _imageInfoQueue->push(pImageInfo);
        _imageInfoMutex.unlock();
    }
    
	if(_asyncStructQueue != nullptr)
    {
        delete _asyncStructQueue;
	    _asyncStructQueue = nullptr;
        delete _imageInfoQueue;
	    _imageInfoQueue = nullptr;
    }
}

Image::Format TextureCache::computeImageFormatType(string& filename)
{
    Image::Format ret = Image::FORMAT_UNKOWN;

    if ((std::string::npos != filename.find(".jpg")) || (std::string::npos != filename.find(".jpeg")))
    {
        ret = Image::FORMAT_JPG;
    }
    else if ((std::string::npos != filename.find(".png")) || (std::string::npos != filename.find(".PNG")))
    {
        ret = Image::FORMAT_PNG;
    }
    else if ((std::string::npos != filename.find(".tiff")) || (std::string::npos != filename.find(".TIFF")))
    {
        ret = Image::FORMAT_TIFF;
    }
    else if ((std::string::npos != filename.find(".webp")) || (std::string::npos != filename.find(".WEBP")))
    {
        ret = Image::FORMAT_WEBP;
    }
   
    return ret;
}

void TextureCache::addImageAsyncCallBack(float dt)
{
    // the image is generated in loading thread
    std::queue<ImageInfo*> *imagesQueue = _imageInfoQueue;

    _imageInfoMutex.lock();
    if (imagesQueue->empty())
    {
        _imageInfoMutex.unlock();
    }
    else
    {
        ImageInfo *pImageInfo = imagesQueue->front();
        imagesQueue->pop();
        _imageInfoMutex.unlock();

        AsyncStruct *pAsyncStruct = pImageInfo->asyncStruct;
        Image *pImage = pImageInfo->image;

        Object *target = pAsyncStruct->target;
        SEL_CallFuncO selector = pAsyncStruct->selector;
        const char* filename = pAsyncStruct->filename.c_str();

        // generate texture in render thread
        Texture2D *texture = new Texture2D();

        texture->initWithImage(pImage);

#if CC_ENABLE_CACHE_TEXTURE_DATA
       // cache the texture file name
       VolatileTexture::addImageTexture(texture, filename, pImageInfo->imageType);
#endif
        // cache the texture
        _textures->setObject(texture, filename);
        texture->autorelease();

        if (target && selector)
        {
            (target->*selector)(texture);
            target->release();
        }        

        pImage->release();
        delete pAsyncStruct;
        delete pImageInfo;

        --_asyncRefCount;
        if (0 == _asyncRefCount)
        {
            Director::getInstance()->getScheduler()->unscheduleSelector(schedule_selector(TextureCache::addImageAsyncCallBack), this);
        }
    }
}

Texture2D * TextureCache::addImage(const char * path)
{
    CCASSERT(path != NULL, "TextureCache: fileimage MUST not be NULL");

    Texture2D * texture = NULL;
    Image* pImage = NULL;
    // Split up directory and filename
    // MUTEX:
    // Needed since addImageAsync calls this method from a different thread

    std::string pathKey = path;

    pathKey = FileUtils::getInstance()->fullPathForFilename(pathKey.c_str());
    if (pathKey.size() == 0)
    {
        return NULL;
    }
    texture = static_cast<Texture2D*>(_textures->objectForKey(pathKey.c_str()));

    std::string fullpath = pathKey;
    if (! texture) 
    {
        std::string lowerCase(pathKey);
        for (unsigned int i = 0; i < lowerCase.length(); ++i)
        {
            lowerCase[i] = tolower(lowerCase[i]);
        }
        // all images are handled by UIImage except PVR extension that is handled by our own handler
        do 
        {
            if (std::string::npos != lowerCase.find(".pvr"))
            {
                texture = this->addPVRImage(fullpath.c_str());
            }
            else if (std::string::npos != lowerCase.find(".pkm"))
            {
                // ETC1 file format, only supportted on Android
                texture = this->addETCImage(fullpath.c_str());
            }
            else
            {
                Image::Format eImageFormat = Image::FORMAT_UNKOWN;
                if (std::string::npos != lowerCase.find(".png"))
                {
                    eImageFormat = Image::FORMAT_PNG;
                }
                else if (std::string::npos != lowerCase.find(".jpg") || std::string::npos != lowerCase.find(".jpeg"))
                {
                    eImageFormat = Image::FORMAT_JPG;
                }
                else if (std::string::npos != lowerCase.find(".tif") || std::string::npos != lowerCase.find(".tiff"))
                {
                    eImageFormat = Image::FORMAT_TIFF;
                }
                else if (std::string::npos != lowerCase.find(".webp"))
                {
                    eImageFormat = Image::FORMAT_WEBP;
                }
                
                pImage = new Image();
                CC_BREAK_IF(NULL == pImage);

                bool bRet = pImage->initWithImageFile(fullpath.c_str(), eImageFormat);
                CC_BREAK_IF(!bRet);

                texture = new Texture2D();
                
                if( texture &&
                    texture->initWithImage(pImage) )
                {
#if CC_ENABLE_CACHE_TEXTURE_DATA
                    // cache the texture file name
                    VolatileTexture::addImageTexture(texture, fullpath.c_str(), eImageFormat);
#endif
                    _textures->setObject(texture, pathKey.c_str());
                    texture->release();
                }
                else
                {
                    CCLOG("cocos2d: Couldn't create texture for file:%s in TextureCache", path);
                }
            }
        } while (0);
    }

    CC_SAFE_RELEASE(pImage);

    return texture;
}

Texture2D * TextureCache::addPVRImage(const char* path)
{
    CCASSERT(path != NULL, "TextureCache: fileimage MUST not be nil");

    Texture2D* texture = NULL;
    std::string key(path);
    
    if( (texture = (Texture2D*)_textures->objectForKey(key.c_str())) ) 
    {
        return texture;
    }

    // Split up directory and filename
    std::string fullpath = FileUtils::getInstance()->fullPathForFilename(key.c_str());
    texture = new Texture2D();
    if(texture != NULL && texture->initWithPVRFile(fullpath.c_str()) )
    {
#if CC_ENABLE_CACHE_TEXTURE_DATA
        // cache the texture file name
        VolatileTexture::addImageTexture(texture, fullpath.c_str(), Image::kFmtRawData);
#endif
        _textures->setObject(texture, key.c_str());
        texture->autorelease();
    }
    else
    {
        CCLOG("cocos2d: Couldn't add PVRImage:%s in TextureCache",key.c_str());
        CC_SAFE_DELETE(texture);
    }

    return texture;
}

Texture2D* TextureCache::addETCImage(const char* path)
{
    CCASSERT(path != NULL, "TextureCache: fileimage MUST not be nil");
    
    Texture2D* texture = NULL;
    std::string key(path);
    
    if( (texture = (Texture2D*)_textures->objectForKey(key.c_str())) )
    {
        return texture;
    }
    
    // Split up directory and filename
    std::string fullpath = FileUtils::getInstance()->fullPathForFilename(key.c_str());
    texture = new Texture2D();
    if(texture != NULL && texture->initWithETCFile(fullpath.c_str()))
    {
        _textures->setObject(texture, key.c_str());
        texture->autorelease();
    }
    else
    {
        CCLOG("cocos2d: Couldn't add ETCImage:%s in TextureCache",key.c_str());
        CC_SAFE_DELETE(texture);
    }
    
    return texture;
}

Texture2D* TextureCache::addUIImage(Image *image, const char *key)
{
    CCASSERT(image != NULL, "TextureCache: image MUST not be nil");

    Texture2D * texture = NULL;
    // textureForKey() use full path,so the key should be full path
    std::string forKey;
    if (key)
    {
        forKey = FileUtils::getInstance()->fullPathForFilename(key);
    }

    // Don't have to lock here, because addImageAsync() will not 
    // invoke opengl function in loading thread.

    do 
    {
        // If key is nil, then create a new texture each time
        if(key && (texture = (Texture2D *)_textures->objectForKey(forKey.c_str())))
        {
            break;
        }

        // prevents overloading the autorelease pool
        texture = new Texture2D();
        texture->initWithImage(image);

        if(key && texture)
        {
            _textures->setObject(texture, forKey.c_str());
            texture->autorelease();
        }
        else
        {
            CCLOG("cocos2d: Couldn't add UIImage in TextureCache");
        }

    } while (0);

#if CC_ENABLE_CACHE_TEXTURE_DATA
    VolatileTexture::addImage(texture, image);
#endif
    
    return texture;
}

// TextureCache - Remove

void TextureCache::removeAllTextures()
{
    _textures->removeAllObjects();
}

void TextureCache::removeUnusedTextures()
{
    /*
    DictElement* pElement = NULL;
    CCDICT_FOREACH(_textures, pElement)
    {
        CCLOG("cocos2d: TextureCache: texture: %s", pElement->getStrKey());
        Texture2D *value = static_cast<Texture2D*>(pElement->getObject());
        if (value->retainCount() == 1)
        {
            CCLOG("cocos2d: TextureCache: removing unused texture: %s", pElement->getStrKey());
            _textures->removeObjectForElememt(pElement);
        }
    }
     */
    
    /** Inter engineer zhuoshi sun finds that this way will get better performance
     */    
    if (_textures->count())
    {   
        // find elements to be removed
        DictElement* pElement = NULL;
        list<DictElement*> elementToRemove;
        CCDICT_FOREACH(_textures, pElement)
        {
            CCLOG("cocos2d: TextureCache: texture: %s", pElement->getStrKey());
            Texture2D *value = static_cast<Texture2D*>(pElement->getObject());
            if (value->retainCount() == 1)
            {
                elementToRemove.push_back(pElement);
            }
        }
        
        // remove elements
        for (auto iter = elementToRemove.begin(); iter != elementToRemove.end(); ++iter)
        {
            CCLOG("cocos2d: TextureCache: removing unused texture: %s", (*iter)->getStrKey());
            _textures->removeObjectForElememt(*iter);
        }
    }
}

void TextureCache::removeTexture(Texture2D* texture)
{
    if( ! texture )
    {
        return;
    }

    Array* keys = _textures->allKeysForObject(texture);
    _textures->removeObjectsForKeys(keys);
}

void TextureCache::removeTextureForKey(const char *textureKeyName)
{
    if (textureKeyName == NULL)
    {
        return;
    }

    string fullPath = FileUtils::getInstance()->fullPathForFilename(textureKeyName);
    _textures->removeObjectForKey(fullPath);
}

Texture2D* TextureCache::textureForKey(const char* key)
{
    return static_cast<Texture2D*>(_textures->objectForKey(FileUtils::getInstance()->fullPathForFilename(key)));
}

void TextureCache::reloadAllTextures()
{
#if CC_ENABLE_CACHE_TEXTURE_DATA
    VolatileTexture::reloadAllTextures();
#endif
}

void TextureCache::dumpCachedTextureInfo()
{
    unsigned int count = 0;
    unsigned int totalBytes = 0;

    DictElement* pElement = NULL;
    CCDICT_FOREACH(_textures, pElement)
    {
        Texture2D* tex = static_cast<Texture2D*>(pElement->getObject());
        unsigned int bpp = tex->getBitsPerPixelForFormat();
        // Each texture takes up width * height * bytesPerPixel bytes.
        unsigned int bytes = tex->getPixelsWide() * tex->getPixelsHigh() * bpp / 8;
        totalBytes += bytes;
        count++;
        CCLOG("cocos2d: \"%s\" rc=%lu id=%lu %lu x %lu @ %ld bpp => %lu KB",
               pElement->getStrKey(),
               (long)tex->retainCount(),
               (long)tex->getName(),
               (long)tex->getPixelsWide(),
               (long)tex->getPixelsHigh(),
               (long)bpp,
               (long)bytes / 1024);
    }

    CCLOG("cocos2d: TextureCache dumpDebugInfo: %ld textures, for %lu KB (%.2f MB)", (long)count, (long)totalBytes / 1024, totalBytes / (1024.0f*1024.0f));
}

#if CC_ENABLE_CACHE_TEXTURE_DATA

std::list<VolatileTexture*> VolatileTexture::_textures;
bool VolatileTexture::_isReloading = false;

VolatileTexture::VolatileTexture(Texture2D *t)
: _texture(t)
, _cashedImageType(kInvalid)
, _textureData(NULL)
, _pixelFormat(Texture2D::PIXEL_FORMAT_RGBA8888)
, _fileName("")
, _fmtImage(Image::kFmtPng)
, _text("")
, _uiImage(NULL)
{
    _texParams.minFilter = GL_LINEAR;
    _texParams.magFilter = GL_LINEAR;
    _texParams.wrapS = GL_CLAMP_TO_EDGE;
    _texParams.wrapT = GL_CLAMP_TO_EDGE;
    _textures.push_back(this);
}

VolatileTexture::~VolatileTexture()
{
    _textures.remove(this);
    CC_SAFE_RELEASE(_uiImage);
}

void VolatileTexture::addImageTexture(Texture2D *tt, const char* imageFileName, Image::EImageFormat format)
{
    if (_isReloading)
    {
        return;
    }

    VolatileTexture *vt = findVolotileTexture(tt);

    vt->_cashedImageType = kImageFile;
    vt->_fileName = imageFileName;
    vt->_fmtImage    = format;
    vt->_pixelFormat = tt->getPixelFormat();
}

void VolatileTexture::addImage(Texture2D *tt, Image *image)
{
    VolatileTexture *vt = findVolotileTexture(tt);
    image->retain();
    vt->_uiImage = image;
    vt->_cashedImageType = kImage;
}

VolatileTexture* VolatileTexture::findVolotileTexture(Texture2D *tt)
{
    VolatileTexture *vt = 0;
    auto i = _textures.begin();
    while (i != _textures.end())
    {
        VolatileTexture *v = *i++;
        if (v->_texture == tt)
        {
            vt = v;
            break;
        }
    }
    
    if (! vt)
    {
        vt = new VolatileTexture(tt);
    }
    
    return vt;
}

void VolatileTexture::addDataTexture(Texture2D *tt, void* data, Texture2D::PixelFormat pixelFormat, const Size& contentSize)
{
    if (_isReloading)
    {
        return;
    }

    VolatileTexture *vt = findVolotileTexture(tt);

    vt->_cashedImageType = kImageData;
    vt->_textureData = data;
    vt->_pixelFormat = pixelFormat;
    vt->_textureSize = contentSize;
}

void VolatileTexture::addStringTexture(Texture2D *tt, const char* text, const FontDefinition& fontDefinition)
{
    if (_isReloading)
    {
        return;
    }

    VolatileTexture *vt = findVolotileTexture(tt);

    vt->_cashedImageType = kString;
    vt->_text     = text;
    vt->_fontDefinition = fontDefinition;
}

void VolatileTexture::setTexParameters(Texture2D *t, const ccTexParams &texParams)
{
    VolatileTexture *vt = findVolotileTexture(t);

    if (texParams.minFilter != GL_NONE)
        vt->_texParams.minFilter = texParams.minFilter;
    if (texParams.magFilter != GL_NONE)
        vt->_texParams.magFilter = texParams.magFilter;
    if (texParams.wrapS != GL_NONE)
        vt->_texParams.wrapS = texParams.wrapS;
    if (texParams.wrapT != GL_NONE)
        vt->_texParams.wrapT = texParams.wrapT;
}

void VolatileTexture::removeTexture(Texture2D *t) 
{
    auto i = _textures.begin();
    while (i != _textures.end())
    {
        VolatileTexture *vt = *i++;
        if (vt->_texture == t) 
        {
            delete vt;
            break;
        }
    }
}

void VolatileTexture::reloadAllTextures()
{
    _isReloading = true;

    CCLOG("reload all texture");
    auto iter = _textures.begin();

    while (iter != _textures.end())
    {
        VolatileTexture *vt = *iter++;

        switch (vt->_cashedImageType)
        {
        case kImageFile:
            {
                std::string lowerCase(vt->_fileName.c_str());
                for (unsigned int i = 0; i < lowerCase.length(); ++i)
                {
                    lowerCase[i] = tolower(lowerCase[i]);
                }

                if (std::string::npos != lowerCase.find(".pvr")) 
                {
<<<<<<< HEAD
                    Texture2D::PixelFormat oldPixelFormat = Texture2D::defaultAlphaPixelFormat();
=======
                    Texture2DPixelFormat oldPixelFormat = Texture2D::getDefaultAlphaPixelFormat();
>>>>>>> 0bdcfc64
                    Texture2D::setDefaultAlphaPixelFormat(vt->_pixelFormat);

                    vt->_texture->initWithPVRFile(vt->_fileName.c_str());
                    Texture2D::setDefaultAlphaPixelFormat(oldPixelFormat);
                } 
                else 
                {
                    Image* pImage = new Image();
                    unsigned long nSize = 0;
                    unsigned char* pBuffer = FileUtils::getInstance()->getFileData(vt->_fileName.c_str(), "rb", &nSize);

                    if (pImage && pImage->initWithImageData((void*)pBuffer, nSize, vt->_fmtImage))
                    {
<<<<<<< HEAD
                        Texture2D::PixelFormat oldPixelFormat = Texture2D::defaultAlphaPixelFormat();
=======
                        Texture2DPixelFormat oldPixelFormat = Texture2D::getDefaultAlphaPixelFormat();
>>>>>>> 0bdcfc64
                        Texture2D::setDefaultAlphaPixelFormat(vt->_pixelFormat);
                        vt->_texture->initWithImage(pImage);
                        Texture2D::setDefaultAlphaPixelFormat(oldPixelFormat);
                    }

                    CC_SAFE_DELETE_ARRAY(pBuffer);
                    CC_SAFE_RELEASE(pImage);
                }
            }
            break;
        case kImageData:
            {
                vt->_texture->initWithData(vt->_textureData, 
                                          vt->_pixelFormat, 
                                          vt->_textureSize.width, 
                                          vt->_textureSize.height, 
                                          vt->_textureSize);
            }
            break;
        case kString:
            {
                vt->_texture->initWithString(vt->_text.c_str(), vt->_fontDefinition);
            }
            break;
        case kImage:
            {
                vt->_texture->initWithImage(vt->_uiImage);
            }
            break;
        default:
            break;
        }
        vt->_texture->setTexParameters(vt->_texParams);
    }

    _isReloading = false;
}

#endif // CC_ENABLE_CACHE_TEXTURE_DATA

NS_CC_END
<|MERGE_RESOLUTION|>--- conflicted
+++ resolved
@@ -785,11 +785,7 @@
 
                 if (std::string::npos != lowerCase.find(".pvr")) 
                 {
-<<<<<<< HEAD
-                    Texture2D::PixelFormat oldPixelFormat = Texture2D::defaultAlphaPixelFormat();
-=======
-                    Texture2DPixelFormat oldPixelFormat = Texture2D::getDefaultAlphaPixelFormat();
->>>>>>> 0bdcfc64
+                    Texture2D::PixelFormat oldPixelFormat = Texture2D::getDefaultAlphaPixelFormat();
                     Texture2D::setDefaultAlphaPixelFormat(vt->_pixelFormat);
 
                     vt->_texture->initWithPVRFile(vt->_fileName.c_str());
@@ -803,11 +799,7 @@
 
                     if (pImage && pImage->initWithImageData((void*)pBuffer, nSize, vt->_fmtImage))
                     {
-<<<<<<< HEAD
-                        Texture2D::PixelFormat oldPixelFormat = Texture2D::defaultAlphaPixelFormat();
-=======
-                        Texture2DPixelFormat oldPixelFormat = Texture2D::getDefaultAlphaPixelFormat();
->>>>>>> 0bdcfc64
+                        Texture2D::PixelFormat oldPixelFormat = Texture2D::getDefaultAlphaPixelFormat();
                         Texture2D::setDefaultAlphaPixelFormat(vt->_pixelFormat);
                         vt->_texture->initWithImage(pImage);
                         Texture2D::setDefaultAlphaPixelFormat(oldPixelFormat);
