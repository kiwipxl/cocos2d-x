/****************************************************************************
Copyright (c) 2010-2012 cocos2d-x.org
Copyright (c) 2008-2010 Ricardo Quesada
Copyright (c) 2011      Zynga Inc.

http://www.cocos2d-x.org

Permission is hereby granted, free of charge, to any person obtaining a copy
of this software and associated documentation files (the "Software"), to deal
in the Software without restriction, including without limitation the rights
to use, copy, modify, merge, publish, distribute, sublicense, and/or sell
copies of the Software, and to permit persons to whom the Software is
furnished to do so, subject to the following conditions:

The above copyright notice and this permission notice shall be included in
all copies or substantial portions of the Software.

THE SOFTWARE IS PROVIDED "AS IS", WITHOUT WARRANTY OF ANY KIND, EXPRESS OR
IMPLIED, INCLUDING BUT NOT LIMITED TO THE WARRANTIES OF MERCHANTABILITY,
FITNESS FOR A PARTICULAR PURPOSE AND NONINFRINGEMENT. IN NO EVENT SHALL THE
AUTHORS OR COPYRIGHT HOLDERS BE LIABLE FOR ANY CLAIM, DAMAGES OR OTHER
LIABILITY, WHETHER IN AN ACTION OF CONTRACT, TORT OR OTHERWISE, ARISING FROM,
OUT OF OR IN CONNECTION WITH THE SOFTWARE OR THE USE OR OTHER DEALINGS IN
THE SOFTWARE.
****************************************************************************/

#include <errno.h>
#include <stack>
#include <cctype>
#include <list>

#include "CCTextureCache.h"
#include "CCTexture2D.h"
#include "ccMacros.h"
#include "CCDirector.h"
#include "platform/platform.h"
#include "platform/CCFileUtils.h"
#include "platform/CCThread.h"
#include "support/ccUtils.h"
#include "CCScheduler.h"
#include "cocoa/CCString.h"


#ifdef EMSCRIPTEN
#include <emscripten/emscripten.h>
#include "platform/emscripten/CCTextureCacheEmscripten.h"
#endif // EMSCRIPTEN

using namespace std;

NS_CC_BEGIN

// implementation TextureCache

TextureCache* TextureCache::_sharedTextureCache = nullptr;

// XXX: deprecated
TextureCache * TextureCache::sharedTextureCache()
{
    return TextureCache::getInstance();
}

TextureCache * TextureCache::getInstance()
{
    if (!_sharedTextureCache)
    {
#ifdef EMSCRIPTEN
        _sharedTextureCache = new TextureCacheEmscripten();
#else
        _sharedTextureCache = new TextureCache();
#endif // EMSCRIPTEN
    }
    return _sharedTextureCache;
}

TextureCache::TextureCache()
: _loadingThread(nullptr)
, _asyncStructQueue(nullptr)
, _imageInfoQueue(nullptr)
, _needQuit(false)
, _asyncRefCount(0)
, _textures(new Dictionary())
{
    CCAssert(_sharedTextureCache == nullptr, "Attempted to allocate a second instance of a singleton.");
}

TextureCache::~TextureCache()
{
    CCLOGINFO("cocos2d: deallocing TextureCache: %p", this);

    CC_SAFE_RELEASE(_textures);

    CC_SAFE_DELETE(_loadingThread);
    _sharedTextureCache = nullptr;
}

void TextureCache::destroyInstance()
{
    // notify sub thread to quick
    _sharedTextureCache->_needQuit = true;
    _sharedTextureCache->_sleepCondition.notify_one();
    if (_sharedTextureCache->_loadingThread) _sharedTextureCache->_loadingThread->join();

    CC_SAFE_RELEASE_NULL(_sharedTextureCache);
}

// XXX deprecated
void TextureCache::purgeSharedTextureCache()
{
    TextureCache::destroyInstance();
}

const char* TextureCache::description() const
{
    return String::createWithFormat("<TextureCache | Number of textures = %u>", _textures->count())->getCString();
}

Dictionary* TextureCache::snapshotTextures()
{ 
    Dictionary* pRet = new Dictionary();
    DictElement* pElement = NULL;
    CCDICT_FOREACH(_textures, pElement)
    {
        pRet->setObject(pElement->getObject(), pElement->getStrKey());
    }
    pRet->autorelease();
    return pRet;
}

void TextureCache::addImageAsync(const char *path, Object *target, SEL_CallFuncO selector)
{
    CCAssert(path != NULL, "TextureCache: fileimage MUST not be NULL");    

    Texture2D *texture = NULL;

    // optimization

    std::string pathKey = path;

    pathKey = FileUtils::getInstance()->fullPathForFilename(pathKey.c_str());
    texture = (Texture2D*)_textures->objectForKey(pathKey.c_str());

    std::string fullpath = pathKey;
    if (texture != NULL)
    {
        if (target && selector)
        {
            (target->*selector)(texture);
        }
        
        return;
    }

    // lazy init
    if (_asyncStructQueue == NULL)
    {             
        _asyncStructQueue = new queue<AsyncStruct*>();
        _imageInfoQueue = new queue<ImageInfo*>();        

        // create a new thread to load images
        _loadingThread = new std::thread(&TextureCache::loadImage, this);

        _needQuit = false;
    }

    if (0 == _asyncRefCount)
    {
        Director::getInstance()->getScheduler()->scheduleSelector(schedule_selector(TextureCache::addImageAsyncCallBack), this, 0, false);
    }

    ++_asyncRefCount;

    if (target)
    {
        target->retain();
    }

    // generate async struct
    AsyncStruct *data = new AsyncStruct(fullpath, target, selector);

    // add async struct into queue
    _asyncStructQueueMutex.lock();
    _asyncStructQueue->push(data);
    _asyncStructQueueMutex.unlock();

    _sleepCondition.notify_one();
}

void TextureCache::loadImage()
{
    AsyncStruct *pAsyncStruct = nullptr;

    while (true)
    {
        // create autorelease pool for iOS
        Thread thread;
        thread.createAutoreleasePool();

        std::queue<AsyncStruct*> *pQueue = _asyncStructQueue;
        _asyncStructQueueMutex.lock();
        if (pQueue->empty())
        {
            _asyncStructQueueMutex.unlock();
            if (_needQuit) {
                break;
            }
            else {
                std::unique_lock<std::mutex> lk(_sleepMutex);
                _sleepCondition.wait(lk);
                continue;
            }
        }
        else
        {
            pAsyncStruct = pQueue->front();
            pQueue->pop();
            _asyncStructQueueMutex.unlock();
        }        

        const char *filename = pAsyncStruct->filename.c_str();

        // compute image type
        Image::EImageFormat imageType = computeImageFormatType(pAsyncStruct->filename);
        if (imageType == Image::kFmtUnKnown)
        {
            CCLOG("unsupported format %s",filename);
            delete pAsyncStruct;
            
            continue;
        }
        
        // generate image            
        Image *pImage = new Image();
        if (pImage && !pImage->initWithImageFileThreadSafe(filename, imageType))
        {
            CC_SAFE_RELEASE(pImage);
            CCLOG("can not load %s", filename);
            continue;
        }

        // generate image info
        ImageInfo *pImageInfo = new ImageInfo();
        pImageInfo->asyncStruct = pAsyncStruct;
        pImageInfo->image = pImage;
        pImageInfo->imageType = imageType;

        // put the image info into the queue
        _imageInfoMutex.lock();
        _imageInfoQueue->push(pImageInfo);
        _imageInfoMutex.unlock();
    }
    
	if(_asyncStructQueue != nullptr)
    {
        delete _asyncStructQueue;
	    _asyncStructQueue = nullptr;
        delete _imageInfoQueue;
	    _imageInfoQueue = nullptr;
    }
}

Image::EImageFormat TextureCache::computeImageFormatType(string& filename)
{
    Image::EImageFormat ret = Image::kFmtUnKnown;

    if ((std::string::npos != filename.find(".jpg")) || (std::string::npos != filename.find(".jpeg")))
    {
        ret = Image::kFmtJpg;
    }
    else if ((std::string::npos != filename.find(".png")) || (std::string::npos != filename.find(".PNG")))
    {
        ret = Image::kFmtPng;
    }
    else if ((std::string::npos != filename.find(".tiff")) || (std::string::npos != filename.find(".TIFF")))
    {
        ret = Image::kFmtTiff;
    }
    else if ((std::string::npos != filename.find(".webp")) || (std::string::npos != filename.find(".WEBP")))
    {
        ret = Image::kFmtWebp;
    }
   
    return ret;
}

void TextureCache::addImageAsyncCallBack(float dt)
{
    // the image is generated in loading thread
    std::queue<ImageInfo*> *imagesQueue = _imageInfoQueue;

    _imageInfoMutex.lock();
    if (imagesQueue->empty())
    {
        _imageInfoMutex.unlock();
    }
    else
    {
        ImageInfo *pImageInfo = imagesQueue->front();
        imagesQueue->pop();
        _imageInfoMutex.unlock();

        AsyncStruct *pAsyncStruct = pImageInfo->asyncStruct;
        Image *pImage = pImageInfo->image;

        Object *target = pAsyncStruct->target;
        SEL_CallFuncO selector = pAsyncStruct->selector;
        const char* filename = pAsyncStruct->filename.c_str();

        // generate texture in render thread
        Texture2D *texture = new Texture2D();

        texture->initWithImage(pImage);

#if CC_ENABLE_CACHE_TEXTURE_DATA
       // cache the texture file name
       VolatileTexture::addImageTexture(texture, filename, pImageInfo->imageType);
#endif
        // cache the texture
        _textures->setObject(texture, filename);
        texture->autorelease();

        if (target && selector)
        {
            (target->*selector)(texture);
            target->release();
        }        

        pImage->release();
        delete pAsyncStruct;
        delete pImageInfo;

        --_asyncRefCount;
        if (0 == _asyncRefCount)
        {
            Director::getInstance()->getScheduler()->unscheduleSelector(schedule_selector(TextureCache::addImageAsyncCallBack), this);
        }
    }
}

Texture2D * TextureCache::addImage(const char * path)
{
    CCAssert(path != NULL, "TextureCache: fileimage MUST not be NULL");

    Texture2D * texture = NULL;
    Image* pImage = NULL;
    // Split up directory and filename
    // MUTEX:
    // Needed since addImageAsync calls this method from a different thread

    std::string pathKey = path;

    pathKey = FileUtils::getInstance()->fullPathForFilename(pathKey.c_str());
    if (pathKey.size() == 0)
    {
        return NULL;
    }
    texture = (Texture2D*)_textures->objectForKey(pathKey.c_str());

    std::string fullpath = pathKey;
    if (! texture) 
    {
        std::string lowerCase(pathKey);
        for (unsigned int i = 0; i < lowerCase.length(); ++i)
        {
            lowerCase[i] = tolower(lowerCase[i]);
        }
        // all images are handled by UIImage except PVR extension that is handled by our own handler
        do 
        {
            if (std::string::npos != lowerCase.find(".pvr"))
            {
                texture = this->addPVRImage(fullpath.c_str());
            }
            else if (std::string::npos != lowerCase.find(".pkm"))
            {
                // ETC1 file format, only supportted on Android
                texture = this->addETCImage(fullpath.c_str());
            }
            else
            {
                Image::EImageFormat eImageFormat = Image::kFmtUnKnown;
                if (std::string::npos != lowerCase.find(".png"))
                {
                    eImageFormat = Image::kFmtPng;
                }
                else if (std::string::npos != lowerCase.find(".jpg") || std::string::npos != lowerCase.find(".jpeg"))
                {
                    eImageFormat = Image::kFmtJpg;
                }
                else if (std::string::npos != lowerCase.find(".tif") || std::string::npos != lowerCase.find(".tiff"))
                {
                    eImageFormat = Image::kFmtTiff;
                }
                else if (std::string::npos != lowerCase.find(".webp"))
                {
                    eImageFormat = Image::kFmtWebp;
                }
                
                pImage = new Image();
                CC_BREAK_IF(NULL == pImage);

                bool bRet = pImage->initWithImageFile(fullpath.c_str(), eImageFormat);
                CC_BREAK_IF(!bRet);

                texture = new Texture2D();
                
                if( texture &&
                    texture->initWithImage(pImage) )
                {
#if CC_ENABLE_CACHE_TEXTURE_DATA
                    // cache the texture file name
                    VolatileTexture::addImageTexture(texture, fullpath.c_str(), eImageFormat);
#endif
                    _textures->setObject(texture, pathKey.c_str());
                    texture->release();
                }
                else
                {
                    CCLOG("cocos2d: Couldn't create texture for file:%s in TextureCache", path);
                }
            }
        } while (0);
    }

    CC_SAFE_RELEASE(pImage);

    return texture;
}

Texture2D * TextureCache::addPVRImage(const char* path)
{
    CCAssert(path != NULL, "TextureCache: fileimage MUST not be nil");

    Texture2D* texture = NULL;
    std::string key(path);
    
    if( (texture = (Texture2D*)_textures->objectForKey(key.c_str())) ) 
    {
        return texture;
    }

    // Split up directory and filename
    std::string fullpath = FileUtils::getInstance()->fullPathForFilename(key.c_str());
    texture = new Texture2D();
    if(texture != NULL && texture->initWithPVRFile(fullpath.c_str()) )
    {
#if CC_ENABLE_CACHE_TEXTURE_DATA
        // cache the texture file name
        VolatileTexture::addImageTexture(texture, fullpath.c_str(), Image::kFmtRawData);
#endif
        _textures->setObject(texture, key.c_str());
        texture->autorelease();
    }
    else
    {
        CCLOG("cocos2d: Couldn't add PVRImage:%s in TextureCache",key.c_str());
        CC_SAFE_DELETE(texture);
    }

    return texture;
}

Texture2D* TextureCache::addETCImage(const char* path)
{
    CCAssert(path != NULL, "TextureCache: fileimage MUST not be nil");
    
    Texture2D* texture = NULL;
    std::string key(path);
    
    if( (texture = (Texture2D*)_textures->objectForKey(key.c_str())) )
    {
        return texture;
    }
    
    // Split up directory and filename
    std::string fullpath = FileUtils::getInstance()->fullPathForFilename(key.c_str());
    texture = new Texture2D();
    if(texture != NULL && texture->initWithETCFile(fullpath.c_str()))
    {
        _textures->setObject(texture, key.c_str());
        texture->autorelease();
    }
    else
    {
        CCLOG("cocos2d: Couldn't add ETCImage:%s in TextureCache",key.c_str());
        CC_SAFE_DELETE(texture);
    }
    
    return texture;
}

Texture2D* TextureCache::addUIImage(Image *image, const char *key)
{
    CCAssert(image != NULL, "TextureCache: image MUST not be nil");

    Texture2D * texture = NULL;
    // textureForKey() use full path,so the key should be full path
    std::string forKey;
    if (key)
    {
        forKey = FileUtils::getInstance()->fullPathForFilename(key);
    }

    // Don't have to lock here, because addImageAsync() will not 
    // invoke opengl function in loading thread.

    do 
    {
        // If key is nil, then create a new texture each time
        if(key && (texture = (Texture2D *)_textures->objectForKey(forKey.c_str())))
        {
            break;
        }

        // prevents overloading the autorelease pool
        texture = new Texture2D();
        texture->initWithImage(image);

        if(key && texture)
        {
            _textures->setObject(texture, forKey.c_str());
            texture->autorelease();
        }
        else
        {
            CCLOG("cocos2d: Couldn't add UIImage in TextureCache");
        }

    } while (0);

#if CC_ENABLE_CACHE_TEXTURE_DATA
    VolatileTexture::addImage(texture, image);
#endif
    
    return texture;
}

// TextureCache - Remove

void TextureCache::removeAllTextures()
{
    _textures->removeAllObjects();
}

void TextureCache::removeUnusedTextures()
{
    /*
    DictElement* pElement = NULL;
    CCDICT_FOREACH(_textures, pElement)
    {
        CCLOG("cocos2d: TextureCache: texture: %s", pElement->getStrKey());
        Texture2D *value = static_cast<Texture2D*>(pElement->getObject());
        if (value->retainCount() == 1)
        {
            CCLOG("cocos2d: TextureCache: removing unused texture: %s", pElement->getStrKey());
            _textures->removeObjectForElememt(pElement);
        }
    }
     */
    
    /** Inter engineer zhuoshi sun finds that this way will get better performance
     */    
    if (_textures->count())
    {   
        // find elements to be removed
        DictElement* pElement = NULL;
        list<DictElement*> elementToRemove;
        CCDICT_FOREACH(_textures, pElement)
        {
            CCLOG("cocos2d: TextureCache: texture: %s", pElement->getStrKey());
            Texture2D *value = static_cast<Texture2D*>(pElement->getObject());
            if (value->retainCount() == 1)
            {
                elementToRemove.push_back(pElement);
            }
        }
        
        // remove elements
        for (list<DictElement*>::iterator iter = elementToRemove.begin(); iter != elementToRemove.end(); ++iter)
        {
            CCLOG("cocos2d: TextureCache: removing unused texture: %s", (*iter)->getStrKey());
            _textures->removeObjectForElememt(*iter);
        }
    }
}

void TextureCache::removeTexture(Texture2D* texture)
{
    if( ! texture )
    {
        return;
    }

    Array* keys = _textures->allKeysForObject(texture);
    _textures->removeObjectsForKeys(keys);
}

void TextureCache::removeTextureForKey(const char *textureKeyName)
{
    if (textureKeyName == NULL)
    {
        return;
    }

    string fullPath = FileUtils::getInstance()->fullPathForFilename(textureKeyName);
    _textures->removeObjectForKey(fullPath);
}

Texture2D* TextureCache::textureForKey(const char* key)
{
    return static_cast<Texture2D*>(_textures->objectForKey(FileUtils::getInstance()->fullPathForFilename(key)));
}

void TextureCache::reloadAllTextures()
{
#if CC_ENABLE_CACHE_TEXTURE_DATA
    VolatileTexture::reloadAllTextures();
#endif
}

void TextureCache::dumpCachedTextureInfo()
{
    unsigned int count = 0;
    unsigned int totalBytes = 0;

    DictElement* pElement = NULL;
    CCDICT_FOREACH(_textures, pElement)
    {
        Texture2D* tex = static_cast<Texture2D*>(pElement->getObject());
        unsigned int bpp = tex->bitsPerPixelForFormat();
        // Each texture takes up width * height * bytesPerPixel bytes.
        unsigned int bytes = tex->getPixelsWide() * tex->getPixelsHigh() * bpp / 8;
        totalBytes += bytes;
        count++;
        CCLOG("cocos2d: \"%s\" rc=%lu id=%lu %lu x %lu @ %ld bpp => %lu KB",
               pElement->getStrKey(),
               (long)tex->retainCount(),
               (long)tex->getName(),
               (long)tex->getPixelsWide(),
               (long)tex->getPixelsHigh(),
               (long)bpp,
               (long)bytes / 1024);
    }

    CCLOG("cocos2d: TextureCache dumpDebugInfo: %ld textures, for %lu KB (%.2f MB)", (long)count, (long)totalBytes / 1024, totalBytes / (1024.0f*1024.0f));
}

#if CC_ENABLE_CACHE_TEXTURE_DATA

std::list<VolatileTexture*> VolatileTexture::textures;
bool VolatileTexture::isReloading = false;

VolatileTexture::VolatileTexture(Texture2D *t)
: texture(t)
, _cashedImageType(kInvalid)
, _textureData(NULL)
, _pixelFormat(kTexture2DPixelFormat_RGBA8888)
, _fileName("")
, _fmtImage(Image::kFmtPng)
, _text("")
, uiImage(NULL)
{
<<<<<<< HEAD
    _size = Size(0, 0);
=======
>>>>>>> e43281e6
    _texParams.minFilter = GL_LINEAR;
    _texParams.magFilter = GL_LINEAR;
    _texParams.wrapS = GL_CLAMP_TO_EDGE;
    _texParams.wrapT = GL_CLAMP_TO_EDGE;
    textures.push_back(this);
}

VolatileTexture::~VolatileTexture()
{
    textures.remove(this);
    CC_SAFE_RELEASE(uiImage);
}

void VolatileTexture::addImageTexture(Texture2D *tt, const char* imageFileName, Image::EImageFormat format)
{
    if (isReloading)
    {
        return;
    }

    VolatileTexture *vt = findVolotileTexture(tt);

    vt->_cashedImageType = kImageFile;
    vt->_fileName = imageFileName;
    vt->_fmtImage    = format;
    vt->_pixelFormat = tt->getPixelFormat();
}

void VolatileTexture::addImage(Texture2D *tt, Image *image)
{
    VolatileTexture *vt = findVolotileTexture(tt);
    image->retain();
    vt->uiImage = image;
    vt->_cashedImageType = kImage;
}

VolatileTexture* VolatileTexture::findVolotileTexture(Texture2D *tt)
{
    VolatileTexture *vt = 0;
    std::list<VolatileTexture *>::iterator i = textures.begin();
    while (i != textures.end())
    {
        VolatileTexture *v = *i++;
        if (v->texture == tt) 
        {
            vt = v;
            break;
        }
    }
    
    if (! vt)
    {
        vt = new VolatileTexture(tt);
    }
    
    return vt;
}

void VolatileTexture::addDataTexture(Texture2D *tt, void* data, Texture2DPixelFormat pixelFormat, const Size& contentSize)
{
    if (isReloading)
    {
        return;
    }

    VolatileTexture *vt = findVolotileTexture(tt);

    vt->_cashedImageType = kImageData;
    vt->_textureData = data;
    vt->_pixelFormat = pixelFormat;
    vt->_textureSize = contentSize;
}

void VolatileTexture::addStringTexture(Texture2D *tt, const char* text, const FontDefinition& fontDefinition)
{
    if (isReloading)
    {
        return;
    }

    VolatileTexture *vt = findVolotileTexture(tt);

    vt->_cashedImageType = kString;
    vt->_text     = text;
    vt->_fontDefinition = fontDefinition;
}

void VolatileTexture::setTexParameters(Texture2D *t, const ccTexParams &texParams)
{
    VolatileTexture *vt = findVolotileTexture(t);

    if (texParams.minFilter != GL_NONE)
        vt->_texParams.minFilter = texParams.minFilter;
    if (texParams.magFilter != GL_NONE)
        vt->_texParams.magFilter = texParams.magFilter;
    if (texParams.wrapS != GL_NONE)
        vt->_texParams.wrapS = texParams.wrapS;
    if (texParams.wrapT != GL_NONE)
        vt->_texParams.wrapT = texParams.wrapT;
}

void VolatileTexture::removeTexture(Texture2D *t) 
{

    std::list<VolatileTexture *>::iterator i = textures.begin();
    while (i != textures.end())
    {
        VolatileTexture *vt = *i++;
        if (vt->texture == t) 
        {
            delete vt;
            break;
        }
    }
}

void VolatileTexture::reloadAllTextures()
{
    isReloading = true;

    CCLOG("reload all texture");
    std::list<VolatileTexture *>::iterator iter = textures.begin();

    while (iter != textures.end())
    {
        VolatileTexture *vt = *iter++;

        switch (vt->_cashedImageType)
        {
        case kImageFile:
            {
                std::string lowerCase(vt->_fileName.c_str());
                for (unsigned int i = 0; i < lowerCase.length(); ++i)
                {
                    lowerCase[i] = tolower(lowerCase[i]);
                }

                if (std::string::npos != lowerCase.find(".pvr")) 
                {
                    Texture2DPixelFormat oldPixelFormat = Texture2D::defaultAlphaPixelFormat();
                    Texture2D::setDefaultAlphaPixelFormat(vt->_pixelFormat);

                    vt->texture->initWithPVRFile(vt->_fileName.c_str());
                    Texture2D::setDefaultAlphaPixelFormat(oldPixelFormat);
                } 
                else 
                {
                    Image* pImage = new Image();
                    unsigned long nSize = 0;
                    unsigned char* pBuffer = FileUtils::getInstance()->getFileData(vt->_fileName.c_str(), "rb", &nSize);

                    if (pImage && pImage->initWithImageData((void*)pBuffer, nSize, vt->_fmtImage))
                    {
                        Texture2DPixelFormat oldPixelFormat = Texture2D::defaultAlphaPixelFormat();
                        Texture2D::setDefaultAlphaPixelFormat(vt->_pixelFormat);
                        vt->texture->initWithImage(pImage);
                        Texture2D::setDefaultAlphaPixelFormat(oldPixelFormat);
                    }

                    CC_SAFE_DELETE_ARRAY(pBuffer);
                    CC_SAFE_RELEASE(pImage);
                }
            }
            break;
        case kImageData:
            {
                vt->texture->initWithData(vt->_textureData, 
                                          vt->_pixelFormat, 
                                          vt->_textureSize.width, 
                                          vt->_textureSize.height, 
                                          vt->_textureSize);
            }
            break;
        case kString:
            {
                vt->texture->initWithString(vt->_text.c_str(), vt->_fontDefinition);
            }
            break;
        case kImage:
            {
                vt->texture->initWithImage(vt->uiImage);
            }
            break;
        default:
            break;
        }
        vt->texture->setTexParameters(vt->_texParams);
    }

    isReloading = false;
}

#endif // CC_ENABLE_CACHE_TEXTURE_DATA

NS_CC_END
<|MERGE_RESOLUTION|>--- conflicted
+++ resolved
@@ -138,7 +138,7 @@
     std::string pathKey = path;
 
     pathKey = FileUtils::getInstance()->fullPathForFilename(pathKey.c_str());
-    texture = (Texture2D*)_textures->objectForKey(pathKey.c_str());
+    texture = static_cast<Texture2D*>(_textures->objectForKey(pathKey.c_str()));
 
     std::string fullpath = pathKey;
     if (texture != NULL)
@@ -354,7 +354,7 @@
     {
         return NULL;
     }
-    texture = (Texture2D*)_textures->objectForKey(pathKey.c_str());
+    texture = static_cast<Texture2D*>(_textures->objectForKey(pathKey.c_str()));
 
     std::string fullpath = pathKey;
     if (! texture) 
@@ -576,7 +576,7 @@
         }
         
         // remove elements
-        for (list<DictElement*>::iterator iter = elementToRemove.begin(); iter != elementToRemove.end(); ++iter)
+        for (auto iter = elementToRemove.begin(); iter != elementToRemove.end(); ++iter)
         {
             CCLOG("cocos2d: TextureCache: removing unused texture: %s", (*iter)->getStrKey());
             _textures->removeObjectForElememt(*iter);
@@ -647,39 +647,35 @@
 
 #if CC_ENABLE_CACHE_TEXTURE_DATA
 
-std::list<VolatileTexture*> VolatileTexture::textures;
-bool VolatileTexture::isReloading = false;
+std::list<VolatileTexture*> VolatileTexture::_textures;
+bool VolatileTexture::_isReloading = false;
 
 VolatileTexture::VolatileTexture(Texture2D *t)
-: texture(t)
+: _texture(t)
 , _cashedImageType(kInvalid)
 , _textureData(NULL)
 , _pixelFormat(kTexture2DPixelFormat_RGBA8888)
 , _fileName("")
 , _fmtImage(Image::kFmtPng)
 , _text("")
-, uiImage(NULL)
-{
-<<<<<<< HEAD
-    _size = Size(0, 0);
-=======
->>>>>>> e43281e6
+, _uiImage(NULL)
+{
     _texParams.minFilter = GL_LINEAR;
     _texParams.magFilter = GL_LINEAR;
     _texParams.wrapS = GL_CLAMP_TO_EDGE;
     _texParams.wrapT = GL_CLAMP_TO_EDGE;
-    textures.push_back(this);
+    _textures.push_back(this);
 }
 
 VolatileTexture::~VolatileTexture()
 {
-    textures.remove(this);
-    CC_SAFE_RELEASE(uiImage);
+    _textures.remove(this);
+    CC_SAFE_RELEASE(_uiImage);
 }
 
 void VolatileTexture::addImageTexture(Texture2D *tt, const char* imageFileName, Image::EImageFormat format)
 {
-    if (isReloading)
+    if (_isReloading)
     {
         return;
     }
@@ -696,18 +692,18 @@
 {
     VolatileTexture *vt = findVolotileTexture(tt);
     image->retain();
-    vt->uiImage = image;
+    vt->_uiImage = image;
     vt->_cashedImageType = kImage;
 }
 
 VolatileTexture* VolatileTexture::findVolotileTexture(Texture2D *tt)
 {
     VolatileTexture *vt = 0;
-    std::list<VolatileTexture *>::iterator i = textures.begin();
-    while (i != textures.end())
+    auto i = _textures.begin();
+    while (i != _textures.end())
     {
         VolatileTexture *v = *i++;
-        if (v->texture == tt) 
+        if (v->_texture == tt)
         {
             vt = v;
             break;
@@ -724,7 +720,7 @@
 
 void VolatileTexture::addDataTexture(Texture2D *tt, void* data, Texture2DPixelFormat pixelFormat, const Size& contentSize)
 {
-    if (isReloading)
+    if (_isReloading)
     {
         return;
     }
@@ -739,7 +735,7 @@
 
 void VolatileTexture::addStringTexture(Texture2D *tt, const char* text, const FontDefinition& fontDefinition)
 {
-    if (isReloading)
+    if (_isReloading)
     {
         return;
     }
@@ -767,12 +763,11 @@
 
 void VolatileTexture::removeTexture(Texture2D *t) 
 {
-
-    std::list<VolatileTexture *>::iterator i = textures.begin();
-    while (i != textures.end())
+    auto i = _textures.begin();
+    while (i != _textures.end())
     {
         VolatileTexture *vt = *i++;
-        if (vt->texture == t) 
+        if (vt->_texture == t) 
         {
             delete vt;
             break;
@@ -782,12 +777,12 @@
 
 void VolatileTexture::reloadAllTextures()
 {
-    isReloading = true;
+    _isReloading = true;
 
     CCLOG("reload all texture");
-    std::list<VolatileTexture *>::iterator iter = textures.begin();
-
-    while (iter != textures.end())
+    auto iter = _textures.begin();
+
+    while (iter != _textures.end())
     {
         VolatileTexture *vt = *iter++;
 
@@ -806,7 +801,7 @@
                     Texture2DPixelFormat oldPixelFormat = Texture2D::defaultAlphaPixelFormat();
                     Texture2D::setDefaultAlphaPixelFormat(vt->_pixelFormat);
 
-                    vt->texture->initWithPVRFile(vt->_fileName.c_str());
+                    vt->_texture->initWithPVRFile(vt->_fileName.c_str());
                     Texture2D::setDefaultAlphaPixelFormat(oldPixelFormat);
                 } 
                 else 
@@ -819,7 +814,7 @@
                     {
                         Texture2DPixelFormat oldPixelFormat = Texture2D::defaultAlphaPixelFormat();
                         Texture2D::setDefaultAlphaPixelFormat(vt->_pixelFormat);
-                        vt->texture->initWithImage(pImage);
+                        vt->_texture->initWithImage(pImage);
                         Texture2D::setDefaultAlphaPixelFormat(oldPixelFormat);
                     }
 
@@ -830,7 +825,7 @@
             break;
         case kImageData:
             {
-                vt->texture->initWithData(vt->_textureData, 
+                vt->_texture->initWithData(vt->_textureData, 
                                           vt->_pixelFormat, 
                                           vt->_textureSize.width, 
                                           vt->_textureSize.height, 
@@ -839,21 +834,21 @@
             break;
         case kString:
             {
-                vt->texture->initWithString(vt->_text.c_str(), vt->_fontDefinition);
+                vt->_texture->initWithString(vt->_text.c_str(), vt->_fontDefinition);
             }
             break;
         case kImage:
             {
-                vt->texture->initWithImage(vt->uiImage);
+                vt->_texture->initWithImage(vt->_uiImage);
             }
             break;
         default:
             break;
         }
-        vt->texture->setTexParameters(vt->_texParams);
-    }
-
-    isReloading = false;
+        vt->_texture->setTexParameters(vt->_texParams);
+    }
+
+    _isReloading = false;
 }
 
 #endif // CC_ENABLE_CACHE_TEXTURE_DATA
