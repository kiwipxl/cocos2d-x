// !$*UTF8*$!
{
	archiveVersion = 1;
	classes = {
	};
	objectVersion = 46;
	objects = {

/* Begin PBXBuildFile section */
		154269DC15B5653000712A7F /* CCNotificationCenter.cpp in Sources */ = {isa = PBXBuildFile; fileRef = 154269DA15B5653000712A7F /* CCNotificationCenter.cpp */; };
		154269DD15B5653000712A7F /* CCNotificationCenter.h in Headers */ = {isa = PBXBuildFile; fileRef = 154269DB15B5653000712A7F /* CCNotificationCenter.h */; };
		1551A343158F2AB200E66CFE /* Foundation.framework in Frameworks */ = {isa = PBXBuildFile; fileRef = 1551A342158F2AB200E66CFE /* Foundation.framework */; };
		1551A628158F2ADE00E66CFE /* CCAction.cpp in Sources */ = {isa = PBXBuildFile; fileRef = 1551A355158F2ADE00E66CFE /* CCAction.cpp */; };
		1551A629158F2ADE00E66CFE /* CCAction.h in Headers */ = {isa = PBXBuildFile; fileRef = 1551A356158F2ADE00E66CFE /* CCAction.h */; };
		1551A62A158F2ADE00E66CFE /* CCActionCamera.cpp in Sources */ = {isa = PBXBuildFile; fileRef = 1551A357158F2ADE00E66CFE /* CCActionCamera.cpp */; };
		1551A62B158F2ADE00E66CFE /* CCActionCamera.h in Headers */ = {isa = PBXBuildFile; fileRef = 1551A358158F2ADE00E66CFE /* CCActionCamera.h */; };
		1551A62C158F2ADE00E66CFE /* CCActionCatmullRom.cpp in Sources */ = {isa = PBXBuildFile; fileRef = 1551A359158F2ADE00E66CFE /* CCActionCatmullRom.cpp */; };
		1551A62D158F2ADE00E66CFE /* CCActionCatmullRom.h in Headers */ = {isa = PBXBuildFile; fileRef = 1551A35A158F2ADE00E66CFE /* CCActionCatmullRom.h */; };
		1551A62E158F2ADE00E66CFE /* CCActionEase.cpp in Sources */ = {isa = PBXBuildFile; fileRef = 1551A35B158F2ADE00E66CFE /* CCActionEase.cpp */; };
		1551A62F158F2ADE00E66CFE /* CCActionEase.h in Headers */ = {isa = PBXBuildFile; fileRef = 1551A35C158F2ADE00E66CFE /* CCActionEase.h */; };
		1551A630158F2ADE00E66CFE /* CCActionGrid.cpp in Sources */ = {isa = PBXBuildFile; fileRef = 1551A35D158F2ADE00E66CFE /* CCActionGrid.cpp */; };
		1551A631158F2ADE00E66CFE /* CCActionGrid.h in Headers */ = {isa = PBXBuildFile; fileRef = 1551A35E158F2ADE00E66CFE /* CCActionGrid.h */; };
		1551A632158F2ADE00E66CFE /* CCActionGrid3D.cpp in Sources */ = {isa = PBXBuildFile; fileRef = 1551A35F158F2ADE00E66CFE /* CCActionGrid3D.cpp */; };
		1551A633158F2ADE00E66CFE /* CCActionGrid3D.h in Headers */ = {isa = PBXBuildFile; fileRef = 1551A360158F2ADE00E66CFE /* CCActionGrid3D.h */; };
		1551A634158F2ADE00E66CFE /* CCActionInstant.cpp in Sources */ = {isa = PBXBuildFile; fileRef = 1551A361158F2ADE00E66CFE /* CCActionInstant.cpp */; };
		1551A635158F2ADE00E66CFE /* CCActionInstant.h in Headers */ = {isa = PBXBuildFile; fileRef = 1551A362158F2ADE00E66CFE /* CCActionInstant.h */; };
		1551A636158F2ADE00E66CFE /* CCActionInterval.cpp in Sources */ = {isa = PBXBuildFile; fileRef = 1551A363158F2ADE00E66CFE /* CCActionInterval.cpp */; };
		1551A637158F2ADE00E66CFE /* CCActionInterval.h in Headers */ = {isa = PBXBuildFile; fileRef = 1551A364158F2ADE00E66CFE /* CCActionInterval.h */; };
		1551A638158F2ADE00E66CFE /* CCActionManager.cpp in Sources */ = {isa = PBXBuildFile; fileRef = 1551A365158F2ADE00E66CFE /* CCActionManager.cpp */; };
		1551A639158F2ADE00E66CFE /* CCActionManager.h in Headers */ = {isa = PBXBuildFile; fileRef = 1551A366158F2ADE00E66CFE /* CCActionManager.h */; };
		1551A63A158F2ADE00E66CFE /* CCActionPageTurn3D.cpp in Sources */ = {isa = PBXBuildFile; fileRef = 1551A367158F2ADE00E66CFE /* CCActionPageTurn3D.cpp */; };
		1551A63B158F2ADE00E66CFE /* CCActionPageTurn3D.h in Headers */ = {isa = PBXBuildFile; fileRef = 1551A368158F2ADE00E66CFE /* CCActionPageTurn3D.h */; };
		1551A63C158F2ADE00E66CFE /* CCActionProgressTimer.cpp in Sources */ = {isa = PBXBuildFile; fileRef = 1551A369158F2ADE00E66CFE /* CCActionProgressTimer.cpp */; };
		1551A63D158F2ADE00E66CFE /* CCActionProgressTimer.h in Headers */ = {isa = PBXBuildFile; fileRef = 1551A36A158F2ADE00E66CFE /* CCActionProgressTimer.h */; };
		1551A63E158F2ADE00E66CFE /* CCActionTiledGrid.cpp in Sources */ = {isa = PBXBuildFile; fileRef = 1551A36B158F2ADE00E66CFE /* CCActionTiledGrid.cpp */; };
		1551A63F158F2ADE00E66CFE /* CCActionTiledGrid.h in Headers */ = {isa = PBXBuildFile; fileRef = 1551A36C158F2ADE00E66CFE /* CCActionTiledGrid.h */; };
		1551A640158F2ADE00E66CFE /* CCActionTween.cpp in Sources */ = {isa = PBXBuildFile; fileRef = 1551A36D158F2ADE00E66CFE /* CCActionTween.cpp */; };
		1551A641158F2ADE00E66CFE /* CCActionTween.h in Headers */ = {isa = PBXBuildFile; fileRef = 1551A36E158F2ADE00E66CFE /* CCActionTween.h */; };
		1551A642158F2ADE00E66CFE /* CCAtlasNode.cpp in Sources */ = {isa = PBXBuildFile; fileRef = 1551A371158F2ADE00E66CFE /* CCAtlasNode.cpp */; };
		1551A643158F2ADE00E66CFE /* CCAtlasNode.h in Headers */ = {isa = PBXBuildFile; fileRef = 1551A372158F2ADE00E66CFE /* CCAtlasNode.h */; };
		1551A644158F2ADE00E66CFE /* CCNode.cpp in Sources */ = {isa = PBXBuildFile; fileRef = 1551A373158F2ADE00E66CFE /* CCNode.cpp */; };
		1551A645158F2ADE00E66CFE /* CCNode.h in Headers */ = {isa = PBXBuildFile; fileRef = 1551A374158F2ADE00E66CFE /* CCNode.h */; };
		1551A646158F2ADE00E66CFE /* CCCamera.cpp in Sources */ = {isa = PBXBuildFile; fileRef = 1551A375158F2ADE00E66CFE /* CCCamera.cpp */; };
		1551A647158F2ADE00E66CFE /* CCCamera.h in Headers */ = {isa = PBXBuildFile; fileRef = 1551A376158F2ADE00E66CFE /* CCCamera.h */; };
		1551A648158F2ADE00E66CFE /* CCConfiguration.cpp in Sources */ = {isa = PBXBuildFile; fileRef = 1551A377158F2ADE00E66CFE /* CCConfiguration.cpp */; };
		1551A649158F2ADE00E66CFE /* CCConfiguration.h in Headers */ = {isa = PBXBuildFile; fileRef = 1551A378158F2ADE00E66CFE /* CCConfiguration.h */; };
		1551A64A158F2ADE00E66CFE /* CCDirector.cpp in Sources */ = {isa = PBXBuildFile; fileRef = 1551A379158F2ADE00E66CFE /* CCDirector.cpp */; };
		1551A64B158F2ADE00E66CFE /* CCDirector.h in Headers */ = {isa = PBXBuildFile; fileRef = 1551A37A158F2ADE00E66CFE /* CCDirector.h */; };
		1551A64C158F2ADE00E66CFE /* CCDrawingPrimitives.cpp in Sources */ = {isa = PBXBuildFile; fileRef = 1551A37B158F2ADE00E66CFE /* CCDrawingPrimitives.cpp */; };
		1551A64D158F2ADE00E66CFE /* CCDrawingPrimitives.h in Headers */ = {isa = PBXBuildFile; fileRef = 1551A37C158F2ADE00E66CFE /* CCDrawingPrimitives.h */; };
		1551A64E158F2ADE00E66CFE /* CCScheduler.cpp in Sources */ = {isa = PBXBuildFile; fileRef = 1551A37D158F2ADE00E66CFE /* CCScheduler.cpp */; };
		1551A64F158F2ADE00E66CFE /* CCScheduler.h in Headers */ = {isa = PBXBuildFile; fileRef = 1551A37E158F2ADE00E66CFE /* CCScheduler.h */; };
		1551A650158F2ADE00E66CFE /* CCAffineTransform.cpp in Sources */ = {isa = PBXBuildFile; fileRef = 1551A380158F2ADE00E66CFE /* CCAffineTransform.cpp */; };
		1551A651158F2ADE00E66CFE /* CCAffineTransform.h in Headers */ = {isa = PBXBuildFile; fileRef = 1551A381158F2ADE00E66CFE /* CCAffineTransform.h */; };
		1551A652158F2ADE00E66CFE /* CCArray.cpp in Sources */ = {isa = PBXBuildFile; fileRef = 1551A382158F2ADE00E66CFE /* CCArray.cpp */; };
		1551A653158F2ADE00E66CFE /* CCArray.h in Headers */ = {isa = PBXBuildFile; fileRef = 1551A383158F2ADE00E66CFE /* CCArray.h */; };
		1551A654158F2ADE00E66CFE /* CCAutoreleasePool.cpp in Sources */ = {isa = PBXBuildFile; fileRef = 1551A384158F2ADE00E66CFE /* CCAutoreleasePool.cpp */; };
		1551A655158F2ADE00E66CFE /* CCAutoreleasePool.h in Headers */ = {isa = PBXBuildFile; fileRef = 1551A385158F2ADE00E66CFE /* CCAutoreleasePool.h */; };
		1551A656158F2ADE00E66CFE /* CCDictionary.cpp in Sources */ = {isa = PBXBuildFile; fileRef = 1551A386158F2ADE00E66CFE /* CCDictionary.cpp */; };
		1551A657158F2ADE00E66CFE /* CCDictionary.h in Headers */ = {isa = PBXBuildFile; fileRef = 1551A387158F2ADE00E66CFE /* CCDictionary.h */; };
		1551A658158F2ADE00E66CFE /* CCGeometry.cpp in Sources */ = {isa = PBXBuildFile; fileRef = 1551A388158F2ADE00E66CFE /* CCGeometry.cpp */; };
		1551A659158F2ADE00E66CFE /* CCGeometry.h in Headers */ = {isa = PBXBuildFile; fileRef = 1551A389158F2ADE00E66CFE /* CCGeometry.h */; };
		1551A65A158F2ADE00E66CFE /* CCInteger.h in Headers */ = {isa = PBXBuildFile; fileRef = 1551A38A158F2ADE00E66CFE /* CCInteger.h */; };
		1551A65B158F2ADE00E66CFE /* CCNS.cpp in Sources */ = {isa = PBXBuildFile; fileRef = 1551A38B158F2ADE00E66CFE /* CCNS.cpp */; };
		1551A65C158F2ADE00E66CFE /* CCNS.h in Headers */ = {isa = PBXBuildFile; fileRef = 1551A38C158F2ADE00E66CFE /* CCNS.h */; };
		1551A65D158F2ADE00E66CFE /* CCObject.cpp in Sources */ = {isa = PBXBuildFile; fileRef = 1551A38D158F2ADE00E66CFE /* CCObject.cpp */; };
		1551A65E158F2ADE00E66CFE /* CCObject.h in Headers */ = {isa = PBXBuildFile; fileRef = 1551A38E158F2ADE00E66CFE /* CCObject.h */; };
		1551A65F158F2ADE00E66CFE /* CCSet.cpp in Sources */ = {isa = PBXBuildFile; fileRef = 1551A38F158F2ADE00E66CFE /* CCSet.cpp */; };
		1551A660158F2ADE00E66CFE /* CCSet.h in Headers */ = {isa = PBXBuildFile; fileRef = 1551A390158F2ADE00E66CFE /* CCSet.h */; };
		1551A661158F2ADE00E66CFE /* CCString.cpp in Sources */ = {isa = PBXBuildFile; fileRef = 1551A391158F2ADE00E66CFE /* CCString.cpp */; };
		1551A662158F2ADE00E66CFE /* CCString.h in Headers */ = {isa = PBXBuildFile; fileRef = 1551A392158F2ADE00E66CFE /* CCString.h */; };
		1551A663158F2ADE00E66CFE /* CCZone.cpp in Sources */ = {isa = PBXBuildFile; fileRef = 1551A393158F2ADE00E66CFE /* CCZone.cpp */; };
		1551A664158F2ADE00E66CFE /* CCZone.h in Headers */ = {isa = PBXBuildFile; fileRef = 1551A394158F2ADE00E66CFE /* CCZone.h */; };
		1551A665158F2ADE00E66CFE /* cocos2d.cpp in Sources */ = {isa = PBXBuildFile; fileRef = 1551A395158F2ADE00E66CFE /* cocos2d.cpp */; };
		1551A666158F2ADE00E66CFE /* CCGrabber.cpp in Sources */ = {isa = PBXBuildFile; fileRef = 1551A397158F2ADE00E66CFE /* CCGrabber.cpp */; };
		1551A667158F2ADE00E66CFE /* CCGrabber.h in Headers */ = {isa = PBXBuildFile; fileRef = 1551A398158F2ADE00E66CFE /* CCGrabber.h */; };
		1551A668158F2ADE00E66CFE /* CCGrid.cpp in Sources */ = {isa = PBXBuildFile; fileRef = 1551A399158F2ADE00E66CFE /* CCGrid.cpp */; };
		1551A669158F2ADE00E66CFE /* CCGrid.h in Headers */ = {isa = PBXBuildFile; fileRef = 1551A39A158F2ADE00E66CFE /* CCGrid.h */; };
		1551A6B1158F2ADE00E66CFE /* ccConfig.h in Headers */ = {isa = PBXBuildFile; fileRef = 1551A3E9158F2ADE00E66CFE /* ccConfig.h */; };
		1551A6B2158F2ADE00E66CFE /* CCEventType.h in Headers */ = {isa = PBXBuildFile; fileRef = 1551A3EA158F2ADE00E66CFE /* CCEventType.h */; };
		1551A6B3158F2ADE00E66CFE /* ccMacros.h in Headers */ = {isa = PBXBuildFile; fileRef = 1551A3EB158F2ADE00E66CFE /* ccMacros.h */; };
		1551A6B4158F2ADE00E66CFE /* CCProtocols.h in Headers */ = {isa = PBXBuildFile; fileRef = 1551A3EC158F2ADE00E66CFE /* CCProtocols.h */; };
		1551A6B5158F2ADE00E66CFE /* ccTypes.h in Headers */ = {isa = PBXBuildFile; fileRef = 1551A3ED158F2ADE00E66CFE /* ccTypes.h */; };
		1551A6B6158F2ADE00E66CFE /* cocos2d.h in Headers */ = {isa = PBXBuildFile; fileRef = 1551A3EE158F2ADE00E66CFE /* cocos2d.h */; };
		1551A6B8158F2ADE00E66CFE /* aabb.h in Headers */ = {isa = PBXBuildFile; fileRef = 1551A3F3158F2ADE00E66CFE /* aabb.h */; };
		1551A6B9158F2ADE00E66CFE /* mat4stack.h in Headers */ = {isa = PBXBuildFile; fileRef = 1551A3F5158F2ADE00E66CFE /* mat4stack.h */; };
		1551A6BA158F2ADE00E66CFE /* matrix.h in Headers */ = {isa = PBXBuildFile; fileRef = 1551A3F6158F2ADE00E66CFE /* matrix.h */; };
		1551A6BB158F2ADE00E66CFE /* kazmath.h in Headers */ = {isa = PBXBuildFile; fileRef = 1551A3F7158F2ADE00E66CFE /* kazmath.h */; };
		1551A6BC158F2ADE00E66CFE /* mat3.h in Headers */ = {isa = PBXBuildFile; fileRef = 1551A3F8158F2ADE00E66CFE /* mat3.h */; };
		1551A6BD158F2ADE00E66CFE /* mat4.h in Headers */ = {isa = PBXBuildFile; fileRef = 1551A3F9158F2ADE00E66CFE /* mat4.h */; };
		1551A6BE158F2ADE00E66CFE /* neon_matrix_impl.h in Headers */ = {isa = PBXBuildFile; fileRef = 1551A3FA158F2ADE00E66CFE /* neon_matrix_impl.h */; };
		1551A6BF158F2ADE00E66CFE /* plane.h in Headers */ = {isa = PBXBuildFile; fileRef = 1551A3FB158F2ADE00E66CFE /* plane.h */; };
		1551A6C0158F2ADE00E66CFE /* quaternion.h in Headers */ = {isa = PBXBuildFile; fileRef = 1551A3FC158F2ADE00E66CFE /* quaternion.h */; };
		1551A6C1158F2ADE00E66CFE /* ray2.h in Headers */ = {isa = PBXBuildFile; fileRef = 1551A3FD158F2ADE00E66CFE /* ray2.h */; };
		1551A6C2158F2ADE00E66CFE /* utility.h in Headers */ = {isa = PBXBuildFile; fileRef = 1551A3FE158F2ADE00E66CFE /* utility.h */; };
		1551A6C3158F2ADE00E66CFE /* vec2.h in Headers */ = {isa = PBXBuildFile; fileRef = 1551A3FF158F2ADE00E66CFE /* vec2.h */; };
		1551A6C4158F2ADE00E66CFE /* vec3.h in Headers */ = {isa = PBXBuildFile; fileRef = 1551A400158F2ADE00E66CFE /* vec3.h */; };
		1551A6C5158F2ADE00E66CFE /* vec4.h in Headers */ = {isa = PBXBuildFile; fileRef = 1551A401158F2ADE00E66CFE /* vec4.h */; };
		1551A6C6158F2ADE00E66CFE /* aabb.c in Sources */ = {isa = PBXBuildFile; fileRef = 1551A403158F2ADE00E66CFE /* aabb.c */; };
		1551A6C7158F2ADE00E66CFE /* mat4stack.c in Sources */ = {isa = PBXBuildFile; fileRef = 1551A407158F2ADE00E66CFE /* mat4stack.c */; };
		1551A6C8158F2ADE00E66CFE /* matrix.c in Sources */ = {isa = PBXBuildFile; fileRef = 1551A408158F2ADE00E66CFE /* matrix.c */; };
		1551A6C9158F2ADE00E66CFE /* mat3.c in Sources */ = {isa = PBXBuildFile; fileRef = 1551A409158F2ADE00E66CFE /* mat3.c */; };
		1551A6CA158F2ADE00E66CFE /* mat4.c in Sources */ = {isa = PBXBuildFile; fileRef = 1551A40A158F2ADE00E66CFE /* mat4.c */; };
		1551A6CB158F2ADE00E66CFE /* neon_matrix_impl.c in Sources */ = {isa = PBXBuildFile; fileRef = 1551A40B158F2ADE00E66CFE /* neon_matrix_impl.c */; };
		1551A6CC158F2ADE00E66CFE /* plane.c in Sources */ = {isa = PBXBuildFile; fileRef = 1551A40C158F2ADE00E66CFE /* plane.c */; };
		1551A6CD158F2ADE00E66CFE /* quaternion.c in Sources */ = {isa = PBXBuildFile; fileRef = 1551A40D158F2ADE00E66CFE /* quaternion.c */; };
		1551A6CE158F2ADE00E66CFE /* ray2.c in Sources */ = {isa = PBXBuildFile; fileRef = 1551A40E158F2ADE00E66CFE /* ray2.c */; };
		1551A6CF158F2ADE00E66CFE /* utility.c in Sources */ = {isa = PBXBuildFile; fileRef = 1551A40F158F2ADE00E66CFE /* utility.c */; };
		1551A6D0158F2ADE00E66CFE /* vec2.c in Sources */ = {isa = PBXBuildFile; fileRef = 1551A410158F2ADE00E66CFE /* vec2.c */; };
		1551A6D1158F2ADE00E66CFE /* vec3.c in Sources */ = {isa = PBXBuildFile; fileRef = 1551A411158F2ADE00E66CFE /* vec3.c */; };
		1551A6D2158F2ADE00E66CFE /* vec4.c in Sources */ = {isa = PBXBuildFile; fileRef = 1551A412158F2ADE00E66CFE /* vec4.c */; };
		1551A6D3158F2ADE00E66CFE /* CCKeypadDelegate.cpp in Sources */ = {isa = PBXBuildFile; fileRef = 1551A414158F2ADE00E66CFE /* CCKeypadDelegate.cpp */; };
		1551A6D4158F2ADE00E66CFE /* CCKeypadDelegate.h in Headers */ = {isa = PBXBuildFile; fileRef = 1551A415158F2ADE00E66CFE /* CCKeypadDelegate.h */; };
		1551A6D5158F2ADE00E66CFE /* CCKeypadDispatcher.cpp in Sources */ = {isa = PBXBuildFile; fileRef = 1551A416158F2ADE00E66CFE /* CCKeypadDispatcher.cpp */; };
		1551A6D6158F2ADE00E66CFE /* CCKeypadDispatcher.h in Headers */ = {isa = PBXBuildFile; fileRef = 1551A417158F2ADE00E66CFE /* CCKeypadDispatcher.h */; };
		1551A6D7158F2ADE00E66CFE /* CCLabelAtlas.cpp in Sources */ = {isa = PBXBuildFile; fileRef = 1551A419158F2ADE00E66CFE /* CCLabelAtlas.cpp */; };
		1551A6D8158F2ADE00E66CFE /* CCLabelAtlas.h in Headers */ = {isa = PBXBuildFile; fileRef = 1551A41A158F2ADE00E66CFE /* CCLabelAtlas.h */; };
		1551A6D9158F2ADE00E66CFE /* CCLabelBMFont.cpp in Sources */ = {isa = PBXBuildFile; fileRef = 1551A41B158F2ADE00E66CFE /* CCLabelBMFont.cpp */; };
		1551A6DA158F2ADE00E66CFE /* CCLabelBMFont.h in Headers */ = {isa = PBXBuildFile; fileRef = 1551A41C158F2ADE00E66CFE /* CCLabelBMFont.h */; };
		1551A6DB158F2ADE00E66CFE /* CCLabelTTF.cpp in Sources */ = {isa = PBXBuildFile; fileRef = 1551A41D158F2ADE00E66CFE /* CCLabelTTF.cpp */; };
		1551A6DC158F2ADE00E66CFE /* CCLabelTTF.h in Headers */ = {isa = PBXBuildFile; fileRef = 1551A41E158F2ADE00E66CFE /* CCLabelTTF.h */; };
		1551A6DD158F2ADE00E66CFE /* CCLayer.cpp in Sources */ = {isa = PBXBuildFile; fileRef = 1551A420158F2ADE00E66CFE /* CCLayer.cpp */; };
		1551A6DE158F2ADE00E66CFE /* CCLayer.h in Headers */ = {isa = PBXBuildFile; fileRef = 1551A421158F2ADE00E66CFE /* CCLayer.h */; };
		1551A6DF158F2ADE00E66CFE /* CCScene.cpp in Sources */ = {isa = PBXBuildFile; fileRef = 1551A422158F2ADE00E66CFE /* CCScene.cpp */; };
		1551A6E0158F2ADE00E66CFE /* CCScene.h in Headers */ = {isa = PBXBuildFile; fileRef = 1551A423158F2ADE00E66CFE /* CCScene.h */; };
		1551A6E1158F2ADE00E66CFE /* CCTransition.cpp in Sources */ = {isa = PBXBuildFile; fileRef = 1551A424158F2ADE00E66CFE /* CCTransition.cpp */; };
		1551A6E2158F2ADE00E66CFE /* CCTransition.h in Headers */ = {isa = PBXBuildFile; fileRef = 1551A425158F2ADE00E66CFE /* CCTransition.h */; };
		1551A6E3158F2ADE00E66CFE /* CCTransitionPageTurn.cpp in Sources */ = {isa = PBXBuildFile; fileRef = 1551A426158F2ADE00E66CFE /* CCTransitionPageTurn.cpp */; };
		1551A6E4158F2ADE00E66CFE /* CCTransitionPageTurn.h in Headers */ = {isa = PBXBuildFile; fileRef = 1551A427158F2ADE00E66CFE /* CCTransitionPageTurn.h */; };
		1551A6E5158F2ADE00E66CFE /* CCTransitionProgress.cpp in Sources */ = {isa = PBXBuildFile; fileRef = 1551A428158F2ADE00E66CFE /* CCTransitionProgress.cpp */; };
		1551A6E6158F2ADE00E66CFE /* CCTransitionProgress.h in Headers */ = {isa = PBXBuildFile; fileRef = 1551A429158F2ADE00E66CFE /* CCTransitionProgress.h */; };
		1551A6E7158F2ADE00E66CFE /* CCMenu.cpp in Sources */ = {isa = PBXBuildFile; fileRef = 1551A42B158F2ADE00E66CFE /* CCMenu.cpp */; };
		1551A6E8158F2ADE00E66CFE /* CCMenu.h in Headers */ = {isa = PBXBuildFile; fileRef = 1551A42C158F2ADE00E66CFE /* CCMenu.h */; };
		1551A6E9158F2ADE00E66CFE /* CCMenuItem.cpp in Sources */ = {isa = PBXBuildFile; fileRef = 1551A42D158F2ADE00E66CFE /* CCMenuItem.cpp */; };
		1551A6EA158F2ADE00E66CFE /* CCMenuItem.h in Headers */ = {isa = PBXBuildFile; fileRef = 1551A42E158F2ADE00E66CFE /* CCMenuItem.h */; };
		1551A6EB158F2ADE00E66CFE /* CCMotionStreak.cpp in Sources */ = {isa = PBXBuildFile; fileRef = 1551A430158F2ADE00E66CFE /* CCMotionStreak.cpp */; };
		1551A6EC158F2ADE00E66CFE /* CCMotionStreak.h in Headers */ = {isa = PBXBuildFile; fileRef = 1551A431158F2ADE00E66CFE /* CCMotionStreak.h */; };
		1551A6ED158F2ADE00E66CFE /* CCProgressTimer.cpp in Sources */ = {isa = PBXBuildFile; fileRef = 1551A432158F2ADE00E66CFE /* CCProgressTimer.cpp */; };
		1551A6EE158F2ADE00E66CFE /* CCProgressTimer.h in Headers */ = {isa = PBXBuildFile; fileRef = 1551A433158F2ADE00E66CFE /* CCProgressTimer.h */; };
		1551A6EF158F2ADE00E66CFE /* CCRenderTexture.cpp in Sources */ = {isa = PBXBuildFile; fileRef = 1551A434158F2ADE00E66CFE /* CCRenderTexture.cpp */; };
		1551A6F0158F2ADE00E66CFE /* CCRenderTexture.h in Headers */ = {isa = PBXBuildFile; fileRef = 1551A435158F2ADE00E66CFE /* CCRenderTexture.h */; };
		1551A6F1158F2ADE00E66CFE /* CCParticleBatchNode.cpp in Sources */ = {isa = PBXBuildFile; fileRef = 1551A437158F2ADE00E66CFE /* CCParticleBatchNode.cpp */; };
		1551A6F2158F2ADE00E66CFE /* CCParticleBatchNode.h in Headers */ = {isa = PBXBuildFile; fileRef = 1551A438158F2ADE00E66CFE /* CCParticleBatchNode.h */; };
		1551A6F3158F2ADE00E66CFE /* CCParticleExamples.cpp in Sources */ = {isa = PBXBuildFile; fileRef = 1551A439158F2ADE00E66CFE /* CCParticleExamples.cpp */; };
		1551A6F4158F2ADE00E66CFE /* CCParticleExamples.h in Headers */ = {isa = PBXBuildFile; fileRef = 1551A43A158F2ADE00E66CFE /* CCParticleExamples.h */; };
		1551A6F5158F2ADE00E66CFE /* CCParticleSystem.cpp in Sources */ = {isa = PBXBuildFile; fileRef = 1551A43B158F2ADE00E66CFE /* CCParticleSystem.cpp */; };
		1551A6F6158F2ADE00E66CFE /* CCParticleSystem.h in Headers */ = {isa = PBXBuildFile; fileRef = 1551A43C158F2ADE00E66CFE /* CCParticleSystem.h */; };
		1551A6F7158F2ADE00E66CFE /* CCParticleSystemQuad.cpp in Sources */ = {isa = PBXBuildFile; fileRef = 1551A43D158F2ADE00E66CFE /* CCParticleSystemQuad.cpp */; };
		1551A6F8158F2ADE00E66CFE /* CCParticleSystemQuad.h in Headers */ = {isa = PBXBuildFile; fileRef = 1551A43E158F2ADE00E66CFE /* CCParticleSystemQuad.h */; };
		1551A719158F2ADE00E66CFE /* CCAccelerometerDelegate.h in Headers */ = {isa = PBXBuildFile; fileRef = 1551A46C158F2ADE00E66CFE /* CCAccelerometerDelegate.h */; };
		1551A71A158F2ADE00E66CFE /* CCApplicationProtocol.h in Headers */ = {isa = PBXBuildFile; fileRef = 1551A46D158F2ADE00E66CFE /* CCApplicationProtocol.h */; };
		1551A71B158F2ADE00E66CFE /* CCCommon.h in Headers */ = {isa = PBXBuildFile; fileRef = 1551A46E158F2ADE00E66CFE /* CCCommon.h */; };
		1551A71C158F2ADE00E66CFE /* CCEGLViewProtocol.cpp in Sources */ = {isa = PBXBuildFile; fileRef = 1551A46F158F2ADE00E66CFE /* CCEGLViewProtocol.cpp */; };
		1551A71D158F2ADE00E66CFE /* CCEGLViewProtocol.h in Headers */ = {isa = PBXBuildFile; fileRef = 1551A470158F2ADE00E66CFE /* CCEGLViewProtocol.h */; };
		1551A71E158F2ADE00E66CFE /* CCFileUtils.h in Headers */ = {isa = PBXBuildFile; fileRef = 1551A471158F2ADE00E66CFE /* CCFileUtils.h */; };
		1551A720158F2ADE00E66CFE /* CCImage.h in Headers */ = {isa = PBXBuildFile; fileRef = 1551A473158F2ADE00E66CFE /* CCImage.h */; };
		1551A722158F2ADE00E66CFE /* CCPlatformConfig.h in Headers */ = {isa = PBXBuildFile; fileRef = 1551A475158F2ADE00E66CFE /* CCPlatformConfig.h */; };
		1551A723158F2ADE00E66CFE /* CCPlatformMacros.h in Headers */ = {isa = PBXBuildFile; fileRef = 1551A476158F2ADE00E66CFE /* CCPlatformMacros.h */; };
		1551A724158F2ADE00E66CFE /* CCSAXParser.cpp in Sources */ = {isa = PBXBuildFile; fileRef = 1551A477158F2ADE00E66CFE /* CCSAXParser.cpp */; };
		1551A725158F2ADE00E66CFE /* CCSAXParser.h in Headers */ = {isa = PBXBuildFile; fileRef = 1551A478158F2ADE00E66CFE /* CCSAXParser.h */; };
		1551A727158F2ADE00E66CFE /* CCThread.h in Headers */ = {isa = PBXBuildFile; fileRef = 1551A47A158F2ADE00E66CFE /* CCThread.h */; };
		1551A74E158F2ADE00E66CFE /* platform.cpp in Sources */ = {isa = PBXBuildFile; fileRef = 1551A4A4158F2ADE00E66CFE /* platform.cpp */; };
		1551A74F158F2ADE00E66CFE /* platform.h in Headers */ = {isa = PBXBuildFile; fileRef = 1551A4A5158F2ADE00E66CFE /* platform.h */; };
		1551A816158F2ADF00E66CFE /* CCScriptSupport.cpp in Sources */ = {isa = PBXBuildFile; fileRef = 1551A5C1158F2ADE00E66CFE /* CCScriptSupport.cpp */; };
		1551A817158F2ADF00E66CFE /* CCScriptSupport.h in Headers */ = {isa = PBXBuildFile; fileRef = 1551A5C2158F2ADE00E66CFE /* CCScriptSupport.h */; };
		1551A818158F2ADF00E66CFE /* CCGLProgram.cpp in Sources */ = {isa = PBXBuildFile; fileRef = 1551A5C4158F2ADE00E66CFE /* CCGLProgram.cpp */; };
		1551A819158F2ADF00E66CFE /* CCGLProgram.h in Headers */ = {isa = PBXBuildFile; fileRef = 1551A5C5158F2ADE00E66CFE /* CCGLProgram.h */; };
		1551A81A158F2ADF00E66CFE /* ccGLStateCache.cpp in Sources */ = {isa = PBXBuildFile; fileRef = 1551A5C6158F2ADE00E66CFE /* ccGLStateCache.cpp */; };
		1551A81B158F2ADF00E66CFE /* ccGLStateCache.h in Headers */ = {isa = PBXBuildFile; fileRef = 1551A5C7158F2ADE00E66CFE /* ccGLStateCache.h */; };
		1551A81C158F2ADF00E66CFE /* ccShader_Position_uColor_frag.h in Headers */ = {isa = PBXBuildFile; fileRef = 1551A5C8158F2ADE00E66CFE /* ccShader_Position_uColor_frag.h */; };
		1551A81D158F2ADF00E66CFE /* ccShader_Position_uColor_vert.h in Headers */ = {isa = PBXBuildFile; fileRef = 1551A5C9158F2ADE00E66CFE /* ccShader_Position_uColor_vert.h */; };
		1551A81E158F2ADF00E66CFE /* ccShader_PositionColor_frag.h in Headers */ = {isa = PBXBuildFile; fileRef = 1551A5CA158F2ADE00E66CFE /* ccShader_PositionColor_frag.h */; };
		1551A81F158F2ADF00E66CFE /* ccShader_PositionColor_vert.h in Headers */ = {isa = PBXBuildFile; fileRef = 1551A5CB158F2ADE00E66CFE /* ccShader_PositionColor_vert.h */; };
		1551A820158F2ADF00E66CFE /* ccShader_PositionTexture_frag.h in Headers */ = {isa = PBXBuildFile; fileRef = 1551A5CC158F2ADE00E66CFE /* ccShader_PositionTexture_frag.h */; };
		1551A821158F2ADF00E66CFE /* ccShader_PositionTexture_uColor_frag.h in Headers */ = {isa = PBXBuildFile; fileRef = 1551A5CD158F2ADE00E66CFE /* ccShader_PositionTexture_uColor_frag.h */; };
		1551A822158F2ADF00E66CFE /* ccShader_PositionTexture_uColor_vert.h in Headers */ = {isa = PBXBuildFile; fileRef = 1551A5CE158F2ADE00E66CFE /* ccShader_PositionTexture_uColor_vert.h */; };
		1551A823158F2ADF00E66CFE /* ccShader_PositionTexture_vert.h in Headers */ = {isa = PBXBuildFile; fileRef = 1551A5CF158F2ADE00E66CFE /* ccShader_PositionTexture_vert.h */; };
		1551A824158F2ADF00E66CFE /* ccShader_PositionTextureA8Color_frag.h in Headers */ = {isa = PBXBuildFile; fileRef = 1551A5D0158F2ADE00E66CFE /* ccShader_PositionTextureA8Color_frag.h */; };
		1551A825158F2ADF00E66CFE /* ccShader_PositionTextureA8Color_vert.h in Headers */ = {isa = PBXBuildFile; fileRef = 1551A5D1158F2ADE00E66CFE /* ccShader_PositionTextureA8Color_vert.h */; };
		1551A826158F2ADF00E66CFE /* ccShader_PositionTextureColor_frag.h in Headers */ = {isa = PBXBuildFile; fileRef = 1551A5D2158F2ADE00E66CFE /* ccShader_PositionTextureColor_frag.h */; };
		1551A827158F2ADF00E66CFE /* ccShader_PositionTextureColor_vert.h in Headers */ = {isa = PBXBuildFile; fileRef = 1551A5D3158F2ADE00E66CFE /* ccShader_PositionTextureColor_vert.h */; };
		1551A828158F2ADF00E66CFE /* ccShader_PositionTextureColorAlphaTest_frag.h in Headers */ = {isa = PBXBuildFile; fileRef = 1551A5D4158F2ADE00E66CFE /* ccShader_PositionTextureColorAlphaTest_frag.h */; };
		1551A829158F2ADF00E66CFE /* CCShaderCache.cpp in Sources */ = {isa = PBXBuildFile; fileRef = 1551A5D5158F2ADE00E66CFE /* CCShaderCache.cpp */; };
		1551A82A158F2ADF00E66CFE /* CCShaderCache.h in Headers */ = {isa = PBXBuildFile; fileRef = 1551A5D6158F2ADE00E66CFE /* CCShaderCache.h */; };
		1551A82B158F2ADF00E66CFE /* ccShaderEx_SwitchMask_frag.h in Headers */ = {isa = PBXBuildFile; fileRef = 1551A5D7158F2ADE00E66CFE /* ccShaderEx_SwitchMask_frag.h */; };
		1551A82C158F2ADF00E66CFE /* ccShaders.cpp in Sources */ = {isa = PBXBuildFile; fileRef = 1551A5D8158F2ADE00E66CFE /* ccShaders.cpp */; };
		1551A82D158F2ADF00E66CFE /* ccShaders.h in Headers */ = {isa = PBXBuildFile; fileRef = 1551A5D9158F2ADE00E66CFE /* ccShaders.h */; };
		1551A82E158F2ADF00E66CFE /* CCAnimation.cpp in Sources */ = {isa = PBXBuildFile; fileRef = 1551A5DB158F2ADE00E66CFE /* CCAnimation.cpp */; };
		1551A82F158F2ADF00E66CFE /* CCAnimation.h in Headers */ = {isa = PBXBuildFile; fileRef = 1551A5DC158F2ADE00E66CFE /* CCAnimation.h */; };
		1551A830158F2ADF00E66CFE /* CCAnimationCache.cpp in Sources */ = {isa = PBXBuildFile; fileRef = 1551A5DD158F2ADE00E66CFE /* CCAnimationCache.cpp */; };
		1551A831158F2ADF00E66CFE /* CCAnimationCache.h in Headers */ = {isa = PBXBuildFile; fileRef = 1551A5DE158F2ADE00E66CFE /* CCAnimationCache.h */; };
		1551A832158F2ADF00E66CFE /* CCSprite.cpp in Sources */ = {isa = PBXBuildFile; fileRef = 1551A5DF158F2ADE00E66CFE /* CCSprite.cpp */; };
		1551A833158F2ADF00E66CFE /* CCSprite.h in Headers */ = {isa = PBXBuildFile; fileRef = 1551A5E0158F2ADE00E66CFE /* CCSprite.h */; };
		1551A834158F2ADF00E66CFE /* CCSpriteBatchNode.cpp in Sources */ = {isa = PBXBuildFile; fileRef = 1551A5E1158F2ADE00E66CFE /* CCSpriteBatchNode.cpp */; };
		1551A835158F2ADF00E66CFE /* CCSpriteBatchNode.h in Headers */ = {isa = PBXBuildFile; fileRef = 1551A5E2158F2ADE00E66CFE /* CCSpriteBatchNode.h */; };
		1551A836158F2ADF00E66CFE /* CCSpriteFrame.cpp in Sources */ = {isa = PBXBuildFile; fileRef = 1551A5E3158F2ADE00E66CFE /* CCSpriteFrame.cpp */; };
		1551A837158F2ADF00E66CFE /* CCSpriteFrame.h in Headers */ = {isa = PBXBuildFile; fileRef = 1551A5E4158F2ADE00E66CFE /* CCSpriteFrame.h */; };
		1551A838158F2ADF00E66CFE /* CCSpriteFrameCache.cpp in Sources */ = {isa = PBXBuildFile; fileRef = 1551A5E5158F2ADE00E66CFE /* CCSpriteFrameCache.cpp */; };
		1551A839158F2ADF00E66CFE /* CCSpriteFrameCache.h in Headers */ = {isa = PBXBuildFile; fileRef = 1551A5E6158F2ADE00E66CFE /* CCSpriteFrameCache.h */; };
		1551A83A158F2ADF00E66CFE /* base64.cpp in Sources */ = {isa = PBXBuildFile; fileRef = 1551A5E8158F2ADE00E66CFE /* base64.cpp */; };
		1551A83B158F2ADF00E66CFE /* base64.h in Headers */ = {isa = PBXBuildFile; fileRef = 1551A5E9158F2ADE00E66CFE /* base64.h */; };
		1551A83C158F2ADF00E66CFE /* CCPointExtension.cpp in Sources */ = {isa = PBXBuildFile; fileRef = 1551A5EA158F2ADE00E66CFE /* CCPointExtension.cpp */; };
		1551A83D158F2ADF00E66CFE /* CCPointExtension.h in Headers */ = {isa = PBXBuildFile; fileRef = 1551A5EB158F2ADE00E66CFE /* CCPointExtension.h */; };
		1551A83E158F2ADF00E66CFE /* CCProfiling.cpp in Sources */ = {isa = PBXBuildFile; fileRef = 1551A5EC158F2ADE00E66CFE /* CCProfiling.cpp */; };
		1551A83F158F2ADF00E66CFE /* CCProfiling.h in Headers */ = {isa = PBXBuildFile; fileRef = 1551A5ED158F2ADE00E66CFE /* CCProfiling.h */; };
		1551A840158F2ADF00E66CFE /* CCUserDefault.cpp in Sources */ = {isa = PBXBuildFile; fileRef = 1551A5EE158F2ADE00E66CFE /* CCUserDefault.cpp */; };
		1551A841158F2ADF00E66CFE /* CCUserDefault.h in Headers */ = {isa = PBXBuildFile; fileRef = 1551A5EF158F2ADE00E66CFE /* CCUserDefault.h */; };
		1551A842158F2ADF00E66CFE /* ccUtils.cpp in Sources */ = {isa = PBXBuildFile; fileRef = 1551A5F0158F2ADE00E66CFE /* ccUtils.cpp */; };
		1551A843158F2ADF00E66CFE /* ccUtils.h in Headers */ = {isa = PBXBuildFile; fileRef = 1551A5F1158F2ADE00E66CFE /* ccUtils.h */; };
		1551A844158F2ADF00E66CFE /* CCVertex.cpp in Sources */ = {isa = PBXBuildFile; fileRef = 1551A5F2158F2ADE00E66CFE /* CCVertex.cpp */; };
		1551A845158F2ADF00E66CFE /* CCVertex.h in Headers */ = {isa = PBXBuildFile; fileRef = 1551A5F3158F2ADE00E66CFE /* CCVertex.h */; };
		1551A846158F2ADF00E66CFE /* ccCArray.cpp in Sources */ = {isa = PBXBuildFile; fileRef = 1551A5F5158F2ADE00E66CFE /* ccCArray.cpp */; };
		1551A847158F2ADF00E66CFE /* ccCArray.h in Headers */ = {isa = PBXBuildFile; fileRef = 1551A5F6158F2ADE00E66CFE /* ccCArray.h */; };
		1551A848158F2ADF00E66CFE /* uthash.h in Headers */ = {isa = PBXBuildFile; fileRef = 1551A5F7158F2ADE00E66CFE /* uthash.h */; };
		1551A849158F2ADF00E66CFE /* utlist.h in Headers */ = {isa = PBXBuildFile; fileRef = 1551A5F8158F2ADE00E66CFE /* utlist.h */; };
		1551A84A158F2ADF00E66CFE /* TGAlib.cpp in Sources */ = {isa = PBXBuildFile; fileRef = 1551A5FA158F2ADE00E66CFE /* TGAlib.cpp */; };
		1551A84B158F2ADF00E66CFE /* TGAlib.h in Headers */ = {isa = PBXBuildFile; fileRef = 1551A5FB158F2ADE00E66CFE /* TGAlib.h */; };
		1551A84C158F2ADF00E66CFE /* TransformUtils.cpp in Sources */ = {isa = PBXBuildFile; fileRef = 1551A5FC158F2ADE00E66CFE /* TransformUtils.cpp */; };
		1551A84D158F2ADF00E66CFE /* TransformUtils.h in Headers */ = {isa = PBXBuildFile; fileRef = 1551A5FD158F2ADE00E66CFE /* TransformUtils.h */; };
		1551A84E158F2ADF00E66CFE /* ioapi.cpp in Sources */ = {isa = PBXBuildFile; fileRef = 1551A5FF158F2ADE00E66CFE /* ioapi.cpp */; };
		1551A84F158F2ADF00E66CFE /* ioapi.h in Headers */ = {isa = PBXBuildFile; fileRef = 1551A600158F2ADE00E66CFE /* ioapi.h */; };
		1551A850158F2ADF00E66CFE /* unzip.cpp in Sources */ = {isa = PBXBuildFile; fileRef = 1551A601158F2ADE00E66CFE /* unzip.cpp */; };
		1551A851158F2ADF00E66CFE /* unzip.h in Headers */ = {isa = PBXBuildFile; fileRef = 1551A602158F2ADE00E66CFE /* unzip.h */; };
		1551A852158F2ADF00E66CFE /* ZipUtils.cpp in Sources */ = {isa = PBXBuildFile; fileRef = 1551A603158F2ADE00E66CFE /* ZipUtils.cpp */; };
		1551A853158F2ADF00E66CFE /* ZipUtils.h in Headers */ = {isa = PBXBuildFile; fileRef = 1551A604158F2ADE00E66CFE /* ZipUtils.h */; };
		1551A854158F2ADF00E66CFE /* CCIMEDelegate.h in Headers */ = {isa = PBXBuildFile; fileRef = 1551A606158F2ADE00E66CFE /* CCIMEDelegate.h */; };
		1551A855158F2ADF00E66CFE /* CCIMEDispatcher.cpp in Sources */ = {isa = PBXBuildFile; fileRef = 1551A607158F2ADE00E66CFE /* CCIMEDispatcher.cpp */; };
		1551A856158F2ADF00E66CFE /* CCIMEDispatcher.h in Headers */ = {isa = PBXBuildFile; fileRef = 1551A608158F2ADE00E66CFE /* CCIMEDispatcher.h */; };
		1551A857158F2ADF00E66CFE /* CCTextFieldTTF.cpp in Sources */ = {isa = PBXBuildFile; fileRef = 1551A609158F2ADE00E66CFE /* CCTextFieldTTF.cpp */; };
		1551A858158F2ADF00E66CFE /* CCTextFieldTTF.h in Headers */ = {isa = PBXBuildFile; fileRef = 1551A60A158F2ADE00E66CFE /* CCTextFieldTTF.h */; };
		1551A859158F2ADF00E66CFE /* CCTexture2D.cpp in Sources */ = {isa = PBXBuildFile; fileRef = 1551A60C158F2ADE00E66CFE /* CCTexture2D.cpp */; };
		1551A85A158F2ADF00E66CFE /* CCTexture2D.h in Headers */ = {isa = PBXBuildFile; fileRef = 1551A60D158F2ADE00E66CFE /* CCTexture2D.h */; };
		1551A85B158F2ADF00E66CFE /* CCTextureAtlas.cpp in Sources */ = {isa = PBXBuildFile; fileRef = 1551A60E158F2ADE00E66CFE /* CCTextureAtlas.cpp */; };
		1551A85C158F2ADF00E66CFE /* CCTextureAtlas.h in Headers */ = {isa = PBXBuildFile; fileRef = 1551A60F158F2ADE00E66CFE /* CCTextureAtlas.h */; };
		1551A85D158F2ADF00E66CFE /* CCTextureCache.cpp in Sources */ = {isa = PBXBuildFile; fileRef = 1551A610158F2ADE00E66CFE /* CCTextureCache.cpp */; };
		1551A85E158F2ADF00E66CFE /* CCTextureCache.h in Headers */ = {isa = PBXBuildFile; fileRef = 1551A611158F2ADE00E66CFE /* CCTextureCache.h */; };
		1551A85F158F2ADF00E66CFE /* CCTexturePVR.cpp in Sources */ = {isa = PBXBuildFile; fileRef = 1551A612158F2ADE00E66CFE /* CCTexturePVR.cpp */; };
		1551A860158F2ADF00E66CFE /* CCTexturePVR.h in Headers */ = {isa = PBXBuildFile; fileRef = 1551A613158F2ADE00E66CFE /* CCTexturePVR.h */; };
		1551A861158F2ADF00E66CFE /* CCParallaxNode.cpp in Sources */ = {isa = PBXBuildFile; fileRef = 1551A615158F2ADE00E66CFE /* CCParallaxNode.cpp */; };
		1551A862158F2ADF00E66CFE /* CCParallaxNode.h in Headers */ = {isa = PBXBuildFile; fileRef = 1551A616158F2ADE00E66CFE /* CCParallaxNode.h */; };
		1551A863158F2ADF00E66CFE /* CCTileMapAtlas.cpp in Sources */ = {isa = PBXBuildFile; fileRef = 1551A617158F2ADE00E66CFE /* CCTileMapAtlas.cpp */; };
		1551A864158F2ADF00E66CFE /* CCTileMapAtlas.h in Headers */ = {isa = PBXBuildFile; fileRef = 1551A618158F2ADE00E66CFE /* CCTileMapAtlas.h */; };
		1551A865158F2ADF00E66CFE /* CCTMXLayer.cpp in Sources */ = {isa = PBXBuildFile; fileRef = 1551A619158F2ADE00E66CFE /* CCTMXLayer.cpp */; };
		1551A866158F2ADF00E66CFE /* CCTMXLayer.h in Headers */ = {isa = PBXBuildFile; fileRef = 1551A61A158F2ADE00E66CFE /* CCTMXLayer.h */; };
		1551A867158F2ADF00E66CFE /* CCTMXObjectGroup.cpp in Sources */ = {isa = PBXBuildFile; fileRef = 1551A61B158F2ADE00E66CFE /* CCTMXObjectGroup.cpp */; };
		1551A868158F2ADF00E66CFE /* CCTMXObjectGroup.h in Headers */ = {isa = PBXBuildFile; fileRef = 1551A61C158F2ADE00E66CFE /* CCTMXObjectGroup.h */; };
		1551A869158F2ADF00E66CFE /* CCTMXTiledMap.cpp in Sources */ = {isa = PBXBuildFile; fileRef = 1551A61D158F2ADE00E66CFE /* CCTMXTiledMap.cpp */; };
		1551A86A158F2ADF00E66CFE /* CCTMXTiledMap.h in Headers */ = {isa = PBXBuildFile; fileRef = 1551A61E158F2ADE00E66CFE /* CCTMXTiledMap.h */; };
		1551A86B158F2ADF00E66CFE /* CCTMXXMLParser.cpp in Sources */ = {isa = PBXBuildFile; fileRef = 1551A61F158F2ADE00E66CFE /* CCTMXXMLParser.cpp */; };
		1551A86C158F2ADF00E66CFE /* CCTMXXMLParser.h in Headers */ = {isa = PBXBuildFile; fileRef = 1551A620158F2ADE00E66CFE /* CCTMXXMLParser.h */; };
		1551A86D158F2ADF00E66CFE /* CCTouch.h in Headers */ = {isa = PBXBuildFile; fileRef = 1551A622158F2ADE00E66CFE /* CCTouch.h */; };
		1551A86E158F2ADF00E66CFE /* CCTouchDelegateProtocol.h in Headers */ = {isa = PBXBuildFile; fileRef = 1551A623158F2ADE00E66CFE /* CCTouchDelegateProtocol.h */; };
		1551A86F158F2ADF00E66CFE /* CCTouchDispatcher.cpp in Sources */ = {isa = PBXBuildFile; fileRef = 1551A624158F2ADE00E66CFE /* CCTouchDispatcher.cpp */; };
		1551A870158F2ADF00E66CFE /* CCTouchDispatcher.h in Headers */ = {isa = PBXBuildFile; fileRef = 1551A625158F2ADE00E66CFE /* CCTouchDispatcher.h */; };
		1551A871158F2ADF00E66CFE /* CCTouchHandler.cpp in Sources */ = {isa = PBXBuildFile; fileRef = 1551A626158F2ADE00E66CFE /* CCTouchHandler.cpp */; };
		1551A872158F2ADF00E66CFE /* CCTouchHandler.h in Headers */ = {isa = PBXBuildFile; fileRef = 1551A627158F2ADE00E66CFE /* CCTouchHandler.h */; };
		1551A874158F2B4700E66CFE /* cocos2dx-Prefix.pch in Headers */ = {isa = PBXBuildFile; fileRef = 1551A873158F2B4700E66CFE /* cocos2dx-Prefix.pch */; };
		15842A2615CF6C42006B033F /* CCTouch.cpp in Sources */ = {isa = PBXBuildFile; fileRef = 15842A2515CF6C42006B033F /* CCTouch.cpp */; };
		1A20136715FD90510013D092 /* ccTypeInfo.h in Headers */ = {isa = PBXBuildFile; fileRef = 1A20136615FD90510013D092 /* ccTypeInfo.h */; };
		41BC70B915BF7EA2006A0A6C /* CCThread.mm in Sources */ = {isa = PBXBuildFile; fileRef = 41BC70B815BF7EA2006A0A6C /* CCThread.mm */; };
		41CD6C3515BF7382005E6F29 /* CCAccelerometer.h in Headers */ = {isa = PBXBuildFile; fileRef = 41CD6C2215BF7382005E6F29 /* CCAccelerometer.h */; };
		41CD6C3615BF7382005E6F29 /* CCApplication.h in Headers */ = {isa = PBXBuildFile; fileRef = 41CD6C2315BF7382005E6F29 /* CCApplication.h */; };
		41CD6C3715BF7382005E6F29 /* CCApplication.mm in Sources */ = {isa = PBXBuildFile; fileRef = 41CD6C2415BF7382005E6F29 /* CCApplication.mm */; };
		41CD6C3815BF7382005E6F29 /* CCCommon.mm in Sources */ = {isa = PBXBuildFile; fileRef = 41CD6C2515BF7382005E6F29 /* CCCommon.mm */; };
		41CD6C3915BF7382005E6F29 /* CCDirectorCaller.h in Headers */ = {isa = PBXBuildFile; fileRef = 41CD6C2615BF7382005E6F29 /* CCDirectorCaller.h */; };
		41CD6C3A15BF7382005E6F29 /* CCDirectorCaller.mm in Sources */ = {isa = PBXBuildFile; fileRef = 41CD6C2715BF7382005E6F29 /* CCDirectorCaller.mm */; };
		41CD6C3B15BF7382005E6F29 /* CCEGLView.h in Headers */ = {isa = PBXBuildFile; fileRef = 41CD6C2815BF7382005E6F29 /* CCEGLView.h */; };
		41CD6C3C15BF7382005E6F29 /* CCEGLView.mm in Sources */ = {isa = PBXBuildFile; fileRef = 41CD6C2915BF7382005E6F29 /* CCEGLView.mm */; };
		41CD6C3D15BF7382005E6F29 /* CCEventDispatcher.h in Headers */ = {isa = PBXBuildFile; fileRef = 41CD6C2A15BF7382005E6F29 /* CCEventDispatcher.h */; };
		41CD6C3E15BF7382005E6F29 /* CCEventDispatcher.mm in Sources */ = {isa = PBXBuildFile; fileRef = 41CD6C2B15BF7382005E6F29 /* CCEventDispatcher.mm */; };
		41CD6C3F15BF7382005E6F29 /* CCFileUtils.mm in Sources */ = {isa = PBXBuildFile; fileRef = 41CD6C2C15BF7382005E6F29 /* CCFileUtils.mm */; };
		41CD6C4015BF7382005E6F29 /* CCGL.h in Headers */ = {isa = PBXBuildFile; fileRef = 41CD6C2D15BF7382005E6F29 /* CCGL.h */; };
		41CD6C4115BF7382005E6F29 /* CCImage.mm in Sources */ = {isa = PBXBuildFile; fileRef = 41CD6C2E15BF7382005E6F29 /* CCImage.mm */; };
		41CD6C4215BF7382005E6F29 /* CCPlatformDefine.h in Headers */ = {isa = PBXBuildFile; fileRef = 41CD6C2F15BF7382005E6F29 /* CCPlatformDefine.h */; };
		41CD6C4315BF7382005E6F29 /* CCStdC.h in Headers */ = {isa = PBXBuildFile; fileRef = 41CD6C3015BF7382005E6F29 /* CCStdC.h */; };
		41CD6C4415BF7382005E6F29 /* CCWindow.h in Headers */ = {isa = PBXBuildFile; fileRef = 41CD6C3115BF7382005E6F29 /* CCWindow.h */; };
		41CD6C4515BF7382005E6F29 /* CCWindow.m in Sources */ = {isa = PBXBuildFile; fileRef = 41CD6C3215BF7382005E6F29 /* CCWindow.m */; };
		41CD6C4615BF7382005E6F29 /* EAGLView.h in Headers */ = {isa = PBXBuildFile; fileRef = 41CD6C3315BF7382005E6F29 /* EAGLView.h */; };
		41CD6C4715BF7382005E6F29 /* EAGLView.mm in Sources */ = {isa = PBXBuildFile; fileRef = 41CD6C3415BF7382005E6F29 /* EAGLView.mm */; };
		F4D7A74715F269D10081CE26 /* ccTypeInfo.h in Headers */ = {isa = PBXBuildFile; fileRef = F4D7A74615F269D10081CE26 /* ccTypeInfo.h */; };
/* End PBXBuildFile section */

/* Begin PBXFileReference section */
		154269DA15B5653000712A7F /* CCNotificationCenter.cpp */ = {isa = PBXFileReference; fileEncoding = 4; lastKnownFileType = sourcecode.cpp.cpp; path = CCNotificationCenter.cpp; sourceTree = "<group>"; };
		154269DB15B5653000712A7F /* CCNotificationCenter.h */ = {isa = PBXFileReference; fileEncoding = 4; lastKnownFileType = sourcecode.c.h; path = CCNotificationCenter.h; sourceTree = "<group>"; };
		1551A33F158F2AB200E66CFE /* libcocos2dx.a */ = {isa = PBXFileReference; explicitFileType = archive.ar; includeInIndex = 0; path = libcocos2dx.a; sourceTree = BUILT_PRODUCTS_DIR; };
		1551A342158F2AB200E66CFE /* Foundation.framework */ = {isa = PBXFileReference; lastKnownFileType = wrapper.framework; name = Foundation.framework; path = System/Library/Frameworks/Foundation.framework; sourceTree = SDKROOT; };
		1551A355158F2ADE00E66CFE /* CCAction.cpp */ = {isa = PBXFileReference; fileEncoding = 4; lastKnownFileType = sourcecode.cpp.cpp; path = CCAction.cpp; sourceTree = "<group>"; };
		1551A356158F2ADE00E66CFE /* CCAction.h */ = {isa = PBXFileReference; fileEncoding = 4; lastKnownFileType = sourcecode.c.h; path = CCAction.h; sourceTree = "<group>"; };
		1551A357158F2ADE00E66CFE /* CCActionCamera.cpp */ = {isa = PBXFileReference; fileEncoding = 4; lastKnownFileType = sourcecode.cpp.cpp; path = CCActionCamera.cpp; sourceTree = "<group>"; };
		1551A358158F2ADE00E66CFE /* CCActionCamera.h */ = {isa = PBXFileReference; fileEncoding = 4; lastKnownFileType = sourcecode.c.h; path = CCActionCamera.h; sourceTree = "<group>"; };
		1551A359158F2ADE00E66CFE /* CCActionCatmullRom.cpp */ = {isa = PBXFileReference; fileEncoding = 4; lastKnownFileType = sourcecode.cpp.cpp; path = CCActionCatmullRom.cpp; sourceTree = "<group>"; };
		1551A35A158F2ADE00E66CFE /* CCActionCatmullRom.h */ = {isa = PBXFileReference; fileEncoding = 4; lastKnownFileType = sourcecode.c.h; path = CCActionCatmullRom.h; sourceTree = "<group>"; };
		1551A35B158F2ADE00E66CFE /* CCActionEase.cpp */ = {isa = PBXFileReference; fileEncoding = 4; lastKnownFileType = sourcecode.cpp.cpp; path = CCActionEase.cpp; sourceTree = "<group>"; };
		1551A35C158F2ADE00E66CFE /* CCActionEase.h */ = {isa = PBXFileReference; fileEncoding = 4; lastKnownFileType = sourcecode.c.h; path = CCActionEase.h; sourceTree = "<group>"; };
		1551A35D158F2ADE00E66CFE /* CCActionGrid.cpp */ = {isa = PBXFileReference; fileEncoding = 4; lastKnownFileType = sourcecode.cpp.cpp; path = CCActionGrid.cpp; sourceTree = "<group>"; };
		1551A35E158F2ADE00E66CFE /* CCActionGrid.h */ = {isa = PBXFileReference; fileEncoding = 4; lastKnownFileType = sourcecode.c.h; path = CCActionGrid.h; sourceTree = "<group>"; };
		1551A35F158F2ADE00E66CFE /* CCActionGrid3D.cpp */ = {isa = PBXFileReference; fileEncoding = 4; lastKnownFileType = sourcecode.cpp.cpp; path = CCActionGrid3D.cpp; sourceTree = "<group>"; };
		1551A360158F2ADE00E66CFE /* CCActionGrid3D.h */ = {isa = PBXFileReference; fileEncoding = 4; lastKnownFileType = sourcecode.c.h; path = CCActionGrid3D.h; sourceTree = "<group>"; };
		1551A361158F2ADE00E66CFE /* CCActionInstant.cpp */ = {isa = PBXFileReference; fileEncoding = 4; lastKnownFileType = sourcecode.cpp.cpp; path = CCActionInstant.cpp; sourceTree = "<group>"; };
		1551A362158F2ADE00E66CFE /* CCActionInstant.h */ = {isa = PBXFileReference; fileEncoding = 4; lastKnownFileType = sourcecode.c.h; path = CCActionInstant.h; sourceTree = "<group>"; };
		1551A363158F2ADE00E66CFE /* CCActionInterval.cpp */ = {isa = PBXFileReference; fileEncoding = 4; lastKnownFileType = sourcecode.cpp.cpp; path = CCActionInterval.cpp; sourceTree = "<group>"; };
		1551A364158F2ADE00E66CFE /* CCActionInterval.h */ = {isa = PBXFileReference; fileEncoding = 4; lastKnownFileType = sourcecode.c.h; path = CCActionInterval.h; sourceTree = "<group>"; };
		1551A365158F2ADE00E66CFE /* CCActionManager.cpp */ = {isa = PBXFileReference; fileEncoding = 4; lastKnownFileType = sourcecode.cpp.cpp; path = CCActionManager.cpp; sourceTree = "<group>"; };
		1551A366158F2ADE00E66CFE /* CCActionManager.h */ = {isa = PBXFileReference; fileEncoding = 4; lastKnownFileType = sourcecode.c.h; path = CCActionManager.h; sourceTree = "<group>"; };
		1551A367158F2ADE00E66CFE /* CCActionPageTurn3D.cpp */ = {isa = PBXFileReference; fileEncoding = 4; lastKnownFileType = sourcecode.cpp.cpp; path = CCActionPageTurn3D.cpp; sourceTree = "<group>"; };
		1551A368158F2ADE00E66CFE /* CCActionPageTurn3D.h */ = {isa = PBXFileReference; fileEncoding = 4; lastKnownFileType = sourcecode.c.h; path = CCActionPageTurn3D.h; sourceTree = "<group>"; };
		1551A369158F2ADE00E66CFE /* CCActionProgressTimer.cpp */ = {isa = PBXFileReference; fileEncoding = 4; lastKnownFileType = sourcecode.cpp.cpp; path = CCActionProgressTimer.cpp; sourceTree = "<group>"; };
		1551A36A158F2ADE00E66CFE /* CCActionProgressTimer.h */ = {isa = PBXFileReference; fileEncoding = 4; lastKnownFileType = sourcecode.c.h; path = CCActionProgressTimer.h; sourceTree = "<group>"; };
		1551A36B158F2ADE00E66CFE /* CCActionTiledGrid.cpp */ = {isa = PBXFileReference; fileEncoding = 4; lastKnownFileType = sourcecode.cpp.cpp; path = CCActionTiledGrid.cpp; sourceTree = "<group>"; };
		1551A36C158F2ADE00E66CFE /* CCActionTiledGrid.h */ = {isa = PBXFileReference; fileEncoding = 4; lastKnownFileType = sourcecode.c.h; path = CCActionTiledGrid.h; sourceTree = "<group>"; };
		1551A36D158F2ADE00E66CFE /* CCActionTween.cpp */ = {isa = PBXFileReference; fileEncoding = 4; lastKnownFileType = sourcecode.cpp.cpp; path = CCActionTween.cpp; sourceTree = "<group>"; };
		1551A36E158F2ADE00E66CFE /* CCActionTween.h */ = {isa = PBXFileReference; fileEncoding = 4; lastKnownFileType = sourcecode.c.h; path = CCActionTween.h; sourceTree = "<group>"; };
		1551A371158F2ADE00E66CFE /* CCAtlasNode.cpp */ = {isa = PBXFileReference; fileEncoding = 4; lastKnownFileType = sourcecode.cpp.cpp; path = CCAtlasNode.cpp; sourceTree = "<group>"; };
		1551A372158F2ADE00E66CFE /* CCAtlasNode.h */ = {isa = PBXFileReference; fileEncoding = 4; lastKnownFileType = sourcecode.c.h; path = CCAtlasNode.h; sourceTree = "<group>"; };
		1551A373158F2ADE00E66CFE /* CCNode.cpp */ = {isa = PBXFileReference; fileEncoding = 4; lastKnownFileType = sourcecode.cpp.cpp; path = CCNode.cpp; sourceTree = "<group>"; };
		1551A374158F2ADE00E66CFE /* CCNode.h */ = {isa = PBXFileReference; fileEncoding = 4; lastKnownFileType = sourcecode.c.h; path = CCNode.h; sourceTree = "<group>"; };
		1551A375158F2ADE00E66CFE /* CCCamera.cpp */ = {isa = PBXFileReference; fileEncoding = 4; lastKnownFileType = sourcecode.cpp.cpp; path = CCCamera.cpp; sourceTree = "<group>"; };
		1551A376158F2ADE00E66CFE /* CCCamera.h */ = {isa = PBXFileReference; fileEncoding = 4; lastKnownFileType = sourcecode.c.h; path = CCCamera.h; sourceTree = "<group>"; };
		1551A377158F2ADE00E66CFE /* CCConfiguration.cpp */ = {isa = PBXFileReference; fileEncoding = 4; lastKnownFileType = sourcecode.cpp.cpp; path = CCConfiguration.cpp; sourceTree = "<group>"; };
		1551A378158F2ADE00E66CFE /* CCConfiguration.h */ = {isa = PBXFileReference; fileEncoding = 4; lastKnownFileType = sourcecode.c.h; path = CCConfiguration.h; sourceTree = "<group>"; };
		1551A379158F2ADE00E66CFE /* CCDirector.cpp */ = {isa = PBXFileReference; fileEncoding = 4; lastKnownFileType = sourcecode.cpp.cpp; path = CCDirector.cpp; sourceTree = "<group>"; };
		1551A37A158F2ADE00E66CFE /* CCDirector.h */ = {isa = PBXFileReference; fileEncoding = 4; lastKnownFileType = sourcecode.c.h; path = CCDirector.h; sourceTree = "<group>"; };
		1551A37B158F2ADE00E66CFE /* CCDrawingPrimitives.cpp */ = {isa = PBXFileReference; fileEncoding = 4; lastKnownFileType = sourcecode.cpp.cpp; path = CCDrawingPrimitives.cpp; sourceTree = "<group>"; };
		1551A37C158F2ADE00E66CFE /* CCDrawingPrimitives.h */ = {isa = PBXFileReference; fileEncoding = 4; lastKnownFileType = sourcecode.c.h; path = CCDrawingPrimitives.h; sourceTree = "<group>"; };
		1551A37D158F2ADE00E66CFE /* CCScheduler.cpp */ = {isa = PBXFileReference; fileEncoding = 4; lastKnownFileType = sourcecode.cpp.cpp; path = CCScheduler.cpp; sourceTree = "<group>"; };
		1551A37E158F2ADE00E66CFE /* CCScheduler.h */ = {isa = PBXFileReference; fileEncoding = 4; lastKnownFileType = sourcecode.c.h; path = CCScheduler.h; sourceTree = "<group>"; };
		1551A380158F2ADE00E66CFE /* CCAffineTransform.cpp */ = {isa = PBXFileReference; fileEncoding = 4; lastKnownFileType = sourcecode.cpp.cpp; path = CCAffineTransform.cpp; sourceTree = "<group>"; };
		1551A381158F2ADE00E66CFE /* CCAffineTransform.h */ = {isa = PBXFileReference; fileEncoding = 4; lastKnownFileType = sourcecode.c.h; path = CCAffineTransform.h; sourceTree = "<group>"; };
		1551A382158F2ADE00E66CFE /* CCArray.cpp */ = {isa = PBXFileReference; fileEncoding = 4; lastKnownFileType = sourcecode.cpp.cpp; path = CCArray.cpp; sourceTree = "<group>"; };
		1551A383158F2ADE00E66CFE /* CCArray.h */ = {isa = PBXFileReference; fileEncoding = 4; lastKnownFileType = sourcecode.c.h; path = CCArray.h; sourceTree = "<group>"; };
		1551A384158F2ADE00E66CFE /* CCAutoreleasePool.cpp */ = {isa = PBXFileReference; fileEncoding = 4; lastKnownFileType = sourcecode.cpp.cpp; path = CCAutoreleasePool.cpp; sourceTree = "<group>"; };
		1551A385158F2ADE00E66CFE /* CCAutoreleasePool.h */ = {isa = PBXFileReference; fileEncoding = 4; lastKnownFileType = sourcecode.c.h; path = CCAutoreleasePool.h; sourceTree = "<group>"; };
		1551A386158F2ADE00E66CFE /* CCDictionary.cpp */ = {isa = PBXFileReference; fileEncoding = 4; lastKnownFileType = sourcecode.cpp.cpp; path = CCDictionary.cpp; sourceTree = "<group>"; };
		1551A387158F2ADE00E66CFE /* CCDictionary.h */ = {isa = PBXFileReference; fileEncoding = 4; lastKnownFileType = sourcecode.c.h; path = CCDictionary.h; sourceTree = "<group>"; };
		1551A388158F2ADE00E66CFE /* CCGeometry.cpp */ = {isa = PBXFileReference; fileEncoding = 4; lastKnownFileType = sourcecode.cpp.cpp; path = CCGeometry.cpp; sourceTree = "<group>"; };
		1551A389158F2ADE00E66CFE /* CCGeometry.h */ = {isa = PBXFileReference; fileEncoding = 4; lastKnownFileType = sourcecode.c.h; path = CCGeometry.h; sourceTree = "<group>"; };
		1551A38A158F2ADE00E66CFE /* CCInteger.h */ = {isa = PBXFileReference; fileEncoding = 4; lastKnownFileType = sourcecode.c.h; path = CCInteger.h; sourceTree = "<group>"; };
		1551A38B158F2ADE00E66CFE /* CCNS.cpp */ = {isa = PBXFileReference; fileEncoding = 4; lastKnownFileType = sourcecode.cpp.cpp; path = CCNS.cpp; sourceTree = "<group>"; };
		1551A38C158F2ADE00E66CFE /* CCNS.h */ = {isa = PBXFileReference; fileEncoding = 4; lastKnownFileType = sourcecode.c.h; path = CCNS.h; sourceTree = "<group>"; };
		1551A38D158F2ADE00E66CFE /* CCObject.cpp */ = {isa = PBXFileReference; fileEncoding = 4; lastKnownFileType = sourcecode.cpp.cpp; path = CCObject.cpp; sourceTree = "<group>"; };
		1551A38E158F2ADE00E66CFE /* CCObject.h */ = {isa = PBXFileReference; fileEncoding = 4; lastKnownFileType = sourcecode.c.h; path = CCObject.h; sourceTree = "<group>"; };
		1551A38F158F2ADE00E66CFE /* CCSet.cpp */ = {isa = PBXFileReference; fileEncoding = 4; lastKnownFileType = sourcecode.cpp.cpp; path = CCSet.cpp; sourceTree = "<group>"; };
		1551A390158F2ADE00E66CFE /* CCSet.h */ = {isa = PBXFileReference; fileEncoding = 4; lastKnownFileType = sourcecode.c.h; path = CCSet.h; sourceTree = "<group>"; };
		1551A391158F2ADE00E66CFE /* CCString.cpp */ = {isa = PBXFileReference; fileEncoding = 4; lastKnownFileType = sourcecode.cpp.cpp; path = CCString.cpp; sourceTree = "<group>"; };
		1551A392158F2ADE00E66CFE /* CCString.h */ = {isa = PBXFileReference; fileEncoding = 4; lastKnownFileType = sourcecode.c.h; path = CCString.h; sourceTree = "<group>"; };
		1551A393158F2ADE00E66CFE /* CCZone.cpp */ = {isa = PBXFileReference; fileEncoding = 4; lastKnownFileType = sourcecode.cpp.cpp; path = CCZone.cpp; sourceTree = "<group>"; };
		1551A394158F2ADE00E66CFE /* CCZone.h */ = {isa = PBXFileReference; fileEncoding = 4; lastKnownFileType = sourcecode.c.h; path = CCZone.h; sourceTree = "<group>"; };
		1551A395158F2ADE00E66CFE /* cocos2d.cpp */ = {isa = PBXFileReference; fileEncoding = 4; lastKnownFileType = sourcecode.cpp.cpp; path = cocos2d.cpp; sourceTree = "<group>"; };
		1551A397158F2ADE00E66CFE /* CCGrabber.cpp */ = {isa = PBXFileReference; fileEncoding = 4; lastKnownFileType = sourcecode.cpp.cpp; path = CCGrabber.cpp; sourceTree = "<group>"; };
		1551A398158F2ADE00E66CFE /* CCGrabber.h */ = {isa = PBXFileReference; fileEncoding = 4; lastKnownFileType = sourcecode.c.h; path = CCGrabber.h; sourceTree = "<group>"; };
		1551A399158F2ADE00E66CFE /* CCGrid.cpp */ = {isa = PBXFileReference; fileEncoding = 4; lastKnownFileType = sourcecode.cpp.cpp; path = CCGrid.cpp; sourceTree = "<group>"; };
		1551A39A158F2ADE00E66CFE /* CCGrid.h */ = {isa = PBXFileReference; fileEncoding = 4; lastKnownFileType = sourcecode.c.h; path = CCGrid.h; sourceTree = "<group>"; };
		1551A3E9158F2ADE00E66CFE /* ccConfig.h */ = {isa = PBXFileReference; fileEncoding = 4; lastKnownFileType = sourcecode.c.h; path = ccConfig.h; sourceTree = "<group>"; };
		1551A3EA158F2ADE00E66CFE /* CCEventType.h */ = {isa = PBXFileReference; fileEncoding = 4; lastKnownFileType = sourcecode.c.h; path = CCEventType.h; sourceTree = "<group>"; };
		1551A3EB158F2ADE00E66CFE /* ccMacros.h */ = {isa = PBXFileReference; fileEncoding = 4; lastKnownFileType = sourcecode.c.h; path = ccMacros.h; sourceTree = "<group>"; };
		1551A3EC158F2ADE00E66CFE /* CCProtocols.h */ = {isa = PBXFileReference; fileEncoding = 4; lastKnownFileType = sourcecode.c.h; path = CCProtocols.h; sourceTree = "<group>"; };
		1551A3ED158F2ADE00E66CFE /* ccTypes.h */ = {isa = PBXFileReference; fileEncoding = 4; lastKnownFileType = sourcecode.c.h; path = ccTypes.h; sourceTree = "<group>"; };
		1551A3EE158F2ADE00E66CFE /* cocos2d.h */ = {isa = PBXFileReference; fileEncoding = 4; lastKnownFileType = sourcecode.c.h; path = cocos2d.h; sourceTree = "<group>"; };
		1551A3F3158F2ADE00E66CFE /* aabb.h */ = {isa = PBXFileReference; fileEncoding = 4; lastKnownFileType = sourcecode.c.h; path = aabb.h; sourceTree = "<group>"; };
		1551A3F5158F2ADE00E66CFE /* mat4stack.h */ = {isa = PBXFileReference; fileEncoding = 4; lastKnownFileType = sourcecode.c.h; path = mat4stack.h; sourceTree = "<group>"; };
		1551A3F6158F2ADE00E66CFE /* matrix.h */ = {isa = PBXFileReference; fileEncoding = 4; lastKnownFileType = sourcecode.c.h; path = matrix.h; sourceTree = "<group>"; };
		1551A3F7158F2ADE00E66CFE /* kazmath.h */ = {isa = PBXFileReference; fileEncoding = 4; lastKnownFileType = sourcecode.c.h; path = kazmath.h; sourceTree = "<group>"; };
		1551A3F8158F2ADE00E66CFE /* mat3.h */ = {isa = PBXFileReference; fileEncoding = 4; lastKnownFileType = sourcecode.c.h; path = mat3.h; sourceTree = "<group>"; };
		1551A3F9158F2ADE00E66CFE /* mat4.h */ = {isa = PBXFileReference; fileEncoding = 4; lastKnownFileType = sourcecode.c.h; path = mat4.h; sourceTree = "<group>"; };
		1551A3FA158F2ADE00E66CFE /* neon_matrix_impl.h */ = {isa = PBXFileReference; fileEncoding = 4; lastKnownFileType = sourcecode.c.h; path = neon_matrix_impl.h; sourceTree = "<group>"; };
		1551A3FB158F2ADE00E66CFE /* plane.h */ = {isa = PBXFileReference; fileEncoding = 4; lastKnownFileType = sourcecode.c.h; path = plane.h; sourceTree = "<group>"; };
		1551A3FC158F2ADE00E66CFE /* quaternion.h */ = {isa = PBXFileReference; fileEncoding = 4; lastKnownFileType = sourcecode.c.h; path = quaternion.h; sourceTree = "<group>"; };
		1551A3FD158F2ADE00E66CFE /* ray2.h */ = {isa = PBXFileReference; fileEncoding = 4; lastKnownFileType = sourcecode.c.h; path = ray2.h; sourceTree = "<group>"; };
		1551A3FE158F2ADE00E66CFE /* utility.h */ = {isa = PBXFileReference; fileEncoding = 4; lastKnownFileType = sourcecode.c.h; path = utility.h; sourceTree = "<group>"; };
		1551A3FF158F2ADE00E66CFE /* vec2.h */ = {isa = PBXFileReference; fileEncoding = 4; lastKnownFileType = sourcecode.c.h; path = vec2.h; sourceTree = "<group>"; };
		1551A400158F2ADE00E66CFE /* vec3.h */ = {isa = PBXFileReference; fileEncoding = 4; lastKnownFileType = sourcecode.c.h; path = vec3.h; sourceTree = "<group>"; };
		1551A401158F2ADE00E66CFE /* vec4.h */ = {isa = PBXFileReference; fileEncoding = 4; lastKnownFileType = sourcecode.c.h; path = vec4.h; sourceTree = "<group>"; };
		1551A403158F2ADE00E66CFE /* aabb.c */ = {isa = PBXFileReference; fileEncoding = 4; lastKnownFileType = sourcecode.c.c; path = aabb.c; sourceTree = "<group>"; };
		1551A404158F2ADE00E66CFE /* ChangeLog */ = {isa = PBXFileReference; fileEncoding = 4; lastKnownFileType = text; path = ChangeLog; sourceTree = "<group>"; };
		1551A405158F2ADE00E66CFE /* CMakeLists.txt */ = {isa = PBXFileReference; fileEncoding = 4; lastKnownFileType = text; path = CMakeLists.txt; sourceTree = "<group>"; };
		1551A407158F2ADE00E66CFE /* mat4stack.c */ = {isa = PBXFileReference; fileEncoding = 4; lastKnownFileType = sourcecode.c.c; path = mat4stack.c; sourceTree = "<group>"; };
		1551A408158F2ADE00E66CFE /* matrix.c */ = {isa = PBXFileReference; fileEncoding = 4; lastKnownFileType = sourcecode.c.c; path = matrix.c; sourceTree = "<group>"; };
		1551A409158F2ADE00E66CFE /* mat3.c */ = {isa = PBXFileReference; fileEncoding = 4; lastKnownFileType = sourcecode.c.c; path = mat3.c; sourceTree = "<group>"; };
		1551A40A158F2ADE00E66CFE /* mat4.c */ = {isa = PBXFileReference; fileEncoding = 4; lastKnownFileType = sourcecode.c.c; path = mat4.c; sourceTree = "<group>"; };
		1551A40B158F2ADE00E66CFE /* neon_matrix_impl.c */ = {isa = PBXFileReference; fileEncoding = 4; lastKnownFileType = sourcecode.c.c; path = neon_matrix_impl.c; sourceTree = "<group>"; };
		1551A40C158F2ADE00E66CFE /* plane.c */ = {isa = PBXFileReference; fileEncoding = 4; lastKnownFileType = sourcecode.c.c; path = plane.c; sourceTree = "<group>"; };
		1551A40D158F2ADE00E66CFE /* quaternion.c */ = {isa = PBXFileReference; fileEncoding = 4; lastKnownFileType = sourcecode.c.c; path = quaternion.c; sourceTree = "<group>"; };
		1551A40E158F2ADE00E66CFE /* ray2.c */ = {isa = PBXFileReference; fileEncoding = 4; lastKnownFileType = sourcecode.c.c; path = ray2.c; sourceTree = "<group>"; };
		1551A40F158F2ADE00E66CFE /* utility.c */ = {isa = PBXFileReference; fileEncoding = 4; lastKnownFileType = sourcecode.c.c; path = utility.c; sourceTree = "<group>"; };
		1551A410158F2ADE00E66CFE /* vec2.c */ = {isa = PBXFileReference; fileEncoding = 4; lastKnownFileType = sourcecode.c.c; path = vec2.c; sourceTree = "<group>"; };
		1551A411158F2ADE00E66CFE /* vec3.c */ = {isa = PBXFileReference; fileEncoding = 4; lastKnownFileType = sourcecode.c.c; path = vec3.c; sourceTree = "<group>"; };
		1551A412158F2ADE00E66CFE /* vec4.c */ = {isa = PBXFileReference; fileEncoding = 4; lastKnownFileType = sourcecode.c.c; path = vec4.c; sourceTree = "<group>"; };
		1551A414158F2ADE00E66CFE /* CCKeypadDelegate.cpp */ = {isa = PBXFileReference; fileEncoding = 4; lastKnownFileType = sourcecode.cpp.cpp; path = CCKeypadDelegate.cpp; sourceTree = "<group>"; };
		1551A415158F2ADE00E66CFE /* CCKeypadDelegate.h */ = {isa = PBXFileReference; fileEncoding = 4; lastKnownFileType = sourcecode.c.h; path = CCKeypadDelegate.h; sourceTree = "<group>"; };
		1551A416158F2ADE00E66CFE /* CCKeypadDispatcher.cpp */ = {isa = PBXFileReference; fileEncoding = 4; lastKnownFileType = sourcecode.cpp.cpp; path = CCKeypadDispatcher.cpp; sourceTree = "<group>"; };
		1551A417158F2ADE00E66CFE /* CCKeypadDispatcher.h */ = {isa = PBXFileReference; fileEncoding = 4; lastKnownFileType = sourcecode.c.h; path = CCKeypadDispatcher.h; sourceTree = "<group>"; };
		1551A419158F2ADE00E66CFE /* CCLabelAtlas.cpp */ = {isa = PBXFileReference; fileEncoding = 4; lastKnownFileType = sourcecode.cpp.cpp; path = CCLabelAtlas.cpp; sourceTree = "<group>"; };
		1551A41A158F2ADE00E66CFE /* CCLabelAtlas.h */ = {isa = PBXFileReference; fileEncoding = 4; lastKnownFileType = sourcecode.c.h; path = CCLabelAtlas.h; sourceTree = "<group>"; };
		1551A41B158F2ADE00E66CFE /* CCLabelBMFont.cpp */ = {isa = PBXFileReference; fileEncoding = 4; lastKnownFileType = sourcecode.cpp.cpp; path = CCLabelBMFont.cpp; sourceTree = "<group>"; };
		1551A41C158F2ADE00E66CFE /* CCLabelBMFont.h */ = {isa = PBXFileReference; fileEncoding = 4; lastKnownFileType = sourcecode.c.h; path = CCLabelBMFont.h; sourceTree = "<group>"; };
		1551A41D158F2ADE00E66CFE /* CCLabelTTF.cpp */ = {isa = PBXFileReference; fileEncoding = 4; lastKnownFileType = sourcecode.cpp.cpp; path = CCLabelTTF.cpp; sourceTree = "<group>"; };
		1551A41E158F2ADE00E66CFE /* CCLabelTTF.h */ = {isa = PBXFileReference; fileEncoding = 4; lastKnownFileType = sourcecode.c.h; path = CCLabelTTF.h; sourceTree = "<group>"; };
		1551A420158F2ADE00E66CFE /* CCLayer.cpp */ = {isa = PBXFileReference; fileEncoding = 4; lastKnownFileType = sourcecode.cpp.cpp; path = CCLayer.cpp; sourceTree = "<group>"; };
		1551A421158F2ADE00E66CFE /* CCLayer.h */ = {isa = PBXFileReference; fileEncoding = 4; lastKnownFileType = sourcecode.c.h; path = CCLayer.h; sourceTree = "<group>"; };
		1551A422158F2ADE00E66CFE /* CCScene.cpp */ = {isa = PBXFileReference; fileEncoding = 4; lastKnownFileType = sourcecode.cpp.cpp; path = CCScene.cpp; sourceTree = "<group>"; };
		1551A423158F2ADE00E66CFE /* CCScene.h */ = {isa = PBXFileReference; fileEncoding = 4; lastKnownFileType = sourcecode.c.h; path = CCScene.h; sourceTree = "<group>"; };
		1551A424158F2ADE00E66CFE /* CCTransition.cpp */ = {isa = PBXFileReference; fileEncoding = 4; lastKnownFileType = sourcecode.cpp.cpp; path = CCTransition.cpp; sourceTree = "<group>"; };
		1551A425158F2ADE00E66CFE /* CCTransition.h */ = {isa = PBXFileReference; fileEncoding = 4; lastKnownFileType = sourcecode.c.h; path = CCTransition.h; sourceTree = "<group>"; };
		1551A426158F2ADE00E66CFE /* CCTransitionPageTurn.cpp */ = {isa = PBXFileReference; fileEncoding = 4; lastKnownFileType = sourcecode.cpp.cpp; path = CCTransitionPageTurn.cpp; sourceTree = "<group>"; };
		1551A427158F2ADE00E66CFE /* CCTransitionPageTurn.h */ = {isa = PBXFileReference; fileEncoding = 4; lastKnownFileType = sourcecode.c.h; path = CCTransitionPageTurn.h; sourceTree = "<group>"; };
		1551A428158F2ADE00E66CFE /* CCTransitionProgress.cpp */ = {isa = PBXFileReference; fileEncoding = 4; lastKnownFileType = sourcecode.cpp.cpp; path = CCTransitionProgress.cpp; sourceTree = "<group>"; };
		1551A429158F2ADE00E66CFE /* CCTransitionProgress.h */ = {isa = PBXFileReference; fileEncoding = 4; lastKnownFileType = sourcecode.c.h; path = CCTransitionProgress.h; sourceTree = "<group>"; };
		1551A42B158F2ADE00E66CFE /* CCMenu.cpp */ = {isa = PBXFileReference; fileEncoding = 4; lastKnownFileType = sourcecode.cpp.cpp; path = CCMenu.cpp; sourceTree = "<group>"; };
		1551A42C158F2ADE00E66CFE /* CCMenu.h */ = {isa = PBXFileReference; fileEncoding = 4; lastKnownFileType = sourcecode.c.h; path = CCMenu.h; sourceTree = "<group>"; };
		1551A42D158F2ADE00E66CFE /* CCMenuItem.cpp */ = {isa = PBXFileReference; fileEncoding = 4; lastKnownFileType = sourcecode.cpp.cpp; path = CCMenuItem.cpp; sourceTree = "<group>"; };
		1551A42E158F2ADE00E66CFE /* CCMenuItem.h */ = {isa = PBXFileReference; fileEncoding = 4; lastKnownFileType = sourcecode.c.h; path = CCMenuItem.h; sourceTree = "<group>"; };
		1551A430158F2ADE00E66CFE /* CCMotionStreak.cpp */ = {isa = PBXFileReference; fileEncoding = 4; lastKnownFileType = sourcecode.cpp.cpp; path = CCMotionStreak.cpp; sourceTree = "<group>"; };
		1551A431158F2ADE00E66CFE /* CCMotionStreak.h */ = {isa = PBXFileReference; fileEncoding = 4; lastKnownFileType = sourcecode.c.h; path = CCMotionStreak.h; sourceTree = "<group>"; };
		1551A432158F2ADE00E66CFE /* CCProgressTimer.cpp */ = {isa = PBXFileReference; fileEncoding = 4; lastKnownFileType = sourcecode.cpp.cpp; path = CCProgressTimer.cpp; sourceTree = "<group>"; };
		1551A433158F2ADE00E66CFE /* CCProgressTimer.h */ = {isa = PBXFileReference; fileEncoding = 4; lastKnownFileType = sourcecode.c.h; path = CCProgressTimer.h; sourceTree = "<group>"; };
		1551A434158F2ADE00E66CFE /* CCRenderTexture.cpp */ = {isa = PBXFileReference; fileEncoding = 4; lastKnownFileType = sourcecode.cpp.cpp; path = CCRenderTexture.cpp; sourceTree = "<group>"; };
		1551A435158F2ADE00E66CFE /* CCRenderTexture.h */ = {isa = PBXFileReference; fileEncoding = 4; lastKnownFileType = sourcecode.c.h; path = CCRenderTexture.h; sourceTree = "<group>"; };
		1551A437158F2ADE00E66CFE /* CCParticleBatchNode.cpp */ = {isa = PBXFileReference; fileEncoding = 4; lastKnownFileType = sourcecode.cpp.cpp; path = CCParticleBatchNode.cpp; sourceTree = "<group>"; };
		1551A438158F2ADE00E66CFE /* CCParticleBatchNode.h */ = {isa = PBXFileReference; fileEncoding = 4; lastKnownFileType = sourcecode.c.h; path = CCParticleBatchNode.h; sourceTree = "<group>"; };
		1551A439158F2ADE00E66CFE /* CCParticleExamples.cpp */ = {isa = PBXFileReference; fileEncoding = 4; lastKnownFileType = sourcecode.cpp.cpp; path = CCParticleExamples.cpp; sourceTree = "<group>"; };
		1551A43A158F2ADE00E66CFE /* CCParticleExamples.h */ = {isa = PBXFileReference; fileEncoding = 4; lastKnownFileType = sourcecode.c.h; path = CCParticleExamples.h; sourceTree = "<group>"; };
		1551A43B158F2ADE00E66CFE /* CCParticleSystem.cpp */ = {isa = PBXFileReference; fileEncoding = 4; lastKnownFileType = sourcecode.cpp.cpp; path = CCParticleSystem.cpp; sourceTree = "<group>"; };
		1551A43C158F2ADE00E66CFE /* CCParticleSystem.h */ = {isa = PBXFileReference; fileEncoding = 4; lastKnownFileType = sourcecode.c.h; path = CCParticleSystem.h; sourceTree = "<group>"; };
		1551A43D158F2ADE00E66CFE /* CCParticleSystemQuad.cpp */ = {isa = PBXFileReference; fileEncoding = 4; lastKnownFileType = sourcecode.cpp.cpp; path = CCParticleSystemQuad.cpp; sourceTree = "<group>"; };
		1551A43E158F2ADE00E66CFE /* CCParticleSystemQuad.h */ = {isa = PBXFileReference; fileEncoding = 4; lastKnownFileType = sourcecode.c.h; path = CCParticleSystemQuad.h; sourceTree = "<group>"; };
		1551A46C158F2ADE00E66CFE /* CCAccelerometerDelegate.h */ = {isa = PBXFileReference; fileEncoding = 4; lastKnownFileType = sourcecode.c.h; path = CCAccelerometerDelegate.h; sourceTree = "<group>"; };
		1551A46D158F2ADE00E66CFE /* CCApplicationProtocol.h */ = {isa = PBXFileReference; fileEncoding = 4; lastKnownFileType = sourcecode.c.h; path = CCApplicationProtocol.h; sourceTree = "<group>"; };
		1551A46E158F2ADE00E66CFE /* CCCommon.h */ = {isa = PBXFileReference; fileEncoding = 4; lastKnownFileType = sourcecode.c.h; path = CCCommon.h; sourceTree = "<group>"; };
		1551A46F158F2ADE00E66CFE /* CCEGLViewProtocol.cpp */ = {isa = PBXFileReference; fileEncoding = 4; lastKnownFileType = sourcecode.cpp.cpp; path = CCEGLViewProtocol.cpp; sourceTree = "<group>"; };
		1551A470158F2ADE00E66CFE /* CCEGLViewProtocol.h */ = {isa = PBXFileReference; fileEncoding = 4; lastKnownFileType = sourcecode.c.h; path = CCEGLViewProtocol.h; sourceTree = "<group>"; };
		1551A471158F2ADE00E66CFE /* CCFileUtils.h */ = {isa = PBXFileReference; fileEncoding = 4; lastKnownFileType = sourcecode.c.h; path = CCFileUtils.h; sourceTree = "<group>"; };
		1551A473158F2ADE00E66CFE /* CCImage.h */ = {isa = PBXFileReference; fileEncoding = 4; lastKnownFileType = sourcecode.c.h; path = CCImage.h; sourceTree = "<group>"; };
		1551A475158F2ADE00E66CFE /* CCPlatformConfig.h */ = {isa = PBXFileReference; fileEncoding = 4; lastKnownFileType = sourcecode.c.h; path = CCPlatformConfig.h; sourceTree = "<group>"; };
		1551A476158F2ADE00E66CFE /* CCPlatformMacros.h */ = {isa = PBXFileReference; fileEncoding = 4; lastKnownFileType = sourcecode.c.h; path = CCPlatformMacros.h; sourceTree = "<group>"; };
		1551A477158F2ADE00E66CFE /* CCSAXParser.cpp */ = {isa = PBXFileReference; fileEncoding = 4; lastKnownFileType = sourcecode.cpp.cpp; path = CCSAXParser.cpp; sourceTree = "<group>"; };
		1551A478158F2ADE00E66CFE /* CCSAXParser.h */ = {isa = PBXFileReference; fileEncoding = 4; lastKnownFileType = sourcecode.c.h; path = CCSAXParser.h; sourceTree = "<group>"; };
		1551A47A158F2ADE00E66CFE /* CCThread.h */ = {isa = PBXFileReference; fileEncoding = 4; lastKnownFileType = sourcecode.c.h; path = CCThread.h; sourceTree = "<group>"; };
		1551A4A4158F2ADE00E66CFE /* platform.cpp */ = {isa = PBXFileReference; fileEncoding = 4; lastKnownFileType = sourcecode.cpp.cpp; path = platform.cpp; sourceTree = "<group>"; };
		1551A4A5158F2ADE00E66CFE /* platform.h */ = {isa = PBXFileReference; fileEncoding = 4; lastKnownFileType = sourcecode.c.h; path = platform.h; sourceTree = "<group>"; };
		1551A5C1158F2ADE00E66CFE /* CCScriptSupport.cpp */ = {isa = PBXFileReference; fileEncoding = 4; lastKnownFileType = sourcecode.cpp.cpp; path = CCScriptSupport.cpp; sourceTree = "<group>"; };
		1551A5C2158F2ADE00E66CFE /* CCScriptSupport.h */ = {isa = PBXFileReference; fileEncoding = 4; lastKnownFileType = sourcecode.c.h; path = CCScriptSupport.h; sourceTree = "<group>"; };
		1551A5C4158F2ADE00E66CFE /* CCGLProgram.cpp */ = {isa = PBXFileReference; fileEncoding = 4; lastKnownFileType = sourcecode.cpp.cpp; path = CCGLProgram.cpp; sourceTree = "<group>"; };
		1551A5C5158F2ADE00E66CFE /* CCGLProgram.h */ = {isa = PBXFileReference; fileEncoding = 4; lastKnownFileType = sourcecode.c.h; path = CCGLProgram.h; sourceTree = "<group>"; };
		1551A5C6158F2ADE00E66CFE /* ccGLStateCache.cpp */ = {isa = PBXFileReference; fileEncoding = 4; lastKnownFileType = sourcecode.cpp.cpp; path = ccGLStateCache.cpp; sourceTree = "<group>"; };
		1551A5C7158F2ADE00E66CFE /* ccGLStateCache.h */ = {isa = PBXFileReference; fileEncoding = 4; lastKnownFileType = sourcecode.c.h; path = ccGLStateCache.h; sourceTree = "<group>"; };
		1551A5C8158F2ADE00E66CFE /* ccShader_Position_uColor_frag.h */ = {isa = PBXFileReference; fileEncoding = 4; lastKnownFileType = sourcecode.c.h; path = ccShader_Position_uColor_frag.h; sourceTree = "<group>"; };
		1551A5C9158F2ADE00E66CFE /* ccShader_Position_uColor_vert.h */ = {isa = PBXFileReference; fileEncoding = 4; lastKnownFileType = sourcecode.c.h; path = ccShader_Position_uColor_vert.h; sourceTree = "<group>"; };
		1551A5CA158F2ADE00E66CFE /* ccShader_PositionColor_frag.h */ = {isa = PBXFileReference; fileEncoding = 4; lastKnownFileType = sourcecode.c.h; path = ccShader_PositionColor_frag.h; sourceTree = "<group>"; };
		1551A5CB158F2ADE00E66CFE /* ccShader_PositionColor_vert.h */ = {isa = PBXFileReference; fileEncoding = 4; lastKnownFileType = sourcecode.c.h; path = ccShader_PositionColor_vert.h; sourceTree = "<group>"; };
		1551A5CC158F2ADE00E66CFE /* ccShader_PositionTexture_frag.h */ = {isa = PBXFileReference; fileEncoding = 4; lastKnownFileType = sourcecode.c.h; path = ccShader_PositionTexture_frag.h; sourceTree = "<group>"; };
		1551A5CD158F2ADE00E66CFE /* ccShader_PositionTexture_uColor_frag.h */ = {isa = PBXFileReference; fileEncoding = 4; lastKnownFileType = sourcecode.c.h; path = ccShader_PositionTexture_uColor_frag.h; sourceTree = "<group>"; };
		1551A5CE158F2ADE00E66CFE /* ccShader_PositionTexture_uColor_vert.h */ = {isa = PBXFileReference; fileEncoding = 4; lastKnownFileType = sourcecode.c.h; path = ccShader_PositionTexture_uColor_vert.h; sourceTree = "<group>"; };
		1551A5CF158F2ADE00E66CFE /* ccShader_PositionTexture_vert.h */ = {isa = PBXFileReference; fileEncoding = 4; lastKnownFileType = sourcecode.c.h; path = ccShader_PositionTexture_vert.h; sourceTree = "<group>"; };
		1551A5D0158F2ADE00E66CFE /* ccShader_PositionTextureA8Color_frag.h */ = {isa = PBXFileReference; fileEncoding = 4; lastKnownFileType = sourcecode.c.h; path = ccShader_PositionTextureA8Color_frag.h; sourceTree = "<group>"; };
		1551A5D1158F2ADE00E66CFE /* ccShader_PositionTextureA8Color_vert.h */ = {isa = PBXFileReference; fileEncoding = 4; lastKnownFileType = sourcecode.c.h; path = ccShader_PositionTextureA8Color_vert.h; sourceTree = "<group>"; };
		1551A5D2158F2ADE00E66CFE /* ccShader_PositionTextureColor_frag.h */ = {isa = PBXFileReference; fileEncoding = 4; lastKnownFileType = sourcecode.c.h; path = ccShader_PositionTextureColor_frag.h; sourceTree = "<group>"; };
		1551A5D3158F2ADE00E66CFE /* ccShader_PositionTextureColor_vert.h */ = {isa = PBXFileReference; fileEncoding = 4; lastKnownFileType = sourcecode.c.h; path = ccShader_PositionTextureColor_vert.h; sourceTree = "<group>"; };
		1551A5D4158F2ADE00E66CFE /* ccShader_PositionTextureColorAlphaTest_frag.h */ = {isa = PBXFileReference; fileEncoding = 4; lastKnownFileType = sourcecode.c.h; path = ccShader_PositionTextureColorAlphaTest_frag.h; sourceTree = "<group>"; };
		1551A5D5158F2ADE00E66CFE /* CCShaderCache.cpp */ = {isa = PBXFileReference; fileEncoding = 4; lastKnownFileType = sourcecode.cpp.cpp; path = CCShaderCache.cpp; sourceTree = "<group>"; };
		1551A5D6158F2ADE00E66CFE /* CCShaderCache.h */ = {isa = PBXFileReference; fileEncoding = 4; lastKnownFileType = sourcecode.c.h; path = CCShaderCache.h; sourceTree = "<group>"; };
		1551A5D7158F2ADE00E66CFE /* ccShaderEx_SwitchMask_frag.h */ = {isa = PBXFileReference; fileEncoding = 4; lastKnownFileType = sourcecode.c.h; path = ccShaderEx_SwitchMask_frag.h; sourceTree = "<group>"; };
		1551A5D8158F2ADE00E66CFE /* ccShaders.cpp */ = {isa = PBXFileReference; fileEncoding = 4; lastKnownFileType = sourcecode.cpp.cpp; path = ccShaders.cpp; sourceTree = "<group>"; };
		1551A5D9158F2ADE00E66CFE /* ccShaders.h */ = {isa = PBXFileReference; fileEncoding = 4; lastKnownFileType = sourcecode.c.h; path = ccShaders.h; sourceTree = "<group>"; };
		1551A5DB158F2ADE00E66CFE /* CCAnimation.cpp */ = {isa = PBXFileReference; fileEncoding = 4; lastKnownFileType = sourcecode.cpp.cpp; path = CCAnimation.cpp; sourceTree = "<group>"; };
		1551A5DC158F2ADE00E66CFE /* CCAnimation.h */ = {isa = PBXFileReference; fileEncoding = 4; lastKnownFileType = sourcecode.c.h; path = CCAnimation.h; sourceTree = "<group>"; };
		1551A5DD158F2ADE00E66CFE /* CCAnimationCache.cpp */ = {isa = PBXFileReference; fileEncoding = 4; lastKnownFileType = sourcecode.cpp.cpp; path = CCAnimationCache.cpp; sourceTree = "<group>"; };
		1551A5DE158F2ADE00E66CFE /* CCAnimationCache.h */ = {isa = PBXFileReference; fileEncoding = 4; lastKnownFileType = sourcecode.c.h; path = CCAnimationCache.h; sourceTree = "<group>"; };
		1551A5DF158F2ADE00E66CFE /* CCSprite.cpp */ = {isa = PBXFileReference; fileEncoding = 4; lastKnownFileType = sourcecode.cpp.cpp; path = CCSprite.cpp; sourceTree = "<group>"; };
		1551A5E0158F2ADE00E66CFE /* CCSprite.h */ = {isa = PBXFileReference; fileEncoding = 4; lastKnownFileType = sourcecode.c.h; path = CCSprite.h; sourceTree = "<group>"; };
		1551A5E1158F2ADE00E66CFE /* CCSpriteBatchNode.cpp */ = {isa = PBXFileReference; fileEncoding = 4; lastKnownFileType = sourcecode.cpp.cpp; path = CCSpriteBatchNode.cpp; sourceTree = "<group>"; };
		1551A5E2158F2ADE00E66CFE /* CCSpriteBatchNode.h */ = {isa = PBXFileReference; fileEncoding = 4; lastKnownFileType = sourcecode.c.h; path = CCSpriteBatchNode.h; sourceTree = "<group>"; };
		1551A5E3158F2ADE00E66CFE /* CCSpriteFrame.cpp */ = {isa = PBXFileReference; fileEncoding = 4; lastKnownFileType = sourcecode.cpp.cpp; path = CCSpriteFrame.cpp; sourceTree = "<group>"; };
		1551A5E4158F2ADE00E66CFE /* CCSpriteFrame.h */ = {isa = PBXFileReference; fileEncoding = 4; lastKnownFileType = sourcecode.c.h; path = CCSpriteFrame.h; sourceTree = "<group>"; };
		1551A5E5158F2ADE00E66CFE /* CCSpriteFrameCache.cpp */ = {isa = PBXFileReference; fileEncoding = 4; lastKnownFileType = sourcecode.cpp.cpp; path = CCSpriteFrameCache.cpp; sourceTree = "<group>"; };
		1551A5E6158F2ADE00E66CFE /* CCSpriteFrameCache.h */ = {isa = PBXFileReference; fileEncoding = 4; lastKnownFileType = sourcecode.c.h; path = CCSpriteFrameCache.h; sourceTree = "<group>"; };
		1551A5E8158F2ADE00E66CFE /* base64.cpp */ = {isa = PBXFileReference; fileEncoding = 4; lastKnownFileType = sourcecode.cpp.cpp; path = base64.cpp; sourceTree = "<group>"; };
		1551A5E9158F2ADE00E66CFE /* base64.h */ = {isa = PBXFileReference; fileEncoding = 4; lastKnownFileType = sourcecode.c.h; path = base64.h; sourceTree = "<group>"; };
		1551A5EA158F2ADE00E66CFE /* CCPointExtension.cpp */ = {isa = PBXFileReference; fileEncoding = 4; lastKnownFileType = sourcecode.cpp.cpp; path = CCPointExtension.cpp; sourceTree = "<group>"; };
		1551A5EB158F2ADE00E66CFE /* CCPointExtension.h */ = {isa = PBXFileReference; fileEncoding = 4; lastKnownFileType = sourcecode.c.h; path = CCPointExtension.h; sourceTree = "<group>"; };
		1551A5EC158F2ADE00E66CFE /* CCProfiling.cpp */ = {isa = PBXFileReference; fileEncoding = 4; lastKnownFileType = sourcecode.cpp.cpp; path = CCProfiling.cpp; sourceTree = "<group>"; };
		1551A5ED158F2ADE00E66CFE /* CCProfiling.h */ = {isa = PBXFileReference; fileEncoding = 4; lastKnownFileType = sourcecode.c.h; path = CCProfiling.h; sourceTree = "<group>"; };
		1551A5EE158F2ADE00E66CFE /* CCUserDefault.cpp */ = {isa = PBXFileReference; fileEncoding = 4; lastKnownFileType = sourcecode.cpp.cpp; path = CCUserDefault.cpp; sourceTree = "<group>"; };
		1551A5EF158F2ADE00E66CFE /* CCUserDefault.h */ = {isa = PBXFileReference; fileEncoding = 4; lastKnownFileType = sourcecode.c.h; path = CCUserDefault.h; sourceTree = "<group>"; };
		1551A5F0158F2ADE00E66CFE /* ccUtils.cpp */ = {isa = PBXFileReference; fileEncoding = 4; lastKnownFileType = sourcecode.cpp.cpp; path = ccUtils.cpp; sourceTree = "<group>"; };
		1551A5F1158F2ADE00E66CFE /* ccUtils.h */ = {isa = PBXFileReference; fileEncoding = 4; lastKnownFileType = sourcecode.c.h; path = ccUtils.h; sourceTree = "<group>"; };
		1551A5F2158F2ADE00E66CFE /* CCVertex.cpp */ = {isa = PBXFileReference; fileEncoding = 4; lastKnownFileType = sourcecode.cpp.cpp; path = CCVertex.cpp; sourceTree = "<group>"; };
		1551A5F3158F2ADE00E66CFE /* CCVertex.h */ = {isa = PBXFileReference; fileEncoding = 4; lastKnownFileType = sourcecode.c.h; path = CCVertex.h; sourceTree = "<group>"; };
		1551A5F5158F2ADE00E66CFE /* ccCArray.cpp */ = {isa = PBXFileReference; fileEncoding = 4; lastKnownFileType = sourcecode.cpp.cpp; path = ccCArray.cpp; sourceTree = "<group>"; };
		1551A5F6158F2ADE00E66CFE /* ccCArray.h */ = {isa = PBXFileReference; fileEncoding = 4; lastKnownFileType = sourcecode.c.h; path = ccCArray.h; sourceTree = "<group>"; };
		1551A5F7158F2ADE00E66CFE /* uthash.h */ = {isa = PBXFileReference; fileEncoding = 4; lastKnownFileType = sourcecode.c.h; path = uthash.h; sourceTree = "<group>"; };
		1551A5F8158F2ADE00E66CFE /* utlist.h */ = {isa = PBXFileReference; fileEncoding = 4; lastKnownFileType = sourcecode.c.h; path = utlist.h; sourceTree = "<group>"; };
		1551A5FA158F2ADE00E66CFE /* TGAlib.cpp */ = {isa = PBXFileReference; fileEncoding = 4; lastKnownFileType = sourcecode.cpp.cpp; path = TGAlib.cpp; sourceTree = "<group>"; };
		1551A5FB158F2ADE00E66CFE /* TGAlib.h */ = {isa = PBXFileReference; fileEncoding = 4; lastKnownFileType = sourcecode.c.h; path = TGAlib.h; sourceTree = "<group>"; };
		1551A5FC158F2ADE00E66CFE /* TransformUtils.cpp */ = {isa = PBXFileReference; fileEncoding = 4; lastKnownFileType = sourcecode.cpp.cpp; path = TransformUtils.cpp; sourceTree = "<group>"; };
		1551A5FD158F2ADE00E66CFE /* TransformUtils.h */ = {isa = PBXFileReference; fileEncoding = 4; lastKnownFileType = sourcecode.c.h; path = TransformUtils.h; sourceTree = "<group>"; };
		1551A5FF158F2ADE00E66CFE /* ioapi.cpp */ = {isa = PBXFileReference; fileEncoding = 4; lastKnownFileType = sourcecode.cpp.cpp; path = ioapi.cpp; sourceTree = "<group>"; };
		1551A600158F2ADE00E66CFE /* ioapi.h */ = {isa = PBXFileReference; fileEncoding = 4; lastKnownFileType = sourcecode.c.h; path = ioapi.h; sourceTree = "<group>"; };
		1551A601158F2ADE00E66CFE /* unzip.cpp */ = {isa = PBXFileReference; fileEncoding = 4; lastKnownFileType = sourcecode.cpp.cpp; path = unzip.cpp; sourceTree = "<group>"; };
		1551A602158F2ADE00E66CFE /* unzip.h */ = {isa = PBXFileReference; fileEncoding = 4; lastKnownFileType = sourcecode.c.h; path = unzip.h; sourceTree = "<group>"; };
		1551A603158F2ADE00E66CFE /* ZipUtils.cpp */ = {isa = PBXFileReference; fileEncoding = 4; lastKnownFileType = sourcecode.cpp.cpp; path = ZipUtils.cpp; sourceTree = "<group>"; };
		1551A604158F2ADE00E66CFE /* ZipUtils.h */ = {isa = PBXFileReference; fileEncoding = 4; lastKnownFileType = sourcecode.c.h; path = ZipUtils.h; sourceTree = "<group>"; };
		1551A606158F2ADE00E66CFE /* CCIMEDelegate.h */ = {isa = PBXFileReference; fileEncoding = 4; lastKnownFileType = sourcecode.c.h; path = CCIMEDelegate.h; sourceTree = "<group>"; };
		1551A607158F2ADE00E66CFE /* CCIMEDispatcher.cpp */ = {isa = PBXFileReference; fileEncoding = 4; lastKnownFileType = sourcecode.cpp.cpp; path = CCIMEDispatcher.cpp; sourceTree = "<group>"; };
		1551A608158F2ADE00E66CFE /* CCIMEDispatcher.h */ = {isa = PBXFileReference; fileEncoding = 4; lastKnownFileType = sourcecode.c.h; path = CCIMEDispatcher.h; sourceTree = "<group>"; };
		1551A609158F2ADE00E66CFE /* CCTextFieldTTF.cpp */ = {isa = PBXFileReference; fileEncoding = 4; lastKnownFileType = sourcecode.cpp.cpp; path = CCTextFieldTTF.cpp; sourceTree = "<group>"; };
		1551A60A158F2ADE00E66CFE /* CCTextFieldTTF.h */ = {isa = PBXFileReference; fileEncoding = 4; lastKnownFileType = sourcecode.c.h; path = CCTextFieldTTF.h; sourceTree = "<group>"; };
		1551A60C158F2ADE00E66CFE /* CCTexture2D.cpp */ = {isa = PBXFileReference; fileEncoding = 4; lastKnownFileType = sourcecode.cpp.cpp; path = CCTexture2D.cpp; sourceTree = "<group>"; };
		1551A60D158F2ADE00E66CFE /* CCTexture2D.h */ = {isa = PBXFileReference; fileEncoding = 4; lastKnownFileType = sourcecode.c.h; path = CCTexture2D.h; sourceTree = "<group>"; };
		1551A60E158F2ADE00E66CFE /* CCTextureAtlas.cpp */ = {isa = PBXFileReference; fileEncoding = 4; lastKnownFileType = sourcecode.cpp.cpp; path = CCTextureAtlas.cpp; sourceTree = "<group>"; };
		1551A60F158F2ADE00E66CFE /* CCTextureAtlas.h */ = {isa = PBXFileReference; fileEncoding = 4; lastKnownFileType = sourcecode.c.h; path = CCTextureAtlas.h; sourceTree = "<group>"; };
		1551A610158F2ADE00E66CFE /* CCTextureCache.cpp */ = {isa = PBXFileReference; fileEncoding = 4; lastKnownFileType = sourcecode.cpp.cpp; path = CCTextureCache.cpp; sourceTree = "<group>"; };
		1551A611158F2ADE00E66CFE /* CCTextureCache.h */ = {isa = PBXFileReference; fileEncoding = 4; lastKnownFileType = sourcecode.c.h; path = CCTextureCache.h; sourceTree = "<group>"; };
		1551A612158F2ADE00E66CFE /* CCTexturePVR.cpp */ = {isa = PBXFileReference; fileEncoding = 4; lastKnownFileType = sourcecode.cpp.cpp; path = CCTexturePVR.cpp; sourceTree = "<group>"; };
		1551A613158F2ADE00E66CFE /* CCTexturePVR.h */ = {isa = PBXFileReference; fileEncoding = 4; lastKnownFileType = sourcecode.c.h; path = CCTexturePVR.h; sourceTree = "<group>"; };
		1551A615158F2ADE00E66CFE /* CCParallaxNode.cpp */ = {isa = PBXFileReference; fileEncoding = 4; lastKnownFileType = sourcecode.cpp.cpp; path = CCParallaxNode.cpp; sourceTree = "<group>"; };
		1551A616158F2ADE00E66CFE /* CCParallaxNode.h */ = {isa = PBXFileReference; fileEncoding = 4; lastKnownFileType = sourcecode.c.h; path = CCParallaxNode.h; sourceTree = "<group>"; };
		1551A617158F2ADE00E66CFE /* CCTileMapAtlas.cpp */ = {isa = PBXFileReference; fileEncoding = 4; lastKnownFileType = sourcecode.cpp.cpp; path = CCTileMapAtlas.cpp; sourceTree = "<group>"; };
		1551A618158F2ADE00E66CFE /* CCTileMapAtlas.h */ = {isa = PBXFileReference; fileEncoding = 4; lastKnownFileType = sourcecode.c.h; path = CCTileMapAtlas.h; sourceTree = "<group>"; };
		1551A619158F2ADE00E66CFE /* CCTMXLayer.cpp */ = {isa = PBXFileReference; fileEncoding = 4; lastKnownFileType = sourcecode.cpp.cpp; path = CCTMXLayer.cpp; sourceTree = "<group>"; };
		1551A61A158F2ADE00E66CFE /* CCTMXLayer.h */ = {isa = PBXFileReference; fileEncoding = 4; lastKnownFileType = sourcecode.c.h; path = CCTMXLayer.h; sourceTree = "<group>"; };
		1551A61B158F2ADE00E66CFE /* CCTMXObjectGroup.cpp */ = {isa = PBXFileReference; fileEncoding = 4; lastKnownFileType = sourcecode.cpp.cpp; path = CCTMXObjectGroup.cpp; sourceTree = "<group>"; };
		1551A61C158F2ADE00E66CFE /* CCTMXObjectGroup.h */ = {isa = PBXFileReference; fileEncoding = 4; lastKnownFileType = sourcecode.c.h; path = CCTMXObjectGroup.h; sourceTree = "<group>"; };
		1551A61D158F2ADE00E66CFE /* CCTMXTiledMap.cpp */ = {isa = PBXFileReference; fileEncoding = 4; lastKnownFileType = sourcecode.cpp.cpp; path = CCTMXTiledMap.cpp; sourceTree = "<group>"; };
		1551A61E158F2ADE00E66CFE /* CCTMXTiledMap.h */ = {isa = PBXFileReference; fileEncoding = 4; lastKnownFileType = sourcecode.c.h; path = CCTMXTiledMap.h; sourceTree = "<group>"; };
		1551A61F158F2ADE00E66CFE /* CCTMXXMLParser.cpp */ = {isa = PBXFileReference; fileEncoding = 4; lastKnownFileType = sourcecode.cpp.cpp; path = CCTMXXMLParser.cpp; sourceTree = "<group>"; };
		1551A620158F2ADE00E66CFE /* CCTMXXMLParser.h */ = {isa = PBXFileReference; fileEncoding = 4; lastKnownFileType = sourcecode.c.h; path = CCTMXXMLParser.h; sourceTree = "<group>"; };
		1551A622158F2ADE00E66CFE /* CCTouch.h */ = {isa = PBXFileReference; fileEncoding = 4; lastKnownFileType = sourcecode.c.h; path = CCTouch.h; sourceTree = "<group>"; };
		1551A623158F2ADE00E66CFE /* CCTouchDelegateProtocol.h */ = {isa = PBXFileReference; fileEncoding = 4; lastKnownFileType = sourcecode.c.h; path = CCTouchDelegateProtocol.h; sourceTree = "<group>"; };
		1551A624158F2ADE00E66CFE /* CCTouchDispatcher.cpp */ = {isa = PBXFileReference; fileEncoding = 4; lastKnownFileType = sourcecode.cpp.cpp; path = CCTouchDispatcher.cpp; sourceTree = "<group>"; };
		1551A625158F2ADE00E66CFE /* CCTouchDispatcher.h */ = {isa = PBXFileReference; fileEncoding = 4; lastKnownFileType = sourcecode.c.h; path = CCTouchDispatcher.h; sourceTree = "<group>"; };
		1551A626158F2ADE00E66CFE /* CCTouchHandler.cpp */ = {isa = PBXFileReference; fileEncoding = 4; lastKnownFileType = sourcecode.cpp.cpp; path = CCTouchHandler.cpp; sourceTree = "<group>"; };
		1551A627158F2ADE00E66CFE /* CCTouchHandler.h */ = {isa = PBXFileReference; fileEncoding = 4; lastKnownFileType = sourcecode.c.h; path = CCTouchHandler.h; sourceTree = "<group>"; };
		1551A873158F2B4700E66CFE /* cocos2dx-Prefix.pch */ = {isa = PBXFileReference; fileEncoding = 4; lastKnownFileType = sourcecode.c.h; path = "cocos2dx-Prefix.pch"; sourceTree = "<group>"; };
		15842A2515CF6C42006B033F /* CCTouch.cpp */ = {isa = PBXFileReference; fileEncoding = 4; lastKnownFileType = sourcecode.cpp.cpp; path = CCTouch.cpp; sourceTree = "<group>"; };
		1A20136615FD90510013D092 /* ccTypeInfo.h */ = {isa = PBXFileReference; fileEncoding = 4; lastKnownFileType = sourcecode.c.h; path = ccTypeInfo.h; sourceTree = "<group>"; };
		41BC70B815BF7EA2006A0A6C /* CCThread.mm */ = {isa = PBXFileReference; fileEncoding = 4; lastKnownFileType = sourcecode.cpp.objcpp; path = CCThread.mm; sourceTree = "<group>"; };
		41CD6C2215BF7382005E6F29 /* CCAccelerometer.h */ = {isa = PBXFileReference; fileEncoding = 4; lastKnownFileType = sourcecode.c.h; path = CCAccelerometer.h; sourceTree = "<group>"; };
		41CD6C2315BF7382005E6F29 /* CCApplication.h */ = {isa = PBXFileReference; fileEncoding = 4; lastKnownFileType = sourcecode.c.h; path = CCApplication.h; sourceTree = "<group>"; };
		41CD6C2415BF7382005E6F29 /* CCApplication.mm */ = {isa = PBXFileReference; fileEncoding = 4; lastKnownFileType = sourcecode.cpp.objcpp; path = CCApplication.mm; sourceTree = "<group>"; };
		41CD6C2515BF7382005E6F29 /* CCCommon.mm */ = {isa = PBXFileReference; fileEncoding = 4; lastKnownFileType = sourcecode.cpp.objcpp; path = CCCommon.mm; sourceTree = "<group>"; };
		41CD6C2615BF7382005E6F29 /* CCDirectorCaller.h */ = {isa = PBXFileReference; fileEncoding = 4; lastKnownFileType = sourcecode.c.h; path = CCDirectorCaller.h; sourceTree = "<group>"; };
		41CD6C2715BF7382005E6F29 /* CCDirectorCaller.mm */ = {isa = PBXFileReference; fileEncoding = 4; lastKnownFileType = sourcecode.cpp.objcpp; path = CCDirectorCaller.mm; sourceTree = "<group>"; };
		41CD6C2815BF7382005E6F29 /* CCEGLView.h */ = {isa = PBXFileReference; fileEncoding = 4; lastKnownFileType = sourcecode.c.h; path = CCEGLView.h; sourceTree = "<group>"; };
		41CD6C2915BF7382005E6F29 /* CCEGLView.mm */ = {isa = PBXFileReference; fileEncoding = 4; lastKnownFileType = sourcecode.cpp.objcpp; path = CCEGLView.mm; sourceTree = "<group>"; };
		41CD6C2A15BF7382005E6F29 /* CCEventDispatcher.h */ = {isa = PBXFileReference; fileEncoding = 4; lastKnownFileType = sourcecode.c.h; path = CCEventDispatcher.h; sourceTree = "<group>"; };
		41CD6C2B15BF7382005E6F29 /* CCEventDispatcher.mm */ = {isa = PBXFileReference; fileEncoding = 4; lastKnownFileType = sourcecode.cpp.objcpp; path = CCEventDispatcher.mm; sourceTree = "<group>"; };
		41CD6C2C15BF7382005E6F29 /* CCFileUtils.mm */ = {isa = PBXFileReference; fileEncoding = 4; lastKnownFileType = sourcecode.cpp.objcpp; path = CCFileUtils.mm; sourceTree = "<group>"; };
		41CD6C2D15BF7382005E6F29 /* CCGL.h */ = {isa = PBXFileReference; fileEncoding = 4; lastKnownFileType = sourcecode.c.h; path = CCGL.h; sourceTree = "<group>"; };
		41CD6C2E15BF7382005E6F29 /* CCImage.mm */ = {isa = PBXFileReference; fileEncoding = 4; lastKnownFileType = sourcecode.cpp.objcpp; path = CCImage.mm; sourceTree = "<group>"; };
		41CD6C2F15BF7382005E6F29 /* CCPlatformDefine.h */ = {isa = PBXFileReference; fileEncoding = 4; lastKnownFileType = sourcecode.c.h; path = CCPlatformDefine.h; sourceTree = "<group>"; };
		41CD6C3015BF7382005E6F29 /* CCStdC.h */ = {isa = PBXFileReference; fileEncoding = 4; lastKnownFileType = sourcecode.c.h; path = CCStdC.h; sourceTree = "<group>"; };
		41CD6C3115BF7382005E6F29 /* CCWindow.h */ = {isa = PBXFileReference; fileEncoding = 4; lastKnownFileType = sourcecode.c.h; path = CCWindow.h; sourceTree = "<group>"; };
		41CD6C3215BF7382005E6F29 /* CCWindow.m */ = {isa = PBXFileReference; fileEncoding = 4; lastKnownFileType = sourcecode.c.objc; path = CCWindow.m; sourceTree = "<group>"; };
		41CD6C3315BF7382005E6F29 /* EAGLView.h */ = {isa = PBXFileReference; fileEncoding = 4; lastKnownFileType = sourcecode.c.h; path = EAGLView.h; sourceTree = "<group>"; };
		41CD6C3415BF7382005E6F29 /* EAGLView.mm */ = {isa = PBXFileReference; fileEncoding = 4; lastKnownFileType = sourcecode.cpp.objcpp; path = EAGLView.mm; sourceTree = "<group>"; };
		F4D7A74615F269D10081CE26 /* ccTypeInfo.h */ = {isa = PBXFileReference; fileEncoding = 4; lastKnownFileType = sourcecode.c.h; path = ccTypeInfo.h; sourceTree = "<group>"; };
/* End PBXFileReference section */

/* Begin PBXFrameworksBuildPhase section */
		1551A33C158F2AB200E66CFE /* Frameworks */ = {
			isa = PBXFrameworksBuildPhase;
			buildActionMask = 2147483647;
			files = (
				1551A343158F2AB200E66CFE /* Foundation.framework in Frameworks */,
			);
			runOnlyForDeploymentPostprocessing = 0;
		};
/* End PBXFrameworksBuildPhase section */

/* Begin PBXGroup section */
		1551A334158F2AB200E66CFE = {
			isa = PBXGroup;
			children = (
				1551A873158F2B4700E66CFE /* cocos2dx-Prefix.pch */,
				1551A353158F2ADE00E66CFE /* cocos2dx */,
				1551A341158F2AB200E66CFE /* Frameworks */,
				1551A340158F2AB200E66CFE /* Products */,
			);
			sourceTree = "<group>";
		};
		1551A340158F2AB200E66CFE /* Products */ = {
			isa = PBXGroup;
			children = (
				1551A33F158F2AB200E66CFE /* libcocos2dx.a */,
			);
			name = Products;
			sourceTree = "<group>";
		};
		1551A341158F2AB200E66CFE /* Frameworks */ = {
			isa = PBXGroup;
			children = (
				1551A342158F2AB200E66CFE /* Foundation.framework */,
			);
			name = Frameworks;
			sourceTree = "<group>";
		};
		1551A353158F2ADE00E66CFE /* cocos2dx */ = {
			isa = PBXGroup;
			children = (
				1551A354158F2ADE00E66CFE /* actions */,
				1551A370158F2ADE00E66CFE /* base_nodes */,
				1551A375158F2ADE00E66CFE /* CCCamera.cpp */,
				1551A376158F2ADE00E66CFE /* CCCamera.h */,
				1551A377158F2ADE00E66CFE /* CCConfiguration.cpp */,
				1551A378158F2ADE00E66CFE /* CCConfiguration.h */,
				1551A379158F2ADE00E66CFE /* CCDirector.cpp */,
				1551A37A158F2ADE00E66CFE /* CCDirector.h */,
				1551A37B158F2ADE00E66CFE /* CCDrawingPrimitives.cpp */,
				1551A37C158F2ADE00E66CFE /* CCDrawingPrimitives.h */,
				1551A37D158F2ADE00E66CFE /* CCScheduler.cpp */,
				1551A37E158F2ADE00E66CFE /* CCScheduler.h */,
				1551A37F158F2ADE00E66CFE /* cocoa */,
				1551A395158F2ADE00E66CFE /* cocos2d.cpp */,
				1551A396158F2ADE00E66CFE /* effects */,
				1551A3E8158F2ADE00E66CFE /* include */,
				1551A3F0158F2ADE00E66CFE /* kazmath */,
				1551A413158F2ADE00E66CFE /* keypad_dispatcher */,
				1551A418158F2ADE00E66CFE /* label_nodes */,
				1551A41F158F2ADE00E66CFE /* layers_scenes_transitions_nodes */,
				1551A42A158F2ADE00E66CFE /* menu_nodes */,
				1551A42F158F2ADE00E66CFE /* misc_nodes */,
				1551A436158F2ADE00E66CFE /* particle_nodes */,
				1551A43F158F2ADE00E66CFE /* platform */,
				1551A5C0158F2ADE00E66CFE /* script_support */,
				1551A5C3158F2ADE00E66CFE /* shaders */,
				1551A5DA158F2ADE00E66CFE /* sprite_nodes */,
				1551A5E7158F2ADE00E66CFE /* support */,
				1551A605158F2ADE00E66CFE /* text_input_node */,
				1551A60B158F2ADE00E66CFE /* textures */,
				1551A614158F2ADE00E66CFE /* tileMap_parallax_nodes */,
				1551A621158F2ADE00E66CFE /* touch_dispatcher */,
			);
			name = cocos2dx;
			path = ..;
			sourceTree = "<group>";
		};
		1551A354158F2ADE00E66CFE /* actions */ = {
			isa = PBXGroup;
			children = (
				1551A355158F2ADE00E66CFE /* CCAction.cpp */,
				1551A356158F2ADE00E66CFE /* CCAction.h */,
				1551A357158F2ADE00E66CFE /* CCActionCamera.cpp */,
				1551A358158F2ADE00E66CFE /* CCActionCamera.h */,
				1551A359158F2ADE00E66CFE /* CCActionCatmullRom.cpp */,
				1551A35A158F2ADE00E66CFE /* CCActionCatmullRom.h */,
				1551A35B158F2ADE00E66CFE /* CCActionEase.cpp */,
				1551A35C158F2ADE00E66CFE /* CCActionEase.h */,
				1551A35D158F2ADE00E66CFE /* CCActionGrid.cpp */,
				1551A35E158F2ADE00E66CFE /* CCActionGrid.h */,
				1551A35F158F2ADE00E66CFE /* CCActionGrid3D.cpp */,
				1551A360158F2ADE00E66CFE /* CCActionGrid3D.h */,
				1551A361158F2ADE00E66CFE /* CCActionInstant.cpp */,
				1551A362158F2ADE00E66CFE /* CCActionInstant.h */,
				1551A363158F2ADE00E66CFE /* CCActionInterval.cpp */,
				1551A364158F2ADE00E66CFE /* CCActionInterval.h */,
				1551A365158F2ADE00E66CFE /* CCActionManager.cpp */,
				1551A366158F2ADE00E66CFE /* CCActionManager.h */,
				1551A367158F2ADE00E66CFE /* CCActionPageTurn3D.cpp */,
				1551A368158F2ADE00E66CFE /* CCActionPageTurn3D.h */,
				1551A369158F2ADE00E66CFE /* CCActionProgressTimer.cpp */,
				1551A36A158F2ADE00E66CFE /* CCActionProgressTimer.h */,
				1551A36B158F2ADE00E66CFE /* CCActionTiledGrid.cpp */,
				1551A36C158F2ADE00E66CFE /* CCActionTiledGrid.h */,
				1551A36D158F2ADE00E66CFE /* CCActionTween.cpp */,
				1551A36E158F2ADE00E66CFE /* CCActionTween.h */,
			);
			path = actions;
			sourceTree = "<group>";
		};
		1551A370158F2ADE00E66CFE /* base_nodes */ = {
			isa = PBXGroup;
			children = (
				1551A371158F2ADE00E66CFE /* CCAtlasNode.cpp */,
				1551A372158F2ADE00E66CFE /* CCAtlasNode.h */,
				1551A373158F2ADE00E66CFE /* CCNode.cpp */,
				1551A374158F2ADE00E66CFE /* CCNode.h */,
			);
			path = base_nodes;
			sourceTree = "<group>";
		};
		1551A37F158F2ADE00E66CFE /* cocoa */ = {
			isa = PBXGroup;
			children = (
				1551A380158F2ADE00E66CFE /* CCAffineTransform.cpp */,
				1551A381158F2ADE00E66CFE /* CCAffineTransform.h */,
				1551A382158F2ADE00E66CFE /* CCArray.cpp */,
				1551A383158F2ADE00E66CFE /* CCArray.h */,
				1551A384158F2ADE00E66CFE /* CCAutoreleasePool.cpp */,
				1551A385158F2ADE00E66CFE /* CCAutoreleasePool.h */,
				1551A386158F2ADE00E66CFE /* CCDictionary.cpp */,
				1551A387158F2ADE00E66CFE /* CCDictionary.h */,
				1551A388158F2ADE00E66CFE /* CCGeometry.cpp */,
				1551A389158F2ADE00E66CFE /* CCGeometry.h */,
				1551A38A158F2ADE00E66CFE /* CCInteger.h */,
				1551A38B158F2ADE00E66CFE /* CCNS.cpp */,
				1551A38C158F2ADE00E66CFE /* CCNS.h */,
				1551A38D158F2ADE00E66CFE /* CCObject.cpp */,
				1551A38E158F2ADE00E66CFE /* CCObject.h */,
				1551A38F158F2ADE00E66CFE /* CCSet.cpp */,
				1551A390158F2ADE00E66CFE /* CCSet.h */,
				1551A391158F2ADE00E66CFE /* CCString.cpp */,
				1551A392158F2ADE00E66CFE /* CCString.h */,
				1551A393158F2ADE00E66CFE /* CCZone.cpp */,
				1551A394158F2ADE00E66CFE /* CCZone.h */,
			);
			path = cocoa;
			sourceTree = "<group>";
		};
		1551A396158F2ADE00E66CFE /* effects */ = {
			isa = PBXGroup;
			children = (
				1551A397158F2ADE00E66CFE /* CCGrabber.cpp */,
				1551A398158F2ADE00E66CFE /* CCGrabber.h */,
				1551A399158F2ADE00E66CFE /* CCGrid.cpp */,
				1551A39A158F2ADE00E66CFE /* CCGrid.h */,
			);
			path = effects;
			sourceTree = "<group>";
		};
		1551A3E8158F2ADE00E66CFE /* include */ = {
			isa = PBXGroup;
			children = (
<<<<<<< HEAD
				1A20136615FD90510013D092 /* ccTypeInfo.h */,
=======
				F4D7A74615F269D10081CE26 /* ccTypeInfo.h */,
>>>>>>> abdecb6a
				1551A3E9158F2ADE00E66CFE /* ccConfig.h */,
				1551A3EA158F2ADE00E66CFE /* CCEventType.h */,
				1551A3EB158F2ADE00E66CFE /* ccMacros.h */,
				1551A3EC158F2ADE00E66CFE /* CCProtocols.h */,
				1551A3ED158F2ADE00E66CFE /* ccTypes.h */,
				1551A3EE158F2ADE00E66CFE /* cocos2d.h */,
			);
			path = include;
			sourceTree = "<group>";
		};
		1551A3F0158F2ADE00E66CFE /* kazmath */ = {
			isa = PBXGroup;
			children = (
				1551A3F1158F2ADE00E66CFE /* include */,
				1551A402158F2ADE00E66CFE /* src */,
			);
			path = kazmath;
			sourceTree = "<group>";
		};
		1551A3F1158F2ADE00E66CFE /* include */ = {
			isa = PBXGroup;
			children = (
				1551A3F2158F2ADE00E66CFE /* kazmath */,
			);
			path = include;
			sourceTree = "<group>";
		};
		1551A3F2158F2ADE00E66CFE /* kazmath */ = {
			isa = PBXGroup;
			children = (
				1551A3F3158F2ADE00E66CFE /* aabb.h */,
				1551A3F4158F2ADE00E66CFE /* GL */,
				1551A3F7158F2ADE00E66CFE /* kazmath.h */,
				1551A3F8158F2ADE00E66CFE /* mat3.h */,
				1551A3F9158F2ADE00E66CFE /* mat4.h */,
				1551A3FA158F2ADE00E66CFE /* neon_matrix_impl.h */,
				1551A3FB158F2ADE00E66CFE /* plane.h */,
				1551A3FC158F2ADE00E66CFE /* quaternion.h */,
				1551A3FD158F2ADE00E66CFE /* ray2.h */,
				1551A3FE158F2ADE00E66CFE /* utility.h */,
				1551A3FF158F2ADE00E66CFE /* vec2.h */,
				1551A400158F2ADE00E66CFE /* vec3.h */,
				1551A401158F2ADE00E66CFE /* vec4.h */,
			);
			path = kazmath;
			sourceTree = "<group>";
		};
		1551A3F4158F2ADE00E66CFE /* GL */ = {
			isa = PBXGroup;
			children = (
				1551A3F5158F2ADE00E66CFE /* mat4stack.h */,
				1551A3F6158F2ADE00E66CFE /* matrix.h */,
			);
			path = GL;
			sourceTree = "<group>";
		};
		1551A402158F2ADE00E66CFE /* src */ = {
			isa = PBXGroup;
			children = (
				1551A403158F2ADE00E66CFE /* aabb.c */,
				1551A404158F2ADE00E66CFE /* ChangeLog */,
				1551A405158F2ADE00E66CFE /* CMakeLists.txt */,
				1551A406158F2ADE00E66CFE /* GL */,
				1551A409158F2ADE00E66CFE /* mat3.c */,
				1551A40A158F2ADE00E66CFE /* mat4.c */,
				1551A40B158F2ADE00E66CFE /* neon_matrix_impl.c */,
				1551A40C158F2ADE00E66CFE /* plane.c */,
				1551A40D158F2ADE00E66CFE /* quaternion.c */,
				1551A40E158F2ADE00E66CFE /* ray2.c */,
				1551A40F158F2ADE00E66CFE /* utility.c */,
				1551A410158F2ADE00E66CFE /* vec2.c */,
				1551A411158F2ADE00E66CFE /* vec3.c */,
				1551A412158F2ADE00E66CFE /* vec4.c */,
			);
			path = src;
			sourceTree = "<group>";
		};
		1551A406158F2ADE00E66CFE /* GL */ = {
			isa = PBXGroup;
			children = (
				1551A407158F2ADE00E66CFE /* mat4stack.c */,
				1551A408158F2ADE00E66CFE /* matrix.c */,
			);
			path = GL;
			sourceTree = "<group>";
		};
		1551A413158F2ADE00E66CFE /* keypad_dispatcher */ = {
			isa = PBXGroup;
			children = (
				1551A414158F2ADE00E66CFE /* CCKeypadDelegate.cpp */,
				1551A415158F2ADE00E66CFE /* CCKeypadDelegate.h */,
				1551A416158F2ADE00E66CFE /* CCKeypadDispatcher.cpp */,
				1551A417158F2ADE00E66CFE /* CCKeypadDispatcher.h */,
			);
			path = keypad_dispatcher;
			sourceTree = "<group>";
		};
		1551A418158F2ADE00E66CFE /* label_nodes */ = {
			isa = PBXGroup;
			children = (
				1551A419158F2ADE00E66CFE /* CCLabelAtlas.cpp */,
				1551A41A158F2ADE00E66CFE /* CCLabelAtlas.h */,
				1551A41B158F2ADE00E66CFE /* CCLabelBMFont.cpp */,
				1551A41C158F2ADE00E66CFE /* CCLabelBMFont.h */,
				1551A41D158F2ADE00E66CFE /* CCLabelTTF.cpp */,
				1551A41E158F2ADE00E66CFE /* CCLabelTTF.h */,
			);
			path = label_nodes;
			sourceTree = "<group>";
		};
		1551A41F158F2ADE00E66CFE /* layers_scenes_transitions_nodes */ = {
			isa = PBXGroup;
			children = (
				1551A420158F2ADE00E66CFE /* CCLayer.cpp */,
				1551A421158F2ADE00E66CFE /* CCLayer.h */,
				1551A422158F2ADE00E66CFE /* CCScene.cpp */,
				1551A423158F2ADE00E66CFE /* CCScene.h */,
				1551A424158F2ADE00E66CFE /* CCTransition.cpp */,
				1551A425158F2ADE00E66CFE /* CCTransition.h */,
				1551A426158F2ADE00E66CFE /* CCTransitionPageTurn.cpp */,
				1551A427158F2ADE00E66CFE /* CCTransitionPageTurn.h */,
				1551A428158F2ADE00E66CFE /* CCTransitionProgress.cpp */,
				1551A429158F2ADE00E66CFE /* CCTransitionProgress.h */,
			);
			path = layers_scenes_transitions_nodes;
			sourceTree = "<group>";
		};
		1551A42A158F2ADE00E66CFE /* menu_nodes */ = {
			isa = PBXGroup;
			children = (
				1551A42B158F2ADE00E66CFE /* CCMenu.cpp */,
				1551A42C158F2ADE00E66CFE /* CCMenu.h */,
				1551A42D158F2ADE00E66CFE /* CCMenuItem.cpp */,
				1551A42E158F2ADE00E66CFE /* CCMenuItem.h */,
			);
			path = menu_nodes;
			sourceTree = "<group>";
		};
		1551A42F158F2ADE00E66CFE /* misc_nodes */ = {
			isa = PBXGroup;
			children = (
				1551A430158F2ADE00E66CFE /* CCMotionStreak.cpp */,
				1551A431158F2ADE00E66CFE /* CCMotionStreak.h */,
				1551A432158F2ADE00E66CFE /* CCProgressTimer.cpp */,
				1551A433158F2ADE00E66CFE /* CCProgressTimer.h */,
				1551A434158F2ADE00E66CFE /* CCRenderTexture.cpp */,
				1551A435158F2ADE00E66CFE /* CCRenderTexture.h */,
			);
			path = misc_nodes;
			sourceTree = "<group>";
		};
		1551A436158F2ADE00E66CFE /* particle_nodes */ = {
			isa = PBXGroup;
			children = (
				1551A437158F2ADE00E66CFE /* CCParticleBatchNode.cpp */,
				1551A438158F2ADE00E66CFE /* CCParticleBatchNode.h */,
				1551A439158F2ADE00E66CFE /* CCParticleExamples.cpp */,
				1551A43A158F2ADE00E66CFE /* CCParticleExamples.h */,
				1551A43B158F2ADE00E66CFE /* CCParticleSystem.cpp */,
				1551A43C158F2ADE00E66CFE /* CCParticleSystem.h */,
				1551A43D158F2ADE00E66CFE /* CCParticleSystemQuad.cpp */,
				1551A43E158F2ADE00E66CFE /* CCParticleSystemQuad.h */,
			);
			path = particle_nodes;
			sourceTree = "<group>";
		};
		1551A43F158F2ADE00E66CFE /* platform */ = {
			isa = PBXGroup;
			children = (
				1551A46C158F2ADE00E66CFE /* CCAccelerometerDelegate.h */,
				1551A46D158F2ADE00E66CFE /* CCApplicationProtocol.h */,
				1551A46E158F2ADE00E66CFE /* CCCommon.h */,
				1551A46F158F2ADE00E66CFE /* CCEGLViewProtocol.cpp */,
				1551A470158F2ADE00E66CFE /* CCEGLViewProtocol.h */,
				1551A471158F2ADE00E66CFE /* CCFileUtils.h */,
				1551A473158F2ADE00E66CFE /* CCImage.h */,
				1551A475158F2ADE00E66CFE /* CCPlatformConfig.h */,
				1551A476158F2ADE00E66CFE /* CCPlatformMacros.h */,
				1551A477158F2ADE00E66CFE /* CCSAXParser.cpp */,
				1551A478158F2ADE00E66CFE /* CCSAXParser.h */,
				1551A47A158F2ADE00E66CFE /* CCThread.h */,
				41CD6C2115BF7382005E6F29 /* mac */,
				1551A4A4158F2ADE00E66CFE /* platform.cpp */,
				1551A4A5158F2ADE00E66CFE /* platform.h */,
			);
			path = platform;
			sourceTree = "<group>";
		};
		1551A5C0158F2ADE00E66CFE /* script_support */ = {
			isa = PBXGroup;
			children = (
				1551A5C1158F2ADE00E66CFE /* CCScriptSupport.cpp */,
				1551A5C2158F2ADE00E66CFE /* CCScriptSupport.h */,
			);
			path = script_support;
			sourceTree = "<group>";
		};
		1551A5C3158F2ADE00E66CFE /* shaders */ = {
			isa = PBXGroup;
			children = (
				1551A5C4158F2ADE00E66CFE /* CCGLProgram.cpp */,
				1551A5C5158F2ADE00E66CFE /* CCGLProgram.h */,
				1551A5C6158F2ADE00E66CFE /* ccGLStateCache.cpp */,
				1551A5C7158F2ADE00E66CFE /* ccGLStateCache.h */,
				1551A5C8158F2ADE00E66CFE /* ccShader_Position_uColor_frag.h */,
				1551A5C9158F2ADE00E66CFE /* ccShader_Position_uColor_vert.h */,
				1551A5CA158F2ADE00E66CFE /* ccShader_PositionColor_frag.h */,
				1551A5CB158F2ADE00E66CFE /* ccShader_PositionColor_vert.h */,
				1551A5CC158F2ADE00E66CFE /* ccShader_PositionTexture_frag.h */,
				1551A5CD158F2ADE00E66CFE /* ccShader_PositionTexture_uColor_frag.h */,
				1551A5CE158F2ADE00E66CFE /* ccShader_PositionTexture_uColor_vert.h */,
				1551A5CF158F2ADE00E66CFE /* ccShader_PositionTexture_vert.h */,
				1551A5D0158F2ADE00E66CFE /* ccShader_PositionTextureA8Color_frag.h */,
				1551A5D1158F2ADE00E66CFE /* ccShader_PositionTextureA8Color_vert.h */,
				1551A5D2158F2ADE00E66CFE /* ccShader_PositionTextureColor_frag.h */,
				1551A5D3158F2ADE00E66CFE /* ccShader_PositionTextureColor_vert.h */,
				1551A5D4158F2ADE00E66CFE /* ccShader_PositionTextureColorAlphaTest_frag.h */,
				1551A5D5158F2ADE00E66CFE /* CCShaderCache.cpp */,
				1551A5D6158F2ADE00E66CFE /* CCShaderCache.h */,
				1551A5D7158F2ADE00E66CFE /* ccShaderEx_SwitchMask_frag.h */,
				1551A5D8158F2ADE00E66CFE /* ccShaders.cpp */,
				1551A5D9158F2ADE00E66CFE /* ccShaders.h */,
			);
			path = shaders;
			sourceTree = "<group>";
		};
		1551A5DA158F2ADE00E66CFE /* sprite_nodes */ = {
			isa = PBXGroup;
			children = (
				1551A5DB158F2ADE00E66CFE /* CCAnimation.cpp */,
				1551A5DC158F2ADE00E66CFE /* CCAnimation.h */,
				1551A5DD158F2ADE00E66CFE /* CCAnimationCache.cpp */,
				1551A5DE158F2ADE00E66CFE /* CCAnimationCache.h */,
				1551A5DF158F2ADE00E66CFE /* CCSprite.cpp */,
				1551A5E0158F2ADE00E66CFE /* CCSprite.h */,
				1551A5E1158F2ADE00E66CFE /* CCSpriteBatchNode.cpp */,
				1551A5E2158F2ADE00E66CFE /* CCSpriteBatchNode.h */,
				1551A5E3158F2ADE00E66CFE /* CCSpriteFrame.cpp */,
				1551A5E4158F2ADE00E66CFE /* CCSpriteFrame.h */,
				1551A5E5158F2ADE00E66CFE /* CCSpriteFrameCache.cpp */,
				1551A5E6158F2ADE00E66CFE /* CCSpriteFrameCache.h */,
			);
			path = sprite_nodes;
			sourceTree = "<group>";
		};
		1551A5E7158F2ADE00E66CFE /* support */ = {
			isa = PBXGroup;
			children = (
				154269DA15B5653000712A7F /* CCNotificationCenter.cpp */,
				154269DB15B5653000712A7F /* CCNotificationCenter.h */,
				1551A5E8158F2ADE00E66CFE /* base64.cpp */,
				1551A5E9158F2ADE00E66CFE /* base64.h */,
				1551A5EA158F2ADE00E66CFE /* CCPointExtension.cpp */,
				1551A5EB158F2ADE00E66CFE /* CCPointExtension.h */,
				1551A5EC158F2ADE00E66CFE /* CCProfiling.cpp */,
				1551A5ED158F2ADE00E66CFE /* CCProfiling.h */,
				1551A5EE158F2ADE00E66CFE /* CCUserDefault.cpp */,
				1551A5EF158F2ADE00E66CFE /* CCUserDefault.h */,
				1551A5F0158F2ADE00E66CFE /* ccUtils.cpp */,
				1551A5F1158F2ADE00E66CFE /* ccUtils.h */,
				1551A5F2158F2ADE00E66CFE /* CCVertex.cpp */,
				1551A5F3158F2ADE00E66CFE /* CCVertex.h */,
				1551A5F4158F2ADE00E66CFE /* data_support */,
				1551A5F9158F2ADE00E66CFE /* image_support */,
				1551A5FC158F2ADE00E66CFE /* TransformUtils.cpp */,
				1551A5FD158F2ADE00E66CFE /* TransformUtils.h */,
				1551A5FE158F2ADE00E66CFE /* zip_support */,
			);
			path = support;
			sourceTree = "<group>";
		};
		1551A5F4158F2ADE00E66CFE /* data_support */ = {
			isa = PBXGroup;
			children = (
				1551A5F5158F2ADE00E66CFE /* ccCArray.cpp */,
				1551A5F6158F2ADE00E66CFE /* ccCArray.h */,
				1551A5F7158F2ADE00E66CFE /* uthash.h */,
				1551A5F8158F2ADE00E66CFE /* utlist.h */,
			);
			path = data_support;
			sourceTree = "<group>";
		};
		1551A5F9158F2ADE00E66CFE /* image_support */ = {
			isa = PBXGroup;
			children = (
				1551A5FA158F2ADE00E66CFE /* TGAlib.cpp */,
				1551A5FB158F2ADE00E66CFE /* TGAlib.h */,
			);
			path = image_support;
			sourceTree = "<group>";
		};
		1551A5FE158F2ADE00E66CFE /* zip_support */ = {
			isa = PBXGroup;
			children = (
				1551A5FF158F2ADE00E66CFE /* ioapi.cpp */,
				1551A600158F2ADE00E66CFE /* ioapi.h */,
				1551A601158F2ADE00E66CFE /* unzip.cpp */,
				1551A602158F2ADE00E66CFE /* unzip.h */,
				1551A603158F2ADE00E66CFE /* ZipUtils.cpp */,
				1551A604158F2ADE00E66CFE /* ZipUtils.h */,
			);
			path = zip_support;
			sourceTree = "<group>";
		};
		1551A605158F2ADE00E66CFE /* text_input_node */ = {
			isa = PBXGroup;
			children = (
				1551A606158F2ADE00E66CFE /* CCIMEDelegate.h */,
				1551A607158F2ADE00E66CFE /* CCIMEDispatcher.cpp */,
				1551A608158F2ADE00E66CFE /* CCIMEDispatcher.h */,
				1551A609158F2ADE00E66CFE /* CCTextFieldTTF.cpp */,
				1551A60A158F2ADE00E66CFE /* CCTextFieldTTF.h */,
			);
			path = text_input_node;
			sourceTree = "<group>";
		};
		1551A60B158F2ADE00E66CFE /* textures */ = {
			isa = PBXGroup;
			children = (
				1551A60C158F2ADE00E66CFE /* CCTexture2D.cpp */,
				1551A60D158F2ADE00E66CFE /* CCTexture2D.h */,
				1551A60E158F2ADE00E66CFE /* CCTextureAtlas.cpp */,
				1551A60F158F2ADE00E66CFE /* CCTextureAtlas.h */,
				1551A610158F2ADE00E66CFE /* CCTextureCache.cpp */,
				1551A611158F2ADE00E66CFE /* CCTextureCache.h */,
				1551A612158F2ADE00E66CFE /* CCTexturePVR.cpp */,
				1551A613158F2ADE00E66CFE /* CCTexturePVR.h */,
			);
			path = textures;
			sourceTree = "<group>";
		};
		1551A614158F2ADE00E66CFE /* tileMap_parallax_nodes */ = {
			isa = PBXGroup;
			children = (
				1551A615158F2ADE00E66CFE /* CCParallaxNode.cpp */,
				1551A616158F2ADE00E66CFE /* CCParallaxNode.h */,
				1551A617158F2ADE00E66CFE /* CCTileMapAtlas.cpp */,
				1551A618158F2ADE00E66CFE /* CCTileMapAtlas.h */,
				1551A619158F2ADE00E66CFE /* CCTMXLayer.cpp */,
				1551A61A158F2ADE00E66CFE /* CCTMXLayer.h */,
				1551A61B158F2ADE00E66CFE /* CCTMXObjectGroup.cpp */,
				1551A61C158F2ADE00E66CFE /* CCTMXObjectGroup.h */,
				1551A61D158F2ADE00E66CFE /* CCTMXTiledMap.cpp */,
				1551A61E158F2ADE00E66CFE /* CCTMXTiledMap.h */,
				1551A61F158F2ADE00E66CFE /* CCTMXXMLParser.cpp */,
				1551A620158F2ADE00E66CFE /* CCTMXXMLParser.h */,
			);
			path = tileMap_parallax_nodes;
			sourceTree = "<group>";
		};
		1551A621158F2ADE00E66CFE /* touch_dispatcher */ = {
			isa = PBXGroup;
			children = (
				15842A2515CF6C42006B033F /* CCTouch.cpp */,
				1551A622158F2ADE00E66CFE /* CCTouch.h */,
				1551A623158F2ADE00E66CFE /* CCTouchDelegateProtocol.h */,
				1551A624158F2ADE00E66CFE /* CCTouchDispatcher.cpp */,
				1551A625158F2ADE00E66CFE /* CCTouchDispatcher.h */,
				1551A626158F2ADE00E66CFE /* CCTouchHandler.cpp */,
				1551A627158F2ADE00E66CFE /* CCTouchHandler.h */,
			);
			path = touch_dispatcher;
			sourceTree = "<group>";
		};
		41CD6C2115BF7382005E6F29 /* mac */ = {
			isa = PBXGroup;
			children = (
				41CD6C2215BF7382005E6F29 /* CCAccelerometer.h */,
				41CD6C2315BF7382005E6F29 /* CCApplication.h */,
				41CD6C2415BF7382005E6F29 /* CCApplication.mm */,
				41CD6C2515BF7382005E6F29 /* CCCommon.mm */,
				41CD6C2615BF7382005E6F29 /* CCDirectorCaller.h */,
				41CD6C2715BF7382005E6F29 /* CCDirectorCaller.mm */,
				41CD6C2815BF7382005E6F29 /* CCEGLView.h */,
				41CD6C2915BF7382005E6F29 /* CCEGLView.mm */,
				41CD6C2A15BF7382005E6F29 /* CCEventDispatcher.h */,
				41CD6C2B15BF7382005E6F29 /* CCEventDispatcher.mm */,
				41CD6C2C15BF7382005E6F29 /* CCFileUtils.mm */,
				41CD6C2D15BF7382005E6F29 /* CCGL.h */,
				41CD6C2E15BF7382005E6F29 /* CCImage.mm */,
				41CD6C2F15BF7382005E6F29 /* CCPlatformDefine.h */,
				41CD6C3015BF7382005E6F29 /* CCStdC.h */,
				41BC70B815BF7EA2006A0A6C /* CCThread.mm */,
				41CD6C3115BF7382005E6F29 /* CCWindow.h */,
				41CD6C3215BF7382005E6F29 /* CCWindow.m */,
				41CD6C3315BF7382005E6F29 /* EAGLView.h */,
				41CD6C3415BF7382005E6F29 /* EAGLView.mm */,
			);
			path = mac;
			sourceTree = "<group>";
		};
/* End PBXGroup section */

/* Begin PBXHeadersBuildPhase section */
		1551A33D158F2AB200E66CFE /* Headers */ = {
			isa = PBXHeadersBuildPhase;
			buildActionMask = 2147483647;
			files = (
				1551A629158F2ADE00E66CFE /* CCAction.h in Headers */,
				1551A62B158F2ADE00E66CFE /* CCActionCamera.h in Headers */,
				1551A62D158F2ADE00E66CFE /* CCActionCatmullRom.h in Headers */,
				1551A62F158F2ADE00E66CFE /* CCActionEase.h in Headers */,
				1551A631158F2ADE00E66CFE /* CCActionGrid.h in Headers */,
				1551A633158F2ADE00E66CFE /* CCActionGrid3D.h in Headers */,
				1551A635158F2ADE00E66CFE /* CCActionInstant.h in Headers */,
				1551A637158F2ADE00E66CFE /* CCActionInterval.h in Headers */,
				1551A639158F2ADE00E66CFE /* CCActionManager.h in Headers */,
				1551A63B158F2ADE00E66CFE /* CCActionPageTurn3D.h in Headers */,
				1551A63D158F2ADE00E66CFE /* CCActionProgressTimer.h in Headers */,
				1551A63F158F2ADE00E66CFE /* CCActionTiledGrid.h in Headers */,
				1551A641158F2ADE00E66CFE /* CCActionTween.h in Headers */,
				1551A643158F2ADE00E66CFE /* CCAtlasNode.h in Headers */,
				1551A645158F2ADE00E66CFE /* CCNode.h in Headers */,
				1551A647158F2ADE00E66CFE /* CCCamera.h in Headers */,
				1551A649158F2ADE00E66CFE /* CCConfiguration.h in Headers */,
				1551A64B158F2ADE00E66CFE /* CCDirector.h in Headers */,
				1551A64D158F2ADE00E66CFE /* CCDrawingPrimitives.h in Headers */,
				1551A64F158F2ADE00E66CFE /* CCScheduler.h in Headers */,
				1551A651158F2ADE00E66CFE /* CCAffineTransform.h in Headers */,
				1551A653158F2ADE00E66CFE /* CCArray.h in Headers */,
				1551A655158F2ADE00E66CFE /* CCAutoreleasePool.h in Headers */,
				1551A657158F2ADE00E66CFE /* CCDictionary.h in Headers */,
				1551A659158F2ADE00E66CFE /* CCGeometry.h in Headers */,
				1551A65A158F2ADE00E66CFE /* CCInteger.h in Headers */,
				1551A65C158F2ADE00E66CFE /* CCNS.h in Headers */,
				1551A65E158F2ADE00E66CFE /* CCObject.h in Headers */,
				1551A660158F2ADE00E66CFE /* CCSet.h in Headers */,
				1551A662158F2ADE00E66CFE /* CCString.h in Headers */,
				1551A664158F2ADE00E66CFE /* CCZone.h in Headers */,
				1551A667158F2ADE00E66CFE /* CCGrabber.h in Headers */,
				1551A669158F2ADE00E66CFE /* CCGrid.h in Headers */,
				1551A6B1158F2ADE00E66CFE /* ccConfig.h in Headers */,
				1551A6B2158F2ADE00E66CFE /* CCEventType.h in Headers */,
				1551A6B3158F2ADE00E66CFE /* ccMacros.h in Headers */,
				1551A6B4158F2ADE00E66CFE /* CCProtocols.h in Headers */,
				1551A6B5158F2ADE00E66CFE /* ccTypes.h in Headers */,
				1551A6B6158F2ADE00E66CFE /* cocos2d.h in Headers */,
				1551A6B8158F2ADE00E66CFE /* aabb.h in Headers */,
				1551A6B9158F2ADE00E66CFE /* mat4stack.h in Headers */,
				1551A6BA158F2ADE00E66CFE /* matrix.h in Headers */,
				1551A6BB158F2ADE00E66CFE /* kazmath.h in Headers */,
				1551A6BC158F2ADE00E66CFE /* mat3.h in Headers */,
				1551A6BD158F2ADE00E66CFE /* mat4.h in Headers */,
				1551A6BE158F2ADE00E66CFE /* neon_matrix_impl.h in Headers */,
				1551A6BF158F2ADE00E66CFE /* plane.h in Headers */,
				1551A6C0158F2ADE00E66CFE /* quaternion.h in Headers */,
				1551A6C1158F2ADE00E66CFE /* ray2.h in Headers */,
				1551A6C2158F2ADE00E66CFE /* utility.h in Headers */,
				1551A6C3158F2ADE00E66CFE /* vec2.h in Headers */,
				1551A6C4158F2ADE00E66CFE /* vec3.h in Headers */,
				1551A6C5158F2ADE00E66CFE /* vec4.h in Headers */,
				1551A6D4158F2ADE00E66CFE /* CCKeypadDelegate.h in Headers */,
				1551A6D6158F2ADE00E66CFE /* CCKeypadDispatcher.h in Headers */,
				1551A6D8158F2ADE00E66CFE /* CCLabelAtlas.h in Headers */,
				1551A6DA158F2ADE00E66CFE /* CCLabelBMFont.h in Headers */,
				1551A6DC158F2ADE00E66CFE /* CCLabelTTF.h in Headers */,
				1551A6DE158F2ADE00E66CFE /* CCLayer.h in Headers */,
				1551A6E0158F2ADE00E66CFE /* CCScene.h in Headers */,
				1551A6E2158F2ADE00E66CFE /* CCTransition.h in Headers */,
				1551A6E4158F2ADE00E66CFE /* CCTransitionPageTurn.h in Headers */,
				1551A6E6158F2ADE00E66CFE /* CCTransitionProgress.h in Headers */,
				1551A6E8158F2ADE00E66CFE /* CCMenu.h in Headers */,
				1551A6EA158F2ADE00E66CFE /* CCMenuItem.h in Headers */,
				1551A6EC158F2ADE00E66CFE /* CCMotionStreak.h in Headers */,
				1551A6EE158F2ADE00E66CFE /* CCProgressTimer.h in Headers */,
				1551A6F0158F2ADE00E66CFE /* CCRenderTexture.h in Headers */,
				1551A6F2158F2ADE00E66CFE /* CCParticleBatchNode.h in Headers */,
				1551A6F4158F2ADE00E66CFE /* CCParticleExamples.h in Headers */,
				1551A6F6158F2ADE00E66CFE /* CCParticleSystem.h in Headers */,
				1551A6F8158F2ADE00E66CFE /* CCParticleSystemQuad.h in Headers */,
				1551A719158F2ADE00E66CFE /* CCAccelerometerDelegate.h in Headers */,
				1551A71A158F2ADE00E66CFE /* CCApplicationProtocol.h in Headers */,
				1551A71B158F2ADE00E66CFE /* CCCommon.h in Headers */,
				1551A71D158F2ADE00E66CFE /* CCEGLViewProtocol.h in Headers */,
				1551A71E158F2ADE00E66CFE /* CCFileUtils.h in Headers */,
				1551A720158F2ADE00E66CFE /* CCImage.h in Headers */,
				1551A722158F2ADE00E66CFE /* CCPlatformConfig.h in Headers */,
				1551A723158F2ADE00E66CFE /* CCPlatformMacros.h in Headers */,
				1551A725158F2ADE00E66CFE /* CCSAXParser.h in Headers */,
				1551A727158F2ADE00E66CFE /* CCThread.h in Headers */,
				1551A74F158F2ADE00E66CFE /* platform.h in Headers */,
				1551A817158F2ADF00E66CFE /* CCScriptSupport.h in Headers */,
				1551A819158F2ADF00E66CFE /* CCGLProgram.h in Headers */,
				1551A81B158F2ADF00E66CFE /* ccGLStateCache.h in Headers */,
				1551A81C158F2ADF00E66CFE /* ccShader_Position_uColor_frag.h in Headers */,
				1551A81D158F2ADF00E66CFE /* ccShader_Position_uColor_vert.h in Headers */,
				1551A81E158F2ADF00E66CFE /* ccShader_PositionColor_frag.h in Headers */,
				1551A81F158F2ADF00E66CFE /* ccShader_PositionColor_vert.h in Headers */,
				1551A820158F2ADF00E66CFE /* ccShader_PositionTexture_frag.h in Headers */,
				1551A821158F2ADF00E66CFE /* ccShader_PositionTexture_uColor_frag.h in Headers */,
				1551A822158F2ADF00E66CFE /* ccShader_PositionTexture_uColor_vert.h in Headers */,
				1551A823158F2ADF00E66CFE /* ccShader_PositionTexture_vert.h in Headers */,
				1551A824158F2ADF00E66CFE /* ccShader_PositionTextureA8Color_frag.h in Headers */,
				1551A825158F2ADF00E66CFE /* ccShader_PositionTextureA8Color_vert.h in Headers */,
				1551A826158F2ADF00E66CFE /* ccShader_PositionTextureColor_frag.h in Headers */,
				1551A827158F2ADF00E66CFE /* ccShader_PositionTextureColor_vert.h in Headers */,
				1551A828158F2ADF00E66CFE /* ccShader_PositionTextureColorAlphaTest_frag.h in Headers */,
				1551A82A158F2ADF00E66CFE /* CCShaderCache.h in Headers */,
				1551A82B158F2ADF00E66CFE /* ccShaderEx_SwitchMask_frag.h in Headers */,
				1551A82D158F2ADF00E66CFE /* ccShaders.h in Headers */,
				1551A82F158F2ADF00E66CFE /* CCAnimation.h in Headers */,
				1551A831158F2ADF00E66CFE /* CCAnimationCache.h in Headers */,
				1551A833158F2ADF00E66CFE /* CCSprite.h in Headers */,
				1551A835158F2ADF00E66CFE /* CCSpriteBatchNode.h in Headers */,
				1551A837158F2ADF00E66CFE /* CCSpriteFrame.h in Headers */,
				1551A839158F2ADF00E66CFE /* CCSpriteFrameCache.h in Headers */,
				1551A83B158F2ADF00E66CFE /* base64.h in Headers */,
				1551A83D158F2ADF00E66CFE /* CCPointExtension.h in Headers */,
				1551A83F158F2ADF00E66CFE /* CCProfiling.h in Headers */,
				1551A841158F2ADF00E66CFE /* CCUserDefault.h in Headers */,
				1551A843158F2ADF00E66CFE /* ccUtils.h in Headers */,
				1551A845158F2ADF00E66CFE /* CCVertex.h in Headers */,
				1551A847158F2ADF00E66CFE /* ccCArray.h in Headers */,
				1551A848158F2ADF00E66CFE /* uthash.h in Headers */,
				1551A849158F2ADF00E66CFE /* utlist.h in Headers */,
				1551A84B158F2ADF00E66CFE /* TGAlib.h in Headers */,
				1551A84D158F2ADF00E66CFE /* TransformUtils.h in Headers */,
				1551A84F158F2ADF00E66CFE /* ioapi.h in Headers */,
				1551A851158F2ADF00E66CFE /* unzip.h in Headers */,
				1551A853158F2ADF00E66CFE /* ZipUtils.h in Headers */,
				1551A854158F2ADF00E66CFE /* CCIMEDelegate.h in Headers */,
				1551A856158F2ADF00E66CFE /* CCIMEDispatcher.h in Headers */,
				1551A858158F2ADF00E66CFE /* CCTextFieldTTF.h in Headers */,
				1551A85A158F2ADF00E66CFE /* CCTexture2D.h in Headers */,
				1551A85C158F2ADF00E66CFE /* CCTextureAtlas.h in Headers */,
				1551A85E158F2ADF00E66CFE /* CCTextureCache.h in Headers */,
				1551A860158F2ADF00E66CFE /* CCTexturePVR.h in Headers */,
				1551A862158F2ADF00E66CFE /* CCParallaxNode.h in Headers */,
				1551A864158F2ADF00E66CFE /* CCTileMapAtlas.h in Headers */,
				1551A866158F2ADF00E66CFE /* CCTMXLayer.h in Headers */,
				1551A868158F2ADF00E66CFE /* CCTMXObjectGroup.h in Headers */,
				1551A86A158F2ADF00E66CFE /* CCTMXTiledMap.h in Headers */,
				1551A86C158F2ADF00E66CFE /* CCTMXXMLParser.h in Headers */,
				1551A86D158F2ADF00E66CFE /* CCTouch.h in Headers */,
				1551A86E158F2ADF00E66CFE /* CCTouchDelegateProtocol.h in Headers */,
				1551A870158F2ADF00E66CFE /* CCTouchDispatcher.h in Headers */,
				1551A872158F2ADF00E66CFE /* CCTouchHandler.h in Headers */,
				1551A874158F2B4700E66CFE /* cocos2dx-Prefix.pch in Headers */,
				154269DD15B5653000712A7F /* CCNotificationCenter.h in Headers */,
				41CD6C3515BF7382005E6F29 /* CCAccelerometer.h in Headers */,
				41CD6C3615BF7382005E6F29 /* CCApplication.h in Headers */,
				41CD6C3915BF7382005E6F29 /* CCDirectorCaller.h in Headers */,
				41CD6C3B15BF7382005E6F29 /* CCEGLView.h in Headers */,
				41CD6C3D15BF7382005E6F29 /* CCEventDispatcher.h in Headers */,
				41CD6C4015BF7382005E6F29 /* CCGL.h in Headers */,
				41CD6C4215BF7382005E6F29 /* CCPlatformDefine.h in Headers */,
				41CD6C4315BF7382005E6F29 /* CCStdC.h in Headers */,
				41CD6C4415BF7382005E6F29 /* CCWindow.h in Headers */,
				41CD6C4615BF7382005E6F29 /* EAGLView.h in Headers */,
<<<<<<< HEAD
				1A20136715FD90510013D092 /* ccTypeInfo.h in Headers */,
=======
				F4D7A74715F269D10081CE26 /* ccTypeInfo.h in Headers */,
>>>>>>> abdecb6a
			);
			runOnlyForDeploymentPostprocessing = 0;
		};
/* End PBXHeadersBuildPhase section */

/* Begin PBXNativeTarget section */
		1551A33E158F2AB200E66CFE /* cocos2dx */ = {
			isa = PBXNativeTarget;
			buildConfigurationList = 1551A34C158F2AB200E66CFE /* Build configuration list for PBXNativeTarget "cocos2dx" */;
			buildPhases = (
				1551A33B158F2AB200E66CFE /* Sources */,
				1551A33C158F2AB200E66CFE /* Frameworks */,
				1551A33D158F2AB200E66CFE /* Headers */,
			);
			buildRules = (
			);
			dependencies = (
			);
			name = cocos2dx;
			productName = cocos2dx;
			productReference = 1551A33F158F2AB200E66CFE /* libcocos2dx.a */;
			productType = "com.apple.product-type.library.static";
		};
/* End PBXNativeTarget section */

/* Begin PBXProject section */
		1551A336158F2AB200E66CFE /* Project object */ = {
			isa = PBXProject;
			attributes = {
				LastUpgradeCheck = 0440;
				ORGANIZATIONNAME = "厦门雅基软件有限公司";
			};
			buildConfigurationList = 1551A339158F2AB200E66CFE /* Build configuration list for PBXProject "cocos2dx" */;
			compatibilityVersion = "Xcode 3.2";
			developmentRegion = English;
			hasScannedForEncodings = 0;
			knownRegions = (
				en,
			);
			mainGroup = 1551A334158F2AB200E66CFE;
			productRefGroup = 1551A340158F2AB200E66CFE /* Products */;
			projectDirPath = "";
			projectRoot = "";
			targets = (
				1551A33E158F2AB200E66CFE /* cocos2dx */,
			);
		};
/* End PBXProject section */

/* Begin PBXSourcesBuildPhase section */
		1551A33B158F2AB200E66CFE /* Sources */ = {
			isa = PBXSourcesBuildPhase;
			buildActionMask = 2147483647;
			files = (
				1551A628158F2ADE00E66CFE /* CCAction.cpp in Sources */,
				1551A62A158F2ADE00E66CFE /* CCActionCamera.cpp in Sources */,
				1551A62C158F2ADE00E66CFE /* CCActionCatmullRom.cpp in Sources */,
				1551A62E158F2ADE00E66CFE /* CCActionEase.cpp in Sources */,
				1551A630158F2ADE00E66CFE /* CCActionGrid.cpp in Sources */,
				1551A632158F2ADE00E66CFE /* CCActionGrid3D.cpp in Sources */,
				1551A634158F2ADE00E66CFE /* CCActionInstant.cpp in Sources */,
				1551A636158F2ADE00E66CFE /* CCActionInterval.cpp in Sources */,
				1551A638158F2ADE00E66CFE /* CCActionManager.cpp in Sources */,
				1551A63A158F2ADE00E66CFE /* CCActionPageTurn3D.cpp in Sources */,
				1551A63C158F2ADE00E66CFE /* CCActionProgressTimer.cpp in Sources */,
				1551A63E158F2ADE00E66CFE /* CCActionTiledGrid.cpp in Sources */,
				1551A640158F2ADE00E66CFE /* CCActionTween.cpp in Sources */,
				1551A642158F2ADE00E66CFE /* CCAtlasNode.cpp in Sources */,
				1551A644158F2ADE00E66CFE /* CCNode.cpp in Sources */,
				1551A646158F2ADE00E66CFE /* CCCamera.cpp in Sources */,
				1551A648158F2ADE00E66CFE /* CCConfiguration.cpp in Sources */,
				1551A64A158F2ADE00E66CFE /* CCDirector.cpp in Sources */,
				1551A64C158F2ADE00E66CFE /* CCDrawingPrimitives.cpp in Sources */,
				1551A64E158F2ADE00E66CFE /* CCScheduler.cpp in Sources */,
				1551A650158F2ADE00E66CFE /* CCAffineTransform.cpp in Sources */,
				1551A652158F2ADE00E66CFE /* CCArray.cpp in Sources */,
				1551A654158F2ADE00E66CFE /* CCAutoreleasePool.cpp in Sources */,
				1551A656158F2ADE00E66CFE /* CCDictionary.cpp in Sources */,
				1551A658158F2ADE00E66CFE /* CCGeometry.cpp in Sources */,
				1551A65B158F2ADE00E66CFE /* CCNS.cpp in Sources */,
				1551A65D158F2ADE00E66CFE /* CCObject.cpp in Sources */,
				1551A65F158F2ADE00E66CFE /* CCSet.cpp in Sources */,
				1551A661158F2ADE00E66CFE /* CCString.cpp in Sources */,
				1551A663158F2ADE00E66CFE /* CCZone.cpp in Sources */,
				1551A665158F2ADE00E66CFE /* cocos2d.cpp in Sources */,
				1551A666158F2ADE00E66CFE /* CCGrabber.cpp in Sources */,
				1551A668158F2ADE00E66CFE /* CCGrid.cpp in Sources */,
				1551A6C6158F2ADE00E66CFE /* aabb.c in Sources */,
				1551A6C7158F2ADE00E66CFE /* mat4stack.c in Sources */,
				1551A6C8158F2ADE00E66CFE /* matrix.c in Sources */,
				1551A6C9158F2ADE00E66CFE /* mat3.c in Sources */,
				1551A6CA158F2ADE00E66CFE /* mat4.c in Sources */,
				1551A6CB158F2ADE00E66CFE /* neon_matrix_impl.c in Sources */,
				1551A6CC158F2ADE00E66CFE /* plane.c in Sources */,
				1551A6CD158F2ADE00E66CFE /* quaternion.c in Sources */,
				1551A6CE158F2ADE00E66CFE /* ray2.c in Sources */,
				1551A6CF158F2ADE00E66CFE /* utility.c in Sources */,
				1551A6D0158F2ADE00E66CFE /* vec2.c in Sources */,
				1551A6D1158F2ADE00E66CFE /* vec3.c in Sources */,
				1551A6D2158F2ADE00E66CFE /* vec4.c in Sources */,
				1551A6D3158F2ADE00E66CFE /* CCKeypadDelegate.cpp in Sources */,
				1551A6D5158F2ADE00E66CFE /* CCKeypadDispatcher.cpp in Sources */,
				1551A6D7158F2ADE00E66CFE /* CCLabelAtlas.cpp in Sources */,
				1551A6D9158F2ADE00E66CFE /* CCLabelBMFont.cpp in Sources */,
				1551A6DB158F2ADE00E66CFE /* CCLabelTTF.cpp in Sources */,
				1551A6DD158F2ADE00E66CFE /* CCLayer.cpp in Sources */,
				1551A6DF158F2ADE00E66CFE /* CCScene.cpp in Sources */,
				1551A6E1158F2ADE00E66CFE /* CCTransition.cpp in Sources */,
				1551A6E3158F2ADE00E66CFE /* CCTransitionPageTurn.cpp in Sources */,
				1551A6E5158F2ADE00E66CFE /* CCTransitionProgress.cpp in Sources */,
				1551A6E7158F2ADE00E66CFE /* CCMenu.cpp in Sources */,
				1551A6E9158F2ADE00E66CFE /* CCMenuItem.cpp in Sources */,
				1551A6EB158F2ADE00E66CFE /* CCMotionStreak.cpp in Sources */,
				1551A6ED158F2ADE00E66CFE /* CCProgressTimer.cpp in Sources */,
				1551A6EF158F2ADE00E66CFE /* CCRenderTexture.cpp in Sources */,
				1551A6F1158F2ADE00E66CFE /* CCParticleBatchNode.cpp in Sources */,
				1551A6F3158F2ADE00E66CFE /* CCParticleExamples.cpp in Sources */,
				1551A6F5158F2ADE00E66CFE /* CCParticleSystem.cpp in Sources */,
				1551A6F7158F2ADE00E66CFE /* CCParticleSystemQuad.cpp in Sources */,
				1551A71C158F2ADE00E66CFE /* CCEGLViewProtocol.cpp in Sources */,
				1551A724158F2ADE00E66CFE /* CCSAXParser.cpp in Sources */,
				1551A74E158F2ADE00E66CFE /* platform.cpp in Sources */,
				1551A816158F2ADF00E66CFE /* CCScriptSupport.cpp in Sources */,
				1551A818158F2ADF00E66CFE /* CCGLProgram.cpp in Sources */,
				1551A81A158F2ADF00E66CFE /* ccGLStateCache.cpp in Sources */,
				1551A829158F2ADF00E66CFE /* CCShaderCache.cpp in Sources */,
				1551A82C158F2ADF00E66CFE /* ccShaders.cpp in Sources */,
				1551A82E158F2ADF00E66CFE /* CCAnimation.cpp in Sources */,
				1551A830158F2ADF00E66CFE /* CCAnimationCache.cpp in Sources */,
				1551A832158F2ADF00E66CFE /* CCSprite.cpp in Sources */,
				1551A834158F2ADF00E66CFE /* CCSpriteBatchNode.cpp in Sources */,
				1551A836158F2ADF00E66CFE /* CCSpriteFrame.cpp in Sources */,
				1551A838158F2ADF00E66CFE /* CCSpriteFrameCache.cpp in Sources */,
				1551A83A158F2ADF00E66CFE /* base64.cpp in Sources */,
				1551A83C158F2ADF00E66CFE /* CCPointExtension.cpp in Sources */,
				1551A83E158F2ADF00E66CFE /* CCProfiling.cpp in Sources */,
				1551A840158F2ADF00E66CFE /* CCUserDefault.cpp in Sources */,
				1551A842158F2ADF00E66CFE /* ccUtils.cpp in Sources */,
				1551A844158F2ADF00E66CFE /* CCVertex.cpp in Sources */,
				1551A846158F2ADF00E66CFE /* ccCArray.cpp in Sources */,
				1551A84A158F2ADF00E66CFE /* TGAlib.cpp in Sources */,
				1551A84C158F2ADF00E66CFE /* TransformUtils.cpp in Sources */,
				1551A84E158F2ADF00E66CFE /* ioapi.cpp in Sources */,
				1551A850158F2ADF00E66CFE /* unzip.cpp in Sources */,
				1551A852158F2ADF00E66CFE /* ZipUtils.cpp in Sources */,
				1551A855158F2ADF00E66CFE /* CCIMEDispatcher.cpp in Sources */,
				1551A857158F2ADF00E66CFE /* CCTextFieldTTF.cpp in Sources */,
				1551A859158F2ADF00E66CFE /* CCTexture2D.cpp in Sources */,
				1551A85B158F2ADF00E66CFE /* CCTextureAtlas.cpp in Sources */,
				1551A85D158F2ADF00E66CFE /* CCTextureCache.cpp in Sources */,
				1551A85F158F2ADF00E66CFE /* CCTexturePVR.cpp in Sources */,
				1551A861158F2ADF00E66CFE /* CCParallaxNode.cpp in Sources */,
				1551A863158F2ADF00E66CFE /* CCTileMapAtlas.cpp in Sources */,
				1551A865158F2ADF00E66CFE /* CCTMXLayer.cpp in Sources */,
				1551A867158F2ADF00E66CFE /* CCTMXObjectGroup.cpp in Sources */,
				1551A869158F2ADF00E66CFE /* CCTMXTiledMap.cpp in Sources */,
				1551A86B158F2ADF00E66CFE /* CCTMXXMLParser.cpp in Sources */,
				1551A86F158F2ADF00E66CFE /* CCTouchDispatcher.cpp in Sources */,
				1551A871158F2ADF00E66CFE /* CCTouchHandler.cpp in Sources */,
				154269DC15B5653000712A7F /* CCNotificationCenter.cpp in Sources */,
				41CD6C3715BF7382005E6F29 /* CCApplication.mm in Sources */,
				41CD6C3815BF7382005E6F29 /* CCCommon.mm in Sources */,
				41CD6C3A15BF7382005E6F29 /* CCDirectorCaller.mm in Sources */,
				41CD6C3C15BF7382005E6F29 /* CCEGLView.mm in Sources */,
				41CD6C3E15BF7382005E6F29 /* CCEventDispatcher.mm in Sources */,
				41CD6C3F15BF7382005E6F29 /* CCFileUtils.mm in Sources */,
				41CD6C4115BF7382005E6F29 /* CCImage.mm in Sources */,
				41CD6C4515BF7382005E6F29 /* CCWindow.m in Sources */,
				41CD6C4715BF7382005E6F29 /* EAGLView.mm in Sources */,
				41BC70B915BF7EA2006A0A6C /* CCThread.mm in Sources */,
				15842A2615CF6C42006B033F /* CCTouch.cpp in Sources */,
			);
			runOnlyForDeploymentPostprocessing = 0;
		};
/* End PBXSourcesBuildPhase section */

/* Begin XCBuildConfiguration section */
		1551A34A158F2AB200E66CFE /* Debug */ = {
			isa = XCBuildConfiguration;
			buildSettings = {
				ALWAYS_SEARCH_USER_PATHS = NO;
				ARCHS = "$(ARCHS_STANDARD_32_BIT)";
				COPY_PHASE_STRIP = NO;
				GCC_C_LANGUAGE_STANDARD = gnu99;
				GCC_DYNAMIC_NO_PIC = NO;
				GCC_OPTIMIZATION_LEVEL = 0;
				GCC_PREPROCESSOR_DEFINITIONS = (
					"DEBUG=1",
					"$(inherited)",
				);
				GCC_SYMBOLS_PRIVATE_EXTERN = NO;
				GCC_VERSION = com.apple.compilers.llvm.clang.1_0;
				GCC_WARN_ABOUT_RETURN_TYPE = YES;
				GCC_WARN_UNINITIALIZED_AUTOS = YES;
				GCC_WARN_UNUSED_VARIABLE = YES;
				IPHONEOS_DEPLOYMENT_TARGET = 5.1;
				SDKROOT = iphoneos;
			};
			name = Debug;
		};
		1551A34B158F2AB200E66CFE /* Release */ = {
			isa = XCBuildConfiguration;
			buildSettings = {
				ALWAYS_SEARCH_USER_PATHS = NO;
				ARCHS = "$(ARCHS_STANDARD_32_BIT)";
				COPY_PHASE_STRIP = YES;
				GCC_C_LANGUAGE_STANDARD = gnu99;
				GCC_VERSION = com.apple.compilers.llvm.clang.1_0;
				GCC_WARN_ABOUT_RETURN_TYPE = YES;
				GCC_WARN_UNINITIALIZED_AUTOS = YES;
				GCC_WARN_UNUSED_VARIABLE = YES;
				IPHONEOS_DEPLOYMENT_TARGET = 5.1;
				SDKROOT = iphoneos;
				VALIDATE_PRODUCT = YES;
			};
			name = Release;
		};
		1551A34D158F2AB200E66CFE /* Debug */ = {
			isa = XCBuildConfiguration;
			buildSettings = {
				DSTROOT = /tmp/cocos2dx.dst;
				GCC_PRECOMPILE_PREFIX_HEADER = YES;
				GCC_PREFIX_HEADER = "cocos2dx-Prefix.pch";
				GCC_PREPROCESSOR_DEFINITIONS = (
					USE_FILE32API,
					TARGET_OS_MAC,
					"COCOS2D_DEBUG=1",
				);
				HEADER_SEARCH_PATHS = (
					"\"$(SRCROOT)/..\"",
					"\"$(SRCROOT)/../kazmath/include\"",
					"\"$(SDKROOT)/usr/include/libxml2\"",
				);
				LIBRARY_SEARCH_PATHS = "$(inherited)";
				OTHER_LDFLAGS = "-ObjC";
				PRODUCT_NAME = "$(TARGET_NAME)";
				SDKROOT = macosx;
				SKIP_INSTALL = YES;
			};
			name = Debug;
		};
		1551A34E158F2AB200E66CFE /* Release */ = {
			isa = XCBuildConfiguration;
			buildSettings = {
				DSTROOT = /tmp/cocos2dx.dst;
				GCC_PRECOMPILE_PREFIX_HEADER = YES;
				GCC_PREFIX_HEADER = "cocos2dx-Prefix.pch";
				GCC_PREPROCESSOR_DEFINITIONS = (
					USE_FILE32API,
					TARGET_OS_MAC,
				);
				HEADER_SEARCH_PATHS = (
					"\"$(SRCROOT)/..\"",
					"\"$(SRCROOT)/../kazmath/include\"",
					"\"$(SDKROOT)/usr/include/libxml2\"",
				);
				LIBRARY_SEARCH_PATHS = "$(inherited)";
				OTHER_LDFLAGS = "-ObjC";
				PRODUCT_NAME = "$(TARGET_NAME)";
				SDKROOT = macosx;
				SKIP_INSTALL = YES;
			};
			name = Release;
		};
/* End XCBuildConfiguration section */

/* Begin XCConfigurationList section */
		1551A339158F2AB200E66CFE /* Build configuration list for PBXProject "cocos2dx" */ = {
			isa = XCConfigurationList;
			buildConfigurations = (
				1551A34A158F2AB200E66CFE /* Debug */,
				1551A34B158F2AB200E66CFE /* Release */,
			);
			defaultConfigurationIsVisible = 0;
			defaultConfigurationName = Release;
		};
		1551A34C158F2AB200E66CFE /* Build configuration list for PBXNativeTarget "cocos2dx" */ = {
			isa = XCConfigurationList;
			buildConfigurations = (
				1551A34D158F2AB200E66CFE /* Debug */,
				1551A34E158F2AB200E66CFE /* Release */,
			);
			defaultConfigurationIsVisible = 0;
			defaultConfigurationName = Release;
		};
/* End XCConfigurationList section */
	};
	rootObject = 1551A336158F2AB200E66CFE /* Project object */;
}<|MERGE_RESOLUTION|>--- conflicted
+++ resolved
@@ -256,7 +256,6 @@
 		1551A872158F2ADF00E66CFE /* CCTouchHandler.h in Headers */ = {isa = PBXBuildFile; fileRef = 1551A627158F2ADE00E66CFE /* CCTouchHandler.h */; };
 		1551A874158F2B4700E66CFE /* cocos2dx-Prefix.pch in Headers */ = {isa = PBXBuildFile; fileRef = 1551A873158F2B4700E66CFE /* cocos2dx-Prefix.pch */; };
 		15842A2615CF6C42006B033F /* CCTouch.cpp in Sources */ = {isa = PBXBuildFile; fileRef = 15842A2515CF6C42006B033F /* CCTouch.cpp */; };
-		1A20136715FD90510013D092 /* ccTypeInfo.h in Headers */ = {isa = PBXBuildFile; fileRef = 1A20136615FD90510013D092 /* ccTypeInfo.h */; };
 		41BC70B915BF7EA2006A0A6C /* CCThread.mm in Sources */ = {isa = PBXBuildFile; fileRef = 41BC70B815BF7EA2006A0A6C /* CCThread.mm */; };
 		41CD6C3515BF7382005E6F29 /* CCAccelerometer.h in Headers */ = {isa = PBXBuildFile; fileRef = 41CD6C2215BF7382005E6F29 /* CCAccelerometer.h */; };
 		41CD6C3615BF7382005E6F29 /* CCApplication.h in Headers */ = {isa = PBXBuildFile; fileRef = 41CD6C2315BF7382005E6F29 /* CCApplication.h */; };
@@ -533,7 +532,6 @@
 		1551A627158F2ADE00E66CFE /* CCTouchHandler.h */ = {isa = PBXFileReference; fileEncoding = 4; lastKnownFileType = sourcecode.c.h; path = CCTouchHandler.h; sourceTree = "<group>"; };
 		1551A873158F2B4700E66CFE /* cocos2dx-Prefix.pch */ = {isa = PBXFileReference; fileEncoding = 4; lastKnownFileType = sourcecode.c.h; path = "cocos2dx-Prefix.pch"; sourceTree = "<group>"; };
 		15842A2515CF6C42006B033F /* CCTouch.cpp */ = {isa = PBXFileReference; fileEncoding = 4; lastKnownFileType = sourcecode.cpp.cpp; path = CCTouch.cpp; sourceTree = "<group>"; };
-		1A20136615FD90510013D092 /* ccTypeInfo.h */ = {isa = PBXFileReference; fileEncoding = 4; lastKnownFileType = sourcecode.c.h; path = ccTypeInfo.h; sourceTree = "<group>"; };
 		41BC70B815BF7EA2006A0A6C /* CCThread.mm */ = {isa = PBXFileReference; fileEncoding = 4; lastKnownFileType = sourcecode.cpp.objcpp; path = CCThread.mm; sourceTree = "<group>"; };
 		41CD6C2215BF7382005E6F29 /* CCAccelerometer.h */ = {isa = PBXFileReference; fileEncoding = 4; lastKnownFileType = sourcecode.c.h; path = CCAccelerometer.h; sourceTree = "<group>"; };
 		41CD6C2315BF7382005E6F29 /* CCApplication.h */ = {isa = PBXFileReference; fileEncoding = 4; lastKnownFileType = sourcecode.c.h; path = CCApplication.h; sourceTree = "<group>"; };
@@ -721,11 +719,7 @@
 		1551A3E8158F2ADE00E66CFE /* include */ = {
 			isa = PBXGroup;
 			children = (
-<<<<<<< HEAD
-				1A20136615FD90510013D092 /* ccTypeInfo.h */,
-=======
 				F4D7A74615F269D10081CE26 /* ccTypeInfo.h */,
->>>>>>> abdecb6a
 				1551A3E9158F2ADE00E66CFE /* ccConfig.h */,
 				1551A3EA158F2ADE00E66CFE /* CCEventType.h */,
 				1551A3EB158F2ADE00E66CFE /* ccMacros.h */,
@@ -1275,11 +1269,7 @@
 				41CD6C4315BF7382005E6F29 /* CCStdC.h in Headers */,
 				41CD6C4415BF7382005E6F29 /* CCWindow.h in Headers */,
 				41CD6C4615BF7382005E6F29 /* EAGLView.h in Headers */,
-<<<<<<< HEAD
-				1A20136715FD90510013D092 /* ccTypeInfo.h in Headers */,
-=======
 				F4D7A74715F269D10081CE26 /* ccTypeInfo.h in Headers */,
->>>>>>> abdecb6a
 			);
 			runOnlyForDeploymentPostprocessing = 0;
 		};
