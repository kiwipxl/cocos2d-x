--- conflicted
+++ resolved
@@ -38,16 +38,13 @@
 :m_bIsTouchEnabled(false)
 ,m_bIsAccelerometerEnabled(false)
 ,m_bIsKeypadEnabled(false)
-<<<<<<< HEAD
-=======
 #if LUA_ENGINE
 ,m_scriptTouchHandler(0)
 #endif
->>>>>>> 62e4334c
-{
-	m_eTouchDelegateType = ccTouchDelegateAllBit;
-	setAnchorPoint(ccp(0.5f, 0.5f));
-	m_bIsRelativeAnchorPoint = false;
+{
+    m_eTouchDelegateType = ccTouchDelegateAllBit;
+    setAnchorPoint(ccp(0.5f, 0.5f));
+    m_bIsRelativeAnchorPoint = false;
 }
 
 CCLayer::~CCLayer()
@@ -56,32 +53,32 @@
 
 bool CCLayer::init()
 {
-	bool bRet = false;
-	do 
-	{
-		CCDirector * pDirector;
-		CC_BREAK_IF(!(pDirector = CCDirector::sharedDirector()));
-		this->setContentSize(pDirector->getWinSize());
+    bool bRet = false;
+    do
+    {
+        CCDirector * pDirector;
+        CC_BREAK_IF(!(pDirector = CCDirector::sharedDirector()));
+        this->setContentSize(pDirector->getWinSize());
         m_bIsTouchEnabled = false;
         m_bIsAccelerometerEnabled = false;
-		// success
-		bRet = true;
-	} while(0);
-	return bRet;
+        // success
+        bRet = true;
+    } while(0);
+    return bRet;
 }
 
 CCLayer *CCLayer::node()
 {
-	CCLayer *pRet = new CCLayer();
-	if (pRet && pRet->init())
-	{
-		pRet->autorelease();
-		return pRet;
-	}
+    CCLayer *pRet = new CCLayer();
+    if (pRet && pRet->init())
+    {
+        pRet->autorelease();
+        return pRet;
+    }
     else
     {
-	    CC_SAFE_DELETE(pRet)
-	    return NULL;
+        CC_SAFE_DELETE(pRet)
+        return NULL;
     }
 }
 
@@ -89,7 +86,7 @@
 
 void CCLayer::registerWithTouchDispatcher(void)
 {
-	CCTouchDispatcher::sharedDispatcher()->addStandardDelegate(this,0);
+    CCTouchDispatcher::sharedDispatcher()->addStandardDelegate(this,0);
 }
 
 #if LUA_ENGINE
@@ -143,12 +140,12 @@
     
 void CCLayer::destroy(void)
 {
-	this->release();
+    this->release();
 }
 
 void CCLayer::keep(void)
 {
-	this->retain();
+    this->retain();
 }
 
 void CCLayer::KeypadDestroy()
@@ -164,33 +161,33 @@
 /// isTouchEnabled getter
 bool CCLayer::getIsTouchEnabled()
 {
-	return m_bIsTouchEnabled;
+    return m_bIsTouchEnabled;
 }
 /// isTouchEnabled setter
 void CCLayer::setIsTouchEnabled(bool enabled)
 {
-	if (m_bIsTouchEnabled != enabled)
-	{
-		m_bIsTouchEnabled = enabled;
-		if (m_bIsRunning)
-		{
-			if (enabled)
-			{
-				this->registerWithTouchDispatcher();
-			}
-			else
-			{
-				// have problems?
-				CCTouchDispatcher::sharedDispatcher()->removeDelegate(this);
-			}
-		}
-	}
+    if (m_bIsTouchEnabled != enabled)
+    {
+        m_bIsTouchEnabled = enabled;
+        if (m_bIsRunning)
+        {
+            if (enabled)
+            {
+                this->registerWithTouchDispatcher();
+            }
+            else
+            {
+                // have problems?
+                CCTouchDispatcher::sharedDispatcher()->removeDelegate(this);
+            }
+        }
+    }
 }
 
 /// isAccelerometerEnabled getter
 bool CCLayer::getIsAccelerometerEnabled()
 {
-	return m_bIsAccelerometerEnabled;
+    return m_bIsAccelerometerEnabled;
 }
 /// isAccelerometerEnabled setter
 void CCLayer::setIsAccelerometerEnabled(bool enabled)
@@ -242,15 +239,15 @@
 /// Callbacks
 void CCLayer::onEnter()
 {
-	// register 'parent' nodes first
-	// since events are propagated in reverse order
-	if (m_bIsTouchEnabled)
-	{
-		this->registerWithTouchDispatcher();
-	}
-
-	// then iterate over all the children
-	CCNode::onEnter();
+    // register 'parent' nodes first
+    // since events are propagated in reverse order
+    if (m_bIsTouchEnabled)
+    {
+        this->registerWithTouchDispatcher();
+    }
+
+    // then iterate over all the children
+    CCNode::onEnter();
 
     // add this layer to concern the Accelerometer Sensor
     if (m_bIsAccelerometerEnabled)
@@ -267,12 +264,6 @@
 
 void CCLayer::onExit()
 {
-<<<<<<< HEAD
-	if( m_bIsTouchEnabled )
-	{
-		CCTouchDispatcher::sharedDispatcher()->removeDelegate(this);
-	}
-=======
     if( m_bIsTouchEnabled )
     {
         CCTouchDispatcher::sharedDispatcher()->removeDelegate(this);
@@ -280,7 +271,6 @@
         unregisterScriptTouchHandler();
 #endif
     }
->>>>>>> 62e4334c
 
     // remove this layer from the delegates who concern Accelerometer Sensor
     if (m_bIsAccelerometerEnabled)
@@ -294,7 +284,7 @@
         CCKeypadDispatcher::sharedDispatcher()->removeDelegate(this);
     }
 
-	CCNode::onExit();
+    CCNode::onExit();
 }
 
 void CCLayer::onEnterTransitionDidFinish()
@@ -303,7 +293,7 @@
     {
         CCAccelerometer::sharedAccelerometer()->setDelegate(this);
     }
-    
+
     CCNode::onEnterTransitionDidFinish();
 }
 
@@ -314,10 +304,6 @@
 #else
     CC_UNUSED_PARAM(pTouch);
     CC_UNUSED_PARAM(pEvent);
-<<<<<<< HEAD
-	CCAssert(false, "Layer#ccTouchBegan override me");
-	return true;
-=======
     CCAssert(false, "Layer#ccTouchBegan override me");
     return true;
 #endif // LUA_ENGINE
@@ -330,7 +316,6 @@
     CC_UNUSED_PARAM(pTouch);
     CC_UNUSED_PARAM(pEvent);
 #endif // LUA_ENGINE
->>>>>>> 62e4334c
 }
 void CCLayer::ccTouchEnded(CCTouch *pTouch, CCEvent *pEvent) {
 #if LUA_ENGINE
@@ -351,84 +336,56 @@
 
 void CCLayer::ccTouchesBegan(CCSet *pTouches, CCEvent *pEvent)
 {
-<<<<<<< HEAD
-	if (isScriptHandlerExist(CCTOUCHBEGAN))
-	{
-		excuteScriptTouchesHandler(CCTOUCHBEGAN, pTouches);
-	}
-=======
 #if LUA_ENGINE
     excuteScriptTouchHandler(CCTOUCHBEGAN, pTouches);
 #else
     CC_UNUSED_PARAM(pTouches);
     CC_UNUSED_PARAM(pEvent);
 #endif // LUA_ENGINE
->>>>>>> 62e4334c
 }
 
 void CCLayer::ccTouchesEnded(CCSet *pTouches, CCEvent *pEvent)
 {
-<<<<<<< HEAD
-	if (isScriptHandlerExist(CCTOUCHENDED))
-	{
-		excuteScriptTouchesHandler(CCTOUCHENDED, pTouches);
-	}
-=======
 #if LUA_ENGINE
     excuteScriptTouchHandler(CCTOUCHENDED, pTouches);
 #else
     CC_UNUSED_PARAM(pTouches);
     CC_UNUSED_PARAM(pEvent);
 #endif // LUA_ENGINE
->>>>>>> 62e4334c
 }
 
 void CCLayer::ccTouchesMoved(CCSet *pTouches, CCEvent *pEvent)
 {
-<<<<<<< HEAD
-	if (isScriptHandlerExist(CCTOUCHMOVED))
-	{
-		excuteScriptTouchesHandler(CCTOUCHMOVED, pTouches);
-	}
-=======
 #if LUA_ENGINE
     excuteScriptTouchHandler(CCTOUCHMOVED, pTouches);
 #else
     CC_UNUSED_PARAM(pTouches);
     CC_UNUSED_PARAM(pEvent);
 #endif // LUA_ENGINE
->>>>>>> 62e4334c
 }
 
 void CCLayer::ccTouchesCancelled(CCSet *pTouches, CCEvent *pEvent)
 {
-<<<<<<< HEAD
-	if (isScriptHandlerExist(CCTOUCHCANCELLED))
-	{
-		excuteScriptTouchesHandler(CCTOUCHCANCELLED, pTouches);
-	}
-=======
 #if LUA_ENGINE
     excuteScriptTouchHandler(CCTOUCHCANCELLED, pTouches);
 #else
     CC_UNUSED_PARAM(pTouches);
     CC_UNUSED_PARAM(pEvent);
 #endif // LUA_ENGINE
->>>>>>> 62e4334c
 }
 
 /// ColorLayer
 
 
 CCLayerColor::CCLayerColor()
-: m_cOpacity(0)
-, m_tColor( ccc3(0,0,0) )
+    : m_cOpacity(0)
+    , m_tColor( ccc3(0,0,0) )
 {
     // default blend function
-	m_tBlendFunc.src = CC_BLEND_SRC;
-	m_tBlendFunc.dst = CC_BLEND_DST;
-}
-    
+    m_tBlendFunc.src = CC_BLEND_SRC;
+    m_tBlendFunc.dst = CC_BLEND_DST;
+}
+
 CCLayerColor::~CCLayerColor()
 {
 }
@@ -437,166 +394,166 @@
 /// opacity getter
 GLubyte CCLayerColor::getOpacity()
 {
-	return m_cOpacity;
+    return m_cOpacity;
 }
 /// opacity setter
 void CCLayerColor::setOpacity(GLubyte var)
 {
-	m_cOpacity = var;
-	updateColor();
+    m_cOpacity = var;
+    updateColor();
 }
 
 /// color getter
 const ccColor3B& CCLayerColor::getColor()
 {
-	return m_tColor;
+    return m_tColor;
 }
 
 /// color setter
 void CCLayerColor::setColor(const ccColor3B& var)
 {
-	m_tColor = var;
-	updateColor();
+    m_tColor = var;
+    updateColor();
 }
 
 
 /// blendFunc getter
 ccBlendFunc CCLayerColor::getBlendFunc()
 {
-	return m_tBlendFunc;
+    return m_tBlendFunc;
 }
 /// blendFunc setter
 void CCLayerColor::setBlendFunc(ccBlendFunc var)
 {
-	m_tBlendFunc = var;
+    m_tBlendFunc = var;
 }
 
 
 CCLayerColor * CCLayerColor::layerWithColorWidthHeight(const ccColor4B& color, GLfloat width, GLfloat height)
 {
-	CCLayerColor * pLayer = new CCLayerColor();
-	if( pLayer && pLayer->initWithColorWidthHeight(color,width,height))
-	{
-		pLayer->autorelease();
-		return pLayer;
-	}
-	CC_SAFE_DELETE(pLayer);
-	return NULL;
+    CCLayerColor * pLayer = new CCLayerColor();
+    if( pLayer && pLayer->initWithColorWidthHeight(color,width,height))
+    {
+        pLayer->autorelease();
+        return pLayer;
+    }
+    CC_SAFE_DELETE(pLayer);
+    return NULL;
 }
 CCLayerColor * CCLayerColor::layerWithColor(const ccColor4B& color)
 {
-	CCLayerColor * pLayer = new CCLayerColor();
-	if(pLayer && pLayer->initWithColor(color))
-	{
-		pLayer->autorelease();
-		return pLayer;
-	}
-	CC_SAFE_DELETE(pLayer);
-	return NULL;
+    CCLayerColor * pLayer = new CCLayerColor();
+    if(pLayer && pLayer->initWithColor(color))
+    {
+        pLayer->autorelease();
+        return pLayer;
+    }
+    CC_SAFE_DELETE(pLayer);
+    return NULL;
 }
 
 bool CCLayerColor::initWithColorWidthHeight(const ccColor4B& color, GLfloat width, GLfloat height)
 {
-	// default blend function
-	m_tBlendFunc.src = CC_BLEND_SRC;
-	m_tBlendFunc.dst = CC_BLEND_DST;
-
-	m_tColor.r = color.r;
-	m_tColor.g = color.g;
-	m_tColor.b = color.b;
-	m_cOpacity = color.a;
-
-	for (unsigned int i=0; i<sizeof(m_pSquareVertices) / sizeof(m_pSquareVertices[0]); i++ )
-	{
-		m_pSquareVertices[i].x = 0.0f;
+    // default blend function
+    m_tBlendFunc.src = CC_BLEND_SRC;
+    m_tBlendFunc.dst = CC_BLEND_DST;
+
+    m_tColor.r = color.r;
+    m_tColor.g = color.g;
+    m_tColor.b = color.b;
+    m_cOpacity = color.a;
+
+    for (unsigned int i=0; i<sizeof(m_pSquareVertices) / sizeof(m_pSquareVertices[0]); i++ )
+    {
+        m_pSquareVertices[i].x = 0.0f;
         m_pSquareVertices[i].y = 0.0f;
-	}
-
-	this->updateColor();
-	this->setContentSize(CCSizeMake(width,height));
-	return true;
+    }
+
+    this->updateColor();
+    this->setContentSize(CCSizeMake(width,height));
+    return true;
 }
 
 bool CCLayerColor::initWithColor(const ccColor4B& color)
 {
-	CCSize s = CCDirector::sharedDirector()->getWinSize();
-	this->initWithColorWidthHeight(color, s.width, s.height);
-	return true;
+    CCSize s = CCDirector::sharedDirector()->getWinSize();
+    this->initWithColorWidthHeight(color, s.width, s.height);
+    return true;
 }
 
 /// override contentSize
 void CCLayerColor::setContentSize(const CCSize& size)
 {
-	m_pSquareVertices[1].x = size.width * CC_CONTENT_SCALE_FACTOR();
-	m_pSquareVertices[2].y = size.height * CC_CONTENT_SCALE_FACTOR();
-	m_pSquareVertices[3].x = size.width * CC_CONTENT_SCALE_FACTOR();
-	m_pSquareVertices[3].y = size.height * CC_CONTENT_SCALE_FACTOR();
-
-	CCLayer::setContentSize(size);
+    m_pSquareVertices[1].x = size.width * CC_CONTENT_SCALE_FACTOR();
+    m_pSquareVertices[2].y = size.height * CC_CONTENT_SCALE_FACTOR();
+    m_pSquareVertices[3].x = size.width * CC_CONTENT_SCALE_FACTOR();
+    m_pSquareVertices[3].y = size.height * CC_CONTENT_SCALE_FACTOR();
+
+    CCLayer::setContentSize(size);
 }
 
 void CCLayerColor::changeWidthAndHeight(GLfloat w ,GLfloat h)
 {
-	this->setContentSize(CCSizeMake(w, h));
+    this->setContentSize(CCSizeMake(w, h));
 }
 
 void CCLayerColor::changeWidth(GLfloat w)
 {
-	this->setContentSize(CCSizeMake(w, m_tContentSize.height));
+    this->setContentSize(CCSizeMake(w, m_tContentSize.height));
 }
 
 void CCLayerColor::changeHeight(GLfloat h)
 {
-	this->setContentSize(CCSizeMake(m_tContentSize.width, h));
+    this->setContentSize(CCSizeMake(m_tContentSize.width, h));
 }
 
 void CCLayerColor::updateColor()
 {
-	for( unsigned int i=0; i < 4; i++ )
-	{
-		m_pSquareColors[i].r = m_tColor.r;
-		m_pSquareColors[i].g = m_tColor.g;
-		m_pSquareColors[i].b = m_tColor.b;
-		m_pSquareColors[i].a = m_cOpacity;
-	}
+    for( unsigned int i=0; i < 4; i++ )
+    {
+        m_pSquareColors[i].r = m_tColor.r;
+        m_pSquareColors[i].g = m_tColor.g;
+        m_pSquareColors[i].b = m_tColor.b;
+        m_pSquareColors[i].a = m_cOpacity;
+    }
 }
 
 void CCLayerColor::draw()
 {
-	CCLayer::draw();
-
-	// Default GL states: GL_TEXTURE_2D, GL_VERTEX_ARRAY, GL_COLOR_ARRAY, GL_TEXTURE_COORD_ARRAY
-	// Needed states: GL_VERTEX_ARRAY, GL_COLOR_ARRAY
-	// Unneeded states: GL_TEXTURE_2D, GL_TEXTURE_COORD_ARRAY
-	glDisableClientState(GL_TEXTURE_COORD_ARRAY);
-	glDisable(GL_TEXTURE_2D);
-
-	glVertexPointer(2, GL_FLOAT, 0, m_pSquareVertices);
-	glColorPointer(4, GL_UNSIGNED_BYTE, 0, m_pSquareColors);
-
-	bool newBlend = false;
-	if( m_tBlendFunc.src != CC_BLEND_SRC || m_tBlendFunc.dst != CC_BLEND_DST ) {
-		newBlend = true;
-		glBlendFunc(m_tBlendFunc.src, m_tBlendFunc.dst);
-	}
-	else if( m_cOpacity != 255 ) {
-		newBlend = true;
-		glBlendFunc(GL_SRC_ALPHA, GL_ONE_MINUS_SRC_ALPHA);
-	}
-
-	glDrawArrays(GL_TRIANGLE_STRIP, 0, 4);
-
-	if( newBlend )
-		glBlendFunc(CC_BLEND_SRC, CC_BLEND_DST);
-
-	// restore default GL state
-	glEnableClientState(GL_TEXTURE_COORD_ARRAY);
-	glEnable(GL_TEXTURE_2D);
+    CCLayer::draw();
+
+    // Default GL states: GL_TEXTURE_2D, GL_VERTEX_ARRAY, GL_COLOR_ARRAY, GL_TEXTURE_COORD_ARRAY
+    // Needed states: GL_VERTEX_ARRAY, GL_COLOR_ARRAY
+    // Unneeded states: GL_TEXTURE_2D, GL_TEXTURE_COORD_ARRAY
+    glDisableClientState(GL_TEXTURE_COORD_ARRAY);
+    glDisable(GL_TEXTURE_2D);
+
+    glVertexPointer(2, GL_FLOAT, 0, m_pSquareVertices);
+    glColorPointer(4, GL_UNSIGNED_BYTE, 0, m_pSquareColors);
+
+    bool newBlend = false;
+    if( m_tBlendFunc.src != CC_BLEND_SRC || m_tBlendFunc.dst != CC_BLEND_DST ) {
+        newBlend = true;
+        glBlendFunc(m_tBlendFunc.src, m_tBlendFunc.dst);
+    }
+    else if( m_cOpacity != 255 ) {
+        newBlend = true;
+        glBlendFunc(GL_SRC_ALPHA, GL_ONE_MINUS_SRC_ALPHA);
+    }
+
+    glDrawArrays(GL_TRIANGLE_STRIP, 0, 4);
+
+    if( newBlend )
+        glBlendFunc(CC_BLEND_SRC, CC_BLEND_DST);
+
+    // restore default GL state
+    glEnableClientState(GL_TEXTURE_COORD_ARRAY);
+    glEnable(GL_TEXTURE_2D);
 }
 
 //
 // CCLayerGradient
-// 
+//
 CCLayerGradient* CCLayerGradient::layerWithColor(const ccColor4B& start, const ccColor4B& end)
 {
     CCLayerGradient * pLayer = new CCLayerGradient();
@@ -765,96 +722,96 @@
 /// MultiplexLayer
 
 CCLayerMultiplex::CCLayerMultiplex()
-: m_nEnabledLayer(0)
-, m_pLayers(NULL)
+    : m_nEnabledLayer(0)
+    , m_pLayers(NULL)
 {
 }
 CCLayerMultiplex::~CCLayerMultiplex()
 {
-	CC_SAFE_RELEASE(m_pLayers);
+    CC_SAFE_RELEASE(m_pLayers);
 }
 
 CCLayerMultiplex * CCLayerMultiplex::layerWithLayers(CCLayer * layer, ...)
 {
-	va_list args;
-	va_start(args,layer);
-
-	CCLayerMultiplex * pMultiplexLayer = new CCLayerMultiplex();
-	if(pMultiplexLayer && pMultiplexLayer->initWithLayers(layer, args))
-	{
-		pMultiplexLayer->autorelease();
-		va_end(args);
-		return pMultiplexLayer;
-	}
-	va_end(args);
-	CC_SAFE_DELETE(pMultiplexLayer);
-	return NULL;
+    va_list args;
+    va_start(args,layer);
+
+    CCLayerMultiplex * pMultiplexLayer = new CCLayerMultiplex();
+    if(pMultiplexLayer && pMultiplexLayer->initWithLayers(layer, args))
+    {
+        pMultiplexLayer->autorelease();
+        va_end(args);
+        return pMultiplexLayer;
+    }
+    va_end(args);
+    CC_SAFE_DELETE(pMultiplexLayer);
+    return NULL;
 }
 
 CCLayerMultiplex * CCLayerMultiplex::layerWithLayer(CCLayer* layer)
 {
-	CCLayerMultiplex * pMultiplexLayer = new CCLayerMultiplex();
-	pMultiplexLayer->initWithLayer(layer);
-	pMultiplexLayer->autorelease();
-	return pMultiplexLayer;
+    CCLayerMultiplex * pMultiplexLayer = new CCLayerMultiplex();
+    pMultiplexLayer->initWithLayer(layer);
+    pMultiplexLayer->autorelease();
+    return pMultiplexLayer;
 }
 void CCLayerMultiplex::addLayer(CCLayer* layer)
 {
 	CCAssert(m_pLayers, "");
-	m_pLayers->addObject(layer);
+    m_pLayers->addObject(layer);
 }
 
 bool CCLayerMultiplex::initWithLayer(CCLayer* layer)
 {
-	m_pLayers = new CCMutableArray<CCLayer*>(1);
-	m_pLayers->addObject(layer);
-	m_nEnabledLayer = 0;
-	this->addChild(layer);
-	return true;
+    m_pLayers = new CCMutableArray<CCLayer*>(1);
+    m_pLayers->addObject(layer);
+    m_nEnabledLayer = 0;
+    this->addChild(layer);
+    return true;
 }
 
 bool CCLayerMultiplex::initWithLayers(CCLayer *layer, va_list params)
 {
-	m_pLayers = new CCMutableArray<CCLayer*>(5);
-	//m_pLayers->retain();
-
-	m_pLayers->addObject(layer);
-
-	CCLayer *l = va_arg(params,CCLayer*);
-	while( l ) {
-		m_pLayers->addObject(l);
-		l = va_arg(params,CCLayer*);
-	}
-
-	m_nEnabledLayer = 0;
-	this->addChild(m_pLayers->getObjectAtIndex(m_nEnabledLayer));
-
-	return true;
+    m_pLayers = new CCMutableArray<CCLayer*>(5);
+    //m_pLayers->retain();
+
+    m_pLayers->addObject(layer);
+
+    CCLayer *l = va_arg(params,CCLayer*);
+    while( l ) {
+        m_pLayers->addObject(l);
+        l = va_arg(params,CCLayer*);
+    }
+
+    m_nEnabledLayer = 0;
+    this->addChild(m_pLayers->getObjectAtIndex(m_nEnabledLayer));
+
+    return true;
 }
 
 
 void CCLayerMultiplex::switchTo(unsigned int n)
 {
-	CCAssert( n < m_pLayers->count(), "Invalid index in MultiplexLayer switchTo message" );
-
-	this->removeChild(m_pLayers->getObjectAtIndex(m_nEnabledLayer), true);
-
-	m_nEnabledLayer = n;
-
-	this->addChild(m_pLayers->getObjectAtIndex(n));
+    CCAssert( n < m_pLayers->count(), "Invalid index in MultiplexLayer switchTo message" );
+
+    this->removeChild(m_pLayers->getObjectAtIndex(m_nEnabledLayer), true);
+
+    m_nEnabledLayer = n;
+
+    this->addChild(m_pLayers->getObjectAtIndex(n));
 }
 
 void CCLayerMultiplex::switchToAndReleaseMe(unsigned int n)
 {
-	CCAssert( n < m_pLayers->count(), "Invalid index in MultiplexLayer switchTo message" );
-
-	this->removeChild(m_pLayers->getObjectAtIndex(m_nEnabledLayer), true);
-
-	//[layers replaceObjectAtIndex:enabledLayer withObject:[NSNull null]];
-	m_pLayers->replaceObjectAtIndex(m_nEnabledLayer, NULL);
-
-	m_nEnabledLayer = n;
-
-	this->addChild(m_pLayers->getObjectAtIndex(n));
-}
-}//namespace   cocos2d +    CCAssert( n < m_pLayers->count(), "Invalid index in MultiplexLayer switchTo message" );
+
+    this->removeChild(m_pLayers->getObjectAtIndex(m_nEnabledLayer), true);
+
+    //[layers replaceObjectAtIndex:enabledLayer withObject:[NSNull null]];
+    m_pLayers->replaceObjectAtIndex(m_nEnabledLayer, NULL);
+
+    m_nEnabledLayer = n;
+
+    this->addChild(m_pLayers->getObjectAtIndex(n));
+}
+}//namespace   cocos2d