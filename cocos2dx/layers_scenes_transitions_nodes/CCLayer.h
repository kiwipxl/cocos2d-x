/****************************************************************************
Copyright (c) 2010-2012 cocos2d-x.org
Copyright (c) 2008-2010 Ricardo Quesada
Copyright (c) 2011      Zynga Inc.

http://www.cocos2d-x.org

Permission is hereby granted, free of charge, to any person obtaining a copy
of this software and associated documentation files (the "Software"), to deal
in the Software without restriction, including without limitation the rights
to use, copy, modify, merge, publish, distribute, sublicense, and/or sell
copies of the Software, and to permit persons to whom the Software is
furnished to do so, subject to the following conditions:

The above copyright notice and this permission notice shall be included in
all copies or substantial portions of the Software.

THE SOFTWARE IS PROVIDED "AS IS", WITHOUT WARRANTY OF ANY KIND, EXPRESS OR
IMPLIED, INCLUDING BUT NOT LIMITED TO THE WARRANTIES OF MERCHANTABILITY,
FITNESS FOR A PARTICULAR PURPOSE AND NONINFRINGEMENT. IN NO EVENT SHALL THE
AUTHORS OR COPYRIGHT HOLDERS BE LIABLE FOR ANY CLAIM, DAMAGES OR OTHER
LIABILITY, WHETHER IN AN ACTION OF CONTRACT, TORT OR OTHERWISE, ARISING FROM,
OUT OF OR IN CONNECTION WITH THE SOFTWARE OR THE USE OR OTHER DEALINGS IN
THE SOFTWARE.
****************************************************************************/

#ifndef __CCLAYER_H__
#define __CCLAYER_H__

#include "base_nodes/CCNode.h"
#include "CCProtocols.h"
#include "event_dispatcher/CCKeyboardEvent.h"
#include "event_dispatcher/CCTouchEvent.h"
#include "cocoa/CCArray.h"
#ifdef EMSCRIPTEN
#include "base_nodes/CCGLBufferedNode.h"
#endif // EMSCRIPTEN

NS_CC_BEGIN

/**
 * @addtogroup layer
 * @{
 */

class TouchScriptHandlerEntry;


//
// Layer
//
/** @brief Layer is a subclass of Node that implements the TouchEventsDelegate protocol.

All features from Node are valid, plus the following new features:
- It can receive iPhone Touches
- It can receive Accelerometer input
*/
class CC_DLL Layer : public Node
{
public:    
    /** creates a fullscreen black layer */
    static Layer *create(void);
    /**
     * @js ctor
     */
    Layer();
    /**
     * @js NA
     * @lua NA
     */
    virtual ~Layer();
    virtual bool init();
    
    // Deprecated touch callbacks.
    CC_DEPRECATED_ATTRIBUTE virtual bool ccTouchBegan(Touch *pTouch, Event *pEvent) final {CC_UNUSED_PARAM(pTouch); CC_UNUSED_PARAM(pEvent); return false;};
    CC_DEPRECATED_ATTRIBUTE virtual void ccTouchMoved(Touch *pTouch, Event *pEvent) final {CC_UNUSED_PARAM(pTouch); CC_UNUSED_PARAM(pEvent);}
    CC_DEPRECATED_ATTRIBUTE virtual void ccTouchEnded(Touch *pTouch, Event *pEvent) final {CC_UNUSED_PARAM(pTouch); CC_UNUSED_PARAM(pEvent);}
    CC_DEPRECATED_ATTRIBUTE virtual void ccTouchCancelled(Touch *pTouch, Event *pEvent) final {CC_UNUSED_PARAM(pTouch); CC_UNUSED_PARAM(pEvent);}
    
    CC_DEPRECATED_ATTRIBUTE virtual void ccTouchesBegan(Set *pTouches, Event *pEvent) final {CC_UNUSED_PARAM(pTouches); CC_UNUSED_PARAM(pEvent);}
    CC_DEPRECATED_ATTRIBUTE virtual void ccTouchesMoved(Set *pTouches, Event *pEvent) final {CC_UNUSED_PARAM(pTouches); CC_UNUSED_PARAM(pEvent);}
    CC_DEPRECATED_ATTRIBUTE virtual void ccTouchesEnded(Set *pTouches, Event *pEvent) final {CC_UNUSED_PARAM(pTouches); CC_UNUSED_PARAM(pEvent);}
    CC_DEPRECATED_ATTRIBUTE virtual void ccTouchesCancelled(Set *pTouches, Event *pEvent) final {CC_UNUSED_PARAM(pTouches); CC_UNUSED_PARAM(pEvent);}
    
    // default implements are used to call script callback if exist
<<<<<<< HEAD
    virtual bool onTouchBegan(Touch *touch, Event *event);
    virtual void onTouchMoved(Touch *touch, Event *event);
    virtual void onTouchEnded(Touch *touch, Event *event);
    virtual void onTouchCancelled(Touch *touch, Event *event);

//    // default implements are used to call script callback if exist
    virtual void onTouchesBegan(const std::vector<Touch*>& touches, Event *event);
    virtual void onTouchesMoved(const std::vector<Touch*>& touches, Event *event);
    virtual void onTouchesEnded(const std::vector<Touch*>& touches, Event *event);
    virtual void onTouchesCancelled(const std::vector<Touch*>&touches, Event *event);
    
    /** @deprecated Please override onAcceleration */
    CC_DEPRECATED_ATTRIBUTE virtual void didAccelerate(Acceleration* accelerationValue) final {};
    
    virtual void onAcceleration(Acceleration* acc, Event* event);
=======
    virtual bool ccTouchBegan(Touch *touch, Event *event);
    virtual void ccTouchMoved(Touch *touch, Event *event);
    virtual void ccTouchEnded(Touch *touch, Event *event);
    virtual void ccTouchCancelled(Touch *touch, Event *event);

    // default implements are used to call script callback if exist
    virtual void ccTouchesBegan(Set *touches, Event *event);
    virtual void ccTouchesMoved(Set *touches, Event *event);
    virtual void ccTouchesEnded(Set *touches, Event *event);
    virtual void ccTouchesCancelled(Set *touches, Event *event);
    /**
    * @js NA
    * @lua NA
    */
    virtual void didAccelerate(Acceleration* accelerationValue);
>>>>>>> a292d821

    /** If isTouchEnabled, this method is called onEnter. Override it to change the
    way Layer receives touch events.
    ( Default: TouchDispatcher::sharedDispatcher()->addStandardDelegate(this,0); )
    Example:
    void Layer::registerWithTouchDispatcher()
    {
    TouchDispatcher::sharedDispatcher()->addTargetedDelegate(this,INT_MIN+1,true);
    }
    @since v0.8.0
    */
    CC_DEPRECATED_ATTRIBUTE virtual void registerWithTouchDispatcher() final {};
    virtual void onRegisterTouchListener();

    /** whether or not it will receive Touch events.
    You can enable / disable touch events with this property.
    Only the touches of this node will be affected. This "method" is not propagated to it's children.
    @since v0.8.1
    */
    virtual bool isTouchEnabled() const;
    virtual void setTouchEnabled(bool value);
    
    int getTouchListenerId() const { return _touchListenerId; };
    
    virtual void setTouchMode(Touch::DispatchMode mode);
    virtual Touch::DispatchMode getTouchMode() const;

    /** swallowsTouches of the touch events. Default is true */
    virtual void setSwallowsTouches(bool swallowsTouches);
    virtual bool isSwallowsTouches() const;

    /** whether or not it will receive Accelerometer events
    You can enable / disable accelerometer events with this property.
    @since v0.8.1
    */
    virtual bool isAccelerometerEnabled() const;
    virtual void setAccelerometerEnabled(bool value);
    virtual void setAccelerometerInterval(double interval);

    /** whether or not it will receive keyboard or keypad events
    You can enable / disable accelerometer events with this property.
    it's new in cocos2d-x
    */

    virtual bool isKeyboardEnabled() const;
    virtual void setKeyboardEnabled(bool value);
<<<<<<< HEAD
    
    /** Please use onKeyPressed instead. */
    virtual void keyPressed(int keyCode) final {};
    
    /** Please use onKeyRelease instead. */
    virtual void keyReleased(int keyCode) final {};
    
    virtual void onKeyPressed(KeyboardEvent::KeyCode keyCode, Event* event) {};
    virtual void onKeyReleased(KeyboardEvent::KeyCode keyCode, Event* event) {};
=======
    /**
    * @js NA
    * @lua NA
    */
    virtual void keyPressed(int keyCode) {};
    /**
    * @js NA
    * @lua NA
    */
    virtual void keyReleased(int keyCode) {};
>>>>>>> a292d821

    CC_DEPRECATED_ATTRIBUTE virtual bool isKeypadEnabled() const final { return false; };
    CC_DEPRECATED_ATTRIBUTE virtual void setKeypadEnabled(bool value) final {};

    /** @deprecated Please override onKeyReleased and check the keycode of KeyboardEvent::KeyCode::Menu(KEY_BACKSPACE) instead. */
    CC_DEPRECATED_ATTRIBUTE virtual void keyBackClicked() final {};
    CC_DEPRECATED_ATTRIBUTE virtual void keyMenuClicked() final {};
    //
    // Overrides
    //
    /**
     * @js NA
     * @lua NA
     */
    virtual void onEnter() override;
    /**
     * @js NA
     * @lua NA
     */
    virtual void onExit() override;
    /**
     * @js NA
     * @lua NA
     */
    virtual void onEnterTransitionDidFinish() override;

protected:
    bool _touchEnabled;
    bool _accelerometerEnabled;
    bool _keyboardEnabled;
    int _touchListenerId;
    int _keyboardListenerId;
    int _accelerationId;
private:
    Touch::DispatchMode _touchMode;
    bool _swallowsTouches;
    
    int executeScriptTouchHandler(TouchEvent::EventCode eventType, Touch* touch);
    int executeScriptTouchesHandler(TouchEvent::EventCode eventType, const std::vector<Touch*>& touches);
};

#ifdef __apple__
#pragma mark -
#pragma mark LayerRGBA
#endif

/** LayerRGBA is a subclass of Layer that implements the RGBAProtocol protocol using a solid color as the background.
 
 All features from Layer are valid, plus the following new features that propagate into children that conform to the RGBAProtocol:
 - opacity
 - RGB colors
 @since 2.1
 */
class CC_DLL LayerRGBA : public Layer, public RGBAProtocol
{
public:
    CREATE_FUNC(LayerRGBA);
    /**
     * @js ctor
     */
    LayerRGBA();
    /**
     * @js NA
     * @lua NA
     */
    virtual ~LayerRGBA();
    
    virtual bool init();

    //
    // Overrides
    //
    virtual GLubyte getOpacity() const override;
    virtual GLubyte getDisplayedOpacity() const override;
    virtual void setOpacity(GLubyte opacity) override;
    virtual void updateDisplayedOpacity(GLubyte parentOpacity) override;
    virtual bool isCascadeOpacityEnabled() const override;
    virtual void setCascadeOpacityEnabled(bool cascadeOpacityEnabled) override;
    
    virtual const Color3B& getColor() const override;
    virtual const Color3B& getDisplayedColor() const override;
    virtual void setColor(const Color3B& color) override;
    virtual void updateDisplayedColor(const Color3B& parentColor) override;
    virtual bool isCascadeColorEnabled() const override;
    virtual void setCascadeColorEnabled(bool cascadeColorEnabled) override;
    
    virtual void setOpacityModifyRGB(bool bValue) override {CC_UNUSED_PARAM(bValue);}
    virtual bool isOpacityModifyRGB() const override { return false; }
protected:
	GLubyte		_displayedOpacity, _realOpacity;
	Color3B	    _displayedColor, _realColor;
	bool		_cascadeOpacityEnabled, _cascadeColorEnabled;
};

//
// LayerColor
//
/** @brief LayerColor is a subclass of Layer that implements the RGBAProtocol protocol.

All features from Layer are valid, plus the following new features:
- opacity
- RGB colors
*/
class CC_DLL LayerColor : public LayerRGBA, public BlendProtocol
#ifdef EMSCRIPTEN
, public GLBufferedNode
#endif // EMSCRIPTEN
{
public:
    /** creates a fullscreen black layer */
    static LayerColor* create();
    /** creates a Layer with color, width and height in Points */
    static LayerColor * create(const Color4B& color, GLfloat width, GLfloat height);
    /** creates a Layer with color. Width and height are the window size. */
    static LayerColor * create(const Color4B& color);
    /**
     * @js ctor
     */
    LayerColor();
    /**
     * @js NA
     * @lua NA
     */
    virtual ~LayerColor();

    virtual bool init();
    /** initializes a Layer with color, width and height in Points 
     * @js init
     * @lua init
     */
    bool initWithColor(const Color4B& color, GLfloat width, GLfloat height);
    /** initializes a Layer with color. Width and height are the window size. 
     * @js init
     * @lua init
     */
    bool initWithColor(const Color4B& color);

    /** change width in Points*/
    void changeWidth(GLfloat w);
    /** change height in Points*/
    void changeHeight(GLfloat h);
    /** change width and height in Points
    @since v0.8
    */
    void changeWidthAndHeight(GLfloat w ,GLfloat h);

    //
    // Overrides
    //
    virtual void draw() override;
    virtual void setColor(const Color3B &color) override;
    virtual void setOpacity(GLubyte opacity) override;
    virtual void setContentSize(const Size & var) override;
    /** BlendFunction. Conforms to BlendProtocol protocol */
    /**
    * @js NA
    * @lua NA
    */
    virtual const BlendFunc& getBlendFunc() const override;
    /**
    *@code
    *When this function bound into js or lua,the parameter will be changed
    *In js: var setBlendFunc(var src, var dst)
    *In lua: local setBlendFunc(local src, local dst)
    *@endcode
    */
    virtual void setBlendFunc(const BlendFunc& blendFunc) override;

protected:
    virtual void updateColor();

    BlendFunc _blendFunc;
    Vertex2F _squareVertices[4];
    Color4F  _squareColors[4];
};

//
// LayerGradient
//
/** @brief LayerGradient is a subclass of LayerColor that draws gradients across the background.

All features from LayerColor are valid, plus the following new features:
- direction
- final color
- interpolation mode

Color is interpolated between the startColor and endColor along the given
vector (starting at the origin, ending at the terminus).  If no vector is
supplied, it defaults to (0, -1) -- a fade from top to bottom.

If 'compressedInterpolation' is disabled, you will not see either the start or end color for
non-cardinal vectors; a smooth gradient implying both end points will be still
be drawn, however.

If ' compressedInterpolation' is enabled (default mode) you will see both the start and end colors of the gradient.

@since v0.99.5
*/
class CC_DLL LayerGradient : public LayerColor
{
public:
    /** Creates a fullscreen black layer */
    static LayerGradient* create();

    /** Creates a full-screen Layer with a gradient between start and end. */
    static LayerGradient* create(const Color4B& start, const Color4B& end);

    /** Creates a full-screen Layer with a gradient between start and end in the direction of v. */
    static LayerGradient* create(const Color4B& start, const Color4B& end, const Point& v);

    virtual bool init();
    /** Initializes the Layer with a gradient between start and end. 
     * @js init
     * @lua init
     */
    bool initWithColor(const Color4B& start, const Color4B& end);

    /** Initializes the Layer with a gradient between start and end in the direction of v. 
     * @js init
     * @lua init
     */
    bool initWithColor(const Color4B& start, const Color4B& end, const Point& v);
    
    /** Whether or not the interpolation will be compressed in order to display all the colors of the gradient both in canonical and non canonical vectors
     Default: true
     */
    void setCompressedInterpolation(bool bCompressedInterpolation);
    bool isCompressedInterpolation() const;

    /** Sets the start color of the gradient */
    void setStartColor( const Color3B& startColor );
    /** Returns the start color of the gradient */
    const Color3B& getStartColor() const;

    /** Sets the end color of the gradient */
    void setEndColor( const Color3B& endColor );
    /** Returns the end color of the gradient */
    const Color3B& getEndColor() const;

    /** Returns the start opacity of the gradient */
    void setStartOpacity( GLubyte startOpacity );
    /** Returns the start opacity of the gradient */
    GLubyte getStartOpacity() const;

    /** Returns the end opacity of the gradient */
    void setEndOpacity( GLubyte endOpacity );
    /** Returns the end opacity of the gradient */
    GLubyte getEndOpacity() const;

    /** Sets the directional vector that will be used for the gradient.
    The default value is vertical direction (0,-1). 
     */
    void setVector(const Point& alongVector);
    /** Returns the directional vector used for the gradient */
    const Point& getVector() const;

protected:
    virtual void updateColor() override;

    Color3B _startColor;
    Color3B _endColor;
    GLubyte _startOpacity;
    GLubyte _endOpacity;
    Point   _alongVector;
    bool    _compressedInterpolation;
};


/** @brief MultipleLayer is a Layer with the ability to multiplex it's children.
Features:
- It supports one or more children
- Only one children will be active a time
*/
class CC_DLL LayerMultiplex : public Layer
{
public:
    /** creates and initializes a LayerMultiplex object 
     * @js NA
     * @lua NA
     */
    static LayerMultiplex* create();

    /** creates a LayerMultiplex with an array of layers.
     @since v2.1
     * @js NA
     */
    static LayerMultiplex* createWithArray(Array* arrayOfLayers);

    /** creates a LayerMultiplex with one or more layers using a variable argument list. 
     * @code
     * When this function bound to lua or js,the input params are changed.
     * In js:var create(...)
     * In lua:local create(...)
     * @endcode
     */
    static LayerMultiplex * create(Layer* layer, ... );

    /**
     * lua script can not init with undetermined number of variables
     * so add these functions to be used with lua.
     * @js NA
     * @lua NA
     */
    static LayerMultiplex * createWithLayer(Layer* layer);
    /**
     * @js ctor
     */
    LayerMultiplex();
    /**
     * @js NA
     * @lua NA
     */
    virtual ~LayerMultiplex();

    virtual bool init();
    /** initializes a MultiplexLayer with one or more layers using a variable argument list. 
     * @js NA
     * @lua NA
     */
    bool initWithLayers(Layer* layer, va_list params);

    /** initializes a MultiplexLayer with an array of layers
     @since v2.1
     */
    bool initWithArray(Array* arrayOfLayers);

    void addLayer(Layer* layer);

    /** switches to a certain layer indexed by n.
     The current (old) layer will be removed from it's parent with 'cleanup=true'.
     */
    void switchTo(int n);
    /** release the current layer and switches to another layer indexed by n.
    The current (old) layer will be removed from it's parent with 'cleanup=true'.
    */
    void switchToAndReleaseMe(int n);

protected:
    unsigned int _enabledLayer;
    Array*     _layers;
};


// end of layer group
/// @}

NS_CC_END

#endif // __CCLAYER_H__
<|MERGE_RESOLUTION|>--- conflicted
+++ resolved
@@ -83,7 +83,6 @@
     CC_DEPRECATED_ATTRIBUTE virtual void ccTouchesCancelled(Set *pTouches, Event *pEvent) final {CC_UNUSED_PARAM(pTouches); CC_UNUSED_PARAM(pEvent);}
     
     // default implements are used to call script callback if exist
-<<<<<<< HEAD
     virtual bool onTouchBegan(Touch *touch, Event *event);
     virtual void onTouchMoved(Touch *touch, Event *event);
     virtual void onTouchEnded(Touch *touch, Event *event);
@@ -99,23 +98,6 @@
     CC_DEPRECATED_ATTRIBUTE virtual void didAccelerate(Acceleration* accelerationValue) final {};
     
     virtual void onAcceleration(Acceleration* acc, Event* event);
-=======
-    virtual bool ccTouchBegan(Touch *touch, Event *event);
-    virtual void ccTouchMoved(Touch *touch, Event *event);
-    virtual void ccTouchEnded(Touch *touch, Event *event);
-    virtual void ccTouchCancelled(Touch *touch, Event *event);
-
-    // default implements are used to call script callback if exist
-    virtual void ccTouchesBegan(Set *touches, Event *event);
-    virtual void ccTouchesMoved(Set *touches, Event *event);
-    virtual void ccTouchesEnded(Set *touches, Event *event);
-    virtual void ccTouchesCancelled(Set *touches, Event *event);
-    /**
-    * @js NA
-    * @lua NA
-    */
-    virtual void didAccelerate(Acceleration* accelerationValue);
->>>>>>> a292d821
 
     /** If isTouchEnabled, this method is called onEnter. Override it to change the
     way Layer receives touch events.
@@ -162,9 +144,7 @@
 
     virtual bool isKeyboardEnabled() const;
     virtual void setKeyboardEnabled(bool value);
-<<<<<<< HEAD
-    
-    /** Please use onKeyPressed instead. */
+ /** Please use onKeyPressed instead. */
     virtual void keyPressed(int keyCode) final {};
     
     /** Please use onKeyRelease instead. */
@@ -172,18 +152,6 @@
     
     virtual void onKeyPressed(KeyboardEvent::KeyCode keyCode, Event* event) {};
     virtual void onKeyReleased(KeyboardEvent::KeyCode keyCode, Event* event) {};
-=======
-    /**
-    * @js NA
-    * @lua NA
-    */
-    virtual void keyPressed(int keyCode) {};
-    /**
-    * @js NA
-    * @lua NA
-    */
-    virtual void keyReleased(int keyCode) {};
->>>>>>> a292d821
 
     CC_DEPRECATED_ATTRIBUTE virtual bool isKeypadEnabled() const final { return false; };
     CC_DEPRECATED_ATTRIBUTE virtual void setKeypadEnabled(bool value) final {};
