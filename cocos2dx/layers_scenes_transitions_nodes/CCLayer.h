/****************************************************************************
Copyright (c) 2010-2012 cocos2d-x.org
Copyright (c) 2008-2010 Ricardo Quesada
Copyright (c) 2011      Zynga Inc.

http://www.cocos2d-x.org

Permission is hereby granted, free of charge, to any person obtaining a copy
of this software and associated documentation files (the "Software"), to deal
in the Software without restriction, including without limitation the rights
to use, copy, modify, merge, publish, distribute, sublicense, and/or sell
copies of the Software, and to permit persons to whom the Software is
furnished to do so, subject to the following conditions:

The above copyright notice and this permission notice shall be included in
all copies or substantial portions of the Software.

THE SOFTWARE IS PROVIDED "AS IS", WITHOUT WARRANTY OF ANY KIND, EXPRESS OR
IMPLIED, INCLUDING BUT NOT LIMITED TO THE WARRANTIES OF MERCHANTABILITY,
FITNESS FOR A PARTICULAR PURPOSE AND NONINFRINGEMENT. IN NO EVENT SHALL THE
AUTHORS OR COPYRIGHT HOLDERS BE LIABLE FOR ANY CLAIM, DAMAGES OR OTHER
LIABILITY, WHETHER IN AN ACTION OF CONTRACT, TORT OR OTHERWISE, ARISING FROM,
OUT OF OR IN CONNECTION WITH THE SOFTWARE OR THE USE OR OTHER DEALINGS IN
THE SOFTWARE.
****************************************************************************/

#ifndef __CCLAYER_H__
#define __CCLAYER_H__

#include "base_nodes/CCNode.h"
#include "CCProtocols.h"
#include "touch_dispatcher/CCTouchDelegateProtocol.h"
#include "platform/CCAccelerometerDelegate.h"
#include "keypad_dispatcher/CCKeypadDelegate.h"
#include "cocoa/CCArray.h"
#ifdef EMSCRIPTEN
#include "base_nodes/CCGLBufferedNode.h"
#endif // EMSCRIPTEN

NS_CC_BEGIN

/**
 * @addtogroup layer
 * @{
 */

class TouchScriptHandlerEntry;

//
// Layer
//
/** @brief Layer is a subclass of Node that implements the TouchEventsDelegate protocol.

All features from Node are valid, plus the following new features:
- It can receive iPhone Touches
- It can receive Accelerometer input
*/
class CC_DLL Layer : public Node, public TouchDelegate, public KeypadDelegate
{
public:    
    /** creates a fullscreen black layer */
    static Layer *create(void);
    Layer();
    virtual ~Layer();
    virtual bool init();
    
    // default implements are used to call script callback if exist
    virtual bool ccTouchBegan(Touch *touch, Event *event);
    virtual void ccTouchMoved(Touch *touch, Event *event);
    virtual void ccTouchEnded(Touch *touch, Event *event);
    virtual void ccTouchCancelled(Touch *touch, Event *event);

    // default implements are used to call script callback if exist
    virtual void ccTouchesBegan(Set *touches, Event *event);
    virtual void ccTouchesMoved(Set *touches, Event *event);
    virtual void ccTouchesEnded(Set *touches, Event *event);
    virtual void ccTouchesCancelled(Set *touches, Event *event);
    
    virtual void didAccelerate(Acceleration* accelerationValue);

    /** If isTouchEnabled, this method is called onEnter. Override it to change the
    way Layer receives touch events.
    ( Default: TouchDispatcher::sharedDispatcher()->addStandardDelegate(this,0); )
    Example:
    void Layer::registerWithTouchDispatcher()
    {
    TouchDispatcher::sharedDispatcher()->addTargetedDelegate(this,INT_MIN+1,true);
    }
    @since v0.8.0
    */
    virtual void registerWithTouchDispatcher(void);

    /** whether or not it will receive Touch events.
    You can enable / disable touch events with this property.
    Only the touches of this node will be affected. This "method" is not propagated to it's children.
    @since v0.8.1
    */
    virtual bool isTouchEnabled() const;
    virtual void setTouchEnabled(bool value);
    
    virtual void setTouchMode(Touch::DispatchMode mode);
    virtual Touch::DispatchMode getTouchMode() const;
    
    /** priority of the touch events. Default is 0 */
    virtual void setTouchPriority(int priority);
    virtual int getTouchPriority() const;
	
    /** swallowsTouches of the touch events. Default is true */
    virtual void setSwallowsTouches(bool swallowsTouches);
	virtual bool getSwallowsTouches() const;

    /** whether or not it will receive Accelerometer events
    You can enable / disable accelerometer events with this property.
    @since v0.8.1
    */
    virtual bool isAccelerometerEnabled() const;
    virtual void setAccelerometerEnabled(bool value);
    virtual void setAccelerometerInterval(double interval);

    /** whether or not it will receive keyboard or keypad events
    You can enable / disable accelerometer events with this property.
    it's new in cocos2d-x
    */

    virtual bool isKeyboardEnabled() const;
    virtual void setKeyboardEnabled(bool value);
    virtual void keyPressed(int keyCode) {};
    virtual void keyReleased(int keyCode) {};

    virtual bool isKeypadEnabled() const;
    virtual void setKeypadEnabled(bool value);

    virtual void keyBackClicked(void);
    virtual void keyMenuClicked(void);
    //
    // Overrides
    //
    virtual void onEnter() override;
    virtual void onExit() override;
    virtual void onEnterTransitionDidFinish() override;

protected:
    bool _touchEnabled;
    bool _accelerometerEnabled;
    bool _keyboardEnabled;
    bool _keypadEnabled;
    
private:
    int _touchPriority;
<<<<<<< HEAD
    TouchesMode _touchMode;
    bool _swallowsTouches;
=======
    Touch::DispatchMode _touchMode;
>>>>>>> 7ffa443c
    
    int executeScriptTouchHandler(int eventType, Touch* touch);
    int executeScriptTouchesHandler(int eventType, Set* touches);
};

#ifdef __apple__
#pragma mark -
#pragma mark LayerRGBA
#endif

/** LayerRGBA is a subclass of Layer that implements the RGBAProtocol protocol using a solid color as the background.
 
 All features from Layer are valid, plus the following new features that propagate into children that conform to the RGBAProtocol:
 - opacity
 - RGB colors
 @since 2.1
 */
class CC_DLL LayerRGBA : public Layer, public RGBAProtocol
{
public:
    CREATE_FUNC(LayerRGBA);
    
    LayerRGBA();
    virtual ~LayerRGBA();
    
    virtual bool init();

    //
    // Overrides
    //
    virtual GLubyte getOpacity() const override;
    virtual GLubyte getDisplayedOpacity() const override;
    virtual void setOpacity(GLubyte opacity) override;
    virtual void updateDisplayedOpacity(GLubyte parentOpacity) override;
    virtual bool isCascadeOpacityEnabled() const override;
    virtual void setCascadeOpacityEnabled(bool cascadeOpacityEnabled) override;
    
    virtual const Color3B& getColor() const override;
    virtual const Color3B& getDisplayedColor() const override;
    virtual void setColor(const Color3B& color) override;
    virtual void updateDisplayedColor(const Color3B& parentColor) override;
    virtual bool isCascadeColorEnabled() const override;
    virtual void setCascadeColorEnabled(bool cascadeColorEnabled) override;
    
    virtual void setOpacityModifyRGB(bool bValue) override {CC_UNUSED_PARAM(bValue);}
    virtual bool isOpacityModifyRGB() const override { return false; }
protected:
	GLubyte		_displayedOpacity, _realOpacity;
	Color3B	    _displayedColor, _realColor;
	bool		_cascadeOpacityEnabled, _cascadeColorEnabled;
};

//
// LayerColor
//
/** @brief LayerColor is a subclass of Layer that implements the RGBAProtocol protocol.

All features from Layer are valid, plus the following new features:
- opacity
- RGB colors
*/
class CC_DLL LayerColor : public LayerRGBA, public BlendProtocol
#ifdef EMSCRIPTEN
, public GLBufferedNode
#endif // EMSCRIPTEN
{
public:
    /** creates a fullscreen black layer */
    static LayerColor* create();
    /** creates a Layer with color, width and height in Points */
    static LayerColor * create(const Color4B& color, GLfloat width, GLfloat height);
    /** creates a Layer with color. Width and height are the window size. */
    static LayerColor * create(const Color4B& color);

    LayerColor();
    virtual ~LayerColor();

    virtual bool init();
    /** initializes a Layer with color, width and height in Points */
    bool initWithColor(const Color4B& color, GLfloat width, GLfloat height);
    /** initializes a Layer with color. Width and height are the window size. */
    bool initWithColor(const Color4B& color);

    /** change width in Points*/
    void changeWidth(GLfloat w);
    /** change height in Points*/
    void changeHeight(GLfloat h);
    /** change width and height in Points
    @since v0.8
    */
    void changeWidthAndHeight(GLfloat w ,GLfloat h);

    //
    // Overrides
    //
    virtual void draw() override;
    virtual void setColor(const Color3B &color) override;
    virtual void setOpacity(GLubyte opacity) override;
    virtual void setContentSize(const Size & var) override;
    /** BlendFunction. Conforms to BlendProtocol protocol */
    virtual const BlendFunc& getBlendFunc() const override;
    virtual void setBlendFunc(const BlendFunc& blendFunc) override;

protected:
    virtual void updateColor();

    BlendFunc _blendFunc;
    Vertex2F _squareVertices[4];
    Color4F  _squareColors[4];
};

//
// LayerGradient
//
/** @brief LayerGradient is a subclass of LayerColor that draws gradients across the background.

All features from LayerColor are valid, plus the following new features:
- direction
- final color
- interpolation mode

Color is interpolated between the startColor and endColor along the given
vector (starting at the origin, ending at the terminus).  If no vector is
supplied, it defaults to (0, -1) -- a fade from top to bottom.

If 'compressedInterpolation' is disabled, you will not see either the start or end color for
non-cardinal vectors; a smooth gradient implying both end points will be still
be drawn, however.

If ' compressedInterpolation' is enabled (default mode) you will see both the start and end colors of the gradient.

@since v0.99.5
*/
class CC_DLL LayerGradient : public LayerColor
{
public:
    /** Creates a fullscreen black layer */
    static LayerGradient* create();

    /** Creates a full-screen Layer with a gradient between start and end. */
    static LayerGradient* create(const Color4B& start, const Color4B& end);

    /** Creates a full-screen Layer with a gradient between start and end in the direction of v. */
    static LayerGradient* create(const Color4B& start, const Color4B& end, const Point& v);

    virtual bool init();
    /** Initializes the Layer with a gradient between start and end. */
    bool initWithColor(const Color4B& start, const Color4B& end);

    /** Initializes the Layer with a gradient between start and end in the direction of v. */
    bool initWithColor(const Color4B& start, const Color4B& end, const Point& v);
    
    /** Whether or not the interpolation will be compressed in order to display all the colors of the gradient both in canonical and non canonical vectors
     Default: YES
     */
    void setCompressedInterpolation(bool bCompressedInterpolation);
    bool isCompressedInterpolation() const;

    /** Sets the start color of the gradient */
    void setStartColor( const Color3B& startColor );
    /** Returns the start color of the gradient */
    const Color3B& getStartColor() const;

    /** Sets the end color of the gradient */
    void setEndColor( const Color3B& endColor );
    /** Returns the end color of the gradient */
    const Color3B& getEndColor() const;

    /** Returns the start opacity of the gradient */
    void setStartOpacity( GLubyte startOpacity );
    /** Returns the start opacity of the gradient */
    GLubyte getStartOpacity() const;

    /** Returns the end opacity of the gradient */
    void setEndOpacity( GLubyte endOpacity );
    /** Returns the end opacity of the gradient */
    GLubyte getEndOpacity() const;

    /** Sets the directional vector that will be used for the gradient.
    The default value is vertical direction (0,-1). 
     */
    void setVector(const Point& alongVector);
    /** Returns the directional vector used for the gradient */
    const Point& getVector() const;

protected:
    virtual void updateColor() override;

    Color3B _startColor;
    Color3B _endColor;
    GLubyte _startOpacity;
    GLubyte _endOpacity;
    Point   _alongVector;
    bool    _compressedInterpolation;
};


/** @brief MultipleLayer is a Layer with the ability to multiplex it's children.
Features:
- It supports one or more children
- Only one children will be active a time
*/
class CC_DLL LayerMultiplex : public Layer
{
public:
    /** creates and initializes a LayerMultiplex object */
    static LayerMultiplex* create();

    /** creates a LayerMultiplex with an array of layers.
     @since v2.1
     */
    static LayerMultiplex* createWithArray(Array* arrayOfLayers);

    /** creates a LayerMultiplex with one or more layers using a variable argument list. */
    static LayerMultiplex * create(Layer* layer, ... );

    /**
     * lua script can not init with undetermined number of variables
     * so add these functions to be used with lua.
     */
    static LayerMultiplex * createWithLayer(Layer* layer);

    LayerMultiplex();
    virtual ~LayerMultiplex();

    /** initializes a MultiplexLayer with one or more layers using a variable argument list. */
    bool initWithLayers(Layer* layer, va_list params);

    /** initializes a MultiplexLayer with an array of layers
     @since v2.1
     */
    bool initWithArray(Array* arrayOfLayers);

    void addLayer(Layer* layer);

    /** switches to a certain layer indexed by n.
     The current (old) layer will be removed from it's parent with 'cleanup:YES'.
     */
    void switchTo(unsigned int n);
    /** release the current layer and switches to another layer indexed by n.
    The current (old) layer will be removed from it's parent with 'cleanup:YES'.
    */
    void switchToAndReleaseMe(unsigned int n);

protected:
    unsigned int _enabledLayer;
    Array*     _layers;
};


// end of layer group
/// @}

NS_CC_END

#endif // __CCLAYER_H__
<|MERGE_RESOLUTION|>--- conflicted
+++ resolved
@@ -105,7 +105,7 @@
     virtual void setTouchPriority(int priority);
     virtual int getTouchPriority() const;
 	
-    /** swallowsTouches of the touch events. Default is true */
+	/** swallowsTouches of the touch events. Default is true */
     virtual void setSwallowsTouches(bool swallowsTouches);
 	virtual bool getSwallowsTouches() const;
 
@@ -147,12 +147,8 @@
     
 private:
     int _touchPriority;
-<<<<<<< HEAD
-    TouchesMode _touchMode;
+    Touch::DispatchMode _touchMode;
     bool _swallowsTouches;
-=======
-    Touch::DispatchMode _touchMode;
->>>>>>> 7ffa443c
     
     int executeScriptTouchHandler(int eventType, Touch* touch);
     int executeScriptTouchesHandler(int eventType, Set* touches);
