--- conflicted
+++ resolved
@@ -117,7 +117,6 @@
         unsigned int powW = 0;
         unsigned int powH = 0;
 
-<<<<<<< HEAD
         if( CCConfiguration::sharedConfiguration()->isSupportsNPOT() ) {
             powW = w;
             powH = h;
@@ -125,15 +124,6 @@
             powW = ccNextPOT(w);
             powH = ccNextPOT(h);
         }
-=======
-		if( CCConfiguration::sharedConfiguration()->isSupportsNPOT() ) {
-			powW = w;
-			powH = h;
-		} else {
-			powW = ccNextPOT(w);
-			powH = ccNextPOT(h);
-		}
->>>>>>> 4e4a26a2
 
         void *data = malloc((int)(powW * powH * 4));
         CC_BREAK_IF(! data);
@@ -177,7 +167,6 @@
 
 void CCRenderTexture::begin()
 {
-<<<<<<< HEAD
     // Save the current matrix
     kmGLPushMatrix();
 
@@ -205,35 +194,6 @@
 
     glGetIntegerv(GL_FRAMEBUFFER_BINDING, &m_nOldFBO);
     glBindFramebuffer(GL_FRAMEBUFFER, m_uFBO);
-=======
-	// Save the current matrix
-	kmGLPushMatrix();
-
-	const CCSize& texSize = m_pTexture->getContentSizeInPixels();
-
-	// Calculate the adjustment ratios based on the old and new projections
-	CCDirector *director = CCDirector::sharedDirector();
-	CCSize size = director->getWinSizeInPixels();
-	float widthRatio = size.width / texSize.width;
-	float heightRatio = size.height / texSize.height;
-
-	// Adjust the orthographic projection and viewport
-	glViewport(0, 0, (GLsizei)(texSize.width * CC_CONTENT_SCALE_FACTOR()), (GLsizei)(texSize.height * CC_CONTENT_SCALE_FACTOR()));
-
-	// special viewport for 3d projection + retina display
-	if ( director->getProjection() == kCCDirectorProjection3D && CC_CONTENT_SCALE_FACTOR() != 1 )
-	{
-		glViewport((GLsizei)(-texSize.width/2), (GLsizei)(-texSize.height/2), (GLsizei)(texSize.width * CC_CONTENT_SCALE_FACTOR()), (GLsizei)(texSize.height * CC_CONTENT_SCALE_FACTOR()));
-	}
-
-	kmMat4 orthoMatrix;
-	kmMat4OrthographicProjection(&orthoMatrix, (float)-1.0 / widthRatio,  (float)1.0 / widthRatio,
-		(float)-1.0 / heightRatio, (float)1.0 / heightRatio, -1,1 );
-	kmGLMultMatrix(&orthoMatrix);
-
-	glGetIntegerv(GL_FRAMEBUFFER_BINDING, &m_nOldFBO);
-	glBindFramebuffer(GL_FRAMEBUFFER, m_uFBO);
->>>>>>> 4e4a26a2
 }
 
 void CCRenderTexture::beginWithClear(float r, float g, float b, float a)
@@ -253,7 +213,6 @@
 
 void CCRenderTexture::end(bool bIsTOCacheTexture)
 {
-<<<<<<< HEAD
     glBindFramebuffer(GL_FRAMEBUFFER, m_nOldFBO);
     kmGLPopMatrix();
 
@@ -276,44 +235,6 @@
     if (bIsTOCacheTexture)
     {
         CC_SAFE_DELETE(m_pUITextureImage);
-
-        // to get the rendered texture data
-        const CCSize& s = m_pTexture->getContentSizeInPixels();
-        int tx = (int)s.width;
-        int ty = (int)s.height;
-        m_pUITextureImage = new CCImage;
-        if (m_pUITextureImage == newCCImage())
-        {
-            VolatileTexture::addDataTexture(m_pTexture, m_pUITextureImage->getData(), kTexture2DPixelFormat_RGBA8888, s);
-        } 
-        else
-        {
-            CCLOG("Cache rendertexture failed!");
-        }
-    }
-=======
-	glBindFramebuffer(GL_FRAMEBUFFER, m_nOldFBO);
-	kmGLPopMatrix();
-
-	CCDirector *director = CCDirector::sharedDirector();
-
-	CCSize size = director->getWinSizeInPixels();
-
-	// restore viewport
-	glViewport(0, 0, GLsizei(size.width * CC_CONTENT_SCALE_FACTOR()), GLsizei(size.height * CC_CONTENT_SCALE_FACTOR()));
-
-	// special viewport for 3d projection + retina display
-	if ( director->getProjection() == kCCDirectorProjection3D && CC_CONTENT_SCALE_FACTOR() != 1 )
-	{
-		glViewport((GLsizei)(-size.width/2), (GLsizei)(-size.height/2), (GLsizei)(size.width * CC_CONTENT_SCALE_FACTOR()), (GLsizei)(size.height * CC_CONTENT_SCALE_FACTOR()));
-	}
-
-//TODO: Does this line take effect?	director->setProjection(director->getProjection());
-
-#if CC_ENABLE_CACHE_TEXTTURE_DATA
-	if (bIsTOCacheTexture)
-	{
-		CC_SAFE_DELETE(m_pUITextureImage);
 
 		// to get the rendered texture data
 		const CCSize& s = m_pTexture->getContentSizeInPixels();
@@ -328,7 +249,6 @@
 			CCLOG("Cache rendertexture failed!");
 		}
 	}
->>>>>>> 4e4a26a2
 #endif
 }
 
