/****************************************************************************
Copyright (c) 2010-2012 cocos2d-x.org
Copyright (c) 2011        Максим Аксенов 
Copyright (c) 2009-2010 Ricardo Quesada
Copyright (c) 2011      Zynga Inc.

http://www.cocos2d-x.org

Permission is hereby granted, free of charge, to any person obtaining a copy
of this software and associated documentation files (the "Software"), to deal
in the Software without restriction, including without limitation the rights
to use, copy, modify, merge, publish, distribute, sublicense, and/or sell
copies of the Software, and to permit persons to whom the Software is
furnished to do so, subject to the following conditions:

The above copyright notice and this permission notice shall be included in
all copies or substantial portions of the Software.

THE SOFTWARE IS PROVIDED "AS IS", WITHOUT WARRANTY OF ANY KIND, EXPRESS OR
IMPLIED, INCLUDING BUT NOT LIMITED TO THE WARRANTIES OF MERCHANTABILITY,
FITNESS FOR A PARTICULAR PURPOSE AND NONINFRINGEMENT. IN NO EVENT SHALL THE
AUTHORS OR COPYRIGHT HOLDERS BE LIABLE FOR ANY CLAIM, DAMAGES OR OTHER
LIABILITY, WHETHER IN AN ACTION OF CONTRACT, TORT OR OTHERWISE, ARISING FROM,
OUT OF OR IN CONNECTION WITH THE SOFTWARE OR THE USE OR OTHER DEALINGS IN
THE SOFTWARE.
****************************************************************************/

#include <map>
#include <sstream>
#include "CCTMXXMLParser.h"
#include "CCTMXTiledMap.h"
#include "ccMacros.h"
#include "platform/CCFileUtils.h"
#include "support/zip_support/ZipUtils.h"
#include "support/base64.h"

using namespace std;

NS_CC_BEGIN

static const char* valueForKey(const char *key, std::map<std::string, std::string>* dict)
{
    if (dict)
    {
        std::map<std::string, std::string>::iterator it = dict->find(key);
        return it!=dict->end() ? it->second.c_str() : "";
    }
    return "";
}
// implementation TMXLayerInfo
TMXLayerInfo::TMXLayerInfo()
: _name("")
, _tiles(NULL)
, _ownTiles(true)
, _minGID(100000)
, _maxGID(0)        
, _offset(Point::ZERO)
{
    _properties= new Dictionary();;
}

TMXLayerInfo::~TMXLayerInfo()
{
    CCLOGINFO("cocos2d: deallocing: %p", this);
    CC_SAFE_RELEASE(_properties);
    if( _ownTiles && _tiles )
    {
        delete [] _tiles;
        _tiles = NULL;
    }
}

Dictionary * TMXLayerInfo::getProperties()
{
    return _properties;
}
void TMXLayerInfo::setProperties(Dictionary* var)
{
    CC_SAFE_RETAIN(var);
    CC_SAFE_RELEASE(_properties);
    _properties = var;
}

// implementation TMXTilesetInfo
TMXTilesetInfo::TMXTilesetInfo()
    :_firstGid(0)
    ,_tileSize(Size::ZERO)
    ,_spacing(0)
    ,_margin(0)
    ,_imageSize(Size::ZERO)
{
}

TMXTilesetInfo::~TMXTilesetInfo()
{
    CCLOGINFO("cocos2d: deallocing: %p", this);
}

Rect TMXTilesetInfo::rectForGID(unsigned int gid)
{
    Rect rect;
    rect.size = _tileSize;
    gid &= kFlippedMask;
    gid = gid - _firstGid;
    int max_x = (int)((_imageSize.width - _margin*2 + _spacing) / (_tileSize.width + _spacing));
    //    int max_y = (imageSize.height - margin*2 + spacing) / (tileSize.height + spacing);
    rect.origin.x = (gid % max_x) * (_tileSize.width + _spacing) + _margin;
    rect.origin.y = (gid / max_x) * (_tileSize.height + _spacing) + _margin;
    return rect;
}

// implementation TMXMapInfo

TMXMapInfo * TMXMapInfo::create(const char *tmxFile)
{
    TMXMapInfo *pRet = new TMXMapInfo();
    if(pRet->initWithTMXFile(tmxFile))
    {
        pRet->autorelease();
        return pRet;
    }
    CC_SAFE_DELETE(pRet);
    return NULL;
}

TMXMapInfo * TMXMapInfo::createWithXML(const char* tmxString, const char* resourcePath)
{
    TMXMapInfo *pRet = new TMXMapInfo();
    if(pRet->initWithXML(tmxString, resourcePath))
    {
        pRet->autorelease();
        return pRet;
    }
    CC_SAFE_DELETE(pRet);
    return NULL;
}

void TMXMapInfo::internalInit(const char* tmxFileName, const char* resourcePath)
{
    _tilesets = Array::create();
    _tilesets->retain();

    _layers = Array::create();
    _layers->retain();

    if (tmxFileName != NULL)
    {
        _TMXFileName = FileUtils::getInstance()->fullPathForFilename(tmxFileName);
    }
    
    if (resourcePath != NULL)
    {
        _resources = resourcePath;
    }
    
    _objectGroups = Array::createWithCapacity(4);
    _objectGroups->retain();

    _properties = new Dictionary();
    _tileProperties = new Dictionary();

    // tmp vars
    _currentString = "";
    _storingCharacters = false;
    _layerAttribs = TMXLayerAttribNone;
    _parentElement = TMXPropertyNone;
    _currentFirstGID = 0;
}
bool TMXMapInfo::initWithXML(const char* tmxString, const char* resourcePath)
{
    internalInit(NULL, resourcePath);
    return parseXMLString(tmxString);
}

bool TMXMapInfo::initWithTMXFile(const char *tmxFile)
{
    internalInit(tmxFile, NULL);
    return parseXMLFile(_TMXFileName.c_str());
}

TMXMapInfo::TMXMapInfo()
: _mapSize(Size::ZERO)    
, _tileSize(Size::ZERO)
, _layers(NULL)
, _tilesets(NULL)
, _objectGroups(NULL)
, _layerAttribs(0)
, _storingCharacters(false)
, _properties(NULL)
, _tileProperties(NULL)
, _currentFirstGID(0)
{
}

TMXMapInfo::~TMXMapInfo()
{
    CCLOGINFO("cocos2d: deallocing: %p", this);
    CC_SAFE_RELEASE(_tilesets);
    CC_SAFE_RELEASE(_layers);
    CC_SAFE_RELEASE(_properties);
    CC_SAFE_RELEASE(_tileProperties);
    CC_SAFE_RELEASE(_objectGroups);
}

bool TMXMapInfo::parseXMLString(const char *xmlString)
{
    int len = strlen(xmlString);
    if (xmlString == NULL || len <= 0) 
    {
        return false;
    }

    SAXParser parser;

    if (false == parser.init("UTF-8") )
    {
        return false;
    }

    parser.setDelegator(this);

    return parser.parse(xmlString, len);
}

bool TMXMapInfo::parseXMLFile(const char *xmlFilename)
{
    SAXParser parser;
    
    if (false == parser.init("UTF-8") )
    {
        return false;
    }
    
    parser.setDelegator(this);

    return parser.parse(FileUtils::getInstance()->fullPathForFilename(xmlFilename).c_str());
}


// the XML parser calls here with all the elements
void TMXMapInfo::startElement(void *ctx, const char *name, const char **atts)
{    
    CC_UNUSED_PARAM(ctx);
    TMXMapInfo *pTMXMapInfo = this;
    std::string elementName = (char*)name;
    std::map<std::string, std::string> *attributeDict = new std::map<std::string, std::string>();
    if (atts && atts[0])
    {
        for(int i = 0; atts[i]; i += 2) 
        {
            std::string key = (char*)atts[i];
            std::string value = (char*)atts[i+1];
            attributeDict->insert(pair<std::string, std::string>(key, value));
        }
    }
    if (elementName == "map")
    {
        std::string version = valueForKey("version", attributeDict);
        if ( version != "1.0")
        {
            CCLOG("cocos2d: TMXFormat: Unsupported TMX version: %s", version.c_str());
        }
        std::string orientationStr = valueForKey("orientation", attributeDict);
        if (orientationStr == "orthogonal")
            pTMXMapInfo->setOrientation(TMXOrientationOrtho);
        else if (orientationStr  == "isometric")
            pTMXMapInfo->setOrientation(TMXOrientationIso);
        else if(orientationStr == "hexagonal")
            pTMXMapInfo->setOrientation(TMXOrientationHex);
        else
            CCLOG("cocos2d: TMXFomat: Unsupported orientation: %d", pTMXMapInfo->getOrientation());

        Size s;
        s.width = (float)atof(valueForKey("width", attributeDict));
        s.height = (float)atof(valueForKey("height", attributeDict));
        pTMXMapInfo->setMapSize(s);

        s.width = (float)atof(valueForKey("tilewidth", attributeDict));
        s.height = (float)atof(valueForKey("tileheight", attributeDict));
        pTMXMapInfo->setTileSize(s);

        // The parent element is now "map"
        pTMXMapInfo->setParentElement(TMXPropertyMap);
    } 
    else if (elementName == "tileset") 
    {
        // If this is an external tileset then start parsing that
        std::string externalTilesetFilename = valueForKey("source", attributeDict);
        if (externalTilesetFilename != "")
        {
            // Tileset file will be relative to the map file. So we need to convert it to an absolute path
            if (_TMXFileName.find_last_of("/") != string::npos)
            {
                string dir = _TMXFileName.substr(0, _TMXFileName.find_last_of("/") + 1);
                externalTilesetFilename = dir + externalTilesetFilename;
            }
            else 
            {
                externalTilesetFilename = _resources + "/" + externalTilesetFilename;
            }
            externalTilesetFilename = FileUtils::getInstance()->fullPathForFilename(externalTilesetFilename.c_str());
            
            _currentFirstGID = (unsigned int)atoi(valueForKey("firstgid", attributeDict));
            
            pTMXMapInfo->parseXMLFile(externalTilesetFilename.c_str());
        }
        else
        {
            TMXTilesetInfo *tileset = new TMXTilesetInfo();
            tileset->_name = valueForKey("name", attributeDict);
            if (_currentFirstGID == 0)
            {
                tileset->_firstGid = (unsigned int)atoi(valueForKey("firstgid", attributeDict));
            }
            else
            {
                tileset->_firstGid = _currentFirstGID;
                _currentFirstGID = 0;
            }
            tileset->_spacing = (unsigned int)atoi(valueForKey("spacing", attributeDict));
            tileset->_margin = (unsigned int)atoi(valueForKey("margin", attributeDict));
            Size s;
            s.width = (float)atof(valueForKey("tilewidth", attributeDict));
            s.height = (float)atof(valueForKey("tileheight", attributeDict));
            tileset->_tileSize = s;

            pTMXMapInfo->getTilesets()->addObject(tileset);
            tileset->release();
        }
    }
    else if (elementName == "tile")
    {
        if (pTMXMapInfo->getParentElement() == TMXPropertyLayer)
        {
            TMXLayerInfo* layer = (TMXLayerInfo*)pTMXMapInfo->getLayers()->lastObject();
            Size layerSize = layer->_layerSize;
            unsigned int gid = (unsigned int)atoi(valueForKey("gid", attributeDict));
            int tilesAmount = layerSize.width*layerSize.height;
            int currentTileIndex = layer->_tiles[tilesAmount - 1];
            layer->_tiles[currentTileIndex] = gid;

            if (currentTileIndex != tilesAmount - 1)
            {
                layer->_tiles[tilesAmount - 1] = currentTileIndex + 1;
            }
        }
        else
        {
            TMXTilesetInfo* info = (TMXTilesetInfo*)pTMXMapInfo->getTilesets()->lastObject();
            Dictionary *dict = new Dictionary();
            pTMXMapInfo->setParentGID(info->_firstGid + atoi(valueForKey("id", attributeDict)));
            pTMXMapInfo->getTileProperties()->setObject(dict, pTMXMapInfo->getParentGID());
            CC_SAFE_RELEASE(dict);

            pTMXMapInfo->setParentElement(TMXPropertyTile);
        }
    }
    else if (elementName == "layer")
    {
        TMXLayerInfo *layer = new TMXLayerInfo();
        layer->_name = valueForKey("name", attributeDict);

        Size s;
        s.width = (float)atof(valueForKey("width", attributeDict));
        s.height = (float)atof(valueForKey("height", attributeDict));
        layer->_layerSize = s;

        std::string visible = valueForKey("visible", attributeDict);
        layer->_visible = !(visible == "0");

        std::string opacity = valueForKey("opacity", attributeDict);
        if( opacity != "" )
        {
            layer->_opacity = (unsigned char)(255 * atof(opacity.c_str()));
        }
        else
        {
            layer->_opacity = 255;
        }

        float x = (float)atof(valueForKey("x", attributeDict));
        float y = (float)atof(valueForKey("y", attributeDict));
        layer->_offset = Point(x,y);

        pTMXMapInfo->getLayers()->addObject(layer);
        layer->release();

        // The parent element is now "layer"
        pTMXMapInfo->setParentElement(TMXPropertyLayer);

    } 
    else if (elementName == "objectgroup")
    {
        TMXObjectGroup *objectGroup = new TMXObjectGroup();
        objectGroup->setGroupName(valueForKey("name", attributeDict));
        Point positionOffset;
        positionOffset.x = (float)atof(valueForKey("x", attributeDict)) * pTMXMapInfo->getTileSize().width;
        positionOffset.y = (float)atof(valueForKey("y", attributeDict)) * pTMXMapInfo->getTileSize().height;
        objectGroup->setPositionOffset(positionOffset);

        pTMXMapInfo->getObjectGroups()->addObject(objectGroup);
        objectGroup->release();

        // The parent element is now "objectgroup"
        pTMXMapInfo->setParentElement(TMXPropertyObjectGroup);

    }
    else if (elementName == "image")
    {
        TMXTilesetInfo* tileset = (TMXTilesetInfo*)pTMXMapInfo->getTilesets()->lastObject();

        // build full path
        std::string imagename = valueForKey("source", attributeDict);

        if (_TMXFileName.find_last_of("/") != string::npos)
        {
            string dir = _TMXFileName.substr(0, _TMXFileName.find_last_of("/") + 1);
            tileset->_sourceImage = dir + imagename;
        }
        else 
        {
            tileset->_sourceImage = _resources + (_resources.size() ? "/" : "") + imagename;
        }
    } 
    else if (elementName == "data")
    {
        std::string encoding = valueForKey("encoding", attributeDict);
        std::string compression = valueForKey("compression", attributeDict);

        if (encoding == "")
        {
            TMXLayerInfo* layer = (TMXLayerInfo*)pTMXMapInfo->getLayers()->lastObject();
            Size layerSize = layer->_layerSize;
            int tilesAmount = layerSize.width*layerSize.height;

            int *tiles = (int *) malloc(tilesAmount*sizeof(int));
            for (int i = 0; i < tilesAmount; i++)
                tiles[i] = 0;

            layer->_tiles = (unsigned int*) tiles;
        }
        else if (encoding == "base64")
        {
            int layerAttribs = pTMXMapInfo->getLayerAttribs();
            pTMXMapInfo->setLayerAttribs(layerAttribs | TMXLayerAttribBase64);
            pTMXMapInfo->setStoringCharacters(true);

            if( compression == "gzip" )
            {
                layerAttribs = pTMXMapInfo->getLayerAttribs();
                pTMXMapInfo->setLayerAttribs(layerAttribs | TMXLayerAttribGzip);
            } else
            if (compression == "zlib")
            {
                layerAttribs = pTMXMapInfo->getLayerAttribs();
                pTMXMapInfo->setLayerAttribs(layerAttribs | TMXLayerAttribZlib);
            }
            CCASSERT( compression == "" || compression == "gzip" || compression == "zlib", "TMX: unsupported compression method" );
        }
<<<<<<< HEAD
        CCASSERT( pTMXMapInfo->getLayerAttribs() != TMXLayerAttribNone, "TMX tile map: Only base64 and/or gzip/zlib maps are supported" );
=======
>>>>>>> fb28a665

    } 
    else if (elementName == "object")
    {
        char buffer[32] = {0};
        TMXObjectGroup* objectGroup = (TMXObjectGroup*)pTMXMapInfo->getObjectGroups()->lastObject();

        // The value for "type" was blank or not a valid class name
        // Create an instance of TMXObjectInfo to store the object and its properties
        Dictionary *dict = new Dictionary();
        // Parse everything automatically
        const char* pArray[] = {"name", "type", "width", "height", "gid"};
        
        for(size_t i = 0; i < sizeof(pArray)/sizeof(pArray[0]); ++i )
        {
            const char* key = pArray[i];
            String* obj = new String(valueForKey(key, attributeDict));
            if( obj )
            {
                obj->autorelease();
                dict->setObject(obj, key);
            }
        }

        // But X and Y since they need special treatment
        // X

        const char* value = valueForKey("x", attributeDict);
        if (value) 
        {
            int x = atoi(value) + (int)objectGroup->getPositionOffset().x;
            sprintf(buffer, "%d", x);
            String* pStr = new String(buffer);
            pStr->autorelease();
            dict->setObject(pStr, "x");
        }

        // Y
        value = valueForKey("y", attributeDict);
        if (value)  {
            int y = atoi(value) + (int)objectGroup->getPositionOffset().y;

            // Correct y position. (Tiled uses Flipped, cocos2d uses Standard)
            y = (int)(_mapSize.height * _tileSize.height) - y - atoi(valueForKey("height", attributeDict));
            sprintf(buffer, "%d", y);
            String* pStr = new String(buffer);
            pStr->autorelease();
            dict->setObject(pStr, "y");
        }

        // Add the object to the objectGroup
        objectGroup->getObjects()->addObject(dict);
        dict->release();

         // The parent element is now "object"
         pTMXMapInfo->setParentElement(TMXPropertyObject);

    } 
    else if (elementName == "property")
    {
        if ( pTMXMapInfo->getParentElement() == TMXPropertyNone ) 
        {
            CCLOG( "TMX tile map: Parent element is unsupported. Cannot add property named '%s' with value '%s'",
                valueForKey("name", attributeDict), valueForKey("value",attributeDict) );
        } 
        else if ( pTMXMapInfo->getParentElement() == TMXPropertyMap )
        {
            // The parent element is the map
            String *value = new String(valueForKey("value", attributeDict));
            std::string key = valueForKey("name", attributeDict);
            pTMXMapInfo->getProperties()->setObject(value, key.c_str());
            value->release();

        } 
        else if ( pTMXMapInfo->getParentElement() == TMXPropertyLayer )
        {
            // The parent element is the last layer
            TMXLayerInfo* layer = (TMXLayerInfo*)pTMXMapInfo->getLayers()->lastObject();
            String *value = new String(valueForKey("value", attributeDict));
            std::string key = valueForKey("name", attributeDict);
            // Add the property to the layer
            layer->getProperties()->setObject(value, key.c_str());
            value->release();

        } 
        else if ( pTMXMapInfo->getParentElement() == TMXPropertyObjectGroup ) 
        {
            // The parent element is the last object group
            TMXObjectGroup* objectGroup = (TMXObjectGroup*)pTMXMapInfo->getObjectGroups()->lastObject();
            String *value = new String(valueForKey("value", attributeDict));
            const char* key = valueForKey("name", attributeDict);
            objectGroup->getProperties()->setObject(value, key);
            value->release();

        } 
        else if ( pTMXMapInfo->getParentElement() == TMXPropertyObject )
        {
            // The parent element is the last object
            TMXObjectGroup* objectGroup = (TMXObjectGroup*)pTMXMapInfo->getObjectGroups()->lastObject();
            Dictionary* dict = (Dictionary*)objectGroup->getObjects()->lastObject();

            const char* propertyName = valueForKey("name", attributeDict);
            String *propertyValue = new String(valueForKey("value", attributeDict));
            dict->setObject(propertyValue, propertyName);
            propertyValue->release();
        } 
        else if ( pTMXMapInfo->getParentElement() == TMXPropertyTile ) 
        {
            Dictionary* dict = (Dictionary*)pTMXMapInfo->getTileProperties()->objectForKey(pTMXMapInfo->getParentGID());

            const char* propertyName = valueForKey("name", attributeDict);
            String *propertyValue = new String(valueForKey("value", attributeDict));
            dict->setObject(propertyValue, propertyName);
            propertyValue->release();
        }
    }
    else if (elementName == "polygon") 
    {
        // find parent object's dict and add polygon-points to it
        TMXObjectGroup* objectGroup = (TMXObjectGroup*)_objectGroups->lastObject();
        Dictionary* dict = (Dictionary*)objectGroup->getObjects()->lastObject();

        // get points value string
        const char* value = valueForKey("points", attributeDict);
        if(value)
        {
            Array* pPointsArray = new Array;

            // parse points string into a space-separated set of points
            stringstream pointsStream(value);
            string pointPair;
            while(std::getline(pointsStream, pointPair, ' '))
            {
                // parse each point combo into a comma-separated x,y point
                stringstream pointStream(pointPair);
                string xStr,yStr;
                char buffer[32] = {0};
                
                Dictionary* pPointDict = new Dictionary;

                // set x
                if(std::getline(pointStream, xStr, ','))
                {
                    int x = atoi(xStr.c_str()) + (int)objectGroup->getPositionOffset().x;
                    sprintf(buffer, "%d", x);
                    String* pStr = new String(buffer);
                    pStr->autorelease();
                    pPointDict->setObject(pStr, "x");
                }

                // set y
                if(std::getline(pointStream, yStr, ','))
                {
                    int y = atoi(yStr.c_str()) + (int)objectGroup->getPositionOffset().y;
                    sprintf(buffer, "%d", y);
                    String* pStr = new String(buffer);
                    pStr->autorelease();
                    pPointDict->setObject(pStr, "y");
                }
                
                // add to points array
                pPointsArray->addObject(pPointDict);
                pPointDict->release();
            }
            
            dict->setObject(pPointsArray, "points");
            pPointsArray->release();
        }
    } 
    else if (elementName == "polyline")
    {
        // find parent object's dict and add polyline-points to it
        // TMXObjectGroup* objectGroup = (TMXObjectGroup*)_objectGroups->lastObject();
        // Dictionary* dict = (Dictionary*)objectGroup->getObjects()->lastObject();
        // TODO: dict->setObject:[attributeDict objectForKey:@"points"] forKey:@"polylinePoints"];
    }

    if (attributeDict)
    {
        attributeDict->clear();
        delete attributeDict;
    }
}

void TMXMapInfo::endElement(void *ctx, const char *name)
{
    CC_UNUSED_PARAM(ctx);
    TMXMapInfo *pTMXMapInfo = this;
    std::string elementName = (char*)name;

    int len = 0;

    if(elementName == "data" && pTMXMapInfo->getLayerAttribs()&TMXLayerAttribBase64) 
    {
        pTMXMapInfo->setStoringCharacters(false);

        TMXLayerInfo* layer = (TMXLayerInfo*)pTMXMapInfo->getLayers()->lastObject();

        std::string currentString = pTMXMapInfo->getCurrentString();
        unsigned char *buffer;
        len = base64Decode((unsigned char*)currentString.c_str(), (unsigned int)currentString.length(), &buffer);
        if( ! buffer ) 
        {
            CCLOG("cocos2d: TiledMap: decode data error");
            return;
        }

        if( pTMXMapInfo->getLayerAttribs() & (TMXLayerAttribGzip | TMXLayerAttribZlib) )
        {
            unsigned char *deflated;
            Size s = layer->_layerSize;
            // int sizeHint = s.width * s.height * sizeof(uint32_t);
            int sizeHint = (int)(s.width * s.height * sizeof(unsigned int));

            int inflatedLen = ZipUtils::ccInflateMemoryWithHint(buffer, len, &deflated, sizeHint);
            CCASSERT(inflatedLen == sizeHint, "");

            inflatedLen = (size_t)&inflatedLen; // XXX: to avoid warnings in compiler
            
            delete [] buffer;
            buffer = NULL;

            if( ! deflated ) 
            {
                CCLOG("cocos2d: TiledMap: inflate data error");
                return;
            }

            layer->_tiles = (unsigned int*) deflated;
        }
        else
        {
            layer->_tiles = (unsigned int*) buffer;
        }

        pTMXMapInfo->setCurrentString("");

    } 
    else if (elementName == "map")
    {
        // The map element has ended
        pTMXMapInfo->setParentElement(TMXPropertyNone);
    }    
    else if (elementName == "layer")
    {
        // The layer element has ended
        pTMXMapInfo->setParentElement(TMXPropertyNone);
    }
    else if (elementName == "objectgroup")
    {
        // The objectgroup element has ended
        pTMXMapInfo->setParentElement(TMXPropertyNone);
    } 
    else if (elementName == "object") 
    {
        // The object element has ended
        pTMXMapInfo->setParentElement(TMXPropertyNone);
    }
}

void TMXMapInfo::textHandler(void *ctx, const char *ch, int len)
{
    CC_UNUSED_PARAM(ctx);
    TMXMapInfo *pTMXMapInfo = this;
    std::string pText((char*)ch,0,len);

    if (pTMXMapInfo->isStoringCharacters())
    {
        std::string currentString = pTMXMapInfo->getCurrentString();
        currentString += pText;
        pTMXMapInfo->setCurrentString(currentString.c_str());
    }
}

NS_CC_END
<|MERGE_RESOLUTION|>--- conflicted
+++ resolved
@@ -336,13 +336,33 @@
             Size layerSize = layer->_layerSize;
             unsigned int gid = (unsigned int)atoi(valueForKey("gid", attributeDict));
             int tilesAmount = layerSize.width*layerSize.height;
-            int currentTileIndex = layer->_tiles[tilesAmount - 1];
-            layer->_tiles[currentTileIndex] = gid;
-
-            if (currentTileIndex != tilesAmount - 1)
-            {
-                layer->_tiles[tilesAmount - 1] = currentTileIndex + 1;
-            }
+            
+            do
+            {
+                // Check the gid is legal or not
+                CC_BREAK_IF(gid == 0);
+                
+                if (tilesAmount > 1)
+                {
+                    // Check the value is all set or not
+                    CC_BREAK_IF(layer->_tiles[tilesAmount - 2] != 0 && layer->_tiles[tilesAmount - 1] != 0);
+                    
+                    int currentTileIndex = tilesAmount - layer->_tiles[tilesAmount - 1] - 1;
+                    layer->_tiles[currentTileIndex] = gid;
+                    
+                    if (currentTileIndex != tilesAmount - 1)
+                    {
+                        --layer->_tiles[tilesAmount - 1];
+                    }
+                }
+                else if(tilesAmount == 1)
+                {
+                    if (layer->_tiles[0] == 0)
+                    {
+                        layer->_tiles[0] = gid;
+                    }
+                }
+            } while (0);
         }
         else
         {
@@ -429,13 +449,28 @@
 
         if (encoding == "")
         {
+            pTMXMapInfo->setLayerAttribs(pTMXMapInfo->getLayerAttribs() | TMXLayerAttribNone);
+            
             TMXLayerInfo* layer = (TMXLayerInfo*)pTMXMapInfo->getLayers()->lastObject();
             Size layerSize = layer->_layerSize;
             int tilesAmount = layerSize.width*layerSize.height;
 
             int *tiles = (int *) malloc(tilesAmount*sizeof(int));
             for (int i = 0; i < tilesAmount; i++)
+            {
                 tiles[i] = 0;
+            }
+            
+            /* Save the special index in tiles[tilesAmount - 1];
+             * When we load tiles, we can do this:
+             * tiles[tilesAmount - tiles[tilesAmount - 1] - 1] = tileNum;
+             * --tiles[tilesAmount - 1];
+             * We do this because we can easily contorl how much tiles we loaded without add a "curTilesAmount" into class member.
+             */
+            if (tilesAmount > 1)
+            {
+                tiles[tilesAmount - 1] = tilesAmount - 1;
+            }
 
             layer->_tiles = (unsigned int*) tiles;
         }
@@ -457,10 +492,6 @@
             }
             CCASSERT( compression == "" || compression == "gzip" || compression == "zlib", "TMX: unsupported compression method" );
         }
-<<<<<<< HEAD
-        CCASSERT( pTMXMapInfo->getLayerAttribs() != TMXLayerAttribNone, "TMX tile map: Only base64 and/or gzip/zlib maps are supported" );
-=======
->>>>>>> fb28a665
 
     } 
     else if (elementName == "object")
@@ -653,52 +684,67 @@
 
     int len = 0;
 
-    if(elementName == "data" && pTMXMapInfo->getLayerAttribs()&TMXLayerAttribBase64) 
-    {
-        pTMXMapInfo->setStoringCharacters(false);
-
-        TMXLayerInfo* layer = (TMXLayerInfo*)pTMXMapInfo->getLayers()->lastObject();
-
-        std::string currentString = pTMXMapInfo->getCurrentString();
-        unsigned char *buffer;
-        len = base64Decode((unsigned char*)currentString.c_str(), (unsigned int)currentString.length(), &buffer);
-        if( ! buffer ) 
-        {
-            CCLOG("cocos2d: TiledMap: decode data error");
-            return;
-        }
-
-        if( pTMXMapInfo->getLayerAttribs() & (TMXLayerAttribGzip | TMXLayerAttribZlib) )
-        {
-            unsigned char *deflated;
-            Size s = layer->_layerSize;
-            // int sizeHint = s.width * s.height * sizeof(uint32_t);
-            int sizeHint = (int)(s.width * s.height * sizeof(unsigned int));
-
-            int inflatedLen = ZipUtils::ccInflateMemoryWithHint(buffer, len, &deflated, sizeHint);
-            CCASSERT(inflatedLen == sizeHint, "");
-
-            inflatedLen = (size_t)&inflatedLen; // XXX: to avoid warnings in compiler
-            
-            delete [] buffer;
-            buffer = NULL;
-
-            if( ! deflated ) 
-            {
-                CCLOG("cocos2d: TiledMap: inflate data error");
+    if(elementName == "data")
+    {
+        if (pTMXMapInfo->getLayerAttribs() & TMXLayerAttribBase64)
+        {
+            pTMXMapInfo->setStoringCharacters(false);
+            
+            TMXLayerInfo* layer = (TMXLayerInfo*)pTMXMapInfo->getLayers()->lastObject();
+            
+            std::string currentString = pTMXMapInfo->getCurrentString();
+            unsigned char *buffer;
+            len = base64Decode((unsigned char*)currentString.c_str(), (unsigned int)currentString.length(), &buffer);
+            if( ! buffer )
+            {
+                CCLOG("cocos2d: TiledMap: decode data error");
                 return;
             }
-
-            layer->_tiles = (unsigned int*) deflated;
-        }
-        else
-        {
-            layer->_tiles = (unsigned int*) buffer;
-        }
-
-        pTMXMapInfo->setCurrentString("");
-
-    } 
+            
+            if( pTMXMapInfo->getLayerAttribs() & (TMXLayerAttribGzip | TMXLayerAttribZlib) )
+            {
+                unsigned char *deflated;
+                Size s = layer->_layerSize;
+                // int sizeHint = s.width * s.height * sizeof(uint32_t);
+                int sizeHint = (int)(s.width * s.height * sizeof(unsigned int));
+                
+                int inflatedLen = ZipUtils::ccInflateMemoryWithHint(buffer, len, &deflated, sizeHint);
+                CCASSERT(inflatedLen == sizeHint, "");
+                
+                inflatedLen = (size_t)&inflatedLen; // XXX: to avoid warnings in compiler
+                
+                delete [] buffer;
+                buffer = NULL;
+                
+                if( ! deflated )
+                {
+                    CCLOG("cocos2d: TiledMap: inflate data error");
+                    return;
+                }
+                
+                layer->_tiles = (unsigned int*) deflated;
+            }
+            else
+            {
+                layer->_tiles = (unsigned int*) buffer;
+            }
+            
+            pTMXMapInfo->setCurrentString("");
+        }
+        else if (pTMXMapInfo->getLayerAttribs() & TMXLayerAttribNone)
+        {
+            TMXLayerInfo* layer = (TMXLayerInfo*)pTMXMapInfo->getLayers()->lastObject();
+            Size layerSize = layer->_layerSize;
+            int tilesAmount = layerSize.width * layerSize.height;
+            
+            //reset the layer->_tiles[tilesAmount - 1]
+            if (tilesAmount > 1 && layer->_tiles[tilesAmount - 2] == 0)
+            {
+                layer->_tiles[tilesAmount - 1] = 0;
+            }
+        }
+
+    }
     else if (elementName == "map")
     {
         // The map element has ended
