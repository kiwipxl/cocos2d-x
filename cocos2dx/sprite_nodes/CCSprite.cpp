--- conflicted
+++ resolved
@@ -1099,13 +1099,8 @@
         if (NULL == texture)
         {
             Image* image = new Image();
-<<<<<<< HEAD
             bool isOK = image->initWithRawData(cc_2x2_white_image, sizeof(cc_2x2_white_image), 2, 2, 8);
             CCAssert(isOK, "The 2x2 empty texture was created unsuccessfully.");
-=======
-            bool isOK = image->initWithImageData(cc_2x2_white_image, sizeof(cc_2x2_white_image), Image::Format::RAW_DATA, 2, 2, 8);
-            CCASSERT(isOK, "The 2x2 empty texture was created unsuccessfully.");
->>>>>>> 6ff6aa20
 
             texture = TextureCache::getInstance()->addUIImage(image, CC_2x2_WHITE_IMAGE_KEY);
             CC_SAFE_RELEASE(image);
