/****************************************************************************
Copyright (c) 2010 cocos2d-x.org

http://www.cocos2d-x.org

Permission is hereby granted, free of charge, to any person obtaining a copy
of this software and associated documentation files (the "Software"), to deal
in the Software without restriction, including without limitation the rights
to use, copy, modify, merge, publish, distribute, sublicense, and/or sell
copies of the Software, and to permit persons to whom the Software is
furnished to do so, subject to the following conditions:

The above copyright notice and this permission notice shall be included in
all copies or substantial portions of the Software.

THE SOFTWARE IS PROVIDED "AS IS", WITHOUT WARRANTY OF ANY KIND, EXPRESS OR
IMPLIED, INCLUDING BUT NOT LIMITED TO THE WARRANTIES OF MERCHANTABILITY,
FITNESS FOR A PARTICULAR PURPOSE AND NONINFRINGEMENT. IN NO EVENT SHALL THE
AUTHORS OR COPYRIGHT HOLDERS BE LIABLE FOR ANY CLAIM, DAMAGES OR OTHER
LIABILITY, WHETHER IN AN ACTION OF CONTRACT, TORT OR OTHERWISE, ARISING FROM,
OUT OF OR IN CONNECTION WITH THE SOFTWARE OR THE USE OR OTHER DEALINGS IN
THE SOFTWARE.
****************************************************************************/

#include "CCSpriteSheet.h"

namespace   cocos2d {
<<<<<<< HEAD

const int defaultCapacity = 29;

// creation with CCTexture2D
CCSpriteSheet* CCSpriteSheet::spriteSheetWithTexture(CCTexture2D *pobTexture)
{
	CCSpriteSheet *pSpriteSheet = new CCSpriteSheet();
	pSpriteSheet->initWithTexture(pobTexture, defaultCapacity);
	pSpriteSheet->autorelease();

	return pSpriteSheet;
}

CCSpriteSheet* CCSpriteSheet::spriteSheetWithTexture(CCTexture2D *pobTexture, unsigned int uCapacity)
{
	CCSpriteSheet *pSpriteSheet = new CCSpriteSheet();
	pSpriteSheet->initWithTexture(pobTexture, uCapacity);
	pSpriteSheet->autorelease();

	return pSpriteSheet;
}

// creation with file image
CCSpriteSheet* CCSpriteSheet::spriteSheetWithFile(const char *pszFileImage, unsigned int uCapacity)
{
	CCSpriteSheet *pSpriteSheet = new CCSpriteSheet();
	pSpriteSheet->initWithFile(pszFileImage, uCapacity);
	pSpriteSheet->autorelease();

	return pSpriteSheet;
}

CCSpriteSheet* CCSpriteSheet::spriteSheetWithFile(const char *pszFileImage)
{
	CCSpriteSheet *pSpriteSheet = new CCSpriteSheet();
	pSpriteSheet->initWithFile(pszFileImage, defaultCapacity);
	pSpriteSheet->autorelease();

	return pSpriteSheet;
}

// init with CCTexture2D
bool CCSpriteSheet::initWithTexture(CCTexture2D *pobTexture, unsigned int uCapacity)
{
	m_blendFunc.src = CC_BLEND_SRC;
	m_blendFunc.dst = CC_BLEND_DST;
	m_pobTextureAtlas = new CCTextureAtlas();
	m_pobTextureAtlas->initWithTexture(pobTexture, uCapacity);

	updateBlendFunc();

	// no lazy alloc in this node
	m_pChildren = new NSMutableArray<CCNode*>();
	m_pobDescendants = new NSMutableArray<CCSprite*>();

	return true;
}

// init with FileImage
bool CCSpriteSheet::initWithFile(const char *pszFileImage, unsigned int uCapacity)
{
	CCTexture2D *pTexture2D = CCTextureCache::sharedTextureCache()->addImage(pszFileImage);
	return initWithTexture(pTexture2D, uCapacity);
}

CCSpriteSheet::~CCSpriteSheet(void)
{
	m_pobTextureAtlas->release();
	m_pobDescendants->release();
}

// composition

// override visit
// don't call visit on it's children
void CCSpriteSheet::visit(void)
{
	// CAREFUL:
	// This visit is almost identical to CocosNode#visit
	// with the exception that it doesn't call visit on it's children
	//
	// The alternative is to have a void CCSprite#visit, but
	// although this is less mantainable, is faster
	//
	if (! m_bIsVisible)
	{
		return;
	}

	glPushMatrix();

	if (m_pGrid && m_pGrid->isActive())
	{
		m_pGrid->beforeDraw();
        transformAncestors();
	}

	transform();

	draw();

	if (m_pGrid && m_pGrid->isActive())
	{
		m_pGrid->afterDraw(this);
	}

	glPopMatrix();
}

// xxx deprecated
CCSprite* CCSpriteSheet::createSpriteWithRect(CGRect rect)
{
    CCSprite *pSprite = CCSprite::spriteWithTexture(m_pobTextureAtlas->getTexture(), rect);
	pSprite->useSpriteSheetRender(this);

	return pSprite;
}

// override add child
CCNode* CCSpriteSheet::addChild(CCNode *child)
{
	return CCNode::addChild(child);
}

CCNode* CCSpriteSheet::addChild(CCNode *child, int zOrder)
{
	return CCNode::addChild(child, zOrder);
}

CCNode* CCSpriteSheet::addChild(CCNode *child, int zOrder, int tag)
{
	assert(child != NULL);
	
 	CCSprite *pSprite = (CCSprite*)(child);
	// check CCSprite is using the same texture id
	assert(pSprite->getTexture()->getName() == m_pobTextureAtlas->getTexture()->getName());

	CCNode *pRet = CCNode::addChild(child, zOrder, tag);

	unsigned int uIndex = atlasIndexForChild(pSprite, zOrder);
	insertChild(pSprite, uIndex);

	return pRet;
}

// override reorderChild
void CCSpriteSheet::reorderChild(CCNode *child, int zOrder)
{
	assert(child != NULL);
	assert(m_pChildren->containsObject(child));

	if (zOrder == child->getZOrder())
	{
		return;
	}

	// xxx: instead of removing/adding, it is more efficient ot reorder manually
	child->retain();
	removeChild(child, false);
	addChild(child, zOrder);
	child->release();
}

// override remove child
void CCSpriteSheet::removeChild(CCNode *child, bool cleanup)
{
	CCSprite *pSprite = (CCSprite*)(child);

	// explicit null handling
	if (pSprite == NULL)
	{
		return;
	}

	assert(m_pChildren->containsObject(pSprite));

	// cleanup before removing
	removeSpriteFromAtlas(pSprite);

	CCNode::removeChild(pSprite, cleanup);
}

void CCSpriteSheet::removeChildAtIndex(unsigned int uIndex, bool bDoCleanup)
{
	removeChild((CCSprite*)(m_pChildren->getObjectAtIndex(uIndex)), bDoCleanup);
}

void CCSpriteSheet::removeAllChildrenWithCleanup(bool bCleanup)
{
	// Invalidate atlas index. issue #569
	if (m_pChildren && m_pChildren->count() > 0)
	{
		CCSprite *pSprite;
		NSMutableArray<CCNode*>::NSMutableArrayIterator iter;
		for (iter = m_pChildren->begin(); iter != m_pChildren->end(); ++iter)
		{
			pSprite = (CCSprite*)(*iter);

			if (! pSprite)
			{
				break;
			}

			pSprite->useSelfRender();
		}
	}
	
	CCNode::removeAllChildrenWithCleanup(bCleanup);

	m_pobDescendants->removeAllObjects();
	m_pobTextureAtlas->removeAllQuads();
}

// draw
void CCSpriteSheet::draw(void)
{
	if (m_pobTextureAtlas->getTotalQuads() == 0)
	{
		return;
	}

	if (m_pobDescendants && m_pobDescendants->count() > 0)
	{
        CCSprite *pSprite;
		NSMutableArray<CCSprite*>::NSMutableArrayIterator iter;
		for (iter = m_pobDescendants->begin(); iter != m_pobDescendants->end(); ++iter)
		{
			pSprite = *iter;

			if (! pSprite)
			{
				break;
			}

			// fast dispatch
			if (pSprite->isDirty())
			{
				pSprite->updateTransform();
			}

#if CC_SPRITESHEET_DEBUG_DRAW
		CGRect rect = pSprite->boundingBox(); // Issue #528
		CGPoint vertices[4]={
			ccp(rect.origin.x,rect.origin.y),
			ccp(rect.origin.x+rect.size.width,rect.origin.y),
			ccp(rect.origin.x+rect.size.width,rect.origin.y+rect.size.height),
			ccp(rect.origin.x,rect.origin.y+rect.size.height),
		};
		ccDrawPoly(vertices, 4, YES);
#endif // CC_SPRITESHEET_DEBUG_DRAW
		}
	}

	// Default GL states: GL_TEXTURE_2D, GL_VERTEX_ARRAY, GL_COLOR_ARRAY, GL_TEXTURE_COORD_ARRAY
	// Needed states: GL_TEXTURE_2D, GL_VERTEX_ARRAY, GL_COLOR_ARRAY, GL_TEXTURE_COORD_ARRAY
	// Unneeded states: -
	bool newBlend = false;
	if (m_blendFunc.src != CC_BLEND_SRC || m_blendFunc.dst != CC_BLEND_DST)
	{
		newBlend = true;
		glBlendFunc(m_blendFunc.src, m_blendFunc.dst);
	}

	m_pobTextureAtlas->drawQuads();
	if (newBlend)
	{
		glBlendFunc(CC_BLEND_SRC, CC_BLEND_DST);
	}
}

void CCSpriteSheet::increaseAtlasCapacity(void)
{
	// if we're going beyond the current TextureAtlas's capacity,
	// all the previously initialized sprites will need to redo their texture coords
	// this is likely computationally expensive
	unsigned int quantity = (m_pobTextureAtlas->getCapacity() + 1) * 4 / 3;

	CCLOG("cocos2d: CCSpriteSheet: resizing TextureAtlas capacity from %d to %d.", 
		m_pobTextureAtlas->getCapacity(), quantity);

	if (! m_pobTextureAtlas->resizeCapacity(quantity))
	{
		// serious problems
		CCLOG("cocos2d: WARNING: Not enough memory to resize the atlas");
		assert(false);
	}
}

unsigned int CCSpriteSheet::rebuildIndexInOrder(CCSprite *pobParent, unsigned int uIndex)
{
	NSMutableArray<CCNode*> *pChildren = pobParent->getChildren();

	if (pChildren && pChildren->count() > 0)
	{
		CCSprite *pSprite;
		NSMutableArray<CCNode*>::NSMutableArrayIterator iter;
		for (iter = pChildren->begin(); iter != pChildren->end(); ++iter)
		{
			pSprite = (CCSprite*)(*iter);

			if (! pSprite)
			{
				break;
			}

			if (pSprite->getZOrder() < 0)
			{
				uIndex = rebuildIndexInOrder(pSprite, uIndex);
			}
		}
	}	

	// ignore self (spritesheet)
	if (! pobParent->isEqual(this))
	{
		pobParent->setAtlasIndex(uIndex);
		uIndex++;
	}

	if (pChildren && pChildren->count() > 0)
	{
		CCSprite *pSprite;
		NSMutableArray<CCNode*>::NSMutableArrayIterator iter;
		for (iter = pChildren->begin(); iter != pChildren->end(); ++iter)
		{
			pSprite = (CCSprite*)(*iter);

			if (! pSprite)
			{
				break;
			}

			if (pSprite->getZOrder() >= 0)
			{
				uIndex = rebuildIndexInOrder(pSprite, uIndex);
			}
		}
	}

	return uIndex;
}

unsigned int CCSpriteSheet::highestAtlasIndexInChild(CCSprite *pSprite)
{
	NSMutableArray<CCNode*> *pChildren = pSprite->getChildren();

	if (! pChildren || pChildren->count() == 0)
	{
		return pSprite->getAtlasIndex();
	}
	else
	{
		return highestAtlasIndexInChild((CCSprite*)(pChildren->getLastObject()));
	}
}

unsigned int CCSpriteSheet::lowestAtlasIndexInChild(CCSprite *pSprite)
{
	NSMutableArray<CCNode*> *pChildren = pSprite->getChildren();

	if (! pChildren || pChildren->count() == 0)
	{
		return pSprite->getAtlasIndex();
	}
	else
	{
		return lowestAtlasIndexInChild((CCSprite*)(pChildren->getObjectAtIndex(0)));
	}
}

unsigned int CCSpriteSheet::atlasIndexForChild(CCSprite *pobSprite, int nZ)
{
	NSMutableArray<CCNode*> *pBrothers = pobSprite->getParent()->getChildren();
	unsigned int uChildIndex = pBrothers->getIndexOfObject(pobSprite);

	// ignore parent Z if parent is spriteSheet
	bool bIgnoreParent = (CCSpriteSheet*)(pobSprite->getParent()) == this;
	CCSprite *pPrevious = NULL;
	if (uChildIndex > 0)
	{
		pPrevious = (CCSprite*)(pBrothers->getObjectAtIndex(uChildIndex - 1));
	}

	// first child of the sprite sheet
	if (bIgnoreParent)
	{
		if (uChildIndex == 0)
		{
			return 0;
		}

		return highestAtlasIndexInChild(pPrevious) + 1;
	}

	// parent is a CCSprite, so, it must be taken into account

	// first child of an CCSprite ?
	if (uChildIndex == 0)
	{
		CCSprite *p = (CCSprite*)(pobSprite->getParent());

		// less than parent and brothers
		if (nZ < 0)
		{
			return p->getAtlasIndex();
		}
		else
		{
			return p->getAtlasIndex() + 1;
		}
	}
	else
	{
		// previous & sprite belong to the same branch
		if ((pPrevious->getZOrder() < 0 && nZ < 0) || (pPrevious->getZOrder() >= 0 && nZ >= 0))
		{
			return highestAtlasIndexInChild(pPrevious) + 1;
		}

		// else (previous < 0 and sprite >= 0 )
		CCSprite *p = (CCSprite*)(pobSprite->getParent());
		return p->getAtlasIndex() + 1;
	}

	// Should not happen. Error calculating Z on SpriteSheet
	assert(0);
	return 0;
}

// add child helper

void CCSpriteSheet::insertChild(CCSprite *pobSprite, unsigned int uIndex)
{
	pobSprite->useSpriteSheetRender(this);
	pobSprite->setAtlasIndex(uIndex);
	pobSprite->setDirty(true);

	if (m_pobTextureAtlas->getTotalQuads() == m_pobTextureAtlas->getCapacity())
	{
		increaseAtlasCapacity();
	}

	ccV3F_C4B_T2F_Quad quad = pobSprite->getQuad();
	m_pobTextureAtlas->insertQuad(&quad, uIndex);

	m_pobDescendants->insertObjectAtIndex(pobSprite, uIndex);

	// update indices
	unsigned int i = 0;
	if (m_pobDescendants && m_pobDescendants->count() > 0)
	{
		NSMutableArray<CCSprite*>::NSMutableArrayIterator iter;
		for (iter = m_pobDescendants->begin(); iter != m_pobDescendants->end(); ++iter)
		{
			if (! *iter)
			{
				break;
			}

			if (i > uIndex)
			{
				(*iter)->setAtlasIndex((*iter)->getAtlasIndex() + 1);
			}
            
			++i;
		}
	}	

	// add children recursively
	NSMutableArray<CCNode*> *pChildren = pobSprite->getChildren();
	if (pChildren && pChildren->count() > 0)
	{
		NSMutableArray<CCNode*>::NSMutableArrayIterator iterNode;
		CCSprite *pSprite;
		for (iterNode = pChildren->begin(); iterNode != pChildren->end(); ++iterNode)
		{
			pSprite = (CCSprite*)(*iterNode);

			if (! pSprite)
			{
				break;
			}

			unsigned int uIndex = atlasIndexForChild(pSprite, pSprite->getZOrder());
			insertChild(pSprite, uIndex);
		}
	}
	
}

void CCSpriteSheet::removeSpriteFromAtlas(CCSprite *pobSprite)
{
    // remove from TextureAtlas
	m_pobTextureAtlas->removeQuadAtIndex(pobSprite->getAtlasIndex());

	// Cleanup sprite. It might be reused (issue #569)
	pobSprite->useSelfRender();

	unsigned int uIndex = m_pobDescendants->getIndexOfObject(pobSprite);
	if (uIndex != -1)
	{
		m_pobDescendants->removeObjectAtIndex(uIndex);

		// update all sprites beyond this one
		unsigned int count = m_pobDescendants->count();
		
		for(; uIndex < count; ++uIndex)
		{
			CCSprite* s = (CCSprite*)(m_pobDescendants->getObjectAtIndex(uIndex));
			s->setAtlasIndex( s->getAtlasIndex() - 1 );
		}
	}

	// remove children recursively
	NSMutableArray<CCNode*> *pChildren = pobSprite->getChildren();
	
	if (pChildren && pChildren->count() > 0)
	{
		CCSprite *pSprite;
		NSMutableArray<CCNode*>::NSMutableArrayIterator iter;
		for (iter = pChildren->begin(); iter != pChildren->end(); ++iter)
		{
			pSprite = (CCSprite*)(*iter);

			if (! pSprite)
			{
				break;
			}

			removeSpriteFromAtlas(pSprite);
		}
	}
}

void CCSpriteSheet::updateBlendFunc(void)
{
	if (! m_pobTextureAtlas->getTexture()->getHasPremultipliedAlpha())
	{
		m_blendFunc.src = GL_SRC_ALPHA;
		m_blendFunc.dst = GL_ONE_MINUS_SRC_ALPHA;
	}
}

// CocosNodeTexture protocol
void CCSpriteSheet::setBlendFunc(ccBlendFunc blendFunc)
{
	m_blendFunc = blendFunc;
}

ccBlendFunc CCSpriteSheet::getBlendFunc(void)
{
	return m_blendFunc;
}

CCTexture2D* CCSpriteSheet::getTexture(void)
{
	return m_pobTextureAtlas->getTexture();
}

void CCSpriteSheet::setTexture(CCTexture2D *texture)
{
	m_pobTextureAtlas->setTexture(texture);
}

// CCSpriteSheet Extension
//implementation CCSpriteSheet (TMXTiledMapExtension)

void CCSpriteSheet::addQuadFromSprite(CCSprite *sprite, unsigned int index)
{
	NSAssert( sprite != NULL, "Argument must be non-nil");
	/// @todo NSAssert( [sprite isKindOfClass:[CCSprite class]], @"CCSpriteSheet only supports CCSprites as children");

	while(index >= m_pobTextureAtlas->getCapacity() || m_pobTextureAtlas->getCapacity() == m_pobTextureAtlas->getTotalQuads())
	{
		this->increaseAtlasCapacity();
	}
	//
	// update the quad directly. Don't add the sprite to the scene graph
	//
	sprite->useSpriteSheetRender(this);
	sprite->setAtlasIndex(index);

	ccV3F_C4B_T2F_Quad quad = sprite->getQuad();
	m_pobTextureAtlas->insertQuad(&quad, index);

	// XXX: updateTransform will update the textureAtlas too using updateQuad.
	// XXX: so, it should be AFTER the insertQuad
    sprite->setDirty(YES);
	sprite->updateTransform();
}

CCSpriteSheet * CCSpriteSheet::addSpriteWithoutQuad(CCSprite*child, unsigned int z, int aTag)
{
	NSAssert( child != NULL, "Argument must be non-nil");
	/// @todo NSAssert( [child isKindOfClass:[CCSprite class]], @"CCSpriteSheet only supports CCSprites as children");

	// quad index is Z
	child->setAtlasIndex(z);

	// XXX: optimize with a binary search
	int i=0;
	if (m_pobDescendants && m_pobDescendants->count() > 0)
	{
		NSMutableArray<CCSprite*>::NSMutableArrayIterator iter;
		for (iter = m_pobDescendants->begin(); iter != m_pobDescendants->end(); ++iter)
		{
			// fast dispatch
			if (!(*iter) || (*iter)->getAtlasIndex() >=z)
			{
				break;
			}
			++i;
		}
	}
	m_pobDescendants->insertObjectAtIndex(child, i);
=======
>>>>>>> b2b8591b

}//namespace   cocos2d 
<|MERGE_RESOLUTION|>--- conflicted
+++ resolved
@@ -1,647 +1,29 @@
-/****************************************************************************
-Copyright (c) 2010 cocos2d-x.org
+/****************************************************************************
+Copyright (c) 2010 cocos2d-x.org
+
+http://www.cocos2d-x.org
+
+Permission is hereby granted, free of charge, to any person obtaining a copy
+of this software and associated documentation files (the "Software"), to deal
+in the Software without restriction, including without limitation the rights
+to use, copy, modify, merge, publish, distribute, sublicense, and/or sell
+copies of the Software, and to permit persons to whom the Software is
+furnished to do so, subject to the following conditions:
+
+The above copyright notice and this permission notice shall be included in
+all copies or substantial portions of the Software.
+
+THE SOFTWARE IS PROVIDED "AS IS", WITHOUT WARRANTY OF ANY KIND, EXPRESS OR
+IMPLIED, INCLUDING BUT NOT LIMITED TO THE WARRANTIES OF MERCHANTABILITY,
+FITNESS FOR A PARTICULAR PURPOSE AND NONINFRINGEMENT. IN NO EVENT SHALL THE
+AUTHORS OR COPYRIGHT HOLDERS BE LIABLE FOR ANY CLAIM, DAMAGES OR OTHER
+LIABILITY, WHETHER IN AN ACTION OF CONTRACT, TORT OR OTHERWISE, ARISING FROM,
+OUT OF OR IN CONNECTION WITH THE SOFTWARE OR THE USE OR OTHER DEALINGS IN
+THE SOFTWARE.
+****************************************************************************/
+
+#include "CCSpriteSheet.h"
+
+namespace   cocos2d {
 
-http://www.cocos2d-x.org
-
-Permission is hereby granted, free of charge, to any person obtaining a copy
-of this software and associated documentation files (the "Software"), to deal
-in the Software without restriction, including without limitation the rights
-to use, copy, modify, merge, publish, distribute, sublicense, and/or sell
-copies of the Software, and to permit persons to whom the Software is
-furnished to do so, subject to the following conditions:
-
-The above copyright notice and this permission notice shall be included in
-all copies or substantial portions of the Software.
-
-THE SOFTWARE IS PROVIDED "AS IS", WITHOUT WARRANTY OF ANY KIND, EXPRESS OR
-IMPLIED, INCLUDING BUT NOT LIMITED TO THE WARRANTIES OF MERCHANTABILITY,
-FITNESS FOR A PARTICULAR PURPOSE AND NONINFRINGEMENT. IN NO EVENT SHALL THE
-AUTHORS OR COPYRIGHT HOLDERS BE LIABLE FOR ANY CLAIM, DAMAGES OR OTHER
-LIABILITY, WHETHER IN AN ACTION OF CONTRACT, TORT OR OTHERWISE, ARISING FROM,
-OUT OF OR IN CONNECTION WITH THE SOFTWARE OR THE USE OR OTHER DEALINGS IN
-THE SOFTWARE.
-****************************************************************************/
-
-#include "CCSpriteSheet.h"
-
-namespace   cocos2d {
-<<<<<<< HEAD
-
-const int defaultCapacity = 29;
-
-// creation with CCTexture2D
-CCSpriteSheet* CCSpriteSheet::spriteSheetWithTexture(CCTexture2D *pobTexture)
-{
-	CCSpriteSheet *pSpriteSheet = new CCSpriteSheet();
-	pSpriteSheet->initWithTexture(pobTexture, defaultCapacity);
-	pSpriteSheet->autorelease();
-
-	return pSpriteSheet;
-}
-
-CCSpriteSheet* CCSpriteSheet::spriteSheetWithTexture(CCTexture2D *pobTexture, unsigned int uCapacity)
-{
-	CCSpriteSheet *pSpriteSheet = new CCSpriteSheet();
-	pSpriteSheet->initWithTexture(pobTexture, uCapacity);
-	pSpriteSheet->autorelease();
-
-	return pSpriteSheet;
-}
-
-// creation with file image
-CCSpriteSheet* CCSpriteSheet::spriteSheetWithFile(const char *pszFileImage, unsigned int uCapacity)
-{
-	CCSpriteSheet *pSpriteSheet = new CCSpriteSheet();
-	pSpriteSheet->initWithFile(pszFileImage, uCapacity);
-	pSpriteSheet->autorelease();
-
-	return pSpriteSheet;
-}
-
-CCSpriteSheet* CCSpriteSheet::spriteSheetWithFile(const char *pszFileImage)
-{
-	CCSpriteSheet *pSpriteSheet = new CCSpriteSheet();
-	pSpriteSheet->initWithFile(pszFileImage, defaultCapacity);
-	pSpriteSheet->autorelease();
-
-	return pSpriteSheet;
-}
-
-// init with CCTexture2D
-bool CCSpriteSheet::initWithTexture(CCTexture2D *pobTexture, unsigned int uCapacity)
-{
-	m_blendFunc.src = CC_BLEND_SRC;
-	m_blendFunc.dst = CC_BLEND_DST;
-	m_pobTextureAtlas = new CCTextureAtlas();
-	m_pobTextureAtlas->initWithTexture(pobTexture, uCapacity);
-
-	updateBlendFunc();
-
-	// no lazy alloc in this node
-	m_pChildren = new NSMutableArray<CCNode*>();
-	m_pobDescendants = new NSMutableArray<CCSprite*>();
-
-	return true;
-}
-
-// init with FileImage
-bool CCSpriteSheet::initWithFile(const char *pszFileImage, unsigned int uCapacity)
-{
-	CCTexture2D *pTexture2D = CCTextureCache::sharedTextureCache()->addImage(pszFileImage);
-	return initWithTexture(pTexture2D, uCapacity);
-}
-
-CCSpriteSheet::~CCSpriteSheet(void)
-{
-	m_pobTextureAtlas->release();
-	m_pobDescendants->release();
-}
-
-// composition
-
-// override visit
-// don't call visit on it's children
-void CCSpriteSheet::visit(void)
-{
-	// CAREFUL:
-	// This visit is almost identical to CocosNode#visit
-	// with the exception that it doesn't call visit on it's children
-	//
-	// The alternative is to have a void CCSprite#visit, but
-	// although this is less mantainable, is faster
-	//
-	if (! m_bIsVisible)
-	{
-		return;
-	}
-
-	glPushMatrix();
-
-	if (m_pGrid && m_pGrid->isActive())
-	{
-		m_pGrid->beforeDraw();
-        transformAncestors();
-	}
-
-	transform();
-
-	draw();
-
-	if (m_pGrid && m_pGrid->isActive())
-	{
-		m_pGrid->afterDraw(this);
-	}
-
-	glPopMatrix();
-}
-
-// xxx deprecated
-CCSprite* CCSpriteSheet::createSpriteWithRect(CGRect rect)
-{
-    CCSprite *pSprite = CCSprite::spriteWithTexture(m_pobTextureAtlas->getTexture(), rect);
-	pSprite->useSpriteSheetRender(this);
-
-	return pSprite;
-}
-
-// override add child
-CCNode* CCSpriteSheet::addChild(CCNode *child)
-{
-	return CCNode::addChild(child);
-}
-
-CCNode* CCSpriteSheet::addChild(CCNode *child, int zOrder)
-{
-	return CCNode::addChild(child, zOrder);
-}
-
-CCNode* CCSpriteSheet::addChild(CCNode *child, int zOrder, int tag)
-{
-	assert(child != NULL);
-	
- 	CCSprite *pSprite = (CCSprite*)(child);
-	// check CCSprite is using the same texture id
-	assert(pSprite->getTexture()->getName() == m_pobTextureAtlas->getTexture()->getName());
-
-	CCNode *pRet = CCNode::addChild(child, zOrder, tag);
-
-	unsigned int uIndex = atlasIndexForChild(pSprite, zOrder);
-	insertChild(pSprite, uIndex);
-
-	return pRet;
-}
-
-// override reorderChild
-void CCSpriteSheet::reorderChild(CCNode *child, int zOrder)
-{
-	assert(child != NULL);
-	assert(m_pChildren->containsObject(child));
-
-	if (zOrder == child->getZOrder())
-	{
-		return;
-	}
-
-	// xxx: instead of removing/adding, it is more efficient ot reorder manually
-	child->retain();
-	removeChild(child, false);
-	addChild(child, zOrder);
-	child->release();
-}
-
-// override remove child
-void CCSpriteSheet::removeChild(CCNode *child, bool cleanup)
-{
-	CCSprite *pSprite = (CCSprite*)(child);
-
-	// explicit null handling
-	if (pSprite == NULL)
-	{
-		return;
-	}
-
-	assert(m_pChildren->containsObject(pSprite));
-
-	// cleanup before removing
-	removeSpriteFromAtlas(pSprite);
-
-	CCNode::removeChild(pSprite, cleanup);
-}
-
-void CCSpriteSheet::removeChildAtIndex(unsigned int uIndex, bool bDoCleanup)
-{
-	removeChild((CCSprite*)(m_pChildren->getObjectAtIndex(uIndex)), bDoCleanup);
-}
-
-void CCSpriteSheet::removeAllChildrenWithCleanup(bool bCleanup)
-{
-	// Invalidate atlas index. issue #569
-	if (m_pChildren && m_pChildren->count() > 0)
-	{
-		CCSprite *pSprite;
-		NSMutableArray<CCNode*>::NSMutableArrayIterator iter;
-		for (iter = m_pChildren->begin(); iter != m_pChildren->end(); ++iter)
-		{
-			pSprite = (CCSprite*)(*iter);
-
-			if (! pSprite)
-			{
-				break;
-			}
-
-			pSprite->useSelfRender();
-		}
-	}
-	
-	CCNode::removeAllChildrenWithCleanup(bCleanup);
-
-	m_pobDescendants->removeAllObjects();
-	m_pobTextureAtlas->removeAllQuads();
-}
-
-// draw
-void CCSpriteSheet::draw(void)
-{
-	if (m_pobTextureAtlas->getTotalQuads() == 0)
-	{
-		return;
-	}
-
-	if (m_pobDescendants && m_pobDescendants->count() > 0)
-	{
-        CCSprite *pSprite;
-		NSMutableArray<CCSprite*>::NSMutableArrayIterator iter;
-		for (iter = m_pobDescendants->begin(); iter != m_pobDescendants->end(); ++iter)
-		{
-			pSprite = *iter;
-
-			if (! pSprite)
-			{
-				break;
-			}
-
-			// fast dispatch
-			if (pSprite->isDirty())
-			{
-				pSprite->updateTransform();
-			}
-
-#if CC_SPRITESHEET_DEBUG_DRAW
-		CGRect rect = pSprite->boundingBox(); // Issue #528
-		CGPoint vertices[4]={
-			ccp(rect.origin.x,rect.origin.y),
-			ccp(rect.origin.x+rect.size.width,rect.origin.y),
-			ccp(rect.origin.x+rect.size.width,rect.origin.y+rect.size.height),
-			ccp(rect.origin.x,rect.origin.y+rect.size.height),
-		};
-		ccDrawPoly(vertices, 4, YES);
-#endif // CC_SPRITESHEET_DEBUG_DRAW
-		}
-	}
-
-	// Default GL states: GL_TEXTURE_2D, GL_VERTEX_ARRAY, GL_COLOR_ARRAY, GL_TEXTURE_COORD_ARRAY
-	// Needed states: GL_TEXTURE_2D, GL_VERTEX_ARRAY, GL_COLOR_ARRAY, GL_TEXTURE_COORD_ARRAY
-	// Unneeded states: -
-	bool newBlend = false;
-	if (m_blendFunc.src != CC_BLEND_SRC || m_blendFunc.dst != CC_BLEND_DST)
-	{
-		newBlend = true;
-		glBlendFunc(m_blendFunc.src, m_blendFunc.dst);
-	}
-
-	m_pobTextureAtlas->drawQuads();
-	if (newBlend)
-	{
-		glBlendFunc(CC_BLEND_SRC, CC_BLEND_DST);
-	}
-}
-
-void CCSpriteSheet::increaseAtlasCapacity(void)
-{
-	// if we're going beyond the current TextureAtlas's capacity,
-	// all the previously initialized sprites will need to redo their texture coords
-	// this is likely computationally expensive
-	unsigned int quantity = (m_pobTextureAtlas->getCapacity() + 1) * 4 / 3;
-
-	CCLOG("cocos2d: CCSpriteSheet: resizing TextureAtlas capacity from %d to %d.", 
-		m_pobTextureAtlas->getCapacity(), quantity);
-
-	if (! m_pobTextureAtlas->resizeCapacity(quantity))
-	{
-		// serious problems
-		CCLOG("cocos2d: WARNING: Not enough memory to resize the atlas");
-		assert(false);
-	}
-}
-
-unsigned int CCSpriteSheet::rebuildIndexInOrder(CCSprite *pobParent, unsigned int uIndex)
-{
-	NSMutableArray<CCNode*> *pChildren = pobParent->getChildren();
-
-	if (pChildren && pChildren->count() > 0)
-	{
-		CCSprite *pSprite;
-		NSMutableArray<CCNode*>::NSMutableArrayIterator iter;
-		for (iter = pChildren->begin(); iter != pChildren->end(); ++iter)
-		{
-			pSprite = (CCSprite*)(*iter);
-
-			if (! pSprite)
-			{
-				break;
-			}
-
-			if (pSprite->getZOrder() < 0)
-			{
-				uIndex = rebuildIndexInOrder(pSprite, uIndex);
-			}
-		}
-	}	
-
-	// ignore self (spritesheet)
-	if (! pobParent->isEqual(this))
-	{
-		pobParent->setAtlasIndex(uIndex);
-		uIndex++;
-	}
-
-	if (pChildren && pChildren->count() > 0)
-	{
-		CCSprite *pSprite;
-		NSMutableArray<CCNode*>::NSMutableArrayIterator iter;
-		for (iter = pChildren->begin(); iter != pChildren->end(); ++iter)
-		{
-			pSprite = (CCSprite*)(*iter);
-
-			if (! pSprite)
-			{
-				break;
-			}
-
-			if (pSprite->getZOrder() >= 0)
-			{
-				uIndex = rebuildIndexInOrder(pSprite, uIndex);
-			}
-		}
-	}
-
-	return uIndex;
-}
-
-unsigned int CCSpriteSheet::highestAtlasIndexInChild(CCSprite *pSprite)
-{
-	NSMutableArray<CCNode*> *pChildren = pSprite->getChildren();
-
-	if (! pChildren || pChildren->count() == 0)
-	{
-		return pSprite->getAtlasIndex();
-	}
-	else
-	{
-		return highestAtlasIndexInChild((CCSprite*)(pChildren->getLastObject()));
-	}
-}
-
-unsigned int CCSpriteSheet::lowestAtlasIndexInChild(CCSprite *pSprite)
-{
-	NSMutableArray<CCNode*> *pChildren = pSprite->getChildren();
-
-	if (! pChildren || pChildren->count() == 0)
-	{
-		return pSprite->getAtlasIndex();
-	}
-	else
-	{
-		return lowestAtlasIndexInChild((CCSprite*)(pChildren->getObjectAtIndex(0)));
-	}
-}
-
-unsigned int CCSpriteSheet::atlasIndexForChild(CCSprite *pobSprite, int nZ)
-{
-	NSMutableArray<CCNode*> *pBrothers = pobSprite->getParent()->getChildren();
-	unsigned int uChildIndex = pBrothers->getIndexOfObject(pobSprite);
-
-	// ignore parent Z if parent is spriteSheet
-	bool bIgnoreParent = (CCSpriteSheet*)(pobSprite->getParent()) == this;
-	CCSprite *pPrevious = NULL;
-	if (uChildIndex > 0)
-	{
-		pPrevious = (CCSprite*)(pBrothers->getObjectAtIndex(uChildIndex - 1));
-	}
-
-	// first child of the sprite sheet
-	if (bIgnoreParent)
-	{
-		if (uChildIndex == 0)
-		{
-			return 0;
-		}
-
-		return highestAtlasIndexInChild(pPrevious) + 1;
-	}
-
-	// parent is a CCSprite, so, it must be taken into account
-
-	// first child of an CCSprite ?
-	if (uChildIndex == 0)
-	{
-		CCSprite *p = (CCSprite*)(pobSprite->getParent());
-
-		// less than parent and brothers
-		if (nZ < 0)
-		{
-			return p->getAtlasIndex();
-		}
-		else
-		{
-			return p->getAtlasIndex() + 1;
-		}
-	}
-	else
-	{
-		// previous & sprite belong to the same branch
-		if ((pPrevious->getZOrder() < 0 && nZ < 0) || (pPrevious->getZOrder() >= 0 && nZ >= 0))
-		{
-			return highestAtlasIndexInChild(pPrevious) + 1;
-		}
-
-		// else (previous < 0 and sprite >= 0 )
-		CCSprite *p = (CCSprite*)(pobSprite->getParent());
-		return p->getAtlasIndex() + 1;
-	}
-
-	// Should not happen. Error calculating Z on SpriteSheet
-	assert(0);
-	return 0;
-}
-
-// add child helper
-
-void CCSpriteSheet::insertChild(CCSprite *pobSprite, unsigned int uIndex)
-{
-	pobSprite->useSpriteSheetRender(this);
-	pobSprite->setAtlasIndex(uIndex);
-	pobSprite->setDirty(true);
-
-	if (m_pobTextureAtlas->getTotalQuads() == m_pobTextureAtlas->getCapacity())
-	{
-		increaseAtlasCapacity();
-	}
-
-	ccV3F_C4B_T2F_Quad quad = pobSprite->getQuad();
-	m_pobTextureAtlas->insertQuad(&quad, uIndex);
-
-	m_pobDescendants->insertObjectAtIndex(pobSprite, uIndex);
-
-	// update indices
-	unsigned int i = 0;
-	if (m_pobDescendants && m_pobDescendants->count() > 0)
-	{
-		NSMutableArray<CCSprite*>::NSMutableArrayIterator iter;
-		for (iter = m_pobDescendants->begin(); iter != m_pobDescendants->end(); ++iter)
-		{
-			if (! *iter)
-			{
-				break;
-			}
-
-			if (i > uIndex)
-			{
-				(*iter)->setAtlasIndex((*iter)->getAtlasIndex() + 1);
-			}
-            
-			++i;
-		}
-	}	
-
-	// add children recursively
-	NSMutableArray<CCNode*> *pChildren = pobSprite->getChildren();
-	if (pChildren && pChildren->count() > 0)
-	{
-		NSMutableArray<CCNode*>::NSMutableArrayIterator iterNode;
-		CCSprite *pSprite;
-		for (iterNode = pChildren->begin(); iterNode != pChildren->end(); ++iterNode)
-		{
-			pSprite = (CCSprite*)(*iterNode);
-
-			if (! pSprite)
-			{
-				break;
-			}
-
-			unsigned int uIndex = atlasIndexForChild(pSprite, pSprite->getZOrder());
-			insertChild(pSprite, uIndex);
-		}
-	}
-	
-}
-
-void CCSpriteSheet::removeSpriteFromAtlas(CCSprite *pobSprite)
-{
-    // remove from TextureAtlas
-	m_pobTextureAtlas->removeQuadAtIndex(pobSprite->getAtlasIndex());
-
-	// Cleanup sprite. It might be reused (issue #569)
-	pobSprite->useSelfRender();
-
-	unsigned int uIndex = m_pobDescendants->getIndexOfObject(pobSprite);
-	if (uIndex != -1)
-	{
-		m_pobDescendants->removeObjectAtIndex(uIndex);
-
-		// update all sprites beyond this one
-		unsigned int count = m_pobDescendants->count();
-		
-		for(; uIndex < count; ++uIndex)
-		{
-			CCSprite* s = (CCSprite*)(m_pobDescendants->getObjectAtIndex(uIndex));
-			s->setAtlasIndex( s->getAtlasIndex() - 1 );
-		}
-	}
-
-	// remove children recursively
-	NSMutableArray<CCNode*> *pChildren = pobSprite->getChildren();
-	
-	if (pChildren && pChildren->count() > 0)
-	{
-		CCSprite *pSprite;
-		NSMutableArray<CCNode*>::NSMutableArrayIterator iter;
-		for (iter = pChildren->begin(); iter != pChildren->end(); ++iter)
-		{
-			pSprite = (CCSprite*)(*iter);
-
-			if (! pSprite)
-			{
-				break;
-			}
-
-			removeSpriteFromAtlas(pSprite);
-		}
-	}
-}
-
-void CCSpriteSheet::updateBlendFunc(void)
-{
-	if (! m_pobTextureAtlas->getTexture()->getHasPremultipliedAlpha())
-	{
-		m_blendFunc.src = GL_SRC_ALPHA;
-		m_blendFunc.dst = GL_ONE_MINUS_SRC_ALPHA;
-	}
-}
-
-// CocosNodeTexture protocol
-void CCSpriteSheet::setBlendFunc(ccBlendFunc blendFunc)
-{
-	m_blendFunc = blendFunc;
-}
-
-ccBlendFunc CCSpriteSheet::getBlendFunc(void)
-{
-	return m_blendFunc;
-}
-
-CCTexture2D* CCSpriteSheet::getTexture(void)
-{
-	return m_pobTextureAtlas->getTexture();
-}
-
-void CCSpriteSheet::setTexture(CCTexture2D *texture)
-{
-	m_pobTextureAtlas->setTexture(texture);
-}
-
-// CCSpriteSheet Extension
-//implementation CCSpriteSheet (TMXTiledMapExtension)
-
-void CCSpriteSheet::addQuadFromSprite(CCSprite *sprite, unsigned int index)
-{
-	NSAssert( sprite != NULL, "Argument must be non-nil");
-	/// @todo NSAssert( [sprite isKindOfClass:[CCSprite class]], @"CCSpriteSheet only supports CCSprites as children");
-
-	while(index >= m_pobTextureAtlas->getCapacity() || m_pobTextureAtlas->getCapacity() == m_pobTextureAtlas->getTotalQuads())
-	{
-		this->increaseAtlasCapacity();
-	}
-	//
-	// update the quad directly. Don't add the sprite to the scene graph
-	//
-	sprite->useSpriteSheetRender(this);
-	sprite->setAtlasIndex(index);
-
-	ccV3F_C4B_T2F_Quad quad = sprite->getQuad();
-	m_pobTextureAtlas->insertQuad(&quad, index);
-
-	// XXX: updateTransform will update the textureAtlas too using updateQuad.
-	// XXX: so, it should be AFTER the insertQuad
-    sprite->setDirty(YES);
-	sprite->updateTransform();
-}
-
-CCSpriteSheet * CCSpriteSheet::addSpriteWithoutQuad(CCSprite*child, unsigned int z, int aTag)
-{
-	NSAssert( child != NULL, "Argument must be non-nil");
-	/// @todo NSAssert( [child isKindOfClass:[CCSprite class]], @"CCSpriteSheet only supports CCSprites as children");
-
-	// quad index is Z
-	child->setAtlasIndex(z);
-
-	// XXX: optimize with a binary search
-	int i=0;
-	if (m_pobDescendants && m_pobDescendants->count() > 0)
-	{
-		NSMutableArray<CCSprite*>::NSMutableArrayIterator iter;
-		for (iter = m_pobDescendants->begin(); iter != m_pobDescendants->end(); ++iter)
-		{
-			// fast dispatch
-			if (!(*iter) || (*iter)->getAtlasIndex() >=z)
-			{
-				break;
-			}
-			++i;
-		}
-	}
-	m_pobDescendants->insertObjectAtIndex(child, i);
-=======
->>>>>>> b2b8591b
-
-}//namespace   cocos2d 
+}//namespace   cocos2d 