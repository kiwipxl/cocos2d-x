--- conflicted
+++ resolved
@@ -1,4 +1,3 @@
-<<<<<<< HEAD
 /****************************************************************************
 Copyright (c) 2010-2011 cocos2d-x.org
 Copyright (c) 2008-2010 Ricardo Quesada
@@ -91,9 +90,6 @@
     /** Unregister script touch events handler */
     void unregisterScriptTouchHandler(void);
 
-	virtual void touchDelegateRetain();
-	virtual void touchDelegateRelease();
-
 	/** whether or not it will receive Touch events.
 	You can enable / disable touch events with this property.
 	Only the touches of this node will be affected. This "method" is not propagated to it's children.
@@ -309,295 +305,3 @@
 }//namespace   cocos2d 
 
 #endif // __CCLAYER_H__
-=======
-/****************************************************************************
-Copyright (c) 2010-2011 cocos2d-x.org
-Copyright (c) 2008-2010 Ricardo Quesada
-Copyright (c) 2011      Zynga Inc.
-
-http://www.cocos2d-x.org
-
-Permission is hereby granted, free of charge, to any person obtaining a copy
-of this software and associated documentation files (the "Software"), to deal
-in the Software without restriction, including without limitation the rights
-to use, copy, modify, merge, publish, distribute, sublicense, and/or sell
-copies of the Software, and to permit persons to whom the Software is
-furnished to do so, subject to the following conditions:
-
-The above copyright notice and this permission notice shall be included in
-all copies or substantial portions of the Software.
-
-THE SOFTWARE IS PROVIDED "AS IS", WITHOUT WARRANTY OF ANY KIND, EXPRESS OR
-IMPLIED, INCLUDING BUT NOT LIMITED TO THE WARRANTIES OF MERCHANTABILITY,
-FITNESS FOR A PARTICULAR PURPOSE AND NONINFRINGEMENT. IN NO EVENT SHALL THE
-AUTHORS OR COPYRIGHT HOLDERS BE LIABLE FOR ANY CLAIM, DAMAGES OR OTHER
-LIABILITY, WHETHER IN AN ACTION OF CONTRACT, TORT OR OTHERWISE, ARISING FROM,
-OUT OF OR IN CONNECTION WITH THE SOFTWARE OR THE USE OR OTHER DEALINGS IN
-THE SOFTWARE.
-****************************************************************************/
-
-#ifndef __CCLAYER_H__
-#define __CCLAYER_H__
-
-#include "CCNode.h"
-#include "CCProtocols.h"
-#include "CCTouchDelegateProtocol.h"
-#include "CCAccelerometerDelegate.h"
-#include "CCKeypadDelegate.h"
-#include "CCMutableArray.h"
-
-namespace   cocos2d {
-
-//
-// CCLayer
-//
-/** @brief CCLayer is a subclass of CCNode that implements the TouchEventsDelegate protocol.
-
-All features from CCNode are valid, plus the following new features:
-- It can receive iPhone Touches
-- It can receive Accelerometer input
-*/
-class CC_DLL CCLayer : public CCNode, public CCTouchDelegate, public CCAccelerometerDelegate, public CCKeypadDelegate
-{
-public:
-	CCLayer();
-	virtual ~CCLayer();
-	bool init();
-	static CCLayer *node(void);
-
-	virtual void onEnter();
-	virtual void onExit();
-    virtual void onEnterTransitionDidFinish();
-	virtual bool ccTouchBegan(CCTouch *pTouch, CCEvent *pEvent);
-
-	// default implements are used to call script callback if exist
-	virtual void ccTouchesBegan(CCSet *pTouches, CCEvent *pEvent);
-	virtual void ccTouchesMoved(CCSet *pTouches, CCEvent *pEvent);
-	virtual void ccTouchesEnded(CCSet *pTouches, CCEvent *pEvent);
-	virtual void ccTouchesCancelled(CCSet *pTouches, CCEvent *pEvent);
-	
-    virtual void didAccelerate(CCAcceleration* pAccelerationValue) {CC_UNUSED_PARAM(pAccelerationValue);}
-
-	/** If isTouchEnabled, this method is called onEnter. Override it to change the
-	way CCLayer receives touch events.
-	( Default: CCTouchDispatcher::sharedDispatcher()->addStandardDelegate(this,0); )
-	Example:
-	void CCLayer::registerWithTouchDispatcher()
-	{
-	CCTouchDispatcher::sharedDispatcher()->addTargetedDelegate(this,INT_MIN+1,true);
-	}
-	@since v0.8.0
-	*/
-	virtual void registerWithTouchDispatcher(void);
-
-	/** whether or not it will receive Touch events.
-	You can enable / disable touch events with this property.
-	Only the touches of this node will be affected. This "method" is not propagated to it's children.
-	@since v0.8.1
-	*/
-	CC_PROPERTY(bool, m_bIsTouchEnabled, IsTouchEnabled)
-	/** whether or not it will receive Accelerometer events
-	You can enable / disable accelerometer events with this property.
-	@since v0.8.1
-	*/
-	CC_PROPERTY(bool, m_bIsAccelerometerEnabled, IsAccelerometerEnabled)
-    /** whether or not it will receive keypad events
-    You can enable / disable accelerometer events with this property.
-    it's new in cocos2d-x
-    */
-    CC_PROPERTY(bool, m_bIsKeypadEnabled, IsKeypadEnabled)
-};
-    
-// for the subclass of CCLayer, each has to implement the static "node" method 
-#define LAYER_NODE_FUNC(layer) \
-static layer* node() \
-{ \
-layer *pRet = new layer(); \
-if (pRet && pRet->init()) \
-{ \
-pRet->autorelease(); \
-return pRet; \
-} \
-else \
-{ \
-delete pRet; \
-pRet = NULL; \
-return NULL; \
-} \
-}; 
-
-#define LAYER_NODE_FUNC_PARAM(layer,__PARAMTYPE__,__PARAM__) \
-	static layer* node(__PARAMTYPE__ __PARAM__) \
-{ \
-	layer *pRet = new layer(); \
-	if (pRet && pRet->init(__PARAM__)) \
-{ \
-	pRet->autorelease(); \
-	return pRet; \
-	} \
-else \
-{ \
-	delete pRet; \
-	pRet = NULL; \
-	return NULL; \
-	} \
-	}; 
-
-
-
-//
-// CCLayerColor
-//
-/** @brief CCLayerColor is a subclass of CCLayer that implements the CCRGBAProtocol protocol.
-
-All features from CCLayer are valid, plus the following new features:
-- opacity
-- RGB colors
-*/
-class CC_DLL CCLayerColor : public CCLayer , public CCRGBAProtocol, public CCBlendProtocol
-{
-protected:
-	ccVertex2F m_pSquareVertices[4];
-	ccColor4B  m_pSquareColors[4];
-
-public:
-
-	CCLayerColor();
-	virtual ~CCLayerColor();
-
-	virtual void draw();
-	virtual void setContentSize(const CCSize& var);
-
-	/** creates a CCLayer with color, width and height in Points */
-	static CCLayerColor * layerWithColorWidthHeight(const ccColor4B& color, GLfloat width, GLfloat height);
-	/** creates a CCLayer with color. Width and height are the window size. */
-	static CCLayerColor * layerWithColor(const ccColor4B& color);
-
-	/** initializes a CCLayer with color, width and height in Points */
-	virtual bool initWithColorWidthHeight(const ccColor4B& color, GLfloat width, GLfloat height);
-	/** initializes a CCLayer with color. Width and height are the window size. */
-	virtual bool initWithColor(const ccColor4B& color);
-
-	/** change width in Points*/
-	void changeWidth(GLfloat w);
-	/** change height in Points*/
-	void changeHeight(GLfloat h);
-	/** change width and height in Points
-	@since v0.8
-	*/
-	void changeWidthAndHeight(GLfloat w ,GLfloat h);
-
-	/** Opacity: conforms to CCRGBAProtocol protocol */
-	CC_PROPERTY(GLubyte, m_cOpacity, Opacity)
-	/** Color: conforms to CCRGBAProtocol protocol */
-	CC_PROPERTY_PASS_BY_REF(ccColor3B, m_tColor, Color)
-	/** BlendFunction. Conforms to CCBlendProtocol protocol */
-	CC_PROPERTY(ccBlendFunc, m_tBlendFunc, BlendFunc)
-
-	virtual void setIsOpacityModifyRGB(bool bValue) {CC_UNUSED_PARAM(bValue);}
-    virtual bool getIsOpacityModifyRGB(void) { return false;}
-    LAYER_NODE_FUNC(CCLayerColor);
-    
-protected:
-	virtual void updateColor();
-};
-
-//
-// CCLayerGradient
-//
-/** CCLayerGradient is a subclass of CCLayerColor that draws gradients across
-the background.
-
-All features from CCLayerColor are valid, plus the following new features:
-- direction
-- final color
-- interpolation mode
-
-Color is interpolated between the startColor and endColor along the given
-vector (starting at the origin, ending at the terminus).  If no vector is
-supplied, it defaults to (0, -1) -- a fade from top to bottom.
-
-If 'compressedInterpolation' is disabled, you will not see either the start or end color for
-non-cardinal vectors; a smooth gradient implying both end points will be still
-be drawn, however.
-
-If ' compressedInterpolation' is enabled (default mode) you will see both the start and end colors of the gradient.
-
-@since v0.99.5
-*/
-class CC_DLL CCLayerGradient : public CCLayerColor
-{
-public:
-    /** Creates a full-screen CCLayer with a gradient between start and end. */
-    static CCLayerGradient* layerWithColor(const ccColor4B& start, const ccColor4B& end);
-
-    /** Creates a full-screen CCLayer with a gradient between start and end in the direction of v. */
-    static CCLayerGradient* layerWithColor(const ccColor4B& start, const ccColor4B& end, const CCPoint& v);
-
-    /** Initializes the CCLayer with a gradient between start and end. */
-    virtual bool initWithColor(const ccColor4B& start, const ccColor4B& end);
-
-    /** Initializes the CCLayer with a gradient between start and end in the direction of v. */
-    virtual bool initWithColor(const ccColor4B& start, const ccColor4B& end, const CCPoint& v);
-
-	CC_PROPERTY_PASS_BY_REF(ccColor3B, m_startColor, StartColor)
-	CC_PROPERTY_PASS_BY_REF(ccColor3B, m_endColor, EndColor)
-    CC_PROPERTY(GLubyte, m_cStartOpacity, StartOpacity)
-    CC_PROPERTY(GLubyte, m_cEndOpacity, EndOpacity)
-	CC_PROPERTY_PASS_BY_REF(CCPoint, m_AlongVector, Vector)
-
-    /** Whether or not the interpolation will be compressed in order to display all the colors of the gradient both in canonical and non canonical vectors
-    Default: YES
-    */
-    CC_PROPERTY(bool, m_bCompressedInterpolation, IsCompressedInterpolation)
-
-    LAYER_NODE_FUNC(CCLayerGradient);
-protected:
-    virtual void updateColor();
-};
-
-/** @brief CCMultipleLayer is a CCLayer with the ability to multiplex it's children.
-Features:
-- It supports one or more children
-- Only one children will be active a time
-*/
-class CC_DLL CCLayerMultiplex : public CCLayer
-{
-protected:
-	unsigned int m_nEnabledLayer;
-	CCMutableArray<CCLayer *> * m_pLayers;
-public:
-
-	CCLayerMultiplex();
-	virtual ~CCLayerMultiplex();
-
-	/** creates a CCLayerMultiplex with one or more layers using a variable argument list. */
-	static CCLayerMultiplex * layerWithLayers(CCLayer* layer, ... );
-
-    /**
-	 * lua script can not init with undetermined number of variables
-	 * so add these functinons to be used with lua.
-	 */
-	static CCLayerMultiplex * layerWithLayer(CCLayer* layer);
-	void addLayer(CCLayer* layer);
-	bool initWithLayer(CCLayer* layer);
-
-	/** initializes a MultiplexLayer with one or more layers using a variable argument list. */
-	bool initWithLayers(CCLayer* layer, va_list params);
-	/** switches to a certain layer indexed by n. 
-	The current (old) layer will be removed from it's parent with 'cleanup:YES'.
-	*/
-	void switchTo(unsigned int n);
-	/** release the current layer and switches to another layer indexed by n.
-	The current (old) layer will be removed from it's parent with 'cleanup:YES'.
-	*/
-	void switchToAndReleaseMe(unsigned int n);
-    
-    LAYER_NODE_FUNC(CCLayerMultiplex);
-};
-
-}//namespace   cocos2d 
-
-#endif // __CCLAYER_H__
-
->>>>>>> 68efc965
