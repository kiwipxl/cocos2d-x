/****************************************************************************
Copyright (c) 2010-2011 cocos2d-x.org
Copyright (c) 2008-2010 Ricardo Quesada
Copyright (c) 2011      Zynga Inc.

http://www.cocos2d-x.org

Permission is hereby granted, free of charge, to any person obtaining a copy
of this software and associated documentation files (the "Software"), to deal
in the Software without restriction, including without limitation the rights
to use, copy, modify, merge, publish, distribute, sublicense, and/or sell
copies of the Software, and to permit persons to whom the Software is
furnished to do so, subject to the following conditions:

The above copyright notice and this permission notice shall be included in
all copies or substantial portions of the Software.

THE SOFTWARE IS PROVIDED "AS IS", WITHOUT WARRANTY OF ANY KIND, EXPRESS OR
IMPLIED, INCLUDING BUT NOT LIMITED TO THE WARRANTIES OF MERCHANTABILITY,
FITNESS FOR A PARTICULAR PURPOSE AND NONINFRINGEMENT. IN NO EVENT SHALL THE
AUTHORS OR COPYRIGHT HOLDERS BE LIABLE FOR ANY CLAIM, DAMAGES OR OTHER
LIABILITY, WHETHER IN AN ACTION OF CONTRACT, TORT OR OTHERWISE, ARISING FROM,
OUT OF OR IN CONNECTION WITH THE SOFTWARE OR THE USE OR OTHER DEALINGS IN
THE SOFTWARE.

Use any of these editors to generate BMFonts:
  http://glyphdesigner.71squared.com/ (Commercial, Mac OS X)
  http://www.n4te.com/hiero/hiero.jnlp (Free, Java)
  http://slick.cokeandcode.com/demos/hiero.jnlp (Free, Java)
  http://www.angelcode.com/products/bmfont/ (Free, Windows only)

****************************************************************************/
#ifndef __CCBITMAP_FONT_ATLAS_H__
#define __CCBITMAP_FONT_ATLAS_H__
#include "CCSpriteBatchNode.h"
<<<<<<< HEAD
namespace cocos2d {

struct _KerningHashElement;

/**
@struct ccBMFontDef
BMFont definition
*/
typedef struct _BMFontDef {
    //! ID of the character
    unsigned int charID;
    //! origin and size of the font
    CCRect rect;
    //! The X amount the image should be offset when drawing the image (in pixels)
    int xOffset;
    //! The Y amount the image should be offset when drawing the image (in pixels)
    int yOffset;
    //! The amount to move the current position after drawing the character (in pixels)
    int xAdvance;
} ccBMFontDef;

/** @struct ccBMFontPadding
BMFont padding
@since v0.8.2
*/
typedef struct _BMFontPadding {
    /// padding left
    int	left;
    /// padding top
    int top;
    /// padding right
    int right;
    /// padding bottom
    int bottom;
} ccBMFontPadding;

enum {
    // how many characters are supported
    kCCBMFontMaxChars = 2048, //256,
};

/** @brief CCBMFontConfiguration has parsed configuration of the the .fnt file
@since v0.8
*/
class CC_DLL CCBMFontConfiguration : public CCObject
{
    // XXX: Creating a public interface so that the bitmapFontArray[] is accesible
public://@public
    //! The characters building up the font
    ccBMFontDef	m_pBitmapFontArray[kCCBMFontMaxChars];
    //! FNTConfig: Common Height
    unsigned int m_uCommonHeight;
    //! Padding
    ccBMFontPadding	m_tPadding;
    //! atlas name
    std::string m_sAtlasName;
    //! values for kerning
    struct _KerningHashElement	*m_pKerningDictionary;
public:
    CCBMFontConfiguration()
        : m_uCommonHeight(0)
        , m_pKerningDictionary(NULL)
    {}
    virtual ~CCBMFontConfiguration();
    char * description();
    /** allocates a CCBMFontConfiguration with a FNT file */
    static CCBMFontConfiguration * configurationWithFNTFile(const char *FNTfile);
    /** initializes a BitmapFontConfiguration with a FNT file */
    bool initWithFNTfile(const char *FNTfile);
private:
    void parseConfigFile(const char *controlFile);
    void parseCharacterDefinition(std::string line, ccBMFontDef *characterDefinition);
    void parseInfoArguments(std::string line);
    void parseCommonArguments(std::string line);
    void parseImageFileName(std::string line, const char *fntFile);
    void parseKerningCapacity(std::string line);
    void parseKerningEntry(std::string line);
    void purgeKerningDictionary();
};

/** @brief CCLabelBMFont is a subclass of CCSpriteSheet.

Features:
- Treats each character like a CCSprite. This means that each individual character can be:
- rotated
- scaled
- translated
- tinted
- chage the opacity
- It can be used as part of a menu item.
- anchorPoint can be used to align the "label"
- Supports AngelCode text format

Limitations:
- All inner characters are using an anchorPoint of (0.5f, 0.5f) and it is not recommend to change it
because it might affect the rendering

CCLabelBMFont implements the protocol CCLabelProtocol, like CCLabel and CCLabelAtlas.
CCLabelBMFont has the flexibility of CCLabel, the speed of CCLabelAtlas and all the features of CCSprite.
If in doubt, use CCLabelBMFont instead of CCLabelAtlas / CCLabel.

Supported editors:
http://glyphdesigner.71squared.com/ (Commercial, Mac OS X)
http://www.n4te.com/hiero/hiero.jnlp (Free, Java)
http://slick.cokeandcode.com/demos/hiero.jnlp (Free, Java)
http://www.angelcode.com/products/bmfont/ (Free, Windows only)

@since v0.8
*/

class CC_DLL CCLabelBMFont : public CCSpriteBatchNode, public CCLabelProtocol, public CCRGBAProtocol
{
    /** conforms to CCRGBAProtocol protocol */
    CC_PROPERTY(GLubyte, m_cOpacity, Opacity)
    /** conforms to CCRGBAProtocol protocol */
    CC_PROPERTY_PASS_BY_REF(ccColor3B, m_tColor, Color)
    /** conforms to CCRGBAProtocol protocol */
    CC_PROPERTY(bool, m_bIsOpacityModifyRGB, IsOpacityModifyRGB)
protected:
    // string to render
    std::string m_sString;
    CCBMFontConfiguration *m_pConfiguration;
public:
    CCLabelBMFont()
        : m_cOpacity(0)
        , m_bIsOpacityModifyRGB(false)
        , m_sString("")
        , m_pConfiguration(NULL)
    {}
    virtual ~CCLabelBMFont();
    /** Purges the cached data.
    Removes from memory the cached configurations and the atlas name dictionary.
    @since v0.99.3
    */
    static void purgeCachedData();
    /** creates a bitmap font altas with an initial string and the FNT file */
    static CCLabelBMFont * labelWithString(const char *str, const char *fntFile);

    /** init a bitmap font altas with an initial string and the FNT file */
    bool initWithString(const char *str, const char *fntFile);
    /** updates the font chars based on the string to render */
    void createFontChars();
    // super method
    virtual void setString(const char *label);
    virtual const char* getString(void);
    virtual void setCString(const char *label);
    virtual void setAnchorPoint(const CCPoint& var);
    virtual CCRGBAProtocol* convertToRGBAProtocol() {
        return (CCRGBAProtocol*)this;
    }
    virtual CCLabelProtocol* convertToLabelProtocol() {
        return (CCLabelProtocol*)this;
    }
=======
#include <map>

namespace cocos2d{

	struct _KerningHashElement;

	/**
    @struct ccBMFontDef
    BMFont definition
	*/
	typedef struct _BMFontDef {
		//! ID of the character
		unsigned int charID;
		//! origin and size of the font
		CCRect rect;
		//! The X amount the image should be offset when drawing the image (in pixels)
		int xOffset;
		//! The Y amount the image should be offset when drawing the image (in pixels)
		int yOffset;
		//! The amount to move the current position after drawing the character (in pixels)
		int xAdvance;
	} ccBMFontDef;

    /** @struct ccBMFontPadding
    BMFont padding
	@since v0.8.2
	*/
	typedef struct _BMFontPadding {
		/// padding left
		int	left;
		/// padding top
		int top;
		/// padding right
		int right;
		/// padding bottom
		int bottom;
	} ccBMFontPadding;


	/** @brief CCBMFontConfiguration has parsed configuration of the the .fnt file
	@since v0.8
	*/
	class CC_DLL CCBMFontConfiguration : public CCObject
	{
		// XXX: Creating a public interface so that the bitmapFontArray[] is accesible
	public://@public
		//! The characters building up the font
        std::map<unsigned int, ccBMFontDef>* m_pBitmapFontArray;

		//! FNTConfig: Common Height
		unsigned int m_uCommonHeight;
		//! Padding
		ccBMFontPadding	m_tPadding;
		//! atlas name
		std::string m_sAtlasName;
		//! values for kerning
		struct _KerningHashElement	*m_pKerningDictionary;
	public:
		CCBMFontConfiguration();
		virtual ~CCBMFontConfiguration();
		char * description();
		/** allocates a CCBMFontConfiguration with a FNT file */
		static CCBMFontConfiguration * configurationWithFNTFile(const char *FNTfile);
		/** initializes a BitmapFontConfiguration with a FNT file */
		bool initWithFNTfile(const char *FNTfile);
	private:
		void parseConfigFile(const char *controlFile);
		void parseCharacterDefinition(std::string line, ccBMFontDef *characterDefinition);
		void parseInfoArguments(std::string line);
		void parseCommonArguments(std::string line);
		void parseImageFileName(std::string line, const char *fntFile);
		void parseKerningCapacity(std::string line);
		void parseKerningEntry(std::string line);
		void purgeKerningDictionary();
	};

	/** @brief CCLabelBMFont is a subclass of CCSpriteSheet.

	Features:
	- Treats each character like a CCSprite. This means that each individual character can be:
	- rotated
	- scaled
	- translated
	- tinted
	- chage the opacity
	- It can be used as part of a menu item.
	- anchorPoint can be used to align the "label"
	- Supports AngelCode text format

	Limitations:
	- All inner characters are using an anchorPoint of (0.5f, 0.5f) and it is not recommend to change it
	because it might affect the rendering

	CCLabelBMFont implements the protocol CCLabelProtocol, like CCLabel and CCLabelAtlas.
	CCLabelBMFont has the flexibility of CCLabel, the speed of CCLabelAtlas and all the features of CCSprite.
	If in doubt, use CCLabelBMFont instead of CCLabelAtlas / CCLabel.

	Supported editors:
    http://glyphdesigner.71squared.com/ (Commercial, Mac OS X)
    http://www.n4te.com/hiero/hiero.jnlp (Free, Java)
    http://slick.cokeandcode.com/demos/hiero.jnlp (Free, Java)
    http://www.angelcode.com/products/bmfont/ (Free, Windows only)

	@since v0.8
	*/

	class CC_DLL CCLabelBMFont : public CCSpriteBatchNode, public CCLabelProtocol, public CCRGBAProtocol
	{
		/** conforms to CCRGBAProtocol protocol */
		CC_PROPERTY(GLubyte, m_cOpacity, Opacity)
		/** conforms to CCRGBAProtocol protocol */
		CC_PROPERTY_PASS_BY_REF(ccColor3B, m_tColor, Color)
		/** conforms to CCRGBAProtocol protocol */
		CC_PROPERTY(bool, m_bIsOpacityModifyRGB, IsOpacityModifyRGB)
	protected:
		// string to render
		std::string m_sString;
		CCBMFontConfiguration *m_pConfiguration;
	public:
		CCLabelBMFont()
			: m_cOpacity(0)           
			, m_bIsOpacityModifyRGB(false)
			, m_sString("")
             , m_pConfiguration(NULL)
		{}
		virtual ~CCLabelBMFont();
		/** Purges the cached data.
		Removes from memory the cached configurations and the atlas name dictionary.
		@since v0.99.3
		*/
		static void purgeCachedData();
		/** creates a bitmap font altas with an initial string and the FNT file */
		static CCLabelBMFont * labelWithString(const char *str, const char *fntFile);

		/** init a bitmap font altas with an initial string and the FNT file */
		bool initWithString(const char *str, const char *fntFile);
		/** updates the font chars based on the string to render */
		void createFontChars();
		// super method
		virtual void setString(const char *label);
		virtual const char* getString(void);
        virtual void setCString(const char *label);
		virtual void setAnchorPoint(const CCPoint& var);

>>>>>>> 94342f85
#if CC_LABELBMFONT_DEBUG_DRAW
    virtual void draw();
#endif // CC_LABELBMFONT_DEBUG_DRAW
private:
    char * atlasNameFromFntFile(const char *fntFile);
    int kerningAmountForFirst(unsigned short first, unsigned short second);

};

/** Free function that parses a FNT file a place it on the cache
*/
CC_DLL CCBMFontConfiguration * FNTConfigLoadFile( const char *file );
/** Purges the FNT config cache
*/
CC_DLL void FNTConfigRemoveCache( void );
}// namespace cocos2d

#endif //__CCBITMAP_FONT_ATLAS_H__<|MERGE_RESOLUTION|>--- conflicted
+++ resolved
@@ -33,161 +33,6 @@
 #ifndef __CCBITMAP_FONT_ATLAS_H__
 #define __CCBITMAP_FONT_ATLAS_H__
 #include "CCSpriteBatchNode.h"
-<<<<<<< HEAD
-namespace cocos2d {
-
-struct _KerningHashElement;
-
-/**
-@struct ccBMFontDef
-BMFont definition
-*/
-typedef struct _BMFontDef {
-    //! ID of the character
-    unsigned int charID;
-    //! origin and size of the font
-    CCRect rect;
-    //! The X amount the image should be offset when drawing the image (in pixels)
-    int xOffset;
-    //! The Y amount the image should be offset when drawing the image (in pixels)
-    int yOffset;
-    //! The amount to move the current position after drawing the character (in pixels)
-    int xAdvance;
-} ccBMFontDef;
-
-/** @struct ccBMFontPadding
-BMFont padding
-@since v0.8.2
-*/
-typedef struct _BMFontPadding {
-    /// padding left
-    int	left;
-    /// padding top
-    int top;
-    /// padding right
-    int right;
-    /// padding bottom
-    int bottom;
-} ccBMFontPadding;
-
-enum {
-    // how many characters are supported
-    kCCBMFontMaxChars = 2048, //256,
-};
-
-/** @brief CCBMFontConfiguration has parsed configuration of the the .fnt file
-@since v0.8
-*/
-class CC_DLL CCBMFontConfiguration : public CCObject
-{
-    // XXX: Creating a public interface so that the bitmapFontArray[] is accesible
-public://@public
-    //! The characters building up the font
-    ccBMFontDef	m_pBitmapFontArray[kCCBMFontMaxChars];
-    //! FNTConfig: Common Height
-    unsigned int m_uCommonHeight;
-    //! Padding
-    ccBMFontPadding	m_tPadding;
-    //! atlas name
-    std::string m_sAtlasName;
-    //! values for kerning
-    struct _KerningHashElement	*m_pKerningDictionary;
-public:
-    CCBMFontConfiguration()
-        : m_uCommonHeight(0)
-        , m_pKerningDictionary(NULL)
-    {}
-    virtual ~CCBMFontConfiguration();
-    char * description();
-    /** allocates a CCBMFontConfiguration with a FNT file */
-    static CCBMFontConfiguration * configurationWithFNTFile(const char *FNTfile);
-    /** initializes a BitmapFontConfiguration with a FNT file */
-    bool initWithFNTfile(const char *FNTfile);
-private:
-    void parseConfigFile(const char *controlFile);
-    void parseCharacterDefinition(std::string line, ccBMFontDef *characterDefinition);
-    void parseInfoArguments(std::string line);
-    void parseCommonArguments(std::string line);
-    void parseImageFileName(std::string line, const char *fntFile);
-    void parseKerningCapacity(std::string line);
-    void parseKerningEntry(std::string line);
-    void purgeKerningDictionary();
-};
-
-/** @brief CCLabelBMFont is a subclass of CCSpriteSheet.
-
-Features:
-- Treats each character like a CCSprite. This means that each individual character can be:
-- rotated
-- scaled
-- translated
-- tinted
-- chage the opacity
-- It can be used as part of a menu item.
-- anchorPoint can be used to align the "label"
-- Supports AngelCode text format
-
-Limitations:
-- All inner characters are using an anchorPoint of (0.5f, 0.5f) and it is not recommend to change it
-because it might affect the rendering
-
-CCLabelBMFont implements the protocol CCLabelProtocol, like CCLabel and CCLabelAtlas.
-CCLabelBMFont has the flexibility of CCLabel, the speed of CCLabelAtlas and all the features of CCSprite.
-If in doubt, use CCLabelBMFont instead of CCLabelAtlas / CCLabel.
-
-Supported editors:
-http://glyphdesigner.71squared.com/ (Commercial, Mac OS X)
-http://www.n4te.com/hiero/hiero.jnlp (Free, Java)
-http://slick.cokeandcode.com/demos/hiero.jnlp (Free, Java)
-http://www.angelcode.com/products/bmfont/ (Free, Windows only)
-
-@since v0.8
-*/
-
-class CC_DLL CCLabelBMFont : public CCSpriteBatchNode, public CCLabelProtocol, public CCRGBAProtocol
-{
-    /** conforms to CCRGBAProtocol protocol */
-    CC_PROPERTY(GLubyte, m_cOpacity, Opacity)
-    /** conforms to CCRGBAProtocol protocol */
-    CC_PROPERTY_PASS_BY_REF(ccColor3B, m_tColor, Color)
-    /** conforms to CCRGBAProtocol protocol */
-    CC_PROPERTY(bool, m_bIsOpacityModifyRGB, IsOpacityModifyRGB)
-protected:
-    // string to render
-    std::string m_sString;
-    CCBMFontConfiguration *m_pConfiguration;
-public:
-    CCLabelBMFont()
-        : m_cOpacity(0)
-        , m_bIsOpacityModifyRGB(false)
-        , m_sString("")
-        , m_pConfiguration(NULL)
-    {}
-    virtual ~CCLabelBMFont();
-    /** Purges the cached data.
-    Removes from memory the cached configurations and the atlas name dictionary.
-    @since v0.99.3
-    */
-    static void purgeCachedData();
-    /** creates a bitmap font altas with an initial string and the FNT file */
-    static CCLabelBMFont * labelWithString(const char *str, const char *fntFile);
-
-    /** init a bitmap font altas with an initial string and the FNT file */
-    bool initWithString(const char *str, const char *fntFile);
-    /** updates the font chars based on the string to render */
-    void createFontChars();
-    // super method
-    virtual void setString(const char *label);
-    virtual const char* getString(void);
-    virtual void setCString(const char *label);
-    virtual void setAnchorPoint(const CCPoint& var);
-    virtual CCRGBAProtocol* convertToRGBAProtocol() {
-        return (CCRGBAProtocol*)this;
-    }
-    virtual CCLabelProtocol* convertToLabelProtocol() {
-        return (CCLabelProtocol*)this;
-    }
-=======
 #include <map>
 
 namespace cocos2d{
@@ -332,22 +177,21 @@
         virtual void setCString(const char *label);
 		virtual void setAnchorPoint(const CCPoint& var);
 
->>>>>>> 94342f85
 #if CC_LABELBMFONT_DEBUG_DRAW
-    virtual void draw();
+		virtual void draw();
 #endif // CC_LABELBMFONT_DEBUG_DRAW
-private:
-    char * atlasNameFromFntFile(const char *fntFile);
-    int kerningAmountForFirst(unsigned short first, unsigned short second);
+	private:
+		char * atlasNameFromFntFile(const char *fntFile);
+		int kerningAmountForFirst(unsigned short first, unsigned short second);
 
-};
+	};
 
-/** Free function that parses a FNT file a place it on the cache
-*/
-CC_DLL CCBMFontConfiguration * FNTConfigLoadFile( const char *file );
-/** Purges the FNT config cache
-*/
-CC_DLL void FNTConfigRemoveCache( void );
+	/** Free function that parses a FNT file a place it on the cache
+	*/
+	CC_DLL CCBMFontConfiguration * FNTConfigLoadFile( const char *file );
+	/** Purges the FNT config cache
+	*/
+	CC_DLL void FNTConfigRemoveCache( void );
 }// namespace cocos2d
 
 #endif //__CCBITMAP_FONT_ATLAS_H__