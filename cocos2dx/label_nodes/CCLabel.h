--- conflicted
+++ resolved
@@ -116,15 +116,11 @@
     
 private:
     
-<<<<<<< HEAD
-    Label(FontAtlas *pAtlas, TextHAlignment alignment);
+    Label(FontAtlas *atlas, TextHAlignment alignment);
     /**
      * @js NA
      * @lua NA
      */
-=======
-    Label(FontAtlas *atlas, TextHAlignment alignment);
->>>>>>> fd92708d
    ~Label();
     
     static Label* createWithAtlas(FontAtlas *atlas, TextHAlignment alignment = TextHAlignment::LEFT, int lineSize = 0);
