/****************************************************************************
 Copyright (c) 2013      Zynga Inc.

 http://www.cocos2d-x.org

 Permission is hereby granted, free of charge, to any person obtaining a copy
 of this software and associated documentation files (the "Software"), to deal
 in the Software without restriction, including without limitation the rights
 to use, copy, modify, merge, publish, distribute, sublicense, and/or sell
 copies of the Software, and to permit persons to whom the Software is
 furnished to do so, subject to the following conditions:

 The above copyright notice and this permission notice shall be included in
 all copies or substantial portions of the Software.

 THE SOFTWARE IS PROVIDED "AS IS", WITHOUT WARRANTY OF ANY KIND, EXPRESS OR
 IMPLIED, INCLUDING BUT NOT LIMITED TO THE WARRANTIES OF MERCHANTABILITY,
 FITNESS FOR A PARTICULAR PURPOSE AND NONINFRINGEMENT. IN NO EVENT SHALL THE
 AUTHORS OR COPYRIGHT HOLDERS BE LIABLE FOR ANY CLAIM, DAMAGES OR OTHER
 LIABILITY, WHETHER IN AN ACTION OF CONTRACT, TORT OR OTHERWISE, ARISING FROM,
 OUT OF OR IN CONNECTION WITH THE SOFTWARE OR THE USE OR OTHER DEALINGS IN
 THE SOFTWARE.
 ****************************************************************************/


#ifndef _COCOS2D_CCLABEL_H_
#define _COCOS2D_CCLABEL_H_

#include "sprite_nodes/CCSpriteBatchNode.h"
#include "CCLabelTextFormatProtocol.h"
#include "ccTypes.h"

NS_CC_BEGIN

enum class GlyphCollection {
    
    DYNAMIC,
    NEHE,
    ASCII,
    CUSTOM
    
};

//fwd
class FontLetterDefinition;
class FontAtlas;



class CC_DLL Label : public SpriteBatchNode, public LabelProtocol, public RGBAProtocol, public LabelTextFormatProtocol
{
public:
    
<<<<<<< HEAD
    // static create
    static Label* createWithTTF( const char* label, const char* fontFilePath, int fontSize, int lineSize = 0, TextHAlignment alignment = TextHAlignment::CENTER, GlyphCollection glyphs = GlyphCollection::NEHE, const char *customGlyphs = 0 );
    
    static Label* createWithBMFont( const char* label, const char* bmfontFilePath, TextHAlignment alignment = TextHAlignment::CENTER, int lineSize = 0 );
    
    bool setText(const char *stringToRender, float lineWidth, TextHAlignment alignment = TextHAlignment::LEFT, bool lineBreakWithoutSpaces = false);
    
    virtual void setString(const char *stringToRender);
    virtual void setAlignment(TextHAlignment alignment);
    virtual void setWidth(float width);
    virtual void setLineBreakWithoutSpace(bool breakWithoutSpace);
    virtual void setScale(float scale);
    virtual void setScaleX(float scaleX);
    virtual void setScaleY(float scaleY);

    // RGBAProtocol
    virtual bool isOpacityModifyRGB() const;
    virtual void setOpacityModifyRGB(bool isOpacityModifyRGB);
    virtual void setOpacity(GLubyte opacity);
    virtual void updateDisplayedOpacity(GLubyte parentOpacity);
    virtual bool isCascadeOpacityEnabled() const;
    virtual void setCascadeOpacityEnabled(bool cascadeOpacityEnabled);
    virtual void setColor(const Color3B& color);
    virtual void updateDisplayedColor(const Color3B& parentColor);
    virtual bool isCascadeColorEnabled() const;
    virtual void setCascadeColorEnabled(bool cascadeColorEnabled);
    virtual const Color3B& getColor(void) const;
    virtual const Color3B& getDisplayedColor() const;
    virtual unsigned char  getOpacity() const;
    virtual unsigned char  getDisplayedOpacity() const;
    
     // CCLabelTextFormat protocol implementation
    virtual Sprite *                    getSpriteChild(int ID);
    virtual Array  *                    getChildrenLetters();
    virtual Sprite *                    getSpriteForChar(unsigned short int theChar, int spriteIndexHint);
    virtual float                       getLetterPosXLeft( Sprite* sp );
    virtual float                       getLetterPosXRight( Sprite* sp );
=======
    static Label* createWithTTF( const char* label, const char* fntFilePath, int fontSize, GlyphCollection glyphs = GlyphCollection::NEHE, int lineSize = 0, const char *customGlyphs = 0 );
    static Label* createWithBMFont( const char* label, const char* bmfontFilePath, int lineSize = 0 );
>>>>>>> 3dede18b
    
    // font related stuff
    virtual int                         getCommonLineHeight();
    virtual int                         getKerningForCharsPair(unsigned short first, unsigned short second);
    virtual int                         getXOffsetForChar(unsigned short c);
    virtual int                         getYOffsetForChar(unsigned short c);
    virtual int                         getAdvanceForChar(unsigned short c, int hintPositionInString);
    virtual Rect                        getRectForChar(unsigned short c) ;
    
    // string related stuff
    virtual int                         getStringNumLines();
    virtual int                         getStringLenght();
    virtual unsigned short              getCharAtStringPosition(int position);
    virtual unsigned short *            getUTF8String();
    virtual void                        assignNewUTF8String(unsigned short *newString);
    virtual TextHAlignment              getTextAlignment();
    
    // label related stuff
    virtual float                       getMaxLineWidth() ;
    virtual bool                        breakLineWithoutSpace();
    virtual Size                        getLabelContentSize();
    virtual void                        setLabelContentSize(const Size &newSize);
    
    // carloX
    const char * getString() const { return "not implemented"; }
    
private:
    
    Label(FontAtlas *pAtlas, TextHAlignment alignment);
   ~Label();
    
    static Label* createWithAtlas(FontAtlas *pAtlas, TextHAlignment alignment = TextHAlignment::LEFT, int lineSize = 0);
    
    bool init();
    
    void alignText();
    void hideAllLetters();
    void moveAllSpritesToCache();
    
    bool computeAdvancesForString(unsigned short int *stringToRender);
    bool setCurrentString(unsigned short *stringToSet);
    bool setOriginalString(unsigned short *stringToSet);
    void resetCurrentString();
    
    Sprite * getSprite();
    Sprite * createNewSpriteFromLetterDefinition(FontLetterDefinition &theDefinition, Texture2D *theTexture);
    Sprite * updateSpriteWithLetterDefinition(Sprite *spriteToUpdate, FontLetterDefinition &theDefinition, Texture2D *theTexture);
    Sprite * getSpriteForLetter(unsigned short int newLetter);
    Sprite * updateSpriteForLetter(Sprite *spriteToUpdate, unsigned short int newLetter);
    
    Array                       _spriteArray;
    Array                       _spriteArrayCache;
    float                       _commonLineHeight;
    bool                        _lineBreakWithoutSpaces;
    float                       _width;
    TextHAlignment              _alignment;
    unsigned short int *        _currentUTF8String;
    unsigned short int *        _originalUTF8String;
    Size               *        _advances;
    FontAtlas          *        _fontAtlas;
    Color3B                     _displayedColor;
    Color3B                     _realColor;
    bool                        _cascadeColorEnabled;
    bool                        _cascadeOpacityEnabled;
    unsigned char               _displayedOpacity;
    unsigned char               _realOpacity;
    bool                        _isOpacityModifyRGB;
    
    
};


NS_CC_END

#endif /*__COCOS2D_CCLABEL_H */<|MERGE_RESOLUTION|>--- conflicted
+++ resolved
@@ -51,7 +51,6 @@
 {
 public:
     
-<<<<<<< HEAD
     // static create
     static Label* createWithTTF( const char* label, const char* fontFilePath, int fontSize, int lineSize = 0, TextHAlignment alignment = TextHAlignment::CENTER, GlyphCollection glyphs = GlyphCollection::NEHE, const char *customGlyphs = 0 );
     
@@ -89,10 +88,7 @@
     virtual Sprite *                    getSpriteForChar(unsigned short int theChar, int spriteIndexHint);
     virtual float                       getLetterPosXLeft( Sprite* sp );
     virtual float                       getLetterPosXRight( Sprite* sp );
-=======
-    static Label* createWithTTF( const char* label, const char* fntFilePath, int fontSize, GlyphCollection glyphs = GlyphCollection::NEHE, int lineSize = 0, const char *customGlyphs = 0 );
-    static Label* createWithBMFont( const char* label, const char* bmfontFilePath, int lineSize = 0 );
->>>>>>> 3dede18b
+
     
     // font related stuff
     virtual int                         getCommonLineHeight();
