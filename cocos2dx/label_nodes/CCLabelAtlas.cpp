--- conflicted
+++ resolved
@@ -123,22 +123,14 @@
     float textureHigh = (float) texture->getPixelsHigh();
     float itemWidthInPixels = m_uItemWidth * CC_CONTENT_SCALE_FACTOR();
     float itemHeightInPixels = m_uItemHeight * CC_CONTENT_SCALE_FACTOR();
-<<<<<<< HEAD
-    
-=======
->>>>>>> bb9dc62e
     if (m_bIgnoreContentScaleFactor)
     {
         itemWidthInPixels = m_uItemWidth;
         itemHeightInPixels = m_uItemHeight;
     }
-<<<<<<< HEAD
-    
-=======
 
     CCAssert( n <= m_pTextureAtlas->getCapacity(), "updateAtlasValues: Invalid String length");
     ccV3F_C4B_T2F_Quad* quads = m_pTextureAtlas->getQuads();
->>>>>>> bb9dc62e
     for(unsigned int i = 0; i < n; i++) {
 
         unsigned char a = s[i] - m_uMapStartChar;
