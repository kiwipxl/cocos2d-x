--- conflicted
+++ resolved
@@ -30,16 +30,10 @@
 
 NS_CC_BEGIN
 
-<<<<<<< HEAD
 Label* Label::createWithTTF( const char* label, const char* fontFilePath, int fontSize, int lineSize, TextHAlignment alignment, GlyphCollection glyphs, const char *customGlyphs )
 {
-
     FontAtlas *tempAtlas = FontAtlasCache::getFontAtlasTTF(fontFilePath, fontSize, glyphs, customGlyphs);
-=======
-Label* Label::createWithTTF( const char* label, const char* fntFilePath, int fontSize, GlyphCollection glyphs, int lineSize, const char *customGlyphs )
-{
-    FontAtlas *tempAtlas = FontAtlasCache::getFontAtlasTTF(fntFilePath, fontSize, glyphs, customGlyphs);
->>>>>>> a9a9c29e
+
     if (!tempAtlas)
         return nullptr;
     
@@ -65,19 +59,11 @@
     if (!tempAtlas)
         return 0;
     
-<<<<<<< HEAD
     Label* templabel = Label::createWithAtlas(tempAtlas, alignment, lineSize);
     
     if (templabel)
     {
         templabel->setText(label, lineSize, alignment, false);
-=======
-    StringTTF* templabel = StringTTF::create(tempAtlas, TextHAlignment::CENTER, lineSize);
-    
-    if (templabel)
-    {
-        templabel->setText(label, lineSize, TextHAlignment::CENTER, false);
->>>>>>> a9a9c29e
         return templabel;
     }
     else
