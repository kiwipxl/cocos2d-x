/****************************************************************************
 Copyright (c) 2013      Zynga Inc.
 
 http://www.cocos2d-x.org
 
 Permission is hereby granted, free of charge, to any person obtaining a copy
 of this software and associated documentation files (the "Software"), to deal
 in the Software without restriction, including without limitation the rights
 to use, copy, modify, merge, publish, distribute, sublicense, and/or sell
 copies of the Software, and to permit persons to whom the Software is
 furnished to do so, subject to the following conditions:
 
 The above copyright notice and this permission notice shall be included in
 all copies or substantial portions of the Software.
 
 THE SOFTWARE IS PROVIDED "AS IS", WITHOUT WARRANTY OF ANY KIND, EXPRESS OR
 IMPLIED, INCLUDING BUT NOT LIMITED TO THE WARRANTIES OF MERCHANTABILITY,
 FITNESS FOR A PARTICULAR PURPOSE AND NONINFRINGEMENT. IN NO EVENT SHALL THE
 AUTHORS OR COPYRIGHT HOLDERS BE LIABLE FOR ANY CLAIM, DAMAGES OR OTHER
 LIABILITY, WHETHER IN AN ACTION OF CONTRACT, TORT OR OTHERWISE, ARISING FROM,
 OUT OF OR IN CONNECTION WITH THE SOFTWARE OR THE USE OR OTHER DEALINGS IN
 THE SOFTWARE.
 ****************************************************************************/

#include "cocos2d.h"
#include "CCFontDefinition.h"

NS_CC_BEGIN

const int FontDefinitionTTF::_DEFAUL_ATALS_TEXTURE_SIZE = 1024;

FontDefinitionTTF::FontDefinitionTTF():_textImages(0), _commonLineHeight(0)
{
}

FontDefinitionTTF* FontDefinitionTTF::create(Font *font, int textureSize)
{
    if (textureSize == 0)
        textureSize = _DEFAUL_ATALS_TEXTURE_SIZE;
    
    FontDefinitionTTF *ret = new FontDefinitionTTF;
    
    if(!ret)
        return 0;
    
    const char *pGlyph = font->getCurrentGlyphCollection();
    if (!pGlyph)
        return nullptr;
    
    if ( ret->initDefinition(font, pGlyph, textureSize ) )
    {
        return ret;
    }
    else
    {
        delete ret;
        return 0;
    }
}

FontDefinitionTTF::~FontDefinitionTTF()
{
    if (_textImages)
    {
        delete _textImages;
    }
}

bool FontDefinitionTTF::prepareLetterDefinitions(TextFontPagesDef *pageDefs)
{
    // get all the pages
    TextFontPagesDef *pPages = pageDefs;
    if (!pPages)
        return (false);
    
    float maxLineHeight = -1;
    
    // loops all the pages
    for (int cPages = 0; cPages<pPages->getNumPages(); ++cPages)
    {
        // loops all the lines in this page
        for (int cLines = 0; cLines<pPages->getPageAt(cPages)->getNumLines(); ++cLines)
        {
            float posXUV       = 0.0;
            float posYUV       = pPages->getPageAt(cPages)->getLineAt(cLines)->getY();
            
            int   charsCounter = 0;
            
            for (int c = 0; c < pPages->getPageAt(cPages)->getLineAt(cLines)->getNumGlyph(); ++c)
            {
                
                // the current glyph
                GlyphDef currentGlyph = pPages->getPageAt(cPages)->getLineAt(cLines)->getGlyphAt(c);
                
                // letter width
                float letterWidth  = currentGlyph.getRect().size.width;
                
                // letter height
                float letterHeight = pPages->getPageAt(cPages)->getLineAt(cLines)->getHeight();
                
                // add this letter definition
                FontLetterDefinition tempDef;
                
                
                // carloX little hack (this should be done outside the loop)
                if (posXUV == 0.0)
                    posXUV = currentGlyph.getPadding();
                
                tempDef.validDefinition  =    currentGlyph.isValid();
                
                if (tempDef.validDefinition)
                {
                    tempDef.letteCharUTF16   = currentGlyph.getUTF8Letter();
                    tempDef.width            = letterWidth  + currentGlyph.getPadding();
                    tempDef.height           = (letterHeight - 1);
                    tempDef.U                = (posXUV       - 1);
                    tempDef.V                = posYUV;
                    tempDef.offsetX          = currentGlyph.getRect().origin.x;
                    tempDef.offsetY          = currentGlyph.getRect().origin.y;
                    tempDef.textureID        = cPages;
                    tempDef.commonLineHeight = currentGlyph.getCommonHeight();
                    
                    // take from pixels to points
                    tempDef.width  =    tempDef.width  / CC_CONTENT_SCALE_FACTOR();
                    tempDef.height =    tempDef.height / CC_CONTENT_SCALE_FACTOR();
                    tempDef.U      =    tempDef.U      / CC_CONTENT_SCALE_FACTOR();
                    tempDef.V      =    tempDef.V      / CC_CONTENT_SCALE_FACTOR();
                    
                    if (tempDef.commonLineHeight>maxLineHeight)
                        maxLineHeight = tempDef.commonLineHeight;
                }
                else
                {
                    tempDef.letteCharUTF16   = currentGlyph.getUTF8Letter();
                    tempDef.commonLineHeight = 0;
                    tempDef.width            = 0;
                    tempDef.height           = 0;
                    tempDef.U                = 0;
                    tempDef.V                = 0;
                    tempDef.offsetX          = 0;
                    tempDef.offsetY          = 0;
                    tempDef.textureID        = 0;
                }
                
                
                // add this definition
                addLetterDefinition(tempDef);
                
                // move bounding box to the next letter
                posXUV += letterWidth + currentGlyph.getPadding();
                
                // next char in the string
                ++charsCounter;
            }
        }
    }
    
    // store the common line height
    _commonLineHeight = maxLineHeight;
    
    //
    return true;
}

bool FontDefinitionTTF::initDefinition(cocos2d::Font *font, const char *letters, int textureSize)
{
    // preare texture/image stuff
    _textImages = new TextImage();
    if (!_textImages)
        return false;
    
    if (!_textImages->initWithString(letters, textureSize, textureSize, font, true))
    {
        delete _textImages;
        _textImages = 0;
        return false;
    }
    
    // prepare the new letter definition
    return prepareLetterDefinitions(_textImages->getPages());
}

void FontDefinitionTTF::addLetterDefinition(FontLetterDefinition &defToAdd)
{
    if (_fontLettersDefinitionUTF16.find(defToAdd.letteCharUTF16) == _fontLettersDefinitionUTF16.end())
    {
        _fontLettersDefinitionUTF16[defToAdd.letteCharUTF16] = defToAdd;
    }
}

FontAtlas * FontDefinitionTTF::createFontAtlas()
{
    int numTextures          = 0;
    TextFontPagesDef *pPages = _textImages->getPages();
    
<<<<<<< HEAD
=======
    if (!pPages)
        return nullptr;
    
    return pPages->getPageAt(index)->getPageTexture();
}

int FontDefinitionTTF::getNumTextures()
{
    TextFontPagesDef *pPages = _textImages->getPages();
>>>>>>> 3dede18b
    if (pPages)
        numTextures = pPages->getNumPages();
    else
        return nullptr;
    
<<<<<<< HEAD
    if (!numTextures)
        return nullptr;
=======
    return 0;
}

FontAtlas * FontDefinitionTTF::createFontAtlas()
{
    FontAtlas *retAtlas = new FontAtlas( *_textImages->getFont() );
>>>>>>> 3dede18b
    
    FontAtlas *retAtlas = new FontAtlas(*_textImages->getFont());
    
    if (!retAtlas)
        return 0;
    
<<<<<<< HEAD
    for (int c = 0; c < numTextures; ++c)
    {
        TextFontPagesDef *pPages = _textImages->getPages();
        retAtlas->addTexture(*(pPages->getPageAt(c)->getPageTexture()), c);
    }
=======
    for (int c = 0; c<numTextures; ++c)
        retAtlas->addTexture(*getTexture(c), c);
>>>>>>> 3dede18b
    
    // set the common line height
    retAtlas->setCommonLineHeight(_commonLineHeight * 0.8);
    
    
    for( auto &item: _fontLettersDefinitionUTF16 )
    {
        if ( item.second.validDefinition )
        {
            FontLetterDefinition tempDefinition = item.second;
            tempDefinition.offsetX = 0;
            tempDefinition.anchorX = 0.0f;
            tempDefinition.anchorY = 1.0f;
            retAtlas->addLetterDefinition(tempDefinition);
        }
    }
    
    // done here
    return retAtlas;
}

NS_CC_END<|MERGE_RESOLUTION|>--- conflicted
+++ resolved
@@ -193,54 +193,27 @@
     int numTextures          = 0;
     TextFontPagesDef *pPages = _textImages->getPages();
     
-<<<<<<< HEAD
-=======
-    if (!pPages)
-        return nullptr;
-    
-    return pPages->getPageAt(index)->getPageTexture();
-}
-
-int FontDefinitionTTF::getNumTextures()
-{
-    TextFontPagesDef *pPages = _textImages->getPages();
->>>>>>> 3dede18b
     if (pPages)
         numTextures = pPages->getNumPages();
     else
         return nullptr;
     
-<<<<<<< HEAD
     if (!numTextures)
         return nullptr;
-=======
-    return 0;
-}
-
-FontAtlas * FontDefinitionTTF::createFontAtlas()
-{
-    FontAtlas *retAtlas = new FontAtlas( *_textImages->getFont() );
->>>>>>> 3dede18b
     
     FontAtlas *retAtlas = new FontAtlas(*_textImages->getFont());
     
     if (!retAtlas)
         return 0;
     
-<<<<<<< HEAD
     for (int c = 0; c < numTextures; ++c)
     {
         TextFontPagesDef *pPages = _textImages->getPages();
         retAtlas->addTexture(*(pPages->getPageAt(c)->getPageTexture()), c);
     }
-=======
-    for (int c = 0; c<numTextures; ++c)
-        retAtlas->addTexture(*getTexture(c), c);
->>>>>>> 3dede18b
     
     // set the common line height
     retAtlas->setCommonLineHeight(_commonLineHeight * 0.8);
-    
     
     for( auto &item: _fontLettersDefinitionUTF16 )
     {
