/****************************************************************************
Copyright (c) 2010-2011 cocos2d-x.org
Copyright (c) 2008-2010 Ricardo Quesada

http://www.cocos2d-x.org

Permission is hereby granted, free of charge, to any person obtaining a copy
of this software and associated documentation files (the "Software"), to deal
in the Software without restriction, including without limitation the rights
to use, copy, modify, merge, publish, distribute, sublicense, and/or sell
copies of the Software, and to permit persons to whom the Software is
furnished to do so, subject to the following conditions:

The above copyright notice and this permission notice shall be included in
all copies or substantial portions of the Software.

THE SOFTWARE IS PROVIDED "AS IS", WITHOUT WARRANTY OF ANY KIND, EXPRESS OR
IMPLIED, INCLUDING BUT NOT LIMITED TO THE WARRANTIES OF MERCHANTABILITY,
FITNESS FOR A PARTICULAR PURPOSE AND NONINFRINGEMENT. IN NO EVENT SHALL THE
AUTHORS OR COPYRIGHT HOLDERS BE LIABLE FOR ANY CLAIM, DAMAGES OR OTHER
LIABILITY, WHETHER IN AN ACTION OF CONTRACT, TORT OR OTHERWISE, ARISING FROM,
OUT OF OR IN CONNECTION WITH THE SOFTWARE OR THE USE OR OTHER DEALINGS IN
THE SOFTWARE.
****************************************************************************/
#include "CCLabelTTF.h"
#include "CCDirector.h"
#include "CCGLProgram.h"
#include "CCShaderCache.h"
#include "CCApplication.h"

NS_CC_BEGIN

#if CC_USE_LA88_LABELS
#define SHADER_PROGRAM kCCShader_PositionTextureColor
#else
#define SHADER_PROGRAM kCCShader_PositionTextureA8Color
#endif

//
//CCLabelTTF
//
CCLabelTTF::CCLabelTTF()
<<<<<<< HEAD
    : m_eAlignment(kCCTextAlignmentCenter)
    , m_fFontSize(0.0)
=======
: m_hAlignment(kCCTextAlignmentCenter)
, m_vAlignment(kCCVerticalTextAlignmentTop)
, m_pFontName(NULL)
, m_fFontSize(0.0)
, m_string("")
>>>>>>> 9c52fce5
{
}

CCLabelTTF::~CCLabelTTF()
{
<<<<<<< HEAD
      
}

CCLabelTTF * CCLabelTTF::node()
{
    CCLabelTTF * pRet = new CCLabelTTF();
    if (pRet && pRet->init())
    {
        pRet->autorelease();
    }
    else
    {
        CC_SAFE_DELETE(pRet);
    }
    return pRet;
=======
    CC_SAFE_DELETE(m_pFontName);       
>>>>>>> 9c52fce5
}

CCLabelTTF * CCLabelTTF::labelWithString(const char *string, const char *fontName, float fontSize)
{
    return labelWithString(string, CCSizeZero, kCCTextAlignmentCenter, kCCVerticalTextAlignmentTop, fontName, fontSize);
}

CCLabelTTF * CCLabelTTF::labelWithString(const char *string, const CCSize& dimensions, CCTextAlignment hAlignment, const char *fontName, float fontSize)
{
    return labelWithString(string, dimensions, hAlignment, kCCVerticalTextAlignmentTop, fontName, fontSize);
}

CCLabelTTF* CCLabelTTF::labelWithString(const char *string, const cocos2d::CCSize &dimensions, CCTextAlignment hAlignment, CCVerticalTextAlignment vAlignment, const char *fontName, float fontSize)
{
    CCLabelTTF *pRet = new CCLabelTTF();
    if(pRet && pRet->initWithString(string, dimensions, hAlignment, vAlignment, fontName, fontSize))
    {
        pRet->autorelease();
        return pRet;
    }
    CC_SAFE_DELETE(pRet);
    return NULL;
}

bool CCLabelTTF::init()
{
    return this->initWithString("", "Helvetica", 12);
}

bool CCLabelTTF::initWithString(const char *label, const CCSize& dimensions, CCTextAlignment alignment, const char *fontName, float fontSize)
{
    return this->initWithString(label, dimensions, alignment, kCCVerticalTextAlignmentTop, fontName, fontSize);
}

bool CCLabelTTF::initWithString(const char *label, const char *fontName, float fontSize)
{
    return this->initWithString(label, CCSizeZero, kCCTextAlignmentLeft, kCCVerticalTextAlignmentTop, fontName, fontSize);
}

bool CCLabelTTF::initWithString(const char *string, const cocos2d::CCSize &dimensions, CCTextAlignment hAlignment, CCVerticalTextAlignment vAlignment, const char *fontName, float fontSize)
{
    if (CCSprite::init())
    {
        // shader program
<<<<<<< HEAD
        setShaderProgram(CCShaderCache::sharedShaderCache()->programForKey(SHADER_PROGRAM));

        m_tDimensions = CCSizeMake( dimensions.width * CC_CONTENT_SCALE_FACTOR(), dimensions.height * CC_CONTENT_SCALE_FACTOR() );
        m_eAlignment = alignment;

        m_sFontName = fontName;

        m_fFontSize = fontSize * CC_CONTENT_SCALE_FACTOR();
        this->setString(label);
=======
        this->setShaderProgram(CCShaderCache::sharedShaderCache()->programForKey(SHADER_PROGRAM));
        
        m_tDimensions = CCSizeMake(dimensions.width, dimensions.height);
        m_hAlignment = hAlignment;
        m_vAlignment = vAlignment;
        m_pFontName = new std::string(fontName);
        m_fFontSize = fontSize;
        
        this->setString(string);
        
>>>>>>> 9c52fce5
        return true;
    }
    
    return false;
}

void CCLabelTTF::setString(const char *string)
{
    CCAssert(string != NULL, "Invalid string");
    
    if (m_string.compare(string))
    {
        m_string = string;
        
        this->updateTexture();
    }
}

const char* CCLabelTTF::getString(void)
{
    return m_string.c_str();
}

<<<<<<< HEAD
        m_sFontName = fontName;
=======
const char* CCLabelTTF::description()
{
    return CCString::stringWithFormat("<CCLabelTTF | FontName = %s, FontSize = %.1f>", m_pFontName->c_str(), m_fFontSize)->getCString();
}
>>>>>>> 9c52fce5

CCTextAlignment CCLabelTTF::getHorizontalAlignment()
{
    return m_hAlignment;
}
<<<<<<< HEAD
const char * CCLabelTTF::getFontName()
{
    return this->m_sFontName.c_str();
}
void CCLabelTTF::setFontName(const char *fontName)
{
    if(strcmp(this->m_sFontName.c_str(), fontName) != 0)
    {
        this->m_sFontName = fontName;
        
        this->setString(this->m_sString.c_str());
    }
}
float CCLabelTTF::getFontSize()
{
    return this->m_fFontSize;
}
void CCLabelTTF::setFontSize(float fontSize)
{
    if(this->m_fFontSize != fontSize)
    {
        this->m_fFontSize = fontSize;
        
        this->setString(this->m_sString.c_str());
    }
}
void CCLabelTTF::setDimensions(CCSize dimensions)
{
    if(this->m_tDimensions.width != dimensions.width || this->m_tDimensions.height != dimensions.height)
    {
        this->m_tDimensions = dimensions;
        
        this->setString(this->m_sString.c_str());
    }
}
void CCLabelTTF::setHorizontalAlignment(CCTextAlignment pCCTextAlignment)
{
    if(this->m_eAlignment != pCCTextAlignment)
    {
        this->m_eAlignment = pCCTextAlignment;

        this->setString(this->m_sString.c_str());
    }
}
void CCLabelTTF::setString(const char *label)
{
    m_sString = label;
    
    CCTexture2D *texture;
    if( CCSize::CCSizeEqualToSize( m_tDimensions, CCSizeZero ) )
    {
        texture = new CCTexture2D();
        texture->initWithString(label, m_sFontName.c_str(), m_fFontSize);
=======

void CCLabelTTF::setHorizontalAlignment(CCTextAlignment alignment)
{
    if (alignment != m_hAlignment)
    {
        m_hAlignment = alignment;
        
        // Force update
        if (m_string.size() > 0)
        {
            this->updateTexture();
        }
    }
}

CCVerticalTextAlignment CCLabelTTF::getVerticalAlignment()
{
    return m_vAlignment;
}

void CCLabelTTF::setVerticalAlignment(CCVerticalTextAlignment verticalAlignment)
{
    if (verticalAlignment != m_vAlignment)
    {
        m_vAlignment = verticalAlignment;
        
        // Force update
        if (m_string.size() > 0)
        {
            this->updateTexture();
        }
>>>>>>> 9c52fce5
    }
}

CCSize CCLabelTTF::getDimensions()
{
    return m_tDimensions;
}

void CCLabelTTF::setDimensions(CCSize &dim)
{
    if (dim.width != m_tDimensions.width || dim.height != m_tDimensions.height)
    {
<<<<<<< HEAD
        texture = new CCTexture2D();
//cjh        texture->initWithString(label, m_tDimensions, m_eAlignment, kCCVerticalTextAlignmentTop, m_pFontName->c_str(), m_fFontSize);
=======
        m_tDimensions = dim;
        
        // Force udpate
        if (m_string.size() > 0)
        {
            this->updateTexture();
        }
>>>>>>> 9c52fce5
    }
}

float CCLabelTTF::getFontSize()
{
    return m_fFontSize;
}

void CCLabelTTF::setFontSize(float fontSize)
{
<<<<<<< HEAD
    return m_sString.c_str();
=======
    if (m_fFontSize != fontSize)
    {        
        // Force update
        if (m_string.size() > 0)
        {
            this->updateTexture();
        }
    }
>>>>>>> 9c52fce5
}

const char* CCLabelTTF::getFontName()
{
<<<<<<< HEAD
    return CCString::stringWithFormat("<CCLabelTTF | FontName = %s, FontSize = %.1f>", m_sFontName.c_str(), m_fFontSize)->getCString();
=======
    return m_pFontName->c_str();
}

void CCLabelTTF::setFontName(const char *fontName)
{
    if (m_pFontName->compare(fontName))
    {
        delete m_pFontName;
        m_pFontName = new std::string(fontName);
        
        // Force update
        if (m_string.size() > 0)
        {
            this->updateTexture();
        }
    }
}

// Helper
void CCLabelTTF::updateTexture()
{
    CCTexture2D *tex;
	if (m_tDimensions.width == 0 || m_tDimensions.height == 0)
    {
        tex = new CCTexture2D();
        tex->initWithString(m_string.c_str(), m_pFontName->c_str(), m_fFontSize * CC_CONTENT_SCALE_FACTOR()) ;
    }
	else
    {
        tex = new CCTexture2D();
        tex->initWithString(m_string.c_str(),
                            CC_SIZE_POINTS_TO_PIXELS(m_tDimensions), 
                            m_hAlignment,
                            m_vAlignment,
                            m_pFontName->c_str(),
                            m_fFontSize * CC_CONTENT_SCALE_FACTOR());
    }
		
	// iPad ?
	//if( UI_USER_INTERFACE_IDIOM() == UIUserInterfaceIdiomPad ) {
    if (CCApplication::sharedApplication().isIpad())
    {            
		if (CC_CONTENT_SCALE_FACTOR() == 2)
        {
            tex->setResolutionType(kCCResolutioniPadRetinaDisplay);
        }
		else
        {
            tex->setResolutionType(kCCResolutioniPad);
        }
	}
	// iPhone ?
	else
	{
		if (CC_CONTENT_SCALE_FACTOR() == 2)
        {
            tex->setResolutionType(kCCResolutioniPhoneRetinaDisplay);
        }
		else
        {
            tex->setResolutionType(kCCResolutioniPhone);
        }
	}
	
    this->setTexture(tex);
    tex->release();
	
	CCRect rect = CCRectZero;
    rect.size = m_pobTexture->getContentSize();
    this->setTextureRect(rect);
>>>>>>> 9c52fce5
}

NS_CC_END<|MERGE_RESOLUTION|>--- conflicted
+++ resolved
@@ -40,23 +40,17 @@
 //CCLabelTTF
 //
 CCLabelTTF::CCLabelTTF()
-<<<<<<< HEAD
-    : m_eAlignment(kCCTextAlignmentCenter)
-    , m_fFontSize(0.0)
-=======
 : m_hAlignment(kCCTextAlignmentCenter)
 , m_vAlignment(kCCVerticalTextAlignmentTop)
 , m_pFontName(NULL)
 , m_fFontSize(0.0)
 , m_string("")
->>>>>>> 9c52fce5
 {
 }
 
 CCLabelTTF::~CCLabelTTF()
 {
-<<<<<<< HEAD
-      
+    CC_SAFE_DELETE(m_pFontName); 
 }
 
 CCLabelTTF * CCLabelTTF::node()
@@ -71,9 +65,6 @@
         CC_SAFE_DELETE(pRet);
     }
     return pRet;
-=======
-    CC_SAFE_DELETE(m_pFontName);       
->>>>>>> 9c52fce5
 }
 
 CCLabelTTF * CCLabelTTF::labelWithString(const char *string, const char *fontName, float fontSize)
@@ -118,17 +109,6 @@
     if (CCSprite::init())
     {
         // shader program
-<<<<<<< HEAD
-        setShaderProgram(CCShaderCache::sharedShaderCache()->programForKey(SHADER_PROGRAM));
-
-        m_tDimensions = CCSizeMake( dimensions.width * CC_CONTENT_SCALE_FACTOR(), dimensions.height * CC_CONTENT_SCALE_FACTOR() );
-        m_eAlignment = alignment;
-
-        m_sFontName = fontName;
-
-        m_fFontSize = fontSize * CC_CONTENT_SCALE_FACTOR();
-        this->setString(label);
-=======
         this->setShaderProgram(CCShaderCache::sharedShaderCache()->programForKey(SHADER_PROGRAM));
         
         m_tDimensions = CCSizeMake(dimensions.width, dimensions.height);
@@ -139,7 +119,6 @@
         
         this->setString(string);
         
->>>>>>> 9c52fce5
         return true;
     }
     
@@ -163,81 +142,79 @@
     return m_string.c_str();
 }
 
-<<<<<<< HEAD
-        m_sFontName = fontName;
-=======
 const char* CCLabelTTF::description()
 {
     return CCString::stringWithFormat("<CCLabelTTF | FontName = %s, FontSize = %.1f>", m_pFontName->c_str(), m_fFontSize)->getCString();
 }
->>>>>>> 9c52fce5
 
 CCTextAlignment CCLabelTTF::getHorizontalAlignment()
 {
     return m_hAlignment;
 }
-<<<<<<< HEAD
-const char * CCLabelTTF::getFontName()
-{
-    return this->m_sFontName.c_str();
-}
-void CCLabelTTF::setFontName(const char *fontName)
-{
-    if(strcmp(this->m_sFontName.c_str(), fontName) != 0)
-    {
-        this->m_sFontName = fontName;
-        
-        this->setString(this->m_sString.c_str());
-    }
-}
+
+void CCLabelTTF::setHorizontalAlignment(CCTextAlignment alignment)
+{
+    if (alignment != m_hAlignment)
+    {
+        m_hAlignment = alignment;
+        
+        // Force update
+        if (m_string.size() > 0)
+        {
+            this->updateTexture();
+        }
+    }
+}
+
+CCVerticalTextAlignment CCLabelTTF::getVerticalAlignment()
+{
+    return m_vAlignment;
+}
+
+void CCLabelTTF::setVerticalAlignment(CCVerticalTextAlignment verticalAlignment)
+{
+    if (verticalAlignment != m_vAlignment)
+    {
+        m_vAlignment = verticalAlignment;
+        
+        // Force update
+        if (m_string.size() > 0)
+        {
+            this->updateTexture();
+        }
+    }
+}
+
+CCSize CCLabelTTF::getDimensions()
+{
+    return m_tDimensions;
+}
+
+void CCLabelTTF::setDimensions(CCSize &dim)
+{
+    if (dim.width != m_tDimensions.width || dim.height != m_tDimensions.height)
+    {
+        m_tDimensions = dim;
+        
+        // Force udpate
+        if (m_string.size() > 0)
+        {
+            this->updateTexture();
+        }
+    }
+}
+
 float CCLabelTTF::getFontSize()
 {
-    return this->m_fFontSize;
-}
+    return m_fFontSize;
+}
+
 void CCLabelTTF::setFontSize(float fontSize)
 {
-    if(this->m_fFontSize != fontSize)
-    {
-        this->m_fFontSize = fontSize;
-        
-        this->setString(this->m_sString.c_str());
-    }
-}
-void CCLabelTTF::setDimensions(CCSize dimensions)
-{
-    if(this->m_tDimensions.width != dimensions.width || this->m_tDimensions.height != dimensions.height)
-    {
-        this->m_tDimensions = dimensions;
-        
-        this->setString(this->m_sString.c_str());
-    }
-}
-void CCLabelTTF::setHorizontalAlignment(CCTextAlignment pCCTextAlignment)
-{
-    if(this->m_eAlignment != pCCTextAlignment)
-    {
-        this->m_eAlignment = pCCTextAlignment;
-
-        this->setString(this->m_sString.c_str());
-    }
-}
-void CCLabelTTF::setString(const char *label)
-{
-    m_sString = label;
-    
-    CCTexture2D *texture;
-    if( CCSize::CCSizeEqualToSize( m_tDimensions, CCSizeZero ) )
-    {
-        texture = new CCTexture2D();
-        texture->initWithString(label, m_sFontName.c_str(), m_fFontSize);
-=======
-
-void CCLabelTTF::setHorizontalAlignment(CCTextAlignment alignment)
-{
-    if (alignment != m_hAlignment)
-    {
-        m_hAlignment = alignment;
-        
+    if (m_fFontSize != fontSize)
+    {
+        m_fFontSize = fontSize;
+
         // Force update
         if (m_string.size() > 0)
         {
@@ -246,76 +223,8 @@
     }
 }
 
-CCVerticalTextAlignment CCLabelTTF::getVerticalAlignment()
-{
-    return m_vAlignment;
-}
-
-void CCLabelTTF::setVerticalAlignment(CCVerticalTextAlignment verticalAlignment)
-{
-    if (verticalAlignment != m_vAlignment)
-    {
-        m_vAlignment = verticalAlignment;
-        
-        // Force update
-        if (m_string.size() > 0)
-        {
-            this->updateTexture();
-        }
->>>>>>> 9c52fce5
-    }
-}
-
-CCSize CCLabelTTF::getDimensions()
-{
-    return m_tDimensions;
-}
-
-void CCLabelTTF::setDimensions(CCSize &dim)
-{
-    if (dim.width != m_tDimensions.width || dim.height != m_tDimensions.height)
-    {
-<<<<<<< HEAD
-        texture = new CCTexture2D();
-//cjh        texture->initWithString(label, m_tDimensions, m_eAlignment, kCCVerticalTextAlignmentTop, m_pFontName->c_str(), m_fFontSize);
-=======
-        m_tDimensions = dim;
-        
-        // Force udpate
-        if (m_string.size() > 0)
-        {
-            this->updateTexture();
-        }
->>>>>>> 9c52fce5
-    }
-}
-
-float CCLabelTTF::getFontSize()
-{
-    return m_fFontSize;
-}
-
-void CCLabelTTF::setFontSize(float fontSize)
-{
-<<<<<<< HEAD
-    return m_sString.c_str();
-=======
-    if (m_fFontSize != fontSize)
-    {        
-        // Force update
-        if (m_string.size() > 0)
-        {
-            this->updateTexture();
-        }
-    }
->>>>>>> 9c52fce5
-}
-
 const char* CCLabelTTF::getFontName()
 {
-<<<<<<< HEAD
-    return CCString::stringWithFormat("<CCLabelTTF | FontName = %s, FontSize = %.1f>", m_sFontName.c_str(), m_fFontSize)->getCString();
-=======
     return m_pFontName->c_str();
 }
 
@@ -386,7 +295,6 @@
 	CCRect rect = CCRectZero;
     rect.size = m_pobTexture->getContentSize();
     this->setTextureRect(rect);
->>>>>>> 9c52fce5
 }
 
 NS_CC_END