/****************************************************************************
Copyright (c) 2010-2011 cocos2d-x.org
Copyright (c) 2008-2010 Ricardo Quesada
Copyright (c) 2011      Zynga Inc.

http://www.cocos2d-x.org

Permission is hereby granted, free of charge, to any person obtaining a copy
of this software and associated documentation files (the "Software"), to deal
in the Software without restriction, including without limitation the rights
to use, copy, modify, merge, publish, distribute, sublicense, and/or sell
copies of the Software, and to permit persons to whom the Software is
furnished to do so, subject to the following conditions:

The above copyright notice and this permission notice shall be included in
all copies or substantial portions of the Software.

THE SOFTWARE IS PROVIDED "AS IS", WITHOUT WARRANTY OF ANY KIND, EXPRESS OR
IMPLIED, INCLUDING BUT NOT LIMITED TO THE WARRANTIES OF MERCHANTABILITY,
FITNESS FOR A PARTICULAR PURPOSE AND NONINFRINGEMENT. IN NO EVENT SHALL THE
AUTHORS OR COPYRIGHT HOLDERS BE LIABLE FOR ANY CLAIM, DAMAGES OR OTHER
LIABILITY, WHETHER IN AN ACTION OF CONTRACT, TORT OR OTHERWISE, ARISING FROM,
OUT OF OR IN CONNECTION WITH THE SOFTWARE OR THE USE OR OTHER DEALINGS IN
THE SOFTWARE.

Use any of these editors to generate BMFonts:
http://glyphdesigner.71squared.com/ (Commercial, Mac OS X)
http://www.n4te.com/hiero/hiero.jnlp (Free, Java)
http://slick.cokeandcode.com/demos/hiero.jnlp (Free, Java)
http://www.angelcode.com/products/bmfont/ (Free, Windows only)

****************************************************************************/
#include "CCLabelBMFont.h"
#include "CCString.h"
#include "platform/platform.h"
#include "CCDictionary.h"
#include "CCConfiguration.h"
#include "CCTextureCache.h"
#include "CCDrawingPrimitives.h"
#include "CCSprite.h"
#include "CCPointExtension.h"
#include "CCFileUtils.h"
#include "support/data_support/uthash.h"
#include "CCDirector.h"

using namespace std;


NS_CC_BEGIN

typedef struct _FontDefHashElement
{
    unsigned int    key;        // key. Font Unicode value
    ccBMFontDef        fontDef;    // font definition
    UT_hash_handle    hh;
} tFontDefHashElement;

static int cc_wcslen(const unsigned short* str)
{
    int i=0;
    while(*str++) i++;
    return i;
}

/* Code from GLIB gutf8.c starts here. */

#define UTF8_COMPUTE(Char, Mask, Len)        \
  if (Char < 128)                \
    {                        \
      Len = 1;                    \
      Mask = 0x7f;                \
    }                        \
  else if ((Char & 0xe0) == 0xc0)        \
    {                        \
      Len = 2;                    \
      Mask = 0x1f;                \
    }                        \
  else if ((Char & 0xf0) == 0xe0)        \
    {                        \
      Len = 3;                    \
      Mask = 0x0f;                \
    }                        \
  else if ((Char & 0xf8) == 0xf0)        \
    {                        \
      Len = 4;                    \
      Mask = 0x07;                \
    }                        \
  else if ((Char & 0xfc) == 0xf8)        \
    {                        \
      Len = 5;                    \
      Mask = 0x03;                \
    }                        \
  else if ((Char & 0xfe) == 0xfc)        \
    {                        \
      Len = 6;                    \
      Mask = 0x01;                \
    }                        \
  else                        \
    Len = -1;

#define UTF8_LENGTH(Char)            \
  ((Char) < 0x80 ? 1 :                \
   ((Char) < 0x800 ? 2 :            \
    ((Char) < 0x10000 ? 3 :            \
     ((Char) < 0x200000 ? 4 :            \
      ((Char) < 0x4000000 ? 5 : 6)))))


#define UTF8_GET(Result, Chars, Count, Mask, Len)    \
  (Result) = (Chars)[0] & (Mask);            \
  for ((Count) = 1; (Count) < (Len); ++(Count))        \
    {                            \
      if (((Chars)[(Count)] & 0xc0) != 0x80)        \
    {                        \
      (Result) = -1;                \
      break;                    \
    }                        \
      (Result) <<= 6;                    \
      (Result) |= ((Chars)[(Count)] & 0x3f);        \
    }

#define UNICODE_VALID(Char)            \
  ((Char) < 0x110000 &&                \
   (((Char) & 0xFFFFF800) != 0xD800) &&        \
   ((Char) < 0xFDD0 || (Char) > 0xFDEF) &&    \
   ((Char) & 0xFFFE) != 0xFFFE)


static const char utf8_skip_data[256] = {
  1, 1, 1, 1, 1, 1, 1, 1, 1, 1, 1, 1, 1, 1, 1, 1, 1, 1, 1, 1, 1, 1, 1, 1, 1,
  1, 1, 1, 1, 1, 1, 1,
  1, 1, 1, 1, 1, 1, 1, 1, 1, 1, 1, 1, 1, 1, 1, 1, 1, 1, 1, 1, 1, 1, 1, 1, 1,
  1, 1, 1, 1, 1, 1, 1,
  1, 1, 1, 1, 1, 1, 1, 1, 1, 1, 1, 1, 1, 1, 1, 1, 1, 1, 1, 1, 1, 1, 1, 1, 1,
  1, 1, 1, 1, 1, 1, 1,
  1, 1, 1, 1, 1, 1, 1, 1, 1, 1, 1, 1, 1, 1, 1, 1, 1, 1, 1, 1, 1, 1, 1, 1, 1,
  1, 1, 1, 1, 1, 1, 1,
  1, 1, 1, 1, 1, 1, 1, 1, 1, 1, 1, 1, 1, 1, 1, 1, 1, 1, 1, 1, 1, 1, 1, 1, 1,
  1, 1, 1, 1, 1, 1, 1,
  1, 1, 1, 1, 1, 1, 1, 1, 1, 1, 1, 1, 1, 1, 1, 1, 1, 1, 1, 1, 1, 1, 1, 1, 1,
  1, 1, 1, 1, 1, 1, 1,
  2, 2, 2, 2, 2, 2, 2, 2, 2, 2, 2, 2, 2, 2, 2, 2, 2, 2, 2, 2, 2, 2, 2, 2, 2,
  2, 2, 2, 2, 2, 2, 2,
  3, 3, 3, 3, 3, 3, 3, 3, 3, 3, 3, 3, 3, 3, 3, 3, 4, 4, 4, 4, 4, 4, 4, 4, 5,
  5, 5, 5, 6, 6, 1, 1
};

static const char *const g_utf8_skip = utf8_skip_data;

#define cc_utf8_next_char(p) (char *)((p) + g_utf8_skip[*(unsigned char *)(p)])

/*
 * @str:    the string to search through.
 * @c:        the character to find.
 * 
 * Returns the index of the first occurrence of the character, if found.  Otherwise -1 is returned.
 * 
 * Return value: the index of the first occurrence of the character if found or -1 otherwise.
 * */
static unsigned int cc_utf8_find_char(std::vector<unsigned short> str, unsigned short c)
{
    unsigned int len = str.size();

    for (unsigned int i = 0; i < len; ++i)
        if (str[i] == c) return i;

    return -1;
}

/*
 * @str:    the string to search through.
 * @c:        the character to not look for.
 * 
 * Return value: the index of the last character that is not c.
 * */
static unsigned int cc_utf8_find_last_not_char(std::vector<unsigned short> str, unsigned short c)
{
    int len = str.size();

    int i = len - 1;
    for (; i >= 0; --i)
        if (str[i] != c) return i;

    return i;
}

/*
 * @str:    the string to trim
 * @index:    the index to start trimming from.
 * 
 * Trims str st str=[0, index) after the operation.
 * 
 * Return value: the trimmed string.
 * */
static void cc_utf8_trim_from(std::vector<unsigned short>* str, int index)
{
    int size = str->size();
    if (index >= size || index < 0)
        return;

    str->erase(str->begin() + index, str->begin() + size);
}

/*
 * @ch is the unicode character whitespace?
 * 
 * Reference: http://en.wikipedia.org/wiki/Whitespace_character#Unicode
 * 
 * Return value: weather the character is a whitespace character.
 * */
static bool isspace_unicode(unsigned short ch)
{
    return  (ch >= 0x0009 && ch <= 0x000D) || ch == 0x0020 || ch == 0x0085 || ch == 0x00A0 || ch == 0x1680
        || (ch >= 0x2000 && ch <= 0x200A) || ch == 0x2028 || ch == 0x2029 || ch == 0x202F
        ||  ch == 0x205F || ch == 0x3000;
}

static void cc_utf8_trim_ws(std::vector<unsigned short>* str)
{
    int len = str->size();

    if ( len <= 0 )
        return;

    int last_index = len - 1;

    // Only start trimming if the last character is whitespace..
    if (isspace_unicode((*str)[last_index]))
    {
        for (int i = last_index - 1; i >= 0; --i)
        {
            if (isspace_unicode((*str)[i]))
                last_index = i;
            else
                break;
        }

        cc_utf8_trim_from(str, last_index);
    }
}

/*
 * g_utf8_strlen:
 * @p: pointer to the start of a UTF-8 encoded string.
 * @max: the maximum number of bytes to examine. If @max
 *       is less than 0, then the string is assumed to be
 *       null-terminated. If @max is 0, @p will not be examined and
 *       may be %NULL.
 *
 * Returns the length of the string in characters.
 *
 * Return value: the length of the string in characters
 **/
static long
cc_utf8_strlen (const char * p, int max)
{
  long len = 0;
  const char *start = p;

  if (!(p != NULL || max == 0))
  {
      return 0;
  }

  if (max < 0)
    {
      while (*p)
    {
      p = cc_utf8_next_char (p);
      ++len;
    }
    }
  else
    {
      if (max == 0 || !*p)
    return 0;

      p = cc_utf8_next_char (p);

      while (p - start < max && *p)
    {
      ++len;
      p = cc_utf8_next_char (p);
    }

      /* only do the last len increment if we got a complete
       * char (don't count partial chars)
       */
      if (p - start == max)
    ++len;
    }

  return len;
}

/*
 * g_utf8_get_char:
 * @p: a pointer to Unicode character encoded as UTF-8
 *
 * Converts a sequence of bytes encoded as UTF-8 to a Unicode character.
 * If @p does not point to a valid UTF-8 encoded character, results are
 * undefined. If you are not sure that the bytes are complete
 * valid Unicode characters, you should use g_utf8_get_char_validated()
 * instead.
 *
 * Return value: the resulting character
 **/
static unsigned int
cc_utf8_get_char (const char * p)
{
  int i, mask = 0, len;
  unsigned int result;
  unsigned char c = (unsigned char) *p;

  UTF8_COMPUTE (c, mask, len);
  if (len == -1)
    return (unsigned int) - 1;
  UTF8_GET (result, p, i, mask, len);

  return result;
}

/*
 * cc_utf16_from_utf8:
 * @str_old: pointer to the start of a C string.
 * 
 * Creates a utf8 string from a cstring.
 * 
 * Return value: the newly created utf8 string.
 * */
static unsigned short* cc_utf16_from_utf8(const char* str_old)
{
    int len = cc_utf8_strlen(str_old, -1);

    unsigned short* str_new = new unsigned short[len + 1];
    str_new[len] = 0;

    for (int i = 0; i < len; ++i)
    {
        str_new[i] = cc_utf8_get_char(str_old);
        str_old = cc_utf8_next_char(str_old);
    }

    return str_new;
}

static std::vector<unsigned short> cc_utf16_vec_from_utf16_str(const unsigned short* str)
{
    int len = cc_wcslen(str);
    std::vector<unsigned short> str_new;

    for (int i = 0; i < len; ++i)
    {
        str_new.push_back(str[i]);
    }
    return str_new;
}

//
//FNTConfig Cache - free functions
//
CCDictionary *configurations = NULL;
CCBMFontConfiguration* FNTConfigLoadFile( const char *fntFile)
{
    CCBMFontConfiguration* pRet = NULL;

    if( configurations == NULL )
    {
        configurations = new CCDictionary();
    }

    pRet = (CCBMFontConfiguration*)configurations->objectForKey(fntFile);
    if( pRet == NULL )
    {
        pRet = CCBMFontConfiguration::configurationWithFNTFile(fntFile);
        configurations->setObject(pRet, fntFile);
    }

    return pRet;
}

void FNTConfigRemoveCache( void )
{
    if (configurations)
    {
        configurations->removeAllObjects();
        CC_SAFE_RELEASE_NULL(configurations);
    }
}

//
//Hash Element
//
// Equal function for targetSet.
typedef struct _KerningHashElement
{    
    int                key;        // key for the hash. 16-bit for 1st element, 16-bit for 2nd element
    int                amount;
    UT_hash_handle    hh;
} tKerningHashElement;
//
//BitmapFontConfiguration
//

CCBMFontConfiguration * CCBMFontConfiguration::configurationWithFNTFile(const char *FNTfile)
{
    CCBMFontConfiguration * pRet = new CCBMFontConfiguration();
    if (pRet->initWithFNTfile(FNTfile))
    {
        pRet->autorelease();
        return pRet;
    }
    CC_SAFE_DELETE(pRet);
    return NULL;
}

bool CCBMFontConfiguration::initWithFNTfile(const char *FNTfile)
{
    CCAssert(FNTfile != NULL && strlen(FNTfile)!=0, "");
    m_pKerningDictionary = NULL;
    this->parseConfigFile(FNTfile);
    return true;
}

CCBMFontConfiguration::CCBMFontConfiguration()
    : m_pFontDefDictionary(NULL)
    , m_uCommonHeight(0)
    , m_pKerningDictionary(NULL)
{

}

CCBMFontConfiguration::~CCBMFontConfiguration()
{
    CCLOGINFO( "cocos2d: deallocing CCBMFontConfiguration" );
    this->purgeFontDefDictionary();
    this->purgeKerningDictionary();
    m_sAtlasName.clear();
}

const char* CCBMFontConfiguration::description(void)
{
    return CCString::stringWithFormat(
        "<CCBMFontConfiguration = %08X | Glphys:%d Kernings:%d | Image = %s>",
        this,
        HASH_COUNT(m_pFontDefDictionary),
        HASH_COUNT(m_pKerningDictionary),
        m_sAtlasName.c_str()
    )->getCString();
}

void CCBMFontConfiguration::purgeKerningDictionary()
{
    tKerningHashElement *current;
    while(m_pKerningDictionary) 
    {
        current = m_pKerningDictionary; 
        HASH_DEL(m_pKerningDictionary,current);
        free(current);
    }
}

void CCBMFontConfiguration::purgeFontDefDictionary()
{    
    tFontDefHashElement *current, *tmp;

    HASH_ITER(hh, m_pFontDefDictionary, current, tmp) {
        HASH_DEL(m_pFontDefDictionary, current);
        free(current);
    }
}


void CCBMFontConfiguration::parseConfigFile(const char *controlFile)
{    
    std::string fullpath = CCFileUtils::fullPathFromRelativePath(controlFile);

    CCFileData data(fullpath.c_str(), "rb");
    unsigned long nBufSize = data.getSize();
    char* pBuffer = (char*) data.getBuffer();

    CCAssert(pBuffer, "CCBMFontConfiguration::parseConfigFile | Open file error.");

    if (!pBuffer)
    {
        return;
    }

    // parse spacing / padding
    std::string line;
    std::string strLeft(pBuffer, nBufSize);
    while (strLeft.length() > 0)
    {
        int pos = strLeft.find('\n');

        if (pos != (int)std::string::npos)
        {
            // the data is more than a line.get one line
            line = strLeft.substr(0, pos);
            strLeft = strLeft.substr(pos + 1);
        }
        else
        {
            // get the left data
            line = strLeft;
            strLeft.erase();
        }

        if(line.substr(0,strlen("info face")) == "info face") 
        {
            // XXX: info parsing is incomplete
            // Not needed for the Hiero editors, but needed for the AngelCode editor
            //            [self parseInfoArguments:line];
            this->parseInfoArguments(line);
        }
        // Check to see if the start of the line is something we are interested in
        else if(line.substr(0,strlen("common lineHeight")) == "common lineHeight")
        {
            this->parseCommonArguments(line);
        }
        else if(line.substr(0,strlen("page id")) == "page id")
        {
            this->parseImageFileName(line, controlFile);
        }
        else if(line.substr(0,strlen("chars c")) == "chars c")
        {
            // Ignore this line
        }
        else if(line.substr(0,strlen("char")) == "char")
        {
            // Parse the current line and create a new CharDef
            tFontDefHashElement* element = (tFontDefHashElement*)malloc( sizeof(*element) );
            this->parseCharacterDefinition(line, &element->fontDef);

            element->key = element->fontDef.charID;
            HASH_ADD_INT(m_pFontDefDictionary, key, element);
        }
        else if(line.substr(0,strlen("kernings count")) == "kernings count")
        {
            this->parseKerningCapacity(line);
        }
        else if(line.substr(0,strlen("kerning first")) == "kerning first")
        {
            this->parseKerningEntry(line);
        }
    }
}

void CCBMFontConfiguration::parseImageFileName(std::string line, const char *fntFile)
{
    //////////////////////////////////////////////////////////////////////////
    // line to parse:
    // page id=0 file="bitmapFontTest.png"
    //////////////////////////////////////////////////////////////////////////

    // page ID. Sanity check
    int index = line.find('=')+1;
    int index2 = line.find(' ', index);
    std::string value = line.substr(index, index2-index);
    CCAssert(atoi(value.c_str()) == 0, "LabelBMFont file could not be found");
    // file 
    index = line.find('"')+1;
    index2 = line.find('"', index);
    value = line.substr(index, index2-index);

    m_sAtlasName = CCFileUtils::fullPathFromRelativeFile(value.c_str(), fntFile);
}

void CCBMFontConfiguration::parseInfoArguments(std::string line)
{
    //////////////////////////////////////////////////////////////////////////
    // possible lines to parse:
    // info face="Script" size=32 bold=0 italic=0 charset="" unicode=1 stretchH=100 smooth=1 aa=1 padding=1,4,3,2 spacing=0,0 outline=0
    // info face="Cracked" size=36 bold=0 italic=0 charset="" unicode=0 stretchH=100 smooth=1 aa=1 padding=0,0,0,0 spacing=1,1
    //////////////////////////////////////////////////////////////////////////

    // padding
    int index = line.find("padding=");
    int index2 = line.find(' ', index);
    std::string value = line.substr(index, index2-index);
    sscanf(value.c_str(), "padding=%d,%d,%d,%d", &m_tPadding.top, &m_tPadding.right, &m_tPadding.bottom, &m_tPadding.left);
    CCLOG("cocos2d: padding: %d,%d,%d,%d", m_tPadding.left, m_tPadding.top, m_tPadding.right, m_tPadding.bottom);
}

void CCBMFontConfiguration::parseCommonArguments(std::string line)
{
    //////////////////////////////////////////////////////////////////////////
    // line to parse:
    // common lineHeight=104 base=26 scaleW=1024 scaleH=512 pages=1 packed=0
    //////////////////////////////////////////////////////////////////////////

    // Height
    int index = line.find("lineHeight=");
    int index2 = line.find(' ', index);
    std::string value = line.substr(index, index2-index);
    sscanf(value.c_str(), "lineHeight=%u", &m_uCommonHeight);
    // scaleW. sanity check
    index = line.find("scaleW=") + strlen("scaleW=");
    index2 = line.find(' ', index);
    value = line.substr(index, index2-index);
    CCAssert(atoi(value.c_str()) <= CCConfiguration::sharedConfiguration()->getMaxTextureSize(), "CCLabelBMFont: page can't be larger than supported");
    // scaleH. sanity check
    index = line.find("scaleH=") + strlen("scaleH=");
    index2 = line.find(' ', index);
    value = line.substr(index, index2-index);
    CCAssert(atoi(value.c_str()) <= CCConfiguration::sharedConfiguration()->getMaxTextureSize(), "CCLabelBMFont: page can't be larger than supported");
    // pages. sanity check
    index = line.find("pages=") + strlen("pages=");
    index2 = line.find(' ', index);
    value = line.substr(index, index2-index);
    CCAssert(atoi(value.c_str()) == 1, "CCBitfontAtlas: only supports 1 page");

    // packed (ignore) What does this mean ??
}

void CCBMFontConfiguration::parseCharacterDefinition(std::string line, ccBMFontDef *characterDefinition)
{    
    //////////////////////////////////////////////////////////////////////////
    // line to parse:
    // char id=32   x=0     y=0     width=0     height=0     xoffset=0     yoffset=44    xadvance=14     page=0  chnl=0 
    //////////////////////////////////////////////////////////////////////////

    // Character ID
    int index = line.find("id=");
    int index2 = line.find(' ', index);
    std::string value = line.substr(index, index2-index);
    sscanf(value.c_str(), "id=%u", &characterDefinition->charID);

    // Character x
    index = line.find("x=");
    index2 = line.find(' ', index);
    value = line.substr(index, index2-index);
    sscanf(value.c_str(), "x=%f", &characterDefinition->rect.origin.x);
    // Character y
    index = line.find("y=");
    index2 = line.find(' ', index);
    value = line.substr(index, index2-index);
    sscanf(value.c_str(), "y=%f", &characterDefinition->rect.origin.y);
    // Character width
    index = line.find("width=");
    index2 = line.find(' ', index);
    value = line.substr(index, index2-index);
    sscanf(value.c_str(), "width=%f", &characterDefinition->rect.size.width);
    // Character height
    index = line.find("height=");
    index2 = line.find(' ', index);
    value = line.substr(index, index2-index);
    sscanf(value.c_str(), "height=%f", &characterDefinition->rect.size.height);
    // Character xoffset
    index = line.find("xoffset=");
    index2 = line.find(' ', index);
    value = line.substr(index, index2-index);
    sscanf(value.c_str(), "xoffset=%d", &characterDefinition->xOffset);
    // Character yoffset
    index = line.find("yoffset=");
    index2 = line.find(' ', index);
    value = line.substr(index, index2-index);
    sscanf(value.c_str(), "yoffset=%d", &characterDefinition->yOffset);
    // Character xadvance
    index = line.find("xadvance=");
    index2 = line.find(' ', index);
    value = line.substr(index, index2-index);
    sscanf(value.c_str(), "xadvance=%d", &characterDefinition->xAdvance);
}

void CCBMFontConfiguration::parseKerningCapacity(std::string line)
{
    // When using uthash there is not need to parse the capacity.

    //    CCAssert(!kerningDictionary, @"dictionary already initialized");
    //    
    //    // Break the values for this line up using =
    //    CCMutableArray *values = [line componentsSeparatedByString:@"="];
    //    NSEnumerator *nse = [values objectEnumerator];    
    //    CCString *propertyValue;
    //    
    //    // We need to move past the first entry in the array before we start assigning values
    //    [nse nextObject];
    //    
    //    // count
    //    propertyValue = [nse nextObject];
    //    int capacity = [propertyValue intValue];
    //    
    //    if( capacity != -1 )
    //        kerningDictionary = ccHashSetNew(capacity, targetSetEql);
}

void CCBMFontConfiguration::parseKerningEntry(std::string line)
{        
    //////////////////////////////////////////////////////////////////////////
    // line to parse:
    // kerning first=121  second=44  amount=-7
    //////////////////////////////////////////////////////////////////////////

    // first
    int first;
    int index = line.find("first=");
    int index2 = line.find(' ', index);
    std::string value = line.substr(index, index2-index);
    sscanf(value.c_str(), "first=%d", &first);

    // second
    int second;
    index = line.find("second=");
    index2 = line.find(' ', index);
    value = line.substr(index, index2-index);
    sscanf(value.c_str(), "second=%d", &second);

    // amount
    int amount;
    index = line.find("amount=");
    index2 = line.find(' ', index);
    value = line.substr(index, index2-index);
    sscanf(value.c_str(), "amount=%d", &amount);

    tKerningHashElement *element = (tKerningHashElement *)calloc( sizeof( *element ), 1 );
    element->amount = amount;
    element->key = (first<<16) | (second&0xffff);
    HASH_ADD_INT(m_pKerningDictionary,key, element);
}
//
//CCLabelBMFont
//

//LabelBMFont - Purge Cache
void CCLabelBMFont::purgeCachedData()
{
    FNTConfigRemoveCache();
}

CCLabelBMFont * CCLabelBMFont::node()
{
    CCLabelBMFont * pRet = new CCLabelBMFont();
    if (pRet && pRet->init())
    {
        pRet->autorelease();
    }
    else
    {
        CC_SAFE_DELETE(pRet);
    }
    return pRet;
}

//LabelBMFont - Creation & Init
CCLabelBMFont *CCLabelBMFont::labelWithString(const char *str, const char *fntFile)
{
    CCLabelBMFont *pRet = new CCLabelBMFont();
    if(pRet && pRet->initWithString(str, fntFile))
    {
        pRet->autorelease();
        return pRet;
    }
    CC_SAFE_DELETE(pRet);
    return NULL;
}

//LabelBMFont - Creation & Init
CCLabelBMFont *CCLabelBMFont::labelWithString(const char *str, const char *fntFile, float width, CCTextAlignment alignment)
{
    CCLabelBMFont *pRet = new CCLabelBMFont();
    if(pRet && pRet->initWithString(str, fntFile, width, alignment))
    {
        pRet->autorelease();
        return pRet;
    }
    CC_SAFE_DELETE(pRet);
    return NULL;
}

//LabelBMFont - Creation & Init
CCLabelBMFont *CCLabelBMFont::labelWithString(const char *str, const char *fntFile, float width, CCTextAlignment alignment, CCPoint imageOffset)
{
    CCLabelBMFont *pRet = new CCLabelBMFont();
    if(pRet && pRet->initWithString(str, fntFile, width, alignment, imageOffset))
    {
        pRet->autorelease();
        return pRet;
    }
    CC_SAFE_DELETE(pRet);
    return NULL;
}

bool CCLabelBMFont::init()
{
    return initWithString(NULL, NULL, kCCLabelAutomaticWidth, CCTextAlignmentLeft, CCPointZero);
}

bool CCLabelBMFont::initWithString(const char *theString, const char *fntFile)
{
    return initWithString(theString, fntFile, kCCLabelAutomaticWidth, CCTextAlignmentLeft, CCPointZero);
}

bool CCLabelBMFont::initWithString(const char *theString, const char *fntFile, float width, CCTextAlignment alignment)
{
    return initWithString(theString, fntFile, width, alignment, CCPointZero);
}

bool CCLabelBMFont::initWithString(const char *theString, const char *fntFile, float width, CCTextAlignment alignment, CCPoint imageOffset)
{
    CCAssert(!this->m_pConfiguration, "re-init is no longer supported");
    
    CCAssert((theString != NULL && fntFile != NULL) || (theString == NULL && fntFile == NULL), "Invalid params for CCLabelBMFont");

    CCTexture2D * texture;

    if(fntFile != NULL)
    {
        m_pConfiguration = FNTConfigLoadFile(fntFile);
        m_pConfiguration->retain();
        CCAssert( m_pConfiguration, "Error creating config for LabelBMFont");

        texture = CCTextureCache::sharedTextureCache()->addImage(this->m_pConfiguration->m_sAtlasName.c_str());
    }
    else
    {
        texture = new CCTexture2D();
        texture->autorelease();
    }
    

    if (CCSpriteBatchNode::initWithTexture(texture, (theString == NULL) ? 0 : strlen(theString)))
    {
        m_fWidth = width;
<<<<<<< HEAD
        m_pAlignment = alignment;

=======
        CC_SAFE_DELETE_ARRAY(m_sString);
        m_sString = cc_utf16_from_utf8(theString);
>>>>>>> 4a027082
        m_cOpacity = 255;
        m_tColor = ccWHITE;

        m_tContentSize = CCSizeZero;

        m_bIsOpacityModifyRGB = m_pobTextureAtlas->getTexture()->getHasPremultipliedAlpha();
        
        setAnchorPoint(ccp(0.5f, 0.5f));

        m_tImageOffset = imageOffset;

        this->setString((theString == NULL) ? "" : theString);

        return true;
    }
    return false;
}

CCLabelBMFont::CCLabelBMFont()
: m_cOpacity(0)           
, m_bIsOpacityModifyRGB(false)
, m_pConfiguration(NULL)
, m_sString(NULL)
, m_bLineBreakWithoutSpaces(false)
, m_tImageOffset(CCPointZero)
{

}

CCLabelBMFont::~CCLabelBMFont()
{
    CC_SAFE_DELETE(m_sString);
    CC_SAFE_RELEASE(m_pConfiguration);
}

// LabelBMFont - Atlas generation
int CCLabelBMFont::kerningAmountForFirst(unsigned short first, unsigned short second)
{
    int ret = 0;
    unsigned int key = (first<<16) | (second & 0xffff);

    if( m_pConfiguration->m_pKerningDictionary ) {
        tKerningHashElement *element = NULL;
        HASH_FIND_INT(m_pConfiguration->m_pKerningDictionary, &key, element);        
        if(element)
            ret = element->amount;
    }
    return ret;
}

void CCLabelBMFont::createFontChars()
{
    int nextFontPositionX = 0;
    int nextFontPositionY = 0;
    unsigned short prev = -1;
    int kerningAmount = 0;

    CCSize tmpSize = CCSizeZero;

    int longestLine = 0;
    unsigned int totalHeight = 0;

    unsigned int quantityOfLines = 1;

    unsigned int stringLen = cc_wcslen(m_sString);
    if (stringLen == 0)
    {
        return;
    }

    for (unsigned int i = 0; i < stringLen - 1; ++i)
    {
        unsigned short c = m_sString[i];
        if (c == '\n')
        {
            quantityOfLines++;
        }
    }

    totalHeight = m_pConfiguration->m_uCommonHeight * quantityOfLines;
    nextFontPositionY = 0-(m_pConfiguration->m_uCommonHeight - m_pConfiguration->m_uCommonHeight * quantityOfLines);

    for (unsigned int i= 0; i < stringLen; i++)
    {
        unsigned short c = m_sString[i];

        if (c == '\n')
        {
            nextFontPositionX = 0;
            nextFontPositionY -= m_pConfiguration->m_uCommonHeight;
            continue;
        }

        tFontDefHashElement *element = NULL;

        // unichar is a short, and an int is needed on HASH_FIND_INT
        unsigned int key = c;
        HASH_FIND_INT(m_pConfiguration->m_pFontDefDictionary, &key, element);
        CCAssert(element, "FontDefinition could not be found!");

        ccBMFontDef fontDef = element->fontDef;

        CCRect rect = fontDef.rect;
        rect = CC_RECT_PIXELS_TO_POINTS(rect);

        rect.origin.x += m_tImageOffset.x;
        rect.origin.y += m_tImageOffset.y;

        CCSprite *fontChar;

        fontChar = (CCSprite*)(this->getChildByTag(i));
        if( ! fontChar )
        {
            fontChar = new CCSprite();
            fontChar->initWithTexture(m_pobTextureAtlas->getTexture(), rect);
            this->addChild(fontChar, 0, i);
            fontChar->release();
        }
        else
        {
            // reusing fonts
            fontChar->setTextureRect(rect, false, rect.size);

            // restore to default in case they were modified
            fontChar->setIsVisible(true);
            fontChar->setOpacity(255);
        }

        float yOffset = (float)(m_pConfiguration->m_uCommonHeight) - fontDef.yOffset;
        CCPoint fontPos = ccp( (float)nextFontPositionX + fontDef.xOffset + fontDef.rect.size.width*0.5f + kerningAmount,
            (float)nextFontPositionY + yOffset - rect.size.height*0.5f * CC_CONTENT_SCALE_FACTOR() );
        fontChar->setPosition(CC_POINT_PIXELS_TO_POINTS(fontPos));

        // update kerning
        nextFontPositionX += fontDef.xAdvance + kerningAmount;
        prev = c;

        // Apply label properties
        fontChar->setIsOpacityModifyRGB(m_bIsOpacityModifyRGB);
        // Color MUST be set before opacity, since opacity might change color if OpacityModifyRGB is on
        fontChar->setColor(m_tColor);

        // only apply opaccity if it is different than 255 )
        // to prevent modifying the color too (issue #610)
        if( m_cOpacity != 255 )
        {
            fontChar->setOpacity(m_cOpacity);
        }

        if (longestLine < nextFontPositionX)
        {
            longestLine = nextFontPositionX;
        }
    }

    tmpSize.width  = (float) longestLine;
    tmpSize.height = (float) totalHeight;

    this->setContentSize(CC_SIZE_PIXELS_TO_POINTS(tmpSize));
    
}

//LabelBMFont - CCLabelProtocol protocol
void CCLabelBMFont::setString(const char *newString)
{
    this->setString(newString, false);
}

void CCLabelBMFont::setString(const char *newString, bool fromUpdate)
{
    CC_SAFE_DELETE_ARRAY(m_sString);
    m_sString = cc_utf16_from_utf8(newString);
    m_sString_initial = newString;

    updateString(fromUpdate);
}

void CCLabelBMFont::updateString(bool fromUpdate)
{
    if (m_pChildren && m_pChildren->count() != 0)
    {
        CCObject* child;
        CCARRAY_FOREACH(m_pChildren, child)
        {
            CCNode* pNode = (CCNode*) child;
            if (pNode)
            {
                pNode->setIsVisible(false);
            }
        }
    }
    this->createFontChars();

    if (!fromUpdate)
        updateLabel();
}

const char* CCLabelBMFont::getString(void)
{
    return m_sString_initial.c_str();
}

void CCLabelBMFont::setCString(const char *label)
{
    setString(label);
}

//LabelBMFont - CCRGBAProtocol protocol
void CCLabelBMFont::setColor(const ccColor3B& var)
{
    m_tColor = var;
    if (m_pChildren && m_pChildren->count() != 0)
    {
        CCObject* child;
        CCARRAY_FOREACH(m_pChildren, child)
        {
            CCSprite* pNode = (CCSprite*) child;
            if (pNode)
            {
                pNode->setColor(m_tColor);
            }
        }
    }
}
const ccColor3B& CCLabelBMFont::getColor()
{
    return m_tColor;
}
void CCLabelBMFont::setOpacity(GLubyte var)
{
    m_cOpacity = var;

    if (m_pChildren && m_pChildren->count() != 0)
    {
        CCObject* child;
        CCARRAY_FOREACH(m_pChildren, child)
        {
            CCNode* pNode = (CCNode*) child;
            if (pNode)
            {
                CCRGBAProtocol *pRGBAProtocol = dynamic_cast<CCRGBAProtocol*>(pNode);
                if (pRGBAProtocol)
                {
                    pRGBAProtocol->setOpacity(m_cOpacity);
                }
            }
        }
    }
}
GLubyte CCLabelBMFont::getOpacity()
{
    return m_cOpacity;
}
void CCLabelBMFont::setIsOpacityModifyRGB(bool var)
{
    m_bIsOpacityModifyRGB = var;
    if (m_pChildren && m_pChildren->count() != 0)
    {
        CCObject* child;
        CCARRAY_FOREACH(m_pChildren, child)
        {
            CCNode* pNode = (CCNode*) child;
            if (pNode)
            {
                CCRGBAProtocol *pRGBAProtocol = dynamic_cast<CCRGBAProtocol*>(pNode);
                if (pRGBAProtocol)
                {
                    pRGBAProtocol->setIsOpacityModifyRGB(m_bIsOpacityModifyRGB);
                }
            }
        }
    }
}
bool CCLabelBMFont::getIsOpacityModifyRGB()
{
    return m_bIsOpacityModifyRGB;
}

// LabelBMFont - AnchorPoint
void CCLabelBMFont::setAnchorPoint(const CCPoint& point)
{
    if( ! CCPoint::CCPointEqualToPoint(point, m_tAnchorPoint) )
    {
        CCSpriteBatchNode::setAnchorPoint(point);
        updateLabel();
    }
}

// LabelBMFont - Alignment
void CCLabelBMFont::updateLabel()
{
    this->setString(m_sString_initial.c_str(), true);

    if (m_fWidth > 0)
    {
        // Step 1: Make multiline
        vector<unsigned short> str_whole = cc_utf16_vec_from_utf16_str(m_sString);
        unsigned int stringLength = str_whole.size();
        vector<unsigned short> multiline_string;
        multiline_string.reserve( stringLength );
        vector<unsigned short> last_word;
        last_word.reserve( stringLength );

        unsigned int line = 1, i = 0;
        bool start_line = false, start_word = false;
        float startOfLine = -1, startOfWord = -1;
        int skip = 0;

        CCArray* children = getChildren();
        for (unsigned int j = 0; j < children->count(); j++)
        {
            CCSprite* characterSprite;

            while (!(characterSprite = (CCSprite*)this->getChildByTag(j + skip)))
                skip++;

            if (!characterSprite->getIsVisible()) continue;

            if (i >= stringLength)
                break;

            unsigned short character = str_whole[i];

            if (!start_word)
            {
                startOfWord = getLetterPosXLeft( characterSprite );
                start_word = true;
            }
            if (!start_line)
            {
                startOfLine = startOfWord;
                start_line = true;
            }

            // Newline.
            if (character == '\n')
            {
                cc_utf8_trim_ws(&last_word);

                last_word.push_back('\n');
                multiline_string.insert(multiline_string.end(), last_word.begin(), last_word.end());
                last_word.clear();
                start_word = false;
                start_line = false;
                startOfWord = -1;
                startOfLine = -1;
                i++;
                line++;

                if (i >= stringLength)
                    break;

                character = str_whole[i];

                if (!startOfWord)
                {
                    startOfWord = getLetterPosXLeft( characterSprite );
                    start_word = true;
                }
                if (!startOfLine)
                {
                    startOfLine  = startOfWord;
                    start_line = true;
                }
            }

            // Whitespace.
            if (isspace_unicode(character))
            {
                last_word.push_back(character);
                multiline_string.insert(multiline_string.end(), last_word.begin(), last_word.end());
                last_word.clear();
                start_word = false;
                startOfWord = -1;
                i++;
                continue;
            }

            // Out of bounds.
            if ( getLetterPosXRight( characterSprite ) - startOfLine > m_fWidth )
            {
                if (!m_bLineBreakWithoutSpaces)
                {
                    last_word.push_back(character);

                    int found = cc_utf8_find_last_not_char(multiline_string, ' ');
                    if (found != -1)
                        cc_utf8_trim_ws(&multiline_string);
                    else
                        multiline_string.clear();

                    if (multiline_string.size() > 0)
                        multiline_string.push_back('\n');

                    line++;
                    start_line = false;
                    startOfLine = -1;
                    i++;
                }
                else
                {
                    cc_utf8_trim_ws(&last_word);

                    last_word.push_back('\n');
                    multiline_string.insert(multiline_string.end(), last_word.begin(), last_word.end());
                    last_word.clear();
                    start_word = false;
                    start_line = false;
                    startOfWord = -1;
                    startOfLine = -1;
                    line++;

                    if (i >= stringLength)
                        break;

                    if (!startOfWord)
                    {
                        startOfWord = getLetterPosXLeft( characterSprite );
                        start_word = true;
                    }
                    if (!startOfLine)
                    {
                        startOfLine  = startOfWord;
                        start_line = true;
                    }

                    j--;
                }

                continue;
            }
            else
            {
                // Character is normal.
                last_word.push_back(character);
                i++;
                continue;
            }
        }

        multiline_string.insert(multiline_string.end(), last_word.begin(), last_word.end());

        int size = multiline_string.size();
        unsigned short* str_new = new unsigned short[size + 1];

        for (int i = 0; i < size; ++i)
        {
            str_new[i] = multiline_string[i];
        }

        str_new[size] = 0;

        CC_SAFE_DELETE_ARRAY(m_sString);
        m_sString = str_new;
        updateString(true);
    }

    // Step 2: Make alignment
    if (m_pAlignment != CCTextAlignmentLeft)
    {
        int i = 0;

        int lineNumber = 0;
        int str_len = cc_wcslen(m_sString);
        vector<unsigned short> last_line;
        for (int ctr = 0; ctr <= str_len; ++ctr)
        {
            if (m_sString[ctr] == '\n' || m_sString[ctr] == 0)
            {
                float lineWidth = 0.0f;
                unsigned int line_length = last_line.size();
                int index = i + line_length - 1 + lineNumber;
                if (index < 0) continue;

                CCSprite* lastChar = (CCSprite*)getChildByTag(index);
                if ( lastChar == NULL )
                    continue;

                lineWidth = lastChar->getPosition().x + lastChar->getContentSize().width/2.0f;

                float shift = 0;
                switch (m_pAlignment)
                {
                case CCTextAlignmentCenter:
                    shift = getContentSize().width/2.0f - lineWidth/2.0f;
                    break;
                case CCTextAlignmentRight:
                    shift = getContentSize().width - lineWidth;
                default:
                    break;
                }

                if (shift != 0)
                {
                    for (unsigned j = 0; j < line_length; j++)
                    {
                        index = i + j + lineNumber;
                        if (index < 0) continue;

                        CCSprite* characterSprite = (CCSprite*)getChildByTag(index);
                        characterSprite->setPosition(ccpAdd(characterSprite->getPosition(), ccp(shift, 0.0f)));
                    }
                }

                i += line_length;
                lineNumber++;

                last_line.clear();
                continue;
            }

            last_line.push_back(m_sString[ctr]);
        }
    }
}

// LabelBMFont - Alignment
void CCLabelBMFont::setAlignment(CCTextAlignment alignment)
{
    this->m_pAlignment = alignment;
    updateLabel();
}

void CCLabelBMFont::setWidth(float width)
{
    this->m_fWidth = width;
    updateLabel();
}

void CCLabelBMFont::setFntFile(const char *fntFile)
{
    CCBMFontConfiguration * newConfiguration = FNTConfigLoadFile(fntFile);
    
    CCAssert(newConfiguration, printf("CCLabelBMFont: Impossible to create font. Please check file: '%@'", fntFile) );
    CC_SAFE_RELEASE(this->m_pConfiguration);
    this->m_pConfiguration = newConfiguration;
    this->m_pConfiguration->retain();
    this->setTexture(CCTextureCache::sharedTextureCache()->addImage(this->m_pConfiguration->m_sAtlasName.c_str()));
    this->createFontChars();
}

void CCLabelBMFont::setLineBreakWithoutSpace( bool breakWithoutSpace )
{
    m_bLineBreakWithoutSpaces = breakWithoutSpace;
    updateLabel();
}

void CCLabelBMFont::setScale(float scale)
{
    CCSpriteBatchNode::setScale(scale);
    updateLabel();
}

void CCLabelBMFont::setScaleX(float scaleX)
{
    CCSpriteBatchNode::setScaleX(scaleX);
    updateLabel();
}

void CCLabelBMFont::setScaleY(float scaleY)
{
    CCSpriteBatchNode::setScaleY(scaleY);
    updateLabel();
}

float CCLabelBMFont::getLetterPosXLeft( CCSprite* sp )
{
    return sp->getPosition().x * m_fScaleX - (sp->getContentSize().width * m_fScaleX * sp->getAnchorPoint().x);
}

float CCLabelBMFont::getLetterPosXRight( CCSprite* sp )
{
    return sp->getPosition().x * m_fScaleX + (sp->getContentSize().width * m_fScaleX * sp->getAnchorPoint().x);
}
//LabelBMFont - Debug draw
#if CC_LABELBMFONT_DEBUG_DRAW
void CCLabelBMFont::draw()
{
    CCSpriteBatchNode::draw();
    const CCSize& s = this->getContentSize();
    CCPoint vertices[4]={
        ccp(0,0),ccp(s.width,0),
        ccp(s.width,s.height),ccp(0,s.height),
    };
    ccDrawPoly(vertices, 4, true);
}

#endif // CC_LABELBMFONT_DEBUG_DRAW

NS_CC_END<|MERGE_RESOLUTION|>--- conflicted
+++ resolved
@@ -822,13 +822,7 @@
     if (CCSpriteBatchNode::initWithTexture(texture, (theString == NULL) ? 0 : strlen(theString)))
     {
         m_fWidth = width;
-<<<<<<< HEAD
         m_pAlignment = alignment;
-
-=======
-        CC_SAFE_DELETE_ARRAY(m_sString);
-        m_sString = cc_utf16_from_utf8(theString);
->>>>>>> 4a027082
         m_cOpacity = 255;
         m_tColor = ccWHITE;
 
