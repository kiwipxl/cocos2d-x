/****************************************************************************
Copyright (c) 2010-2011 cocos2d-x.org
Copyright (c) 2008-2010 Ricardo Quesada
Copyright (c) 2011      Zynga Inc.

http://www.cocos2d-x.org

Permission is hereby granted, free of charge, to any person obtaining a copy
of this software and associated documentation files (the "Software"), to deal
in the Software without restriction, including without limitation the rights
to use, copy, modify, merge, publish, distribute, sublicense, and/or sell
copies of the Software, and to permit persons to whom the Software is
furnished to do so, subject to the following conditions:

The above copyright notice and this permission notice shall be included in
all copies or substantial portions of the Software.

THE SOFTWARE IS PROVIDED "AS IS", WITHOUT WARRANTY OF ANY KIND, EXPRESS OR
IMPLIED, INCLUDING BUT NOT LIMITED TO THE WARRANTIES OF MERCHANTABILITY,
FITNESS FOR A PARTICULAR PURPOSE AND NONINFRINGEMENT. IN NO EVENT SHALL THE
AUTHORS OR COPYRIGHT HOLDERS BE LIABLE FOR ANY CLAIM, DAMAGES OR OTHER
LIABILITY, WHETHER IN AN ACTION OF CONTRACT, TORT OR OTHERWISE, ARISING FROM,
OUT OF OR IN CONNECTION WITH THE SOFTWARE OR THE USE OR OTHER DEALINGS IN
THE SOFTWARE.

Use any of these editors to generate BMFonts:
http://glyphdesigner.71squared.com/ (Commercial, Mac OS X)
http://www.n4te.com/hiero/hiero.jnlp (Free, Java)
http://slick.cokeandcode.com/demos/hiero.jnlp (Free, Java)
http://www.angelcode.com/products/bmfont/ (Free, Windows only)

****************************************************************************/
#include "CCLabelBMFont.h"
#include "CCString.h"
#include "platform/platform.h"
#include "CCDictionary.h"
#include "CCConfiguration.h"
#include "CCTextureCache.h"
#include "CCDrawingPrimitives.h"
#include "CCSprite.h"
#include "CCPointExtension.h"
#include "CCFileUtils.h"
#include "support/data_support/uthash.h"
#include "CCDirector.h"
#include "CCTextureCache.h"

using namespace std;


NS_CC_BEGIN

typedef struct _FontDefHashElement
{
    unsigned int    key;        // key. Font Unicode value
    ccBMFontDef        fontDef;    // font definition
    UT_hash_handle    hh;
} tFontDefHashElement;

static int cc_wcslen(const unsigned short* str)
{
    int i=0;
    while(*str++) i++;
    return i;
}

/* Code from GLIB gutf8.c starts here. */

#define UTF8_COMPUTE(Char, Mask, Len)        \
  if (Char < 128)                \
    {                        \
      Len = 1;                    \
      Mask = 0x7f;                \
    }                        \
  else if ((Char & 0xe0) == 0xc0)        \
    {                        \
      Len = 2;                    \
      Mask = 0x1f;                \
    }                        \
  else if ((Char & 0xf0) == 0xe0)        \
    {                        \
      Len = 3;                    \
      Mask = 0x0f;                \
    }                        \
  else if ((Char & 0xf8) == 0xf0)        \
    {                        \
      Len = 4;                    \
      Mask = 0x07;                \
    }                        \
  else if ((Char & 0xfc) == 0xf8)        \
    {                        \
      Len = 5;                    \
      Mask = 0x03;                \
    }                        \
  else if ((Char & 0xfe) == 0xfc)        \
    {                        \
      Len = 6;                    \
      Mask = 0x01;                \
    }                        \
  else                        \
    Len = -1;

#define UTF8_LENGTH(Char)            \
  ((Char) < 0x80 ? 1 :                \
   ((Char) < 0x800 ? 2 :            \
    ((Char) < 0x10000 ? 3 :            \
     ((Char) < 0x200000 ? 4 :            \
      ((Char) < 0x4000000 ? 5 : 6)))))


#define UTF8_GET(Result, Chars, Count, Mask, Len)    \
  (Result) = (Chars)[0] & (Mask);            \
  for ((Count) = 1; (Count) < (Len); ++(Count))        \
    {                            \
      if (((Chars)[(Count)] & 0xc0) != 0x80)        \
    {                        \
      (Result) = -1;                \
      break;                    \
    }                        \
      (Result) <<= 6;                    \
      (Result) |= ((Chars)[(Count)] & 0x3f);        \
    }

#define UNICODE_VALID(Char)            \
  ((Char) < 0x110000 &&                \
   (((Char) & 0xFFFFF800) != 0xD800) &&        \
   ((Char) < 0xFDD0 || (Char) > 0xFDEF) &&    \
   ((Char) & 0xFFFE) != 0xFFFE)


static const char utf8_skip_data[256] = {
  1, 1, 1, 1, 1, 1, 1, 1, 1, 1, 1, 1, 1, 1, 1, 1, 1, 1, 1, 1, 1, 1, 1, 1, 1,
  1, 1, 1, 1, 1, 1, 1,
  1, 1, 1, 1, 1, 1, 1, 1, 1, 1, 1, 1, 1, 1, 1, 1, 1, 1, 1, 1, 1, 1, 1, 1, 1,
  1, 1, 1, 1, 1, 1, 1,
  1, 1, 1, 1, 1, 1, 1, 1, 1, 1, 1, 1, 1, 1, 1, 1, 1, 1, 1, 1, 1, 1, 1, 1, 1,
  1, 1, 1, 1, 1, 1, 1,
  1, 1, 1, 1, 1, 1, 1, 1, 1, 1, 1, 1, 1, 1, 1, 1, 1, 1, 1, 1, 1, 1, 1, 1, 1,
  1, 1, 1, 1, 1, 1, 1,
  1, 1, 1, 1, 1, 1, 1, 1, 1, 1, 1, 1, 1, 1, 1, 1, 1, 1, 1, 1, 1, 1, 1, 1, 1,
  1, 1, 1, 1, 1, 1, 1,
  1, 1, 1, 1, 1, 1, 1, 1, 1, 1, 1, 1, 1, 1, 1, 1, 1, 1, 1, 1, 1, 1, 1, 1, 1,
  1, 1, 1, 1, 1, 1, 1,
  2, 2, 2, 2, 2, 2, 2, 2, 2, 2, 2, 2, 2, 2, 2, 2, 2, 2, 2, 2, 2, 2, 2, 2, 2,
  2, 2, 2, 2, 2, 2, 2,
  3, 3, 3, 3, 3, 3, 3, 3, 3, 3, 3, 3, 3, 3, 3, 3, 4, 4, 4, 4, 4, 4, 4, 4, 5,
  5, 5, 5, 6, 6, 1, 1
};

static const char *const g_utf8_skip = utf8_skip_data;

#define cc_utf8_next_char(p) (char *)((p) + g_utf8_skip[*(unsigned char *)(p)])

/*
 * @str:    the string to search through.
 * @c:        the character to find.
 * 
 * Returns the index of the first occurrence of the character, if found.  Otherwise -1 is returned.
 * 
 * Return value: the index of the first occurrence of the character if found or -1 otherwise.
 * */
static unsigned int cc_utf8_find_char(std::vector<unsigned short> str, unsigned short c)
{
    unsigned int len = str.size();

    for (unsigned int i = 0; i < len; ++i)
        if (str[i] == c) return i;

    return -1;
}

/*
 * @str:    the string to search through.
 * @c:        the character to not look for.
 * 
 * Return value: the index of the last character that is not c.
 * */
static unsigned int cc_utf8_find_last_not_char(std::vector<unsigned short> str, unsigned short c)
{
    int len = str.size();

    int i = len - 1;
    for (; i >= 0; --i)
        if (str[i] != c) return i;

    return i;
}

/*
 * @str:    the string to trim
 * @index:    the index to start trimming from.
 * 
 * Trims str st str=[0, index) after the operation.
 * 
 * Return value: the trimmed string.
 * */
static void cc_utf8_trim_from(std::vector<unsigned short>* str, int index)
{
    int size = str->size();
    if (index >= size || index < 0)
        return;

    str->erase(str->begin() + index, str->begin() + size);
}

/*
 * @ch is the unicode character whitespace?
 * 
 * Reference: http://en.wikipedia.org/wiki/Whitespace_character#Unicode
 * 
 * Return value: weather the character is a whitespace character.
 * */
static bool isspace_unicode(unsigned short ch)
{
    return  (ch >= 0x0009 && ch <= 0x000D) || ch == 0x0020 || ch == 0x0085 || ch == 0x00A0 || ch == 0x1680
        || (ch >= 0x2000 && ch <= 0x200A) || ch == 0x2028 || ch == 0x2029 || ch == 0x202F
        ||  ch == 0x205F || ch == 0x3000;
}

static void cc_utf8_trim_ws(std::vector<unsigned short>* str)
{
    int len = str->size();

    if ( len <= 0 )
        return;

    int last_index = len - 1;

    // Only start trimming if the last character is whitespace..
    if (isspace_unicode((*str)[last_index]))
    {
        for (int i = last_index - 1; i >= 0; --i)
        {
            if (isspace_unicode((*str)[i]))
                last_index = i;
            else
                break;
        }

        cc_utf8_trim_from(str, last_index);
    }
}

/*
 * g_utf8_strlen:
 * @p: pointer to the start of a UTF-8 encoded string.
 * @max: the maximum number of bytes to examine. If @max
 *       is less than 0, then the string is assumed to be
 *       null-terminated. If @max is 0, @p will not be examined and
 *       may be %NULL.
 *
 * Returns the length of the string in characters.
 *
 * Return value: the length of the string in characters
 **/
static long
cc_utf8_strlen (const char * p, int max)
{
  long len = 0;
  const char *start = p;

  if (!(p != NULL || max == 0))
  {
      return 0;
  }

  if (max < 0)
    {
      while (*p)
    {
      p = cc_utf8_next_char (p);
      ++len;
    }
    }
  else
    {
      if (max == 0 || !*p)
    return 0;

      p = cc_utf8_next_char (p);

      while (p - start < max && *p)
    {
      ++len;
      p = cc_utf8_next_char (p);
    }

      /* only do the last len increment if we got a complete
       * char (don't count partial chars)
       */
      if (p - start == max)
    ++len;
    }

  return len;
}

/*
 * g_utf8_get_char:
 * @p: a pointer to Unicode character encoded as UTF-8
 *
 * Converts a sequence of bytes encoded as UTF-8 to a Unicode character.
 * If @p does not point to a valid UTF-8 encoded character, results are
 * undefined. If you are not sure that the bytes are complete
 * valid Unicode characters, you should use g_utf8_get_char_validated()
 * instead.
 *
 * Return value: the resulting character
 **/
static unsigned int
cc_utf8_get_char (const char * p)
{
  int i, mask = 0, len;
  unsigned int result;
  unsigned char c = (unsigned char) *p;

  UTF8_COMPUTE (c, mask, len);
  if (len == -1)
    return (unsigned int) - 1;
  UTF8_GET (result, p, i, mask, len);

  return result;
}

/*
 * cc_utf16_from_utf8:
 * @str_old: pointer to the start of a C string.
 * 
 * Creates a utf8 string from a cstring.
 * 
 * Return value: the newly created utf8 string.
 * */
static unsigned short* cc_utf16_from_utf8(const char* str_old)
{
    int len = cc_utf8_strlen(str_old, -1);

    unsigned short* str_new = new unsigned short[len + 1];
    str_new[len] = 0;

    for (int i = 0; i < len; ++i)
    {
        str_new[i] = cc_utf8_get_char(str_old);
        str_old = cc_utf8_next_char(str_old);
    }

    return str_new;
}

static std::vector<unsigned short> cc_utf16_vec_from_utf16_str(const unsigned short* str)
{
    int len = cc_wcslen(str);
    std::vector<unsigned short> str_new;

    for (int i = 0; i < len; ++i)
    {
        str_new.push_back(str[i]);
    }
    return str_new;
}

//
//FNTConfig Cache - free functions
//
CCDictionary *configurations = NULL;
CCBMFontConfiguration* FNTConfigLoadFile( const char *fntFile)
{
    CCBMFontConfiguration* pRet = NULL;

    if( configurations == NULL )
    {
        configurations = new CCDictionary();
    }

    pRet = (CCBMFontConfiguration*)configurations->objectForKey(fntFile);
    if( pRet == NULL )
    {
        pRet = CCBMFontConfiguration::configurationWithFNTFile(fntFile);
        if (pRet)
        {
            configurations->setObject(pRet, fntFile);
        }        
    }

    return pRet;
}

void FNTConfigRemoveCache( void )
{
    if (configurations)
    {
        configurations->removeAllObjects();
        CC_SAFE_RELEASE_NULL(configurations);
    }
}

//
//Hash Element
//
// Equal function for targetSet.
typedef struct _KerningHashElement
{    
    int                key;        // key for the hash. 16-bit for 1st element, 16-bit for 2nd element
    int                amount;
    UT_hash_handle    hh;
} tKerningHashElement;
//
//BitmapFontConfiguration
//

CCBMFontConfiguration * CCBMFontConfiguration::configurationWithFNTFile(const char *FNTfile)
{
    CCBMFontConfiguration * pRet = new CCBMFontConfiguration();
    if (pRet->initWithFNTfile(FNTfile))
    {
        pRet->autorelease();
        return pRet;
    }
    CC_SAFE_DELETE(pRet);
    return NULL;
}

bool CCBMFontConfiguration::initWithFNTfile(const char *FNTfile)
{
    m_pKerningDictionary = NULL;
    m_pFontDefDictionary = NULL;
    if (! this->parseConfigFile(FNTfile))
    {
        return false;
    }

    return true;
}

CCBMFontConfiguration::CCBMFontConfiguration()
    : m_pFontDefDictionary(NULL)
    , m_nCommonHeight(0)
    , m_pKerningDictionary(NULL)
{

}

CCBMFontConfiguration::~CCBMFontConfiguration()
{
    CCLOGINFO( "cocos2d: deallocing CCBMFontConfiguration" );
    this->purgeFontDefDictionary();
    this->purgeKerningDictionary();
    m_sAtlasName.clear();
}

const char* CCBMFontConfiguration::description(void)
{
    return CCString::stringWithFormat(
        "<CCBMFontConfiguration = %08X | Glphys:%d Kernings:%d | Image = %s>",
        this,
        HASH_COUNT(m_pFontDefDictionary),
        HASH_COUNT(m_pKerningDictionary),
        m_sAtlasName.c_str()
    )->getCString();
}

void CCBMFontConfiguration::purgeKerningDictionary()
{
    tKerningHashElement *current;
    while(m_pKerningDictionary) 
    {
        current = m_pKerningDictionary; 
        HASH_DEL(m_pKerningDictionary,current);
        free(current);
    }
}

void CCBMFontConfiguration::purgeFontDefDictionary()
{    
    tFontDefHashElement *current, *tmp;

    HASH_ITER(hh, m_pFontDefDictionary, current, tmp) {
        HASH_DEL(m_pFontDefDictionary, current);
        free(current);
    }
}


bool CCBMFontConfiguration::parseConfigFile(const char *controlFile)
{    
    std::string fullpath = CCFileUtils::sharedFileUtils()->fullPathFromRelativePath(controlFile);
    CCString *contents = CCString::stringWithContentsOfFile(fullpath.c_str());

    CCAssert(contents, "CCBMFontConfiguration::parseConfigFile | Open file error.");

    if (!contents)
    {
        CCLOG("cocos2d: Error parsing FNTfile %s", controlFile);
        return false;
    }

    // parse spacing / padding
    std::string line;
    std::string strLeft = contents->getCString();
    while (strLeft.length() > 0)
    {
        int pos = strLeft.find('\n');

        if (pos != (int)std::string::npos)
        {
            // the data is more than a line.get one line
            line = strLeft.substr(0, pos);
            strLeft = strLeft.substr(pos + 1);
        }
        else
        {
            // get the left data
            line = strLeft;
            strLeft.erase();
        }

        if(line.substr(0,strlen("info face")) == "info face") 
        {
            // XXX: info parsing is incomplete
            // Not needed for the Hiero editors, but needed for the AngelCode editor
            //            [self parseInfoArguments:line];
            this->parseInfoArguments(line);
        }
        // Check to see if the start of the line is something we are interested in
        else if(line.substr(0,strlen("common lineHeight")) == "common lineHeight")
        {
            this->parseCommonArguments(line);
        }
        else if(line.substr(0,strlen("page id")) == "page id")
        {
            this->parseImageFileName(line, controlFile);
        }
        else if(line.substr(0,strlen("chars c")) == "chars c")
        {
            // Ignore this line
        }
        else if(line.substr(0,strlen("char")) == "char")
        {
            // Parse the current line and create a new CharDef
            tFontDefHashElement* element = (tFontDefHashElement*)malloc( sizeof(*element) );
            this->parseCharacterDefinition(line, &element->fontDef);

            element->key = element->fontDef.charID;
            HASH_ADD_INT(m_pFontDefDictionary, key, element);
        }
//        else if(line.substr(0,strlen("kernings count")) == "kernings count")
//        {
//            this->parseKerningCapacity(line);
//        }
        else if(line.substr(0,strlen("kerning first")) == "kerning first")
        {
            this->parseKerningEntry(line);
        }
    }
    
    return true;
}

void CCBMFontConfiguration::parseImageFileName(std::string line, const char *fntFile)
{
    //////////////////////////////////////////////////////////////////////////
    // line to parse:
    // page id=0 file="bitmapFontTest.png"
    //////////////////////////////////////////////////////////////////////////

    // page ID. Sanity check
    int index = line.find('=')+1;
    int index2 = line.find(' ', index);
    std::string value = line.substr(index, index2-index);
    CCAssert(atoi(value.c_str()) == 0, "LabelBMFont file could not be found");
    // file 
    index = line.find('"')+1;
    index2 = line.find('"', index);
    value = line.substr(index, index2-index);

    m_sAtlasName = CCFileUtils::sharedFileUtils()->fullPathFromRelativeFile(value.c_str(), fntFile);
}

void CCBMFontConfiguration::parseInfoArguments(std::string line)
{
    //////////////////////////////////////////////////////////////////////////
    // possible lines to parse:
    // info face="Script" size=32 bold=0 italic=0 charset="" unicode=1 stretchH=100 smooth=1 aa=1 padding=1,4,3,2 spacing=0,0 outline=0
    // info face="Cracked" size=36 bold=0 italic=0 charset="" unicode=0 stretchH=100 smooth=1 aa=1 padding=0,0,0,0 spacing=1,1
    //////////////////////////////////////////////////////////////////////////

    // padding
    int index = line.find("padding=");
    int index2 = line.find(' ', index);
    std::string value = line.substr(index, index2-index);
    sscanf(value.c_str(), "padding=%d,%d,%d,%d", &m_tPadding.top, &m_tPadding.right, &m_tPadding.bottom, &m_tPadding.left);
    CCLOG("cocos2d: padding: %d,%d,%d,%d", m_tPadding.left, m_tPadding.top, m_tPadding.right, m_tPadding.bottom);
}

void CCBMFontConfiguration::parseCommonArguments(std::string line)
{
    //////////////////////////////////////////////////////////////////////////
    // line to parse:
    // common lineHeight=104 base=26 scaleW=1024 scaleH=512 pages=1 packed=0
    //////////////////////////////////////////////////////////////////////////

    // Height
    int index = line.find("lineHeight=");
    int index2 = line.find(' ', index);
    std::string value = line.substr(index, index2-index);
    sscanf(value.c_str(), "lineHeight=%d", &m_nCommonHeight);
    // scaleW. sanity check
    index = line.find("scaleW=") + strlen("scaleW=");
    index2 = line.find(' ', index);
    value = line.substr(index, index2-index);
    CCAssert(atoi(value.c_str()) <= CCConfiguration::sharedConfiguration()->getMaxTextureSize(), "CCLabelBMFont: page can't be larger than supported");
    // scaleH. sanity check
    index = line.find("scaleH=") + strlen("scaleH=");
    index2 = line.find(' ', index);
    value = line.substr(index, index2-index);
    CCAssert(atoi(value.c_str()) <= CCConfiguration::sharedConfiguration()->getMaxTextureSize(), "CCLabelBMFont: page can't be larger than supported");
    // pages. sanity check
    index = line.find("pages=") + strlen("pages=");
    index2 = line.find(' ', index);
    value = line.substr(index, index2-index);
    CCAssert(atoi(value.c_str()) == 1, "CCBitfontAtlas: only supports 1 page");

    // packed (ignore) What does this mean ??
}

void CCBMFontConfiguration::parseCharacterDefinition(std::string line, ccBMFontDef *characterDefinition)
{    
    //////////////////////////////////////////////////////////////////////////
    // line to parse:
    // char id=32   x=0     y=0     width=0     height=0     xoffset=0     yoffset=44    xadvance=14     page=0  chnl=0 
    //////////////////////////////////////////////////////////////////////////

    // Character ID
    int index = line.find("id=");
    int index2 = line.find(' ', index);
    std::string value = line.substr(index, index2-index);
    sscanf(value.c_str(), "id=%u", &characterDefinition->charID);

    // Character x
    index = line.find("x=");
    index2 = line.find(' ', index);
    value = line.substr(index, index2-index);
    sscanf(value.c_str(), "x=%f", &characterDefinition->rect.origin.x);
    // Character y
    index = line.find("y=");
    index2 = line.find(' ', index);
    value = line.substr(index, index2-index);
    sscanf(value.c_str(), "y=%f", &characterDefinition->rect.origin.y);
    // Character width
    index = line.find("width=");
    index2 = line.find(' ', index);
    value = line.substr(index, index2-index);
    sscanf(value.c_str(), "width=%f", &characterDefinition->rect.size.width);
    // Character height
    index = line.find("height=");
    index2 = line.find(' ', index);
    value = line.substr(index, index2-index);
    sscanf(value.c_str(), "height=%f", &characterDefinition->rect.size.height);
    // Character xoffset
    index = line.find("xoffset=");
    index2 = line.find(' ', index);
    value = line.substr(index, index2-index);
    sscanf(value.c_str(), "xoffset=%d", &characterDefinition->xOffset);
    // Character yoffset
    index = line.find("yoffset=");
    index2 = line.find(' ', index);
    value = line.substr(index, index2-index);
    sscanf(value.c_str(), "yoffset=%d", &characterDefinition->yOffset);
    // Character xadvance
    index = line.find("xadvance=");
    index2 = line.find(' ', index);
    value = line.substr(index, index2-index);
    sscanf(value.c_str(), "xadvance=%d", &characterDefinition->xAdvance);
}

void CCBMFontConfiguration::parseKerningEntry(std::string line)
{        
    //////////////////////////////////////////////////////////////////////////
    // line to parse:
    // kerning first=121  second=44  amount=-7
    //////////////////////////////////////////////////////////////////////////

    // first
    int first;
    int index = line.find("first=");
    int index2 = line.find(' ', index);
    std::string value = line.substr(index, index2-index);
    sscanf(value.c_str(), "first=%d", &first);

    // second
    int second;
    index = line.find("second=");
    index2 = line.find(' ', index);
    value = line.substr(index, index2-index);
    sscanf(value.c_str(), "second=%d", &second);

    // amount
    int amount;
    index = line.find("amount=");
    index2 = line.find(' ', index);
    value = line.substr(index, index2-index);
    sscanf(value.c_str(), "amount=%d", &amount);

    tKerningHashElement *element = (tKerningHashElement *)calloc( sizeof( *element ), 1 );
    element->amount = amount;
    element->key = (first<<16) | (second&0xffff);
    HASH_ADD_INT(m_pKerningDictionary,key, element);
}
//
//CCLabelBMFont
//

//LabelBMFont - Purge Cache
void CCLabelBMFont::purgeCachedData()
{
    FNTConfigRemoveCache();
}

CCLabelBMFont * CCLabelBMFont::node()
{
    CCLabelBMFont * pRet = new CCLabelBMFont();
    if (pRet && pRet->init())
    {
        pRet->autorelease();
        return pRet;
    }
    CC_SAFE_DELETE(pRet);
    return NULL;
}

//LabelBMFont - Creation & Init
CCLabelBMFont *CCLabelBMFont::labelWithString(const char *str, const char *fntFile)
{
    CCLabelBMFont *pRet = new CCLabelBMFont();
    if(pRet && pRet->initWithString(str, fntFile))
    {
        pRet->autorelease();
        return pRet;
    }
    CC_SAFE_DELETE(pRet);
    return NULL;
}

//LabelBMFont - Creation & Init
CCLabelBMFont *CCLabelBMFont::labelWithString(const char *str, const char *fntFile, float width, CCTextAlignment alignment)
{
    CCLabelBMFont *pRet = new CCLabelBMFont();
    if(pRet && pRet->initWithString(str, fntFile, width, alignment))
    {
        pRet->autorelease();
        return pRet;
    }
    CC_SAFE_DELETE(pRet);
    return NULL;
}

//LabelBMFont - Creation & Init
CCLabelBMFont *CCLabelBMFont::labelWithString(const char *str, const char *fntFile, float width, CCTextAlignment alignment, CCPoint imageOffset)
{
    CCLabelBMFont *pRet = new CCLabelBMFont();
    if(pRet && pRet->initWithString(str, fntFile, width, alignment, imageOffset))
    {
        pRet->autorelease();
        return pRet;
    }
    CC_SAFE_DELETE(pRet);
    return NULL;
}

bool CCLabelBMFont::init()
{
    return initWithString(NULL, NULL, kCCLabelAutomaticWidth, kCCTextAlignmentLeft, CCPointZero);
}

bool CCLabelBMFont::initWithString(const char *theString, const char *fntFile)
{
    return initWithString(theString, fntFile, kCCLabelAutomaticWidth, kCCTextAlignmentLeft, CCPointZero);
}

bool CCLabelBMFont::initWithString(const char *theString, const char *fntFile, float width, CCTextAlignment alignment)
{
    return initWithString(theString, fntFile, width, alignment, CCPointZero);
}

bool CCLabelBMFont::initWithString(const char *theString, const char *fntFile, float width, CCTextAlignment alignment, CCPoint imageOffset)
{
    CCAssert(!this->m_pConfiguration, "re-init is no longer supported");
    CCAssert((theString != NULL && fntFile != NULL) || (theString == NULL && fntFile == NULL), "Invalid params for CCLabelBMFont");
    
    CCTexture2D *texture = NULL;
    
    if (fntFile != NULL)
    {
        CCBMFontConfiguration *newConf = FNTConfigLoadFile(fntFile);
        CCAssert(newConf, "CCLabelBMFont: Impossible to create font. Please check file");
        
        newConf->retain();
        CC_SAFE_RELEASE(m_pConfiguration);
        m_pConfiguration = newConf;
        
        m_sFntFile = fntFile;
        
        texture = CCTextureCache::sharedTextureCache()->addImage(m_pConfiguration->getAtlasName());
    }
    else 
    {
        texture = new CCTexture2D();
        texture->autorelease();
    }

<<<<<<< HEAD
    if (CCSpriteBatchNode::initWithTexture(texture, (theString == NULL) ? 0 : strlen(theString)))
=======
    if (theString == NULL)
    {
        theString = "";
    }

    if (CCSpriteBatchNode::initWithTexture(texture, strlen(theString)))
>>>>>>> a4f0ba87
    {
        m_fWidth = width;
        m_pAlignment = alignment;
        m_cOpacity = 255;
        m_tColor = ccWHITE;

        m_tContentSize = CCSizeZero;

        m_bIsOpacityModifyRGB = m_pobTextureAtlas->getTexture()->getHasPremultipliedAlpha();
        
        setAnchorPoint(ccp(0.5f, 0.5f));

        m_tImageOffset = imageOffset;

        this->setString((theString == NULL) ? "" : theString);

        return true;
    }
    return false;
}

CCLabelBMFont::CCLabelBMFont()
: m_cOpacity(0)           
, m_bIsOpacityModifyRGB(false)
, m_pConfiguration(NULL)
, m_sString(NULL)
, m_bLineBreakWithoutSpaces(false)
, m_tImageOffset(CCPointZero)
{

}

CCLabelBMFont::~CCLabelBMFont()
{
    CC_SAFE_DELETE(this->m_sString);
    CC_SAFE_RELEASE(this->m_pConfiguration);
}

// LabelBMFont - Atlas generation
int CCLabelBMFont::kerningAmountForFirst(unsigned short first, unsigned short second)
{
    int ret = 0;
    unsigned int key = (first<<16) | (second & 0xffff);

    if( m_pConfiguration->m_pKerningDictionary ) {
        tKerningHashElement *element = NULL;
        HASH_FIND_INT(m_pConfiguration->m_pKerningDictionary, &key, element);        
        if(element)
            ret = element->amount;
    }
    return ret;
}

void CCLabelBMFont::createFontChars()
{
    int nextFontPositionX = 0;
    int nextFontPositionY = 0;
    unsigned short prev = -1;
    int kerningAmount = 0;

    CCSize tmpSize = CCSizeZero;

    int longestLine = 0;
    unsigned int totalHeight = 0;

    unsigned int quantityOfLines = 1;

    unsigned int stringLen = cc_wcslen(m_sString);
    if (stringLen == 0)
    {
        return;
    }

    for (unsigned int i = 0; i < stringLen - 1; ++i)
    {
        unsigned short c = m_sString[i];
        if (c == '\n')
        {
            quantityOfLines++;
        }
    }

    totalHeight = m_pConfiguration->m_nCommonHeight * quantityOfLines;
    nextFontPositionY = 0-(m_pConfiguration->m_nCommonHeight - m_pConfiguration->m_nCommonHeight * quantityOfLines);

    for (unsigned int i= 0; i < stringLen; i++)
    {
        unsigned short c = m_sString[i];

        if (c == '\n')
        {
            nextFontPositionX = 0;
            nextFontPositionY -= m_pConfiguration->m_nCommonHeight;
            continue;
        }

        tFontDefHashElement *element = NULL;

        // unichar is a short, and an int is needed on HASH_FIND_INT
        unsigned int key = c;
        HASH_FIND_INT(m_pConfiguration->m_pFontDefDictionary, &key, element);
        CCAssert(element, "FontDefinition could not be found!");

        ccBMFontDef fontDef = element->fontDef;

        CCRect rect = fontDef.rect;
        rect = CC_RECT_PIXELS_TO_POINTS(rect);

        rect.origin.x += m_tImageOffset.x;
        rect.origin.y += m_tImageOffset.y;

        CCSprite *fontChar;

        fontChar = (CCSprite*)(this->getChildByTag(i));
        if( ! fontChar )
        {
            fontChar = new CCSprite();
            fontChar->initWithTexture(m_pobTextureAtlas->getTexture(), rect);
            this->addChild(fontChar, 0, i);
            fontChar->release();
        }
        else
        {
            // reusing fonts
            fontChar->setTextureRect(rect, false, rect.size);

            // restore to default in case they were modified
            fontChar->setIsVisible(true);
            fontChar->setOpacity(255);
        }

        // See issue 1343. cast( signed short + unsigned integer ) == unsigned integer (sign is lost!)
        int yOffset = m_pConfiguration->m_nCommonHeight - fontDef.yOffset;
        CCPoint fontPos = ccp( (float)nextFontPositionX + fontDef.xOffset + fontDef.rect.size.width*0.5f + kerningAmount,
            (float)nextFontPositionY + yOffset - rect.size.height*0.5f * CC_CONTENT_SCALE_FACTOR() );
        fontChar->setPosition(CC_POINT_PIXELS_TO_POINTS(fontPos));

        // update kerning
        nextFontPositionX += fontDef.xAdvance + kerningAmount;
        prev = c;

        // Apply label properties
        fontChar->setIsOpacityModifyRGB(m_bIsOpacityModifyRGB);
        // Color MUST be set before opacity, since opacity might change color if OpacityModifyRGB is on
        fontChar->setColor(m_tColor);

        // only apply opaccity if it is different than 255 )
        // to prevent modifying the color too (issue #610)
        if( m_cOpacity != 255 )
        {
            fontChar->setOpacity(m_cOpacity);
        }

        if (longestLine < nextFontPositionX)
        {
            longestLine = nextFontPositionX;
        }
    }

    tmpSize.width  = (float) longestLine;
    tmpSize.height = (float) totalHeight;

    this->setContentSize(CC_SIZE_PIXELS_TO_POINTS(tmpSize));
    
}

//LabelBMFont - CCLabelProtocol protocol
void CCLabelBMFont::setString(const char *newString)
{
    this->setString(newString, false);
}

void CCLabelBMFont::setString(const char *newString, bool fromUpdate)
{
    CC_SAFE_DELETE_ARRAY(m_sString);
    m_sString = cc_utf16_from_utf8(newString);
    m_sInitialString = newString;

    updateString(fromUpdate);
}

void CCLabelBMFont::updateString(bool fromUpdate)
{
    if (m_pChildren && m_pChildren->count() != 0)
    {
        CCObject* child;
        CCARRAY_FOREACH(m_pChildren, child)
        {
            CCNode* pNode = (CCNode*) child;
            if (pNode)
            {
                pNode->setIsVisible(false);
            }
        }
    }
    this->createFontChars();

    if (!fromUpdate)
        updateLabel();
}

const char* CCLabelBMFont::getString(void)
{
    return m_sInitialString.c_str();
}

void CCLabelBMFont::setCString(const char *label)
{
    setString(label);
}

//LabelBMFont - CCRGBAProtocol protocol
void CCLabelBMFont::setColor(const ccColor3B& var)
{
    m_tColor = var;
    if (m_pChildren && m_pChildren->count() != 0)
    {
        CCObject* child;
        CCARRAY_FOREACH(m_pChildren, child)
        {
            CCSprite* pNode = (CCSprite*) child;
            if (pNode)
            {
                pNode->setColor(m_tColor);
            }
        }
    }
}
const ccColor3B& CCLabelBMFont::getColor()
{
    return m_tColor;
}
void CCLabelBMFont::setOpacity(GLubyte var)
{
    m_cOpacity = var;

    if (m_pChildren && m_pChildren->count() != 0)
    {
        CCObject* child;
        CCARRAY_FOREACH(m_pChildren, child)
        {
            CCNode* pNode = (CCNode*) child;
            if (pNode)
            {
                CCRGBAProtocol *pRGBAProtocol = dynamic_cast<CCRGBAProtocol*>(pNode);
                if (pRGBAProtocol)
                {
                    pRGBAProtocol->setOpacity(m_cOpacity);
                }
            }
        }
    }
}
GLubyte CCLabelBMFont::getOpacity()
{
    return m_cOpacity;
}
void CCLabelBMFont::setIsOpacityModifyRGB(bool var)
{
    m_bIsOpacityModifyRGB = var;
    if (m_pChildren && m_pChildren->count() != 0)
    {
        CCObject* child;
        CCARRAY_FOREACH(m_pChildren, child)
        {
            CCNode* pNode = (CCNode*) child;
            if (pNode)
            {
                CCRGBAProtocol *pRGBAProtocol = dynamic_cast<CCRGBAProtocol*>(pNode);
                if (pRGBAProtocol)
                {
                    pRGBAProtocol->setIsOpacityModifyRGB(m_bIsOpacityModifyRGB);
                }
            }
        }
    }
}
bool CCLabelBMFont::getIsOpacityModifyRGB()
{
    return m_bIsOpacityModifyRGB;
}

// LabelBMFont - AnchorPoint
void CCLabelBMFont::setAnchorPoint(const CCPoint& point)
{
    if( ! CCPoint::CCPointEqualToPoint(point, m_tAnchorPoint) )
    {
        CCSpriteBatchNode::setAnchorPoint(point);
        updateLabel();
    }
}

// LabelBMFont - Alignment
void CCLabelBMFont::updateLabel()
{
    this->setString(m_sInitialString.c_str(), true);

    if (m_fWidth > 0)
    {
        // Step 1: Make multiline
        vector<unsigned short> str_whole = cc_utf16_vec_from_utf16_str(m_sString);
        unsigned int stringLength = str_whole.size();
        vector<unsigned short> multiline_string;
        multiline_string.reserve( stringLength );
        vector<unsigned short> last_word;
        last_word.reserve( stringLength );

        unsigned int line = 1, i = 0;
        bool start_line = false, start_word = false;
        float startOfLine = -1, startOfWord = -1;
        int skip = 0;

        CCArray* children = getChildren();
        for (unsigned int j = 0; j < children->count(); j++)
        {
            CCSprite* characterSprite;

            while (!(characterSprite = (CCSprite*)this->getChildByTag(j + skip)))
                skip++;

            if (!characterSprite->getIsVisible()) continue;

            if (i >= stringLength)
                break;

            unsigned short character = str_whole[i];

            if (!start_word)
            {
                startOfWord = getLetterPosXLeft( characterSprite );
                start_word = true;
            }
            if (!start_line)
            {
                startOfLine = startOfWord;
                start_line = true;
            }

            // Newline.
            if (character == '\n')
            {
                cc_utf8_trim_ws(&last_word);

                last_word.push_back('\n');
                multiline_string.insert(multiline_string.end(), last_word.begin(), last_word.end());
                last_word.clear();
                start_word = false;
                start_line = false;
                startOfWord = -1;
                startOfLine = -1;
                i++;
                line++;

                if (i >= stringLength)
                    break;

                character = str_whole[i];

                if (!startOfWord)
                {
                    startOfWord = getLetterPosXLeft( characterSprite );
                    start_word = true;
                }
                if (!startOfLine)
                {
                    startOfLine  = startOfWord;
                    start_line = true;
                }
            }

            // Whitespace.
            if (isspace_unicode(character))
            {
                last_word.push_back(character);
                multiline_string.insert(multiline_string.end(), last_word.begin(), last_word.end());
                last_word.clear();
                start_word = false;
                startOfWord = -1;
                i++;
                continue;
            }

            // Out of bounds.
            if ( getLetterPosXRight( characterSprite ) - startOfLine > m_fWidth )
            {
                if (!m_bLineBreakWithoutSpaces)
                {
                    last_word.push_back(character);

                    int found = cc_utf8_find_last_not_char(multiline_string, ' ');
                    if (found != -1)
                        cc_utf8_trim_ws(&multiline_string);
                    else
                        multiline_string.clear();

                    if (multiline_string.size() > 0)
                        multiline_string.push_back('\n');

                    line++;
                    start_line = false;
                    startOfLine = -1;
                    i++;
                }
                else
                {
                    cc_utf8_trim_ws(&last_word);

                    last_word.push_back('\n');
                    multiline_string.insert(multiline_string.end(), last_word.begin(), last_word.end());
                    last_word.clear();
                    start_word = false;
                    start_line = false;
                    startOfWord = -1;
                    startOfLine = -1;
                    line++;

                    if (i >= stringLength)
                        break;

                    if (!startOfWord)
                    {
                        startOfWord = getLetterPosXLeft( characterSprite );
                        start_word = true;
                    }
                    if (!startOfLine)
                    {
                        startOfLine  = startOfWord;
                        start_line = true;
                    }

                    j--;
                }

                continue;
            }
            else
            {
                // Character is normal.
                last_word.push_back(character);
                i++;
                continue;
            }
        }

        multiline_string.insert(multiline_string.end(), last_word.begin(), last_word.end());

        int size = multiline_string.size();
        unsigned short* str_new = new unsigned short[size + 1];

        for (int i = 0; i < size; ++i)
        {
            str_new[i] = multiline_string[i];
        }

        str_new[size] = 0;

        CC_SAFE_DELETE_ARRAY(m_sString);
        m_sString = str_new;
        updateString(true);
    }

    // Step 2: Make alignment
    if (m_pAlignment != kCCTextAlignmentLeft)
    {
        int i = 0;

        int lineNumber = 0;
        int str_len = cc_wcslen(m_sString);
        vector<unsigned short> last_line;
        for (int ctr = 0; ctr <= str_len; ++ctr)
        {
            if (m_sString[ctr] == '\n' || m_sString[ctr] == 0)
            {
                float lineWidth = 0.0f;
                unsigned int line_length = last_line.size();
                int index = i + line_length - 1 + lineNumber;
                if (index < 0) continue;

                CCSprite* lastChar = (CCSprite*)getChildByTag(index);
                if ( lastChar == NULL )
                    continue;

                lineWidth = lastChar->getPosition().x + lastChar->getContentSize().width/2.0f;

                float shift = 0;
                switch (m_pAlignment)
                {
                case kCCTextAlignmentCenter:
                    shift = getContentSize().width/2.0f - lineWidth/2.0f;
                    break;
                case kCCTextAlignmentRight:
                    shift = getContentSize().width - lineWidth;
                    break;
                default:
                    break;
                }

                if (shift != 0)
                {
                    for (unsigned j = 0; j < line_length; j++)
                    {
                        index = i + j + lineNumber;
                        if (index < 0) continue;

                        CCSprite* characterSprite = (CCSprite*)getChildByTag(index);
                        characterSprite->setPosition(ccpAdd(characterSprite->getPosition(), ccp(shift, 0.0f)));
                    }
                }

                i += line_length;
                lineNumber++;

                last_line.clear();
                continue;
            }

            last_line.push_back(m_sString[ctr]);
        }
    }
}

// LabelBMFont - Alignment
void CCLabelBMFont::setAlignment(CCTextAlignment alignment)
{
    this->m_pAlignment = alignment;
    updateLabel();
}

void CCLabelBMFont::setWidth(float width)
{
    this->m_fWidth = width;
    updateLabel();
}

void CCLabelBMFont::setFntFile(const char *fntFile)
{
    this->m_sFntFile = fntFile;
    CCBMFontConfiguration * newConfiguration = FNTConfigLoadFile(fntFile);
    
    CCAssert(newConfiguration, printf("CCLabelBMFont: Impossible to create font. Please check file: '%@'", fntFile) );
    CC_SAFE_RELEASE(this->m_pConfiguration);
    this->m_pConfiguration = newConfiguration;
    this->m_pConfiguration->retain();
    this->setTexture(CCTextureCache::sharedTextureCache()->addImage(this->m_pConfiguration->m_sAtlasName.c_str()));
    this->createFontChars();
}

void CCLabelBMFont::setLineBreakWithoutSpace( bool breakWithoutSpace )
{
    m_bLineBreakWithoutSpaces = breakWithoutSpace;
    updateLabel();
}

void CCLabelBMFont::setScale(float scale)
{
    CCSpriteBatchNode::setScale(scale);
    updateLabel();
}

void CCLabelBMFont::setScaleX(float scaleX)
{
    CCSpriteBatchNode::setScaleX(scaleX);
    updateLabel();
}

void CCLabelBMFont::setScaleY(float scaleY)
{
    CCSpriteBatchNode::setScaleY(scaleY);
    updateLabel();
}

float CCLabelBMFont::getLetterPosXLeft( CCSprite* sp )
{
    return sp->getPosition().x * m_fScaleX - (sp->getContentSize().width * m_fScaleX * sp->getAnchorPoint().x);
}

float CCLabelBMFont::getLetterPosXRight( CCSprite* sp )
{
    return sp->getPosition().x * m_fScaleX + (sp->getContentSize().width * m_fScaleX * sp->getAnchorPoint().x);
}
<<<<<<< HEAD
const char * CCLabelBMFont::getFntFile()
{
    return this->m_sFntFile.c_str();
}
=======

// LabelBMFont - FntFile
void CCLabelBMFont::setFntFile(const char* fntFile)
{
    if (fntFile != NULL && strcmp(fntFile, m_sFntFile.c_str()) != 0 )
    {
        CCBMFontConfiguration *newConf = FNTConfigLoadFile(fntFile);

        CCAssert( newConf, "CCLabelBMFont: Impossible to create font. Please check file");

        m_sFntFile = fntFile;

        CC_SAFE_RELEASE(m_pConfiguration);
        CC_SAFE_RETAIN(newConf);
        m_pConfiguration = newConf;

        this->setTexture(CCTextureCache::sharedTextureCache()->addImage(m_pConfiguration->getAtlasName()));
        this->createFontChars();
    }
}

const char* CCLabelBMFont::getFntFile()
{
    return m_sFntFile.c_str();
}


>>>>>>> a4f0ba87
//LabelBMFont - Debug draw
#if CC_LABELBMFONT_DEBUG_DRAW
void CCLabelBMFont::draw()
{
    CCSpriteBatchNode::draw();
    const CCSize& s = this->getContentSize();
    CCPoint vertices[4]={
        ccp(0,0),ccp(s.width,0),
        ccp(s.width,s.height),ccp(0,s.height),
    };
    ccDrawPoly(vertices, 4, true);
}

#endif // CC_LABELBMFONT_DEBUG_DRAW

NS_CC_END<|MERGE_RESOLUTION|>--- conflicted
+++ resolved
@@ -35,7 +35,6 @@
 #include "platform/platform.h"
 #include "CCDictionary.h"
 #include "CCConfiguration.h"
-#include "CCTextureCache.h"
 #include "CCDrawingPrimitives.h"
 #include "CCSprite.h"
 #include "CCPointExtension.h"
@@ -782,12 +781,12 @@
 
 bool CCLabelBMFont::initWithString(const char *theString, const char *fntFile, float width, CCTextAlignment alignment, CCPoint imageOffset)
 {
-    CCAssert(!this->m_pConfiguration, "re-init is no longer supported");
-    CCAssert((theString != NULL && fntFile != NULL) || (theString == NULL && fntFile == NULL), "Invalid params for CCLabelBMFont");
+    CCAssert(!m_pConfiguration, "re-init is no longer supported");
+    CCAssert( (theString && fntFile) || (theString==NULL && fntFile==NULL), "Invalid params for CCLabelBMFont");
     
     CCTexture2D *texture = NULL;
     
-    if (fntFile != NULL)
+    if (fntFile)
     {
         CCBMFontConfiguration *newConf = FNTConfigLoadFile(fntFile);
         CCAssert(newConf, "CCLabelBMFont: Impossible to create font. Please check file");
@@ -806,32 +805,22 @@
         texture->autorelease();
     }
 
-<<<<<<< HEAD
-    if (CCSpriteBatchNode::initWithTexture(texture, (theString == NULL) ? 0 : strlen(theString)))
-=======
     if (theString == NULL)
     {
         theString = "";
     }
 
     if (CCSpriteBatchNode::initWithTexture(texture, strlen(theString)))
->>>>>>> a4f0ba87
-    {
+    {
+        m_pAlignment = alignment;
+        m_tImageOffset = imageOffset;
         m_fWidth = width;
-        m_pAlignment = alignment;
         m_cOpacity = 255;
         m_tColor = ccWHITE;
-
         m_tContentSize = CCSizeZero;
-
         m_bIsOpacityModifyRGB = m_pobTextureAtlas->getTexture()->getHasPremultipliedAlpha();
-        
+        this->setString(theString);
         setAnchorPoint(ccp(0.5f, 0.5f));
-
-        m_tImageOffset = imageOffset;
-
-        this->setString((theString == NULL) ? "" : theString);
-
         return true;
     }
     return false;
@@ -850,8 +839,8 @@
 
 CCLabelBMFont::~CCLabelBMFont()
 {
-    CC_SAFE_DELETE(this->m_sString);
-    CC_SAFE_RELEASE(this->m_pConfiguration);
+    CC_SAFE_DELETE(m_sString);
+    CC_SAFE_RELEASE(m_pConfiguration);
 }
 
 // LabelBMFont - Atlas generation
@@ -1350,19 +1339,6 @@
     updateLabel();
 }
 
-void CCLabelBMFont::setFntFile(const char *fntFile)
-{
-    this->m_sFntFile = fntFile;
-    CCBMFontConfiguration * newConfiguration = FNTConfigLoadFile(fntFile);
-    
-    CCAssert(newConfiguration, printf("CCLabelBMFont: Impossible to create font. Please check file: '%@'", fntFile) );
-    CC_SAFE_RELEASE(this->m_pConfiguration);
-    this->m_pConfiguration = newConfiguration;
-    this->m_pConfiguration->retain();
-    this->setTexture(CCTextureCache::sharedTextureCache()->addImage(this->m_pConfiguration->m_sAtlasName.c_str()));
-    this->createFontChars();
-}
-
 void CCLabelBMFont::setLineBreakWithoutSpace( bool breakWithoutSpace )
 {
     m_bLineBreakWithoutSpaces = breakWithoutSpace;
@@ -1396,12 +1372,6 @@
 {
     return sp->getPosition().x * m_fScaleX + (sp->getContentSize().width * m_fScaleX * sp->getAnchorPoint().x);
 }
-<<<<<<< HEAD
-const char * CCLabelBMFont::getFntFile()
-{
-    return this->m_sFntFile.c_str();
-}
-=======
 
 // LabelBMFont - FntFile
 void CCLabelBMFont::setFntFile(const char* fntFile)
@@ -1429,7 +1399,6 @@
 }
 
 
->>>>>>> a4f0ba87
 //LabelBMFont - Debug draw
 #if CC_LABELBMFONT_DEBUG_DRAW
 void CCLabelBMFont::draw()
