#include "AppDelegate.h"

#include "cocos2d.h"
<<<<<<< HEAD

USING_NS_CC;

=======
>>>>>>> 7bc7d320
#include "HelloWorldScene.h"

USING_NS_CC;

AppDelegate::AppDelegate()
{

}

AppDelegate::~AppDelegate()
{
}

bool AppDelegate::initInstance()
{
    bool bRet = false;
    do 
    {
#if (CCX_TARGET_PLATFORM == CCX_PLATFORM_WIN32)

        // Initialize OpenGLView instance, that release by CCDirector when application terminate.
        // The HelloWorld is designed as HVGA.
        CCXEGLView * pMainWnd = new CCXEGLView();
        CCX_BREAK_IF(! pMainWnd
            || ! pMainWnd->Create(TEXT("cocos2d: Hello World"), 320, 480));

#endif  // CCX_PLATFORM_WIN32

        bRet = true;
    } while (0);
    return bRet;
}

bool AppDelegate::applicationDidFinishLaunching()
{
	// initialize director
	CCDirector *pDirector = CCDirector::sharedDirector();
    pDirector->setOpenGLView(&CCXEGLView::sharedOpenGLView());

    // enable High Resource Mode(2x, such as iphone4) and maintains low resource on other devices.
//     pDirector->enableRetinaDisplay(true);

	// sets landscape mode
	pDirector->setDeviceOrientation(kCCDeviceOrientationLandscapeLeft);

	// turn on display FPS
	pDirector->setDisplayFPS(true);

	// set FPS. the default value is 1.0/60 if you don't call this
	pDirector->setAnimationInterval(1.0 / 60);

	// create a scene. it's an autorelease object
	CCScene *pScene = HelloWorld::scene();

	// run
	pDirector->runWithScene(pScene);

	return true;
}

// This function will be called when the app is inactive. When comes a phone call,it's be invoked too
void AppDelegate::applicationDidEnterBackground()
{
    CCDirector::sharedDirector()->pause();

	// if you use SimpleAudioEngine, it must be pause
	// SimpleAudioEngine::sharedEngine()->pauseBackgroundMusic();
}

// this function will be called when the app is active again
void AppDelegate::applicationWillEnterForeground()
{
    CCDirector::sharedDirector()->resume();
	
	// if you use SimpleAudioEngine, it must resume here
	// SimpleAudioEngine::sharedEngine()->resumeBackgroundMusic();
}
<|MERGE_RESOLUTION|>--- conflicted
+++ resolved
@@ -1,86 +1,80 @@
-#include "AppDelegate.h"
-
-#include "cocos2d.h"
-<<<<<<< HEAD
-
-USING_NS_CC;
-
-=======
->>>>>>> 7bc7d320
-#include "HelloWorldScene.h"
-
-USING_NS_CC;
-
-AppDelegate::AppDelegate()
-{
-
-}
-
-AppDelegate::~AppDelegate()
-{
-}
-
-bool AppDelegate::initInstance()
-{
-    bool bRet = false;
-    do 
-    {
-#if (CCX_TARGET_PLATFORM == CCX_PLATFORM_WIN32)
-
-        // Initialize OpenGLView instance, that release by CCDirector when application terminate.
-        // The HelloWorld is designed as HVGA.
-        CCXEGLView * pMainWnd = new CCXEGLView();
-        CCX_BREAK_IF(! pMainWnd
-            || ! pMainWnd->Create(TEXT("cocos2d: Hello World"), 320, 480));
-
-#endif  // CCX_PLATFORM_WIN32
-
-        bRet = true;
-    } while (0);
-    return bRet;
-}
-
-bool AppDelegate::applicationDidFinishLaunching()
-{
-	// initialize director
-	CCDirector *pDirector = CCDirector::sharedDirector();
-    pDirector->setOpenGLView(&CCXEGLView::sharedOpenGLView());
-
-    // enable High Resource Mode(2x, such as iphone4) and maintains low resource on other devices.
-//     pDirector->enableRetinaDisplay(true);
-
-	// sets landscape mode
-	pDirector->setDeviceOrientation(kCCDeviceOrientationLandscapeLeft);
-
-	// turn on display FPS
-	pDirector->setDisplayFPS(true);
-
-	// set FPS. the default value is 1.0/60 if you don't call this
-	pDirector->setAnimationInterval(1.0 / 60);
-
-	// create a scene. it's an autorelease object
-	CCScene *pScene = HelloWorld::scene();
-
-	// run
-	pDirector->runWithScene(pScene);
-
-	return true;
-}
-
-// This function will be called when the app is inactive. When comes a phone call,it's be invoked too
-void AppDelegate::applicationDidEnterBackground()
-{
-    CCDirector::sharedDirector()->pause();
-
-	// if you use SimpleAudioEngine, it must be pause
-	// SimpleAudioEngine::sharedEngine()->pauseBackgroundMusic();
-}
-
-// this function will be called when the app is active again
-void AppDelegate::applicationWillEnterForeground()
-{
-    CCDirector::sharedDirector()->resume();
-	
-	// if you use SimpleAudioEngine, it must resume here
-	// SimpleAudioEngine::sharedEngine()->resumeBackgroundMusic();
-}
+#include "AppDelegate.h"
+
+#include "cocos2d.h"
+#include "HelloWorldScene.h"
+
+USING_NS_CC;
+
+AppDelegate::AppDelegate()
+{
+
+}
+
+AppDelegate::~AppDelegate()
+{
+}
+
+bool AppDelegate::initInstance()
+{
+    bool bRet = false;
+    do 
+    {
+#if (CCX_TARGET_PLATFORM == CCX_PLATFORM_WIN32)
+
+        // Initialize OpenGLView instance, that release by CCDirector when application terminate.
+        // The HelloWorld is designed as HVGA.
+        CCXEGLView * pMainWnd = new CCXEGLView();
+        CCX_BREAK_IF(! pMainWnd
+            || ! pMainWnd->Create(TEXT("cocos2d: Hello World"), 320, 480));
+
+#endif  // CCX_PLATFORM_WIN32
+
+        bRet = true;
+    } while (0);
+    return bRet;
+}
+
+bool AppDelegate::applicationDidFinishLaunching()
+{
+	// initialize director
+	CCDirector *pDirector = CCDirector::sharedDirector();
+    pDirector->setOpenGLView(&CCXEGLView::sharedOpenGLView());
+
+    // enable High Resource Mode(2x, such as iphone4) and maintains low resource on other devices.
+//     pDirector->enableRetinaDisplay(true);
+
+	// sets landscape mode
+	pDirector->setDeviceOrientation(kCCDeviceOrientationLandscapeLeft);
+
+	// turn on display FPS
+	pDirector->setDisplayFPS(true);
+
+	// set FPS. the default value is 1.0/60 if you don't call this
+	pDirector->setAnimationInterval(1.0 / 60);
+
+	// create a scene. it's an autorelease object
+	CCScene *pScene = HelloWorld::scene();
+
+	// run
+	pDirector->runWithScene(pScene);
+
+	return true;
+}
+
+// This function will be called when the app is inactive. When comes a phone call,it's be invoked too
+void AppDelegate::applicationDidEnterBackground()
+{
+    CCDirector::sharedDirector()->pause();
+
+	// if you use SimpleAudioEngine, it must be pause
+	// SimpleAudioEngine::sharedEngine()->pauseBackgroundMusic();
+}
+
+// this function will be called when the app is active again
+void AppDelegate::applicationWillEnterForeground()
+{
+    CCDirector::sharedDirector()->resume();
+	
+	// if you use SimpleAudioEngine, it must resume here
+	// SimpleAudioEngine::sharedEngine()->resumeBackgroundMusic();
+}