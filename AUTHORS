--- conflicted
+++ resolved
@@ -1071,15 +1071,12 @@
     
     AknEp
         Fix FileUtils::fullPathForFilename return empty string if file not found
-<<<<<<< HEAD
-=======
         
     kompjoefriek
         Fix compiling warnings
         
     tmr111116
         fix random int overflow
->>>>>>> 15bf9190
 
 Retired Core Developers:
     WenSheng Yang
