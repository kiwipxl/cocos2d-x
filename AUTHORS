--- conflicted
+++ resolved
@@ -643,12 +643,9 @@
         Fixed a bug that EventListeners can't be removed sometimes.
         Fixed a bug that the data size has to be specified when parsing XML using TinyXML.
         
-<<<<<<< HEAD
-=======
     Luis Parravicini (luisparravicini)
         Fixed typos in create_project.py.
         
->>>>>>> 707a6c24
 Retired Core Developers:
     WenSheng Yang
         Author of windows port, CCTextField,
