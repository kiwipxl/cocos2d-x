cocos2d-x authors & contributors

(ordered by the join in time)

Core Developers:
    Zhe Wang (Walzer)
    XiaoMing Zhang (Minggo)
    JianHua Chen (Dumganhar)

Developers:
    Ricardo Quesada
    Rolando Abarca
        Javascript Binding and testjs
        
    carlomorgantinizynga
        CCLabelTTF supports for shadow and stroke
        
    DarraghCoy
        Fix a potential crash SimpleAudioEngineOpenSL::playEffect

    silverscania
        Pass correct parameter to glPixelStorei when creating a texture

    FlagellumDei
        Center the window correctly on windows

    ggggamer
        fixed memory leak of preloadEffect on windows

    CodeSnooker
        Added Method to create a CCMenuItemToggle from a CCArray with a target selector

    wagaf-d
        Move ccpX functions to CCPoint methods and operators

    sergey-shambir
        Added CC_DISABLE_COPY macro
        Added __attribute__(__format__()) for CCLog and CCString
        Refactoring network extension and fixing unlikely memory leaks.
        Adding PUT/DELETE methods for CCHttpRequest.

    savdalion 
        Added example for russian language in TestCpp
        Added const modifier for classes CCArray, CCObject

    rodrigogolive
        Fix broke linux build

    kdejongh
        Fix for spaces at the beginning of wrapped lines on Android

    martell
        use tinyxml2 to replace libxml2
        Added Mingw-crt Support without breaking VS SDK

    mchinen
        fix emulator issue for OpenGL ES 2.0 on Android
        Fix missing protocol method warning for iOS 6.0 addition

    DenizPiri
        use CCLOG to implement print() function in LUA

    nickveri
    nickkwalee
        added some missing function for setting integer shader uniforms in CCGLProgram

    rodrigogolive
        Fix broke linux build

    kdejongh
        Fix for spaces at the beginning of wrapped lines on Android

    martell
        use tinyxml2 to replace libxml2

    mchinen
        fix emulator issue for OpenGL ES 2.0 on Android

    DenizPiri
        use CCLOG to implement print() function in LUA

    nickveri
    nickkwalee
        added some missing function for setting integer shader uniforms in CCGLProgram

    biteforest
        fix cc scale9 sprite bug

    Jimmy Sambuo
        fix the bug that SimpleAudioEngine::playEffect() and playBackgroundMusic() play twice on linux

    DarraghCoy
        fix for loading custom fonts on iOS when referenced from a CCB file
        Fix CCUserDefault.cpp compiling on Android.
        Fixing CCFileUtils 'createXXXXWithContentsOfFile' path lookup issue.
<<<<<<< HEAD
=======
        Add CCDirector::popToSceneStackLevel(int level).
        Fixing a bug that custom font can't be loaded correctly if using full path of filename on android.
>>>>>>> 05ef5e0d

    Waiter
        fix an error that OpenSLEngine can't load resources from SD card
        add CCRemoveSelf action

    billy1380
        make CCLens3d support concave effect.
        Adding 64bit target for Mac project.

    benjamesward
        add Portuguese and Arabic language support

    Victor K(fnz)
        fix memory leak of CCTextureCache::addImageAsync() on iOS

    tks2shimizu
        add CCFloat, CCDouble and CCBool

    chenium
        fix a bug that CCRenderTexture can not work when coming to foreground on Android

    9re(Taro Kobayashi)
        add Japanese language support

    mingulov
        improve the speed of accessing to files from apk

    sburavtsov
        fix for correct unscheduling and instance destruction of extensions/network/HttpClient.cpp

    wenbin wang
        add error handler when read image data using libjpeg
        add korean language support
        fix getDeviceModel bug in android CocosDenshion

    Horcruxes
        fix the bug that CCArray::createWithContentsOfFile() may not read file data on iOS

    Hu Kaiou
        contribute the new version of libcurl to support both armv7 & armv7s on iOS
        fix some memory leak

    ByungChoi
         modify linux makefiles to fix compiling errors

    edbartley
         update MSVS and MAC projects to use project-relative path
         CCControl* should not respond to touches if the control is not visible
         Some improvements for CCScrollView and CCTableView.
         Touch priority can't be set to the value specified by a call to CCMenu::setTouchPriority(int).
         CCTableView crashes if a CCTableViewDelegate is not provided.
         Fixing a bug that _realOpacity isn't assigned in CCLayerColor::initWithColor.
         CCScrollView TouchPriority Fix
<<<<<<< HEAD
=======
         Add encrypted PVR.CCZ support to ZipUtils + Tests
         Fix for broken of ccArrayGetIndexOfObject after merging this commit(076f38c).
>>>>>>> 05ef5e0d

    Weeds (Andre Rudlaff)
        Used fontconfig to enhance font rendering on linux.
        Fixed a bug about missing horizontal alignment for Custom TTF fonts on linux.
        Fixed a bug that the truetype fonts from resource directory can't be found on linux.
        Fixed the size calculations for true type fonts (especially for italic fonts).
        Added a very simple greedy line break algorithmfor true type labels.
        Fixed font rendering crash for certain fonts on linux.
        Fixed potential crash in CCScheduler::removeHashElement.
        Fixed potential crash in CCSaxParser.
        Added kResolutionFixedHeight and kResolutionFixedWidth resolution policy.
        Use pthread mutex and condition variable instead of pthred semaphore to load image asynchronizely.
<<<<<<< HEAD
=======
        Fixed crash in HttpClient request on 64Bit.
>>>>>>> 05ef5e0d

    Nat Weiss (iphonegamekit.com)
        author of Mac port
        add TMX polygon parsing
        Properly resets the tile's Y flipping

    XiaoLong Zhang (Chukong Inc)
    Mike McGary (Zynga)
    Di Wu (Zynga China)
        CCBReader and cpp reflection mechanic

    Angus Comrie
        contributes cocos2d-x port of CCControlExtension.

    Yannick Loriot
        author of CCControlExtension in cocos2d-iphone.

    Surith Thekkiam (folecr, Zynga)
        contribute for Android module building
        Simpler, correct handling of spritesheet sources for CCScale9Sprite.
        Clean up linked libraries for android.

    Nicolas Gramlich (nicolasgramlich, Zynga)
        fixed CCDirector to use CCLabelBMFont instead of CCLabelTTF
        added CCBReader (CCBI format)
        Added cleanup and reset methods to ScriptingCore.
        Fixed a bug in ScriptingCore::evalString not setting the outval.

    Rohan Kuruvilla (rohankuruvilla, Zynga)
        Improvements to JS Bindings.
        Synchronizing CCBReader to version 5.
        Adding OpenGL Bindings to Javascript.
<<<<<<< HEAD
=======
        Fixing a bug that nested ccb-files are not positioned correctly.
        Fixing a bug that crash when loading valid project.
>>>>>>> 05ef5e0d

    Jianfeng Zou (NetDragon Inc)
        contributes CCListView and CCTextureWatcher.

    dducharme
        author of blackberry port

    ImperialPenguin
        Added TTF support for blackberry port.

    HuaXu Cai (Kongzhong Corporation)
        author of linux port

    ciaranj
        add a build file that correctly generates LuaCocos2d.cpp
        add a lua template
        add particle systems to lua bindings
        use ant to generate LuaCocos2d.cpp and lua projects

    Marat Yakupov (moadib)
        Adds ability of simulating android enter/resume background on win32
        Adds ability of simulating android back/menu key on win32
        Adds support for multiple background music sources to CocosDenshion for Blackberry

    Eli Yukelzon (reflog)
        add a helper method to draw filled polygons
        improvements to CCUserDefaults

    ZhuoShi Shun
        contribute the lua binding of CocosDenshion

    Jirka Fajfr
    Chris Calm
        authors of CCTexturePVR

    RuiXiang Zhou (NetDragon)
    XiDi Peng (NetDragon)
    AiYu Ye (NetDragon)
        authors of lua binding

    Max Aksenov
        author and maintainer of Airplay port

    Giovanni Zito
    Francis Styck
        authors of Marmalade port

    Mat Hopwood( Marmalade official engineer )
        Marmalade support for gles20 branch

    Carlos Sessa
        implement the accelerometer module for Android port

    James Chen(dumganhar)
        author of Bada port

    Erawppa
        implement CCNotificationCenter

    YuLei Liao(dualface)
        contribute the factor of lua binding

    jreitman
        fix the bug of asynchronous loading resources for iOS

    Nat Weiss
        minor enhancements to the Cocos2D-X codebase and Android build scripts

    Qingyun Huang (greathqy)
        implement CCHttpRequest

    donaldalanmorrison
        fix some warnings and memory leaks

    Yinghui Peng(mustime)
        use OpenSL ES to play effects
        add TestLua sample

    Dongyang Cai(John-cdy)
        add automatically test tools

    Sergey Vikhirev(BorMor)
        Remove retina specific methods and logic.

    johnangel
        OpenGL framebuffer access violation fix.
        Enable Windows XP support in Visual Studio 2012 Update 1.

    Peter Farkas (fape)
        contributes Marmalade port for gles20 branch
        add Hungarian language support
        fixed compilation errors after adding support of webp image format.

    Tomoaki Shimizu (tks2shimizu)
        Adding randomObject to CCDictionary.

    Igor Zavorotkin (ivzave)
        Adding lua support for linux platform.

    Jozef Prídavok (jpridavok)
        Adding CCEditBox implementation for Mac OSX.

    tiantian20007
        Fixing a crash for call runAnimation() in CCBAnimationManagerDelegate::completedAnimationSequenceNamed.
        Fixing a bug that CCControl's touch priority is not set correctly; m_nDefaultTouchPriority is never used.
        Fixing a syntax error for RENDER_IN_SUBPIXEL macro.
<<<<<<< HEAD
=======
        Implement CCDictionary::writeToFile().
>>>>>>> 05ef5e0d

    xyhl515
        Fixed a bug that CCControlSwitch::setOn(isOn,false) doesn't work.
        Adds VS2012 Express template installing support.

    DarraghCoy
        Fix for unaligned memory access crash in CCBReader::readFloat().

    Sergej Tatarincev (SevInf)
        Making ScriptingCore.cpp compiled fine with C++11 on iOS.
        Using shared NodeLoaderLibrary in CCBReader bindings.
        CCEditBox iOS enchantments/bugfixes.
        Support variable cell sizes in CCTableView.

    ThePickleMan
        Adding 'rotationIsDir' property to ParticleSystem.

    Jianghua (jxhgzs)
        Adding an additional transform for CCNode.

    giginet
        Fix CCRepeat#create is recieved bad argument on Lua binding.

    neokim
        Adds 'setFont' and 'setAnchorPoint' to CCEditBox.
        Workaround for some problems due to UITextField of CCEditBoxImplIOS is attached as a view above OpenGL view.

    Sam Clegg (sbc100)
        Author of Native Client port.
        Refactor linux build system and fix many warnings.
        Fixing a bug where missing packages would cause the script to exit on linux.
        Adding 'make run' target for linux projects.
        Stripping newlines from log message and fixing linux library location.
        Fixing a bug that CCPhysicsSprite was overriding only some of the getPosition methods.
        Adding a macro USE_BOX2D to check whether to enable Box2D for linux and nacl port.
<<<<<<< HEAD
=======
        Adding Travis build support for linux and NaCl.
        Logging assert messages to the console.
        Renaming CCScriptSupport::executeAssert to CCScriptSupport::handleAssert.
>>>>>>> 05ef5e0d

    Peter Young (young40)
        Implements setVisible() for CCEditBox

    csy1988525
        Fixing a bug about display result is wrong when invoking CCControlButton:: setHighlighted.
        fixed a bug when button's parent is hided, the button still can responce to clicked event.

    Asad ur Rehman (AsadR)
        Adding CCNotificationCenter::removeAllObservers(CCObject *target).

    jedy
        Fix of CCNode.h's document with doxygen 1.8.3 can't be generated.

    whitegfx
        Implementation of kEditBoxInputFlagSensitive setting for CCEditBoxImplIOS.

    Zecken (gelldur)
        Fixing a profiling compilation error in CCParticleBatchNode.
<<<<<<< HEAD
=======
        Fixing linking errors for TestCPP with libcurl on linux.
>>>>>>> 05ef5e0d

    flamingo (flaming0)
        Null pointer check in order to prevent crashes.

    rtissera (Romain TISSERAND)
        Adding missing JNIEXPORT / JNICALL declarations.
<<<<<<< HEAD
=======
        Fix iOS 4.3 JPEG loading issue.
>>>>>>> 05ef5e0d

    Yodesoft
        Improving font rendering performance for linux platform.
        Reducing function call in nativeInitBitmapDC to improve performance.
        Refactoring writable path to "<user's home>/.config/<app name>" for linux platform.

    sjchao
        Fixing a display bug when a scrollView nested in another scrollView.

    Éloi Rivard (azmeuk)
        Linux OpenAL support.

    elmiro
        Correction of passed buffer size to readlink and verification of result return by readlink.

    harikrishnar (Hari Krishna)
        Wrong logic in CCArray::initWithObjects.
        Fixing a bug that button should not get respond if its parent is invisable.

    rogerzanoni
        Fixing a linking error that libpthread and libGL libraries need to be linked on linux.
        Fixing a compiling error of [-Werror=array-bounds] when compiling Box2dTestBed.

    zhanghaojie
        Fixing a bug that anchorPoint property of CCScale9Sprite doesn't work in CCBReader.

    MarkEHenderson (Mark Henderson)
        Fixing of variable initialization in SpriteBatchNode.

    akira-cn
        Adding response for back and menu keypad event for Android.

    lgb (Oleg)
        Fixing a compilation error for BlackBerry PlayBook.
        Comparing float number by using epsilon and absolute difference.

    jotel (Jaroslaw Lewandowski)
        Fixing a bug that wrong type of argument signature is used in setAccelerometerIntervalJNI function.
<<<<<<< HEAD
=======
        Fix for broken of ccArrayGetIndexOfObject after merging this commit(076f38c).
>>>>>>> 05ef5e0d

    MarcelBloemendaal
        Adding secureTextEntry property to CCTextFieldTTF.

    brawsome
        Adding new macro CCB_MEMBERVARIABLEASSIGNER_GLUE_WEAK to CCBMemberVariableAssigner.h.
<<<<<<< HEAD
=======
        Adding CCLOG before original path is returned in CCFileUtils::fullPathForFileName to aid in debugging.
        Optmization to ccArrayGetIndexOfObject.

    sunzhuoshi
        Adding support for javascript bytecode.

    ptekchand (Pranav Tekchand)
        Supporting negative node scales for CCScrollView.

    James Gregory (j4m3z0r, Zynga)
        Initial Emscripten port.

    coolengineer (Hojin Choi)
        Refactoring callback selector for HttpResponse.

    djh-
        Fixing a bug that displayed color of CCDrawNode is incorrect when VAO is disabled.

    acai (beingstudio)
        Fix of null pointer access in CCBAnimationManager::getRunningSequenceName.

    metalgit92
        Adding const qualification to some CCNode's getters

    Clarinexus
        Fixing a bug that setColor and setOpacity of CCControlButton and CCScale9Sprite are broken.

    Xander84
        Fixing a bug in CCBValue::getByteValue.
>>>>>>> 05ef5e0d

Retired Core Developers:
    WenSheng Yang
        Author of windows port, CCTextField,
        Designer of CCApplication/CCEGLView/platform structure.
        He's working together with 2dx core team but leading FishingJoy game

    Bin Zhang
        core-team member but put himself in FishingJoy game since 2012.

    RongHong Huang (flyingpaper)
        Author of cocos2d-xna and spent all his time on wp7.


Cocos2d-x can not grow so fast without the active community.
Thanks to all developers who report & trace bugs, discuss the engine usage in forum & QQ groups!
Special thanks to Ricardo Quesada for giving us lots of guidances & suggestions.<|MERGE_RESOLUTION|>--- conflicted
+++ resolved
@@ -64,25 +64,6 @@
     nickkwalee
         added some missing function for setting integer shader uniforms in CCGLProgram
 
-    rodrigogolive
-        Fix broke linux build
-
-    kdejongh
-        Fix for spaces at the beginning of wrapped lines on Android
-
-    martell
-        use tinyxml2 to replace libxml2
-
-    mchinen
-        fix emulator issue for OpenGL ES 2.0 on Android
-
-    DenizPiri
-        use CCLOG to implement print() function in LUA
-
-    nickveri
-    nickkwalee
-        added some missing function for setting integer shader uniforms in CCGLProgram
-
     biteforest
         fix cc scale9 sprite bug
 
@@ -93,11 +74,8 @@
         fix for loading custom fonts on iOS when referenced from a CCB file
         Fix CCUserDefault.cpp compiling on Android.
         Fixing CCFileUtils 'createXXXXWithContentsOfFile' path lookup issue.
-<<<<<<< HEAD
-=======
         Add CCDirector::popToSceneStackLevel(int level).
         Fixing a bug that custom font can't be loaded correctly if using full path of filename on android.
->>>>>>> 05ef5e0d
 
     Waiter
         fix an error that OpenSLEngine can't load resources from SD card
@@ -151,11 +129,8 @@
          CCTableView crashes if a CCTableViewDelegate is not provided.
          Fixing a bug that _realOpacity isn't assigned in CCLayerColor::initWithColor.
          CCScrollView TouchPriority Fix
-<<<<<<< HEAD
-=======
          Add encrypted PVR.CCZ support to ZipUtils + Tests
          Fix for broken of ccArrayGetIndexOfObject after merging this commit(076f38c).
->>>>>>> 05ef5e0d
 
     Weeds (Andre Rudlaff)
         Used fontconfig to enhance font rendering on linux.
@@ -168,10 +143,7 @@
         Fixed potential crash in CCSaxParser.
         Added kResolutionFixedHeight and kResolutionFixedWidth resolution policy.
         Use pthread mutex and condition variable instead of pthred semaphore to load image asynchronizely.
-<<<<<<< HEAD
-=======
         Fixed crash in HttpClient request on 64Bit.
->>>>>>> 05ef5e0d
 
     Nat Weiss (iphonegamekit.com)
         author of Mac port
@@ -204,11 +176,8 @@
         Improvements to JS Bindings.
         Synchronizing CCBReader to version 5.
         Adding OpenGL Bindings to Javascript.
-<<<<<<< HEAD
-=======
         Fixing a bug that nested ccb-files are not positioned correctly.
         Fixing a bug that crash when loading valid project.
->>>>>>> 05ef5e0d
 
     Jianfeng Zou (NetDragon Inc)
         contributes CCListView and CCTextureWatcher.
@@ -315,10 +284,7 @@
         Fixing a crash for call runAnimation() in CCBAnimationManagerDelegate::completedAnimationSequenceNamed.
         Fixing a bug that CCControl's touch priority is not set correctly; m_nDefaultTouchPriority is never used.
         Fixing a syntax error for RENDER_IN_SUBPIXEL macro.
-<<<<<<< HEAD
-=======
         Implement CCDictionary::writeToFile().
->>>>>>> 05ef5e0d
 
     xyhl515
         Fixed a bug that CCControlSwitch::setOn(isOn,false) doesn't work.
@@ -354,12 +320,9 @@
         Stripping newlines from log message and fixing linux library location.
         Fixing a bug that CCPhysicsSprite was overriding only some of the getPosition methods.
         Adding a macro USE_BOX2D to check whether to enable Box2D for linux and nacl port.
-<<<<<<< HEAD
-=======
         Adding Travis build support for linux and NaCl.
         Logging assert messages to the console.
         Renaming CCScriptSupport::executeAssert to CCScriptSupport::handleAssert.
->>>>>>> 05ef5e0d
 
     Peter Young (young40)
         Implements setVisible() for CCEditBox
@@ -379,20 +342,14 @@
 
     Zecken (gelldur)
         Fixing a profiling compilation error in CCParticleBatchNode.
-<<<<<<< HEAD
-=======
         Fixing linking errors for TestCPP with libcurl on linux.
->>>>>>> 05ef5e0d
 
     flamingo (flaming0)
         Null pointer check in order to prevent crashes.
 
     rtissera (Romain TISSERAND)
         Adding missing JNIEXPORT / JNICALL declarations.
-<<<<<<< HEAD
-=======
         Fix iOS 4.3 JPEG loading issue.
->>>>>>> 05ef5e0d
 
     Yodesoft
         Improving font rendering performance for linux platform.
@@ -431,18 +388,13 @@
 
     jotel (Jaroslaw Lewandowski)
         Fixing a bug that wrong type of argument signature is used in setAccelerometerIntervalJNI function.
-<<<<<<< HEAD
-=======
         Fix for broken of ccArrayGetIndexOfObject after merging this commit(076f38c).
->>>>>>> 05ef5e0d
 
     MarcelBloemendaal
         Adding secureTextEntry property to CCTextFieldTTF.
 
     brawsome
         Adding new macro CCB_MEMBERVARIABLEASSIGNER_GLUE_WEAK to CCBMemberVariableAssigner.h.
-<<<<<<< HEAD
-=======
         Adding CCLOG before original path is returned in CCFileUtils::fullPathForFileName to aid in debugging.
         Optmization to ccArrayGetIndexOfObject.
 
@@ -472,7 +424,6 @@
 
     Xander84
         Fixing a bug in CCBValue::getByteValue.
->>>>>>> 05ef5e0d
 
 Retired Core Developers:
     WenSheng Yang
