--- conflicted
+++ resolved
@@ -58,11 +58,7 @@
 		1503FAC418DA8B6C00F6518C /* tp.lua in Resources */ = {isa = PBXBuildFile; fileRef = 1503FAB118DA8B6C00F6518C /* tp.lua */; };
 		1503FAC518DA8B6C00F6518C /* url.lua in Resources */ = {isa = PBXBuildFile; fileRef = 1503FAB218DA8B6C00F6518C /* url.lua */; };
 		1503FAC618DA8B6C00F6518C /* url.lua in Resources */ = {isa = PBXBuildFile; fileRef = 1503FAB218DA8B6C00F6518C /* url.lua */; };
-<<<<<<< HEAD
-		15AECE06195C0AC900907DB0 /* MediaPlayer.framework in Frameworks */ = {isa = PBXBuildFile; fileRef = 3EA0FB65191B933000B170C8 /* MediaPlayer.framework */; };
-=======
 		15B0870D195AD52000D6F62B /* ActionTimeline in Resources */ = {isa = PBXBuildFile; fileRef = 38FA2E75194AECF800FF2BE4 /* ActionTimeline */; };
->>>>>>> 11f6cf3b
 		15C64825165F3934007D4F18 /* OpenGL.framework in Frameworks */ = {isa = PBXBuildFile; fileRef = 15C64824165F3934007D4F18 /* OpenGL.framework */; };
 		15C64827165F394E007D4F18 /* QuartzCore.framework in Frameworks */ = {isa = PBXBuildFile; fileRef = 15C64826165F394E007D4F18 /* QuartzCore.framework */; };
 		15C64829165F396B007D4F18 /* OpenAL.framework in Frameworks */ = {isa = PBXBuildFile; fileRef = 15C64828165F396B007D4F18 /* OpenAL.framework */; };
@@ -1987,7 +1983,6 @@
 			isa = PBXFrameworksBuildPhase;
 			buildActionMask = 2147483647;
 			files = (
-				15AECE06195C0AC900907DB0 /* MediaPlayer.framework in Frameworks */,
 				1ABCA3B018CDA06D0087CE3A /* libz.dylib in Frameworks */,
 				1ABCA3AA18CD9F1A0087CE3A /* CoreMotion.framework in Frameworks */,
 				1ABCA3A918CD9F130087CE3A /* AudioToolbox.framework in Frameworks */,
