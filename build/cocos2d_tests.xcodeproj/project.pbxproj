// !$*UTF8*$!
{
	archiveVersion = 1;
	classes = {
	};
	objectVersion = 46;
	objects = {

/* Begin PBXAggregateTarget section */
		A035ACBB1782469700987F6C /* build all tests Mac */ = {
			isa = PBXAggregateTarget;
			buildConfigurationList = A035ACBC1782469800987F6C /* Build configuration list for PBXAggregateTarget "build all tests Mac" */;
			buildPhases = (
			);
			dependencies = (
				1ADA8BA418CF277400AE24B9 /* PBXTargetDependency */,
				1ADA8BA618CF277400AE24B9 /* PBXTargetDependency */,
				1ADA8BA818CF277400AE24B9 /* PBXTargetDependency */,
				A035ACC0178246BD00987F6C /* PBXTargetDependency */,
			);
			name = "build all tests Mac";
			productName = "build-all-tests";
		};
		A07A517B1783A1CC0073F6A7 /* build all tests iOS */ = {
			isa = PBXAggregateTarget;
			buildConfigurationList = A07A517C1783A1CC0073F6A7 /* Build configuration list for PBXAggregateTarget "build all tests iOS" */;
			buildPhases = (
			);
			dependencies = (
				1ADA8BAC18CF277C00AE24B9 /* PBXTargetDependency */,
				1ADA8BAE18CF277C00AE24B9 /* PBXTargetDependency */,
				1ADA8BB018CF277C00AE24B9 /* PBXTargetDependency */,
				A07A526D1783AB980073F6A7 /* PBXTargetDependency */,
			);
			name = "build all tests iOS";
			productName = "build-all-tests iOS";
		};
/* End PBXAggregateTarget section */

/* Begin PBXBuildFile section */
		1502702D1AD3BDBC0089CD03 /* TerrainTest in Resources */ = {isa = PBXBuildFile; fileRef = B603F1B31AC8FBFB00A9579C /* TerrainTest */; };
		1502702E1AD3BDC90089CD03 /* TerrainTest in Resources */ = {isa = PBXBuildFile; fileRef = B603F1B31AC8FBFB00A9579C /* TerrainTest */; };
		150F918819DA409E00B89F57 /* lua_test_bindings.cpp in Sources */ = {isa = PBXBuildFile; fileRef = 150F918619DA409E00B89F57 /* lua_test_bindings.cpp */; };
		150F918919DA409F00B89F57 /* lua_test_bindings.cpp in Sources */ = {isa = PBXBuildFile; fileRef = 150F918619DA409E00B89F57 /* lua_test_bindings.cpp */; };
		1531B2501AE013DE0075DB94 /* Test.html in Resources */ = {isa = PBXBuildFile; fileRef = 29AFEF6619ACCAA000F6B10A /* Test.html */; };
		1531B2511AE013F00075DB94 /* Test.html in Resources */ = {isa = PBXBuildFile; fileRef = 29AFEF6619ACCAA000F6B10A /* Test.html */; };
		15427B79198B879900DC375D /* libluacocos2d iOS.a in Frameworks */ = {isa = PBXBuildFile; fileRef = 15EFA665198B33EE000C57D3 /* libluacocos2d iOS.a */; };
		15427B7A198B87AA00DC375D /* libcocos2d iOS.a in Frameworks */ = {isa = PBXBuildFile; fileRef = 46A15FBE1807A4F9005B8026 /* libcocos2d iOS.a */; };
		15427B7D198B880100DC375D /* lua_cocos2dx_controller_manual.cpp in Sources */ = {isa = PBXBuildFile; fileRef = 15427B7B198B880100DC375D /* lua_cocos2dx_controller_manual.cpp */; };
		156EAE071977D0BD00F53709 /* ActionTimeline in Resources */ = {isa = PBXBuildFile; fileRef = 38FA2E75194AECF800FF2BE4 /* ActionTimeline */; };
		157B08EC1A90864100B7BEA4 /* Particle3D in Resources */ = {isa = PBXBuildFile; fileRef = B63993301A49359F00B07923 /* Particle3D */; };
		157B08ED1A90865600B7BEA4 /* Particle3D in Resources */ = {isa = PBXBuildFile; fileRef = B63993301A49359F00B07923 /* Particle3D */; };
		15AECE0B195C0F8A00907DB0 /* MediaPlayer.framework in Frameworks */ = {isa = PBXBuildFile; fileRef = 3EA0FB65191B933000B170C8 /* MediaPlayer.framework */; };
		15AECE0F195C1FDD00907DB0 /* cocosvideo.mp4 in Resources */ = {isa = PBXBuildFile; fileRef = 3EA0FB5D191B92F100B170C8 /* cocosvideo.mp4 */; };
		15AECE25195D467D00907DB0 /* MediaPlayer.framework in Frameworks */ = {isa = PBXBuildFile; fileRef = 3EA0FB65191B933000B170C8 /* MediaPlayer.framework */; };
		15B0870D195AD52000D6F62B /* ActionTimeline in Resources */ = {isa = PBXBuildFile; fileRef = 38FA2E75194AECF800FF2BE4 /* ActionTimeline */; };
		15B13E5219F0FD4D008A1ADC /* Manifests in Resources */ = {isa = PBXBuildFile; fileRef = 15B3709219EE5D1000ABE682 /* Manifests */; };
		15B3709319EE5D1000ABE682 /* Manifests in Resources */ = {isa = PBXBuildFile; fileRef = 15B3709219EE5D1000ABE682 /* Manifests */; };
		15B3709419EE5D1000ABE682 /* Manifests in Resources */ = {isa = PBXBuildFile; fileRef = 15B3709219EE5D1000ABE682 /* Manifests */; };
		15B3709819EE5DBA00ABE682 /* AssetsManagerExTest.cpp in Sources */ = {isa = PBXBuildFile; fileRef = 15B3709619EE5DBA00ABE682 /* AssetsManagerExTest.cpp */; };
		15B3709919EE5DBA00ABE682 /* AssetsManagerExTest.cpp in Sources */ = {isa = PBXBuildFile; fileRef = 15B3709619EE5DBA00ABE682 /* AssetsManagerExTest.cpp */; };
		15B3709A19EE5EED00ABE682 /* Manifests in Resources */ = {isa = PBXBuildFile; fileRef = 15B3709219EE5D1000ABE682 /* Manifests */; };
		15B914481B156A3700C6B95B /* Materials in Resources */ = {isa = PBXBuildFile; fileRef = 5046AB5A1AF2C4180060550B /* Materials */; };
		15B914491B15721400C6B95B /* Shaders3D in Resources */ = {isa = PBXBuildFile; fileRef = B2507B6A192589AF00FA4972 /* Shaders3D */; };
		15B9144A1B15A18C00C6B95B /* Materials in Resources */ = {isa = PBXBuildFile; fileRef = 5046AB5A1AF2C4180060550B /* Materials */; };
		15B9144B1B15A18C00C6B95B /* Shaders3D in Resources */ = {isa = PBXBuildFile; fileRef = B2507B6A192589AF00FA4972 /* Shaders3D */; };
		15C64825165F3934007D4F18 /* OpenGL.framework in Frameworks */ = {isa = PBXBuildFile; fileRef = 15C64824165F3934007D4F18 /* OpenGL.framework */; };
		15C64827165F394E007D4F18 /* QuartzCore.framework in Frameworks */ = {isa = PBXBuildFile; fileRef = 15C64826165F394E007D4F18 /* QuartzCore.framework */; };
		15C64829165F396B007D4F18 /* OpenAL.framework in Frameworks */ = {isa = PBXBuildFile; fileRef = 15C64828165F396B007D4F18 /* OpenAL.framework */; };
		15C6482B165F3979007D4F18 /* ApplicationServices.framework in Frameworks */ = {isa = PBXBuildFile; fileRef = 15C6482A165F3979007D4F18 /* ApplicationServices.framework */; };
		15C6482D165F3988007D4F18 /* AudioToolbox.framework in Frameworks */ = {isa = PBXBuildFile; fileRef = 15C6482C165F3988007D4F18 /* AudioToolbox.framework */; };
		15C6482F165F399D007D4F18 /* libz.dylib in Frameworks */ = {isa = PBXBuildFile; fileRef = 15C6482E165F399D007D4F18 /* libz.dylib */; };
		15C64833165F3AFD007D4F18 /* Foundation.framework in Frameworks */ = {isa = PBXBuildFile; fileRef = 15C64832165F3AFD007D4F18 /* Foundation.framework */; };
		15CBA9AF196EE80B005877BB /* fonts in Resources */ = {isa = PBXBuildFile; fileRef = 3E6177F01960FEFE00DE83F5 /* fonts */; };
		15CBA9B0196EE80B005877BB /* ipad in Resources */ = {isa = PBXBuildFile; fileRef = 3E6177F11960FEFE00DE83F5 /* ipad */; };
		15CBA9B1196EE80B005877BB /* ipadhd in Resources */ = {isa = PBXBuildFile; fileRef = 3E6177F21960FEFE00DE83F5 /* ipadhd */; };
		15CBA9B2196EE80B005877BB /* iphone in Resources */ = {isa = PBXBuildFile; fileRef = 3E6177F31960FEFE00DE83F5 /* iphone */; };
		15CBA9B3196EE824005877BB /* src in Resources */ = {isa = PBXBuildFile; fileRef = 15CBA9A4196EE6B1005877BB /* src */; };
		15CBA9B4196EE8A0005877BB /* AppDelegate.cpp in Sources */ = {isa = PBXBuildFile; fileRef = 15CBA08B196EE66D005877BB /* AppDelegate.cpp */; };
		15CBA9B7196EE8D9005877BB /* AppController.mm in Sources */ = {isa = PBXBuildFile; fileRef = 15CBA53F196EE671005877BB /* AppController.mm */; };
		15CBA9B8196EE8D9005877BB /* main.m in Sources */ = {isa = PBXBuildFile; fileRef = 15CBA54C196EE671005877BB /* main.m */; };
		15CBA9B9196EE8D9005877BB /* RootViewController.mm in Sources */ = {isa = PBXBuildFile; fileRef = 15CBA54E196EE671005877BB /* RootViewController.mm */; };
		15CBA9CF196EE9FB005877BB /* AVFoundation.framework in Frameworks */ = {isa = PBXBuildFile; fileRef = 15CBA9C2196EE951005877BB /* AVFoundation.framework */; };
		15CBA9D0196EEA05005877BB /* UIKit.framework in Frameworks */ = {isa = PBXBuildFile; fileRef = 15CBA9C4196EE962005877BB /* UIKit.framework */; };
		15CBA9D1196EEA1D005877BB /* Foundation.framework in Frameworks */ = {isa = PBXBuildFile; fileRef = 15CBA9C0196EE943005877BB /* Foundation.framework */; };
		15CBA9D2196EEA33005877BB /* OpenGLES.framework in Frameworks */ = {isa = PBXBuildFile; fileRef = 15CBA9C6196EE971005877BB /* OpenGLES.framework */; };
		15CBA9D4196EEA33005877BB /* OpenAL.framework in Frameworks */ = {isa = PBXBuildFile; fileRef = 15CBA9D3196EEA33005877BB /* OpenAL.framework */; };
		15CBA9D5196EEA43005877BB /* CoreGraphics.framework in Frameworks */ = {isa = PBXBuildFile; fileRef = 15CBA9C8196EE97F005877BB /* CoreGraphics.framework */; };
		15CBA9D7196EEA63005877BB /* AudioToolbox.framework in Frameworks */ = {isa = PBXBuildFile; fileRef = 15CBA9D6196EEA63005877BB /* AudioToolbox.framework */; };
		15CBA9D9196EEA7D005877BB /* QuartzCore.framework in Frameworks */ = {isa = PBXBuildFile; fileRef = 15CBA9D8196EEA7D005877BB /* QuartzCore.framework */; };
		15CBA9DB196EEA90005877BB /* CoreMotion.framework in Frameworks */ = {isa = PBXBuildFile; fileRef = 15CBA9DA196EEA90005877BB /* CoreMotion.framework */; };
		15CBA9DD196EEAA6005877BB /* libz.dylib in Frameworks */ = {isa = PBXBuildFile; fileRef = 15CBA9DC196EEAA6005877BB /* libz.dylib */; };
		15CBA9DE196EEAF8005877BB /* GameController.framework in Frameworks */ = {isa = PBXBuildFile; fileRef = 3E61773C1960FBD100DE83F5 /* GameController.framework */; };
		15CBA9E0196EEBD4005877BB /* MediaPlayer.framework in Frameworks */ = {isa = PBXBuildFile; fileRef = 3EA0FB65191B933000B170C8 /* MediaPlayer.framework */; };
		15CBA9ED196F7BD8005877BB /* lua_cocos2dx_controller_auto.cpp in Sources */ = {isa = PBXBuildFile; fileRef = 15CBA9EB196F7BD8005877BB /* lua_cocos2dx_controller_auto.cpp */; };
		15E66FC8192D957100C20A52 /* Sprite3DTest in Resources */ = {isa = PBXBuildFile; fileRef = 3E92EA841921A7720094CD21 /* Sprite3DTest */; };
		15E66FD6192DC8C700C20A52 /* Sprite3DTest in Resources */ = {isa = PBXBuildFile; fileRef = 3E92EA841921A7720094CD21 /* Sprite3DTest */; };
		15EFA25B198A4A47000C57D3 /* libluacocos2d Mac.a in Frameworks */ = {isa = PBXBuildFile; fileRef = 15EFA258198A4A24000C57D3 /* libluacocos2d Mac.a */; };
		15EFA270198B25B9000C57D3 /* libcocos2d Mac.a in Frameworks */ = {isa = PBXBuildFile; fileRef = 46A15FB01807A4F9005B8026 /* libcocos2d Mac.a */; };
		15EFA273198B265A000C57D3 /* libluacocos2d Mac.a in Frameworks */ = {isa = PBXBuildFile; fileRef = 15EFA258198A4A24000C57D3 /* libluacocos2d Mac.a */; };
		15EFA666198B34D7000C57D3 /* libcocos2d iOS.a in Frameworks */ = {isa = PBXBuildFile; fileRef = 46A15FBE1807A4F9005B8026 /* libcocos2d iOS.a */; };
		15EFA66F198B356E000C57D3 /* libluacocos2d iOS.a in Frameworks */ = {isa = PBXBuildFile; fileRef = 15EFA665198B33EE000C57D3 /* libluacocos2d iOS.a */; };
		15EFA68B198B3AD8000C57D3 /* libcocos2d iOS.a in Frameworks */ = {isa = PBXBuildFile; fileRef = 46A15FBE1807A4F9005B8026 /* libcocos2d iOS.a */; };
		15EFA68D198B3AD8000C57D3 /* libluacocos2d iOS.a in Frameworks */ = {isa = PBXBuildFile; fileRef = 15EFA665198B33EE000C57D3 /* libluacocos2d iOS.a */; };
		182C5CBA1A95B2FD00C30D34 /* CocosStudio3DTest.cpp in Sources */ = {isa = PBXBuildFile; fileRef = 182C5CB81A95B2FD00C30D34 /* CocosStudio3DTest.cpp */; };
		182C5CBB1A95B30500C30D34 /* CocosStudio3DTest.cpp in Sources */ = {isa = PBXBuildFile; fileRef = 182C5CB81A95B2FD00C30D34 /* CocosStudio3DTest.cpp */; };
		182C5CCE1A95D9BA00C30D34 /* src in Resources */ = {isa = PBXBuildFile; fileRef = 182C5CCC1A95D9BA00C30D34 /* src */; };
		182C5CD01A95D9BA00C30D34 /* src in Resources */ = {isa = PBXBuildFile; fileRef = 182C5CCC1A95D9BA00C30D34 /* src */; };
		1A0EE2A218CDF6DA004CD58F /* libcocos2d Mac.a in Frameworks */ = {isa = PBXBuildFile; fileRef = 46A15FB01807A4F9005B8026 /* libcocos2d Mac.a */; };
		1A0EE2A518CDF6DA004CD58F /* IOKit.framework in Frameworks */ = {isa = PBXBuildFile; fileRef = EDCC747E17C455FD007B692C /* IOKit.framework */; };
		1A0EE2A718CDF6DA004CD58F /* libz.dylib in Frameworks */ = {isa = PBXBuildFile; fileRef = 15C6482E165F399D007D4F18 /* libz.dylib */; };
		1A0EE2A818CDF6DA004CD58F /* Foundation.framework in Frameworks */ = {isa = PBXBuildFile; fileRef = 15C64832165F3AFD007D4F18 /* Foundation.framework */; };
		1A0EE2A918CDF6DA004CD58F /* AudioToolbox.framework in Frameworks */ = {isa = PBXBuildFile; fileRef = 15C6482C165F3988007D4F18 /* AudioToolbox.framework */; };
		1A0EE2AA18CDF6DA004CD58F /* ApplicationServices.framework in Frameworks */ = {isa = PBXBuildFile; fileRef = 15C6482A165F3979007D4F18 /* ApplicationServices.framework */; };
		1A0EE2AB18CDF6DA004CD58F /* OpenAL.framework in Frameworks */ = {isa = PBXBuildFile; fileRef = 15C64828165F396B007D4F18 /* OpenAL.framework */; };
		1A0EE2AC18CDF6DA004CD58F /* QuartzCore.framework in Frameworks */ = {isa = PBXBuildFile; fileRef = 15C64826165F394E007D4F18 /* QuartzCore.framework */; };
		1A0EE2AD18CDF6DA004CD58F /* OpenGL.framework in Frameworks */ = {isa = PBXBuildFile; fileRef = 15C64824165F3934007D4F18 /* OpenGL.framework */; };
		1A0EE2AE18CDF6DA004CD58F /* Cocoa.framework in Frameworks */ = {isa = PBXBuildFile; fileRef = 15C64822165F391E007D4F18 /* Cocoa.framework */; };
		1A0EE2CA18CDF733004CD58F /* libz.dylib in Frameworks */ = {isa = PBXBuildFile; fileRef = 1ABCA36018CD9AC00087CE3A /* libz.dylib */; };
		1A0EE2CB18CDF733004CD58F /* IOKit.framework in Frameworks */ = {isa = PBXBuildFile; fileRef = EDCC747E17C455FD007B692C /* IOKit.framework */; };
		1A0EE2CC18CDF733004CD58F /* Foundation.framework in Frameworks */ = {isa = PBXBuildFile; fileRef = 1ABCA28B18CD91510087CE3A /* Foundation.framework */; };
		1A0EE2CD18CDF733004CD58F /* AudioToolbox.framework in Frameworks */ = {isa = PBXBuildFile; fileRef = 1ABCA35C18CD9A9E0087CE3A /* AudioToolbox.framework */; };
		1A0EE2CE18CDF733004CD58F /* ApplicationServices.framework in Frameworks */ = {isa = PBXBuildFile; fileRef = 1ABCA35A18CD9A950087CE3A /* ApplicationServices.framework */; };
		1A0EE2CF18CDF733004CD58F /* OpenAL.framework in Frameworks */ = {isa = PBXBuildFile; fileRef = 1ABCA35818CD9A8F0087CE3A /* OpenAL.framework */; };
		1A0EE2D018CDF733004CD58F /* QuartzCore.framework in Frameworks */ = {isa = PBXBuildFile; fileRef = 1ABCA35618CD9A890087CE3A /* QuartzCore.framework */; };
		1A0EE2D118CDF733004CD58F /* OpenGL.framework in Frameworks */ = {isa = PBXBuildFile; fileRef = 1ABCA35418CD9A820087CE3A /* OpenGL.framework */; };
		1A0EE2D718CDF733004CD58F /* Cocoa.framework in Frameworks */ = {isa = PBXBuildFile; fileRef = 15C64822165F391E007D4F18 /* Cocoa.framework */; };
		1A0EE40318CDF775004CD58F /* libcocos2d iOS.a in Frameworks */ = {isa = PBXBuildFile; fileRef = 46A15FBE1807A4F9005B8026 /* libcocos2d iOS.a */; };
		1A0EE40618CDF775004CD58F /* CoreMotion.framework in Frameworks */ = {isa = PBXBuildFile; fileRef = D60AE43317F7FFE100757E4B /* CoreMotion.framework */; };
		1A0EE40718CDF775004CD58F /* libz.dylib in Frameworks */ = {isa = PBXBuildFile; fileRef = 15C6482E165F399D007D4F18 /* libz.dylib */; };
		1A0EE40818CDF775004CD58F /* Foundation.framework in Frameworks */ = {isa = PBXBuildFile; fileRef = 15C64832165F3AFD007D4F18 /* Foundation.framework */; };
		1A0EE40918CDF775004CD58F /* AudioToolbox.framework in Frameworks */ = {isa = PBXBuildFile; fileRef = 15C6482C165F3988007D4F18 /* AudioToolbox.framework */; };
		1A0EE40A18CDF775004CD58F /* OpenAL.framework in Frameworks */ = {isa = PBXBuildFile; fileRef = 15C64828165F396B007D4F18 /* OpenAL.framework */; };
		1A0EE40B18CDF775004CD58F /* QuartzCore.framework in Frameworks */ = {isa = PBXBuildFile; fileRef = 15C64826165F394E007D4F18 /* QuartzCore.framework */; };
		1A0EE40C18CDF775004CD58F /* CoreGraphics.framework in Frameworks */ = {isa = PBXBuildFile; fileRef = A07A52BB1783AEB80073F6A7 /* CoreGraphics.framework */; };
		1A0EE40D18CDF775004CD58F /* OpenGLES.framework in Frameworks */ = {isa = PBXBuildFile; fileRef = A07A52B91783AE900073F6A7 /* OpenGLES.framework */; };
		1A0EE40E18CDF775004CD58F /* UIKit.framework in Frameworks */ = {isa = PBXBuildFile; fileRef = A07A52B71783AE6D0073F6A7 /* UIKit.framework */; };
		1A0EE40F18CDF775004CD58F /* AVFoundation.framework in Frameworks */ = {isa = PBXBuildFile; fileRef = A07A52C11783B01F0073F6A7 /* AVFoundation.framework */; };
		1A0EE42C18CDF799004CD58F /* libz.dylib in Frameworks */ = {isa = PBXBuildFile; fileRef = 1ABCA3AF18CDA06D0087CE3A /* libz.dylib */; };
		1A0EE42D18CDF799004CD58F /* CoreMotion.framework in Frameworks */ = {isa = PBXBuildFile; fileRef = D60AE43317F7FFE100757E4B /* CoreMotion.framework */; };
		1A0EE42E18CDF799004CD58F /* AudioToolbox.framework in Frameworks */ = {isa = PBXBuildFile; fileRef = 1ABCA3A818CD9F130087CE3A /* AudioToolbox.framework */; };
		1A0EE42F18CDF799004CD58F /* OpenAL.framework in Frameworks */ = {isa = PBXBuildFile; fileRef = 1ABCA3A618CD9F0D0087CE3A /* OpenAL.framework */; };
		1A0EE43018CDF799004CD58F /* QuartzCore.framework in Frameworks */ = {isa = PBXBuildFile; fileRef = 1ABCA3A418CD9F060087CE3A /* QuartzCore.framework */; };
		1A0EE43118CDF799004CD58F /* CoreGraphics.framework in Frameworks */ = {isa = PBXBuildFile; fileRef = 1ABCA3A218CD9EFE0087CE3A /* CoreGraphics.framework */; };
		1A0EE43218CDF799004CD58F /* OpenGLES.framework in Frameworks */ = {isa = PBXBuildFile; fileRef = 1ABCA3A018CD9EF60087CE3A /* OpenGLES.framework */; };
		1A0EE43318CDF799004CD58F /* UIKit.framework in Frameworks */ = {isa = PBXBuildFile; fileRef = 1ABCA39E18CD9EE50087CE3A /* UIKit.framework */; };
		1A0EE43418CDF799004CD58F /* AVFoundation.framework in Frameworks */ = {isa = PBXBuildFile; fileRef = 1ABCA39C18CD9ED80087CE3A /* AVFoundation.framework */; };
		1A0EE43518CDF799004CD58F /* Foundation.framework in Frameworks */ = {isa = PBXBuildFile; fileRef = 15C64832165F3AFD007D4F18 /* Foundation.framework */; };
		1A1645A6191B6281008C7C7F /* ccs-res in Resources */ = {isa = PBXBuildFile; fileRef = 1A221C9B191771E300FD2BE4 /* ccs-res */; };
		1A1645A9191B6283008C7C7F /* ccs-res in Resources */ = {isa = PBXBuildFile; fileRef = 1A221C9B191771E300FD2BE4 /* ccs-res */; };
		1A221C9C191771E300FD2BE4 /* ccs-res in Resources */ = {isa = PBXBuildFile; fileRef = 1A221C9B191771E300FD2BE4 /* ccs-res */; };
		1A221C9D191771E400FD2BE4 /* ccs-res in Resources */ = {isa = PBXBuildFile; fileRef = 1A221C9B191771E300FD2BE4 /* ccs-res */; };
		1A97AC001A1DC3E30076D9CC /* PerformanceMathTest.cpp in Sources */ = {isa = PBXBuildFile; fileRef = 1A97ABFE1A1DC3E30076D9CC /* PerformanceMathTest.cpp */; };
		1A97AC011A1DC3E30076D9CC /* PerformanceMathTest.cpp in Sources */ = {isa = PBXBuildFile; fileRef = 1A97ABFE1A1DC3E30076D9CC /* PerformanceMathTest.cpp */; };
		1AAF534D180E2F4E000584C8 /* libcocos2d Mac.a in Frameworks */ = {isa = PBXBuildFile; fileRef = 46A15FB01807A4F9005B8026 /* libcocos2d Mac.a */; };
		1AAF5400180E39D4000584C8 /* libcocos2d iOS.a in Frameworks */ = {isa = PBXBuildFile; fileRef = 46A15FBE1807A4F9005B8026 /* libcocos2d iOS.a */; };
		1ABCA28718CD91510087CE3A /* Cocoa.framework in Frameworks */ = {isa = PBXBuildFile; fileRef = 15C64822165F391E007D4F18 /* Cocoa.framework */; };
		1ABCA2C318CD92420087CE3A /* libcocos2d Mac.a in Frameworks */ = {isa = PBXBuildFile; fileRef = 46A15FB01807A4F9005B8026 /* libcocos2d Mac.a */; };
		1ABCA2CE18CD93580087CE3A /* Foundation.framework in Frameworks */ = {isa = PBXBuildFile; fileRef = 15C64832165F3AFD007D4F18 /* Foundation.framework */; };
		1ABCA35518CD9A820087CE3A /* OpenGL.framework in Frameworks */ = {isa = PBXBuildFile; fileRef = 1ABCA35418CD9A820087CE3A /* OpenGL.framework */; };
		1ABCA35718CD9A890087CE3A /* QuartzCore.framework in Frameworks */ = {isa = PBXBuildFile; fileRef = 1ABCA35618CD9A890087CE3A /* QuartzCore.framework */; };
		1ABCA35918CD9A8F0087CE3A /* OpenAL.framework in Frameworks */ = {isa = PBXBuildFile; fileRef = 1ABCA35818CD9A8F0087CE3A /* OpenAL.framework */; };
		1ABCA35B18CD9A950087CE3A /* ApplicationServices.framework in Frameworks */ = {isa = PBXBuildFile; fileRef = 1ABCA35A18CD9A950087CE3A /* ApplicationServices.framework */; };
		1ABCA35D18CD9A9E0087CE3A /* AudioToolbox.framework in Frameworks */ = {isa = PBXBuildFile; fileRef = 1ABCA35C18CD9A9E0087CE3A /* AudioToolbox.framework */; };
		1ABCA35E18CD9AA50087CE3A /* Foundation.framework in Frameworks */ = {isa = PBXBuildFile; fileRef = 1ABCA28B18CD91510087CE3A /* Foundation.framework */; };
		1ABCA35F18CD9AAE0087CE3A /* IOKit.framework in Frameworks */ = {isa = PBXBuildFile; fileRef = EDCC747E17C455FD007B692C /* IOKit.framework */; };
		1ABCA36118CD9AC00087CE3A /* libz.dylib in Frameworks */ = {isa = PBXBuildFile; fileRef = 1ABCA36018CD9AC00087CE3A /* libz.dylib */; };
		1ABCA39D18CD9ED80087CE3A /* AVFoundation.framework in Frameworks */ = {isa = PBXBuildFile; fileRef = 1ABCA39C18CD9ED80087CE3A /* AVFoundation.framework */; };
		1ABCA39F18CD9EE50087CE3A /* UIKit.framework in Frameworks */ = {isa = PBXBuildFile; fileRef = 1ABCA39E18CD9EE50087CE3A /* UIKit.framework */; };
		1ABCA3A118CD9EF60087CE3A /* OpenGLES.framework in Frameworks */ = {isa = PBXBuildFile; fileRef = 1ABCA3A018CD9EF60087CE3A /* OpenGLES.framework */; };
		1ABCA3A318CD9EFE0087CE3A /* CoreGraphics.framework in Frameworks */ = {isa = PBXBuildFile; fileRef = 1ABCA3A218CD9EFE0087CE3A /* CoreGraphics.framework */; };
		1ABCA3A518CD9F060087CE3A /* QuartzCore.framework in Frameworks */ = {isa = PBXBuildFile; fileRef = 1ABCA3A418CD9F060087CE3A /* QuartzCore.framework */; };
		1ABCA3A718CD9F0D0087CE3A /* OpenAL.framework in Frameworks */ = {isa = PBXBuildFile; fileRef = 1ABCA3A618CD9F0D0087CE3A /* OpenAL.framework */; };
		1ABCA3A918CD9F130087CE3A /* AudioToolbox.framework in Frameworks */ = {isa = PBXBuildFile; fileRef = 1ABCA3A818CD9F130087CE3A /* AudioToolbox.framework */; };
		1ABCA3AA18CD9F1A0087CE3A /* CoreMotion.framework in Frameworks */ = {isa = PBXBuildFile; fileRef = D60AE43317F7FFE100757E4B /* CoreMotion.framework */; };
		1ABCA3B018CDA06D0087CE3A /* libz.dylib in Frameworks */ = {isa = PBXBuildFile; fileRef = 1ABCA3AF18CDA06D0087CE3A /* libz.dylib */; };
		1AC358C018CEC1BF00F37B72 /* AppDelegate.cpp in Sources */ = {isa = PBXBuildFile; fileRef = 1AC358BB18CEC1BF00F37B72 /* AppDelegate.cpp */; };
		1AC358C118CEC1BF00F37B72 /* AppDelegate.cpp in Sources */ = {isa = PBXBuildFile; fileRef = 1AC358BB18CEC1BF00F37B72 /* AppDelegate.cpp */; };
		1AC358C218CEC1BF00F37B72 /* HelloWorldScene.cpp in Sources */ = {isa = PBXBuildFile; fileRef = 1AC358BE18CEC1BF00F37B72 /* HelloWorldScene.cpp */; };
		1AC358C318CEC1BF00F37B72 /* HelloWorldScene.cpp in Sources */ = {isa = PBXBuildFile; fileRef = 1AC358BE18CEC1BF00F37B72 /* HelloWorldScene.cpp */; };
		1AC358DA18CEC1CB00F37B72 /* AppController.mm in Sources */ = {isa = PBXBuildFile; fileRef = 1AC358C618CEC1CA00F37B72 /* AppController.mm */; };
		1AC358DB18CEC1CB00F37B72 /* Default-568h@2x.png in Resources */ = {isa = PBXBuildFile; fileRef = 1AC358C718CEC1CA00F37B72 /* Default-568h@2x.png */; };
		1AC358DC18CEC1CB00F37B72 /* Default.png in Resources */ = {isa = PBXBuildFile; fileRef = 1AC358C818CEC1CA00F37B72 /* Default.png */; };
		1AC358DD18CEC1CB00F37B72 /* Default@2x.png in Resources */ = {isa = PBXBuildFile; fileRef = 1AC358C918CEC1CA00F37B72 /* Default@2x.png */; };
		1AC358DF18CEC1CB00F37B72 /* Icon-100.png in Resources */ = {isa = PBXBuildFile; fileRef = 1AC358CC18CEC1CB00F37B72 /* Icon-100.png */; };
		1AC358E018CEC1CB00F37B72 /* Icon-114.png in Resources */ = {isa = PBXBuildFile; fileRef = 1AC358CD18CEC1CB00F37B72 /* Icon-114.png */; };
		1AC358E118CEC1CB00F37B72 /* Icon-120.png in Resources */ = {isa = PBXBuildFile; fileRef = 1AC358CE18CEC1CB00F37B72 /* Icon-120.png */; };
		1AC358E218CEC1CB00F37B72 /* Icon-144.png in Resources */ = {isa = PBXBuildFile; fileRef = 1AC358CF18CEC1CB00F37B72 /* Icon-144.png */; };
		1AC358E318CEC1CB00F37B72 /* Icon-152.png in Resources */ = {isa = PBXBuildFile; fileRef = 1AC358D018CEC1CB00F37B72 /* Icon-152.png */; };
		1AC358E418CEC1CB00F37B72 /* Icon-40.png in Resources */ = {isa = PBXBuildFile; fileRef = 1AC358D118CEC1CB00F37B72 /* Icon-40.png */; };
		1AC358E518CEC1CB00F37B72 /* Icon-57.png in Resources */ = {isa = PBXBuildFile; fileRef = 1AC358D218CEC1CB00F37B72 /* Icon-57.png */; };
		1AC358E618CEC1CB00F37B72 /* Icon-58.png in Resources */ = {isa = PBXBuildFile; fileRef = 1AC358D318CEC1CB00F37B72 /* Icon-58.png */; };
		1AC358E718CEC1CB00F37B72 /* Icon-72.png in Resources */ = {isa = PBXBuildFile; fileRef = 1AC358D418CEC1CB00F37B72 /* Icon-72.png */; };
		1AC358E818CEC1CB00F37B72 /* Icon-76.png in Resources */ = {isa = PBXBuildFile; fileRef = 1AC358D518CEC1CB00F37B72 /* Icon-76.png */; };
		1AC358E918CEC1CB00F37B72 /* Icon-80.png in Resources */ = {isa = PBXBuildFile; fileRef = 1AC358D618CEC1CB00F37B72 /* Icon-80.png */; };
		1AC358EA18CEC1CB00F37B72 /* main.m in Sources */ = {isa = PBXBuildFile; fileRef = 1AC358D718CEC1CB00F37B72 /* main.m */; };
		1AC358EB18CEC1CB00F37B72 /* RootViewController.mm in Sources */ = {isa = PBXBuildFile; fileRef = 1AC358D918CEC1CB00F37B72 /* RootViewController.mm */; };
		1AC358F518CEC1D400F37B72 /* InfoPlist.strings in Resources */ = {isa = PBXBuildFile; fileRef = 1AC358ED18CEC1D400F37B72 /* InfoPlist.strings */; };
		1AC358F618CEC1D400F37B72 /* MainMenu.xib in Resources */ = {isa = PBXBuildFile; fileRef = 1AC358EF18CEC1D400F37B72 /* MainMenu.xib */; };
		1AC358F818CEC1D400F37B72 /* Icon.icns in Resources */ = {isa = PBXBuildFile; fileRef = 1AC358F318CEC1D400F37B72 /* Icon.icns */; };
		1AC358F918CEC1D400F37B72 /* main.cpp in Sources */ = {isa = PBXBuildFile; fileRef = 1AC358F418CEC1D400F37B72 /* main.cpp */; };
		1AC3590318CEC1FB00F37B72 /* bang.png in Resources */ = {isa = PBXBuildFile; fileRef = 1AC358FE18CEC1FB00F37B72 /* bang.png */; };
		1AC3590418CEC1FB00F37B72 /* bang.png in Resources */ = {isa = PBXBuildFile; fileRef = 1AC358FE18CEC1FB00F37B72 /* bang.png */; };
		1AC3590518CEC1FB00F37B72 /* fonts in Resources */ = {isa = PBXBuildFile; fileRef = 1AC358FF18CEC1FB00F37B72 /* fonts */; };
		1AC3590618CEC1FB00F37B72 /* fonts in Resources */ = {isa = PBXBuildFile; fileRef = 1AC358FF18CEC1FB00F37B72 /* fonts */; };
		1AC3590718CEC1FB00F37B72 /* ipad in Resources */ = {isa = PBXBuildFile; fileRef = 1AC3590018CEC1FB00F37B72 /* ipad */; };
		1AC3590818CEC1FB00F37B72 /* ipad in Resources */ = {isa = PBXBuildFile; fileRef = 1AC3590018CEC1FB00F37B72 /* ipad */; };
		1AC3590918CEC1FB00F37B72 /* ipadhd in Resources */ = {isa = PBXBuildFile; fileRef = 1AC3590118CEC1FB00F37B72 /* ipadhd */; };
		1AC3590A18CEC1FB00F37B72 /* ipadhd in Resources */ = {isa = PBXBuildFile; fileRef = 1AC3590118CEC1FB00F37B72 /* ipadhd */; };
		1AC3590B18CEC1FB00F37B72 /* iphone in Resources */ = {isa = PBXBuildFile; fileRef = 1AC3590218CEC1FB00F37B72 /* iphone */; };
		1AC3590C18CEC1FB00F37B72 /* iphone in Resources */ = {isa = PBXBuildFile; fileRef = 1AC3590218CEC1FB00F37B72 /* iphone */; };
		1AC35B2118CECF0C00F37B72 /* ActionManagerTest.cpp in Sources */ = {isa = PBXBuildFile; fileRef = 1AC3592918CECF0A00F37B72 /* ActionManagerTest.cpp */; };
		1AC35B2218CECF0C00F37B72 /* ActionManagerTest.cpp in Sources */ = {isa = PBXBuildFile; fileRef = 1AC3592918CECF0A00F37B72 /* ActionManagerTest.cpp */; };
		1AC35B2318CECF0C00F37B72 /* ActionsEaseTest.cpp in Sources */ = {isa = PBXBuildFile; fileRef = 1AC3592C18CECF0A00F37B72 /* ActionsEaseTest.cpp */; };
		1AC35B2418CECF0C00F37B72 /* ActionsEaseTest.cpp in Sources */ = {isa = PBXBuildFile; fileRef = 1AC3592C18CECF0A00F37B72 /* ActionsEaseTest.cpp */; };
		1AC35B2518CECF0C00F37B72 /* ActionsProgressTest.cpp in Sources */ = {isa = PBXBuildFile; fileRef = 1AC3592F18CECF0A00F37B72 /* ActionsProgressTest.cpp */; };
		1AC35B2618CECF0C00F37B72 /* ActionsProgressTest.cpp in Sources */ = {isa = PBXBuildFile; fileRef = 1AC3592F18CECF0A00F37B72 /* ActionsProgressTest.cpp */; };
		1AC35B2718CECF0C00F37B72 /* ActionsTest.cpp in Sources */ = {isa = PBXBuildFile; fileRef = 1AC3593218CECF0A00F37B72 /* ActionsTest.cpp */; };
		1AC35B2818CECF0C00F37B72 /* ActionsTest.cpp in Sources */ = {isa = PBXBuildFile; fileRef = 1AC3593218CECF0A00F37B72 /* ActionsTest.cpp */; };
		1AC35B2918CECF0C00F37B72 /* AppDelegate.cpp in Sources */ = {isa = PBXBuildFile; fileRef = 1AC3593418CECF0A00F37B72 /* AppDelegate.cpp */; };
		1AC35B2A18CECF0C00F37B72 /* AppDelegate.cpp in Sources */ = {isa = PBXBuildFile; fileRef = 1AC3593418CECF0A00F37B72 /* AppDelegate.cpp */; };
		1AC35B2B18CECF0C00F37B72 /* BaseTest.cpp in Sources */ = {isa = PBXBuildFile; fileRef = 1AC3593618CECF0A00F37B72 /* BaseTest.cpp */; };
		1AC35B2C18CECF0C00F37B72 /* BaseTest.cpp in Sources */ = {isa = PBXBuildFile; fileRef = 1AC3593618CECF0A00F37B72 /* BaseTest.cpp */; };
		1AC35B2D18CECF0C00F37B72 /* Box2dTest.cpp in Sources */ = {isa = PBXBuildFile; fileRef = 1AC3593918CECF0A00F37B72 /* Box2dTest.cpp */; };
		1AC35B2E18CECF0C00F37B72 /* Box2dTest.cpp in Sources */ = {isa = PBXBuildFile; fileRef = 1AC3593918CECF0A00F37B72 /* Box2dTest.cpp */; };
		1AC35B2F18CECF0C00F37B72 /* Box2dView.cpp in Sources */ = {isa = PBXBuildFile; fileRef = 1AC3593C18CECF0A00F37B72 /* Box2dView.cpp */; };
		1AC35B3018CECF0C00F37B72 /* Box2dView.cpp in Sources */ = {isa = PBXBuildFile; fileRef = 1AC3593C18CECF0A00F37B72 /* Box2dView.cpp */; };
		1AC35B3118CECF0C00F37B72 /* GLES-Render.cpp in Sources */ = {isa = PBXBuildFile; fileRef = 1AC3593E18CECF0A00F37B72 /* GLES-Render.cpp */; };
		1AC35B3218CECF0C00F37B72 /* GLES-Render.cpp in Sources */ = {isa = PBXBuildFile; fileRef = 1AC3593E18CECF0A00F37B72 /* GLES-Render.cpp */; };
		1AC35B3318CECF0C00F37B72 /* Test.cpp in Sources */ = {isa = PBXBuildFile; fileRef = 1AC3594018CECF0A00F37B72 /* Test.cpp */; };
		1AC35B3418CECF0C00F37B72 /* Test.cpp in Sources */ = {isa = PBXBuildFile; fileRef = 1AC3594018CECF0A00F37B72 /* Test.cpp */; };
		1AC35B3518CECF0C00F37B72 /* TestEntries.cpp in Sources */ = {isa = PBXBuildFile; fileRef = 1AC3594218CECF0A00F37B72 /* TestEntries.cpp */; };
		1AC35B3618CECF0C00F37B72 /* TestEntries.cpp in Sources */ = {isa = PBXBuildFile; fileRef = 1AC3594218CECF0A00F37B72 /* TestEntries.cpp */; };
		1AC35B3718CECF0C00F37B72 /* Bug-1159.cpp in Sources */ = {isa = PBXBuildFile; fileRef = 1AC3597718CECF0B00F37B72 /* Bug-1159.cpp */; };
		1AC35B3818CECF0C00F37B72 /* Bug-1159.cpp in Sources */ = {isa = PBXBuildFile; fileRef = 1AC3597718CECF0B00F37B72 /* Bug-1159.cpp */; };
		1AC35B3918CECF0C00F37B72 /* Bug-1174.cpp in Sources */ = {isa = PBXBuildFile; fileRef = 1AC3597918CECF0B00F37B72 /* Bug-1174.cpp */; };
		1AC35B3A18CECF0C00F37B72 /* Bug-1174.cpp in Sources */ = {isa = PBXBuildFile; fileRef = 1AC3597918CECF0B00F37B72 /* Bug-1174.cpp */; };
		1AC35B3B18CECF0C00F37B72 /* Bug-350.cpp in Sources */ = {isa = PBXBuildFile; fileRef = 1AC3597B18CECF0B00F37B72 /* Bug-350.cpp */; };
		1AC35B3C18CECF0C00F37B72 /* Bug-350.cpp in Sources */ = {isa = PBXBuildFile; fileRef = 1AC3597B18CECF0B00F37B72 /* Bug-350.cpp */; };
		1AC35B3D18CECF0C00F37B72 /* Bug-422.cpp in Sources */ = {isa = PBXBuildFile; fileRef = 1AC3597D18CECF0B00F37B72 /* Bug-422.cpp */; };
		1AC35B3E18CECF0C00F37B72 /* Bug-422.cpp in Sources */ = {isa = PBXBuildFile; fileRef = 1AC3597D18CECF0B00F37B72 /* Bug-422.cpp */; };
		1AC35B3F18CECF0C00F37B72 /* Bug-458.cpp in Sources */ = {isa = PBXBuildFile; fileRef = 1AC3598018CECF0B00F37B72 /* Bug-458.cpp */; };
		1AC35B4018CECF0C00F37B72 /* Bug-458.cpp in Sources */ = {isa = PBXBuildFile; fileRef = 1AC3598018CECF0B00F37B72 /* Bug-458.cpp */; };
		1AC35B4118CECF0C00F37B72 /* QuestionContainerSprite.cpp in Sources */ = {isa = PBXBuildFile; fileRef = 1AC3598218CECF0B00F37B72 /* QuestionContainerSprite.cpp */; };
		1AC35B4218CECF0C00F37B72 /* QuestionContainerSprite.cpp in Sources */ = {isa = PBXBuildFile; fileRef = 1AC3598218CECF0B00F37B72 /* QuestionContainerSprite.cpp */; };
		1AC35B4318CECF0C00F37B72 /* Bug-624.cpp in Sources */ = {isa = PBXBuildFile; fileRef = 1AC3598418CECF0B00F37B72 /* Bug-624.cpp */; };
		1AC35B4418CECF0C00F37B72 /* Bug-624.cpp in Sources */ = {isa = PBXBuildFile; fileRef = 1AC3598418CECF0B00F37B72 /* Bug-624.cpp */; };
		1AC35B4518CECF0C00F37B72 /* Bug-886.cpp in Sources */ = {isa = PBXBuildFile; fileRef = 1AC3598618CECF0B00F37B72 /* Bug-886.cpp */; };
		1AC35B4618CECF0C00F37B72 /* Bug-886.cpp in Sources */ = {isa = PBXBuildFile; fileRef = 1AC3598618CECF0B00F37B72 /* Bug-886.cpp */; };
		1AC35B4718CECF0C00F37B72 /* Bug-899.cpp in Sources */ = {isa = PBXBuildFile; fileRef = 1AC3598818CECF0B00F37B72 /* Bug-899.cpp */; };
		1AC35B4818CECF0C00F37B72 /* Bug-899.cpp in Sources */ = {isa = PBXBuildFile; fileRef = 1AC3598818CECF0B00F37B72 /* Bug-899.cpp */; };
		1AC35B4918CECF0C00F37B72 /* Bug-914.cpp in Sources */ = {isa = PBXBuildFile; fileRef = 1AC3598A18CECF0B00F37B72 /* Bug-914.cpp */; };
		1AC35B4A18CECF0C00F37B72 /* Bug-914.cpp in Sources */ = {isa = PBXBuildFile; fileRef = 1AC3598A18CECF0B00F37B72 /* Bug-914.cpp */; };
		1AC35B4B18CECF0C00F37B72 /* BugsTest.cpp in Sources */ = {isa = PBXBuildFile; fileRef = 1AC3598C18CECF0B00F37B72 /* BugsTest.cpp */; };
		1AC35B4C18CECF0C00F37B72 /* BugsTest.cpp in Sources */ = {isa = PBXBuildFile; fileRef = 1AC3598C18CECF0B00F37B72 /* BugsTest.cpp */; };
		1AC35B4D18CECF0C00F37B72 /* ChipmunkTest.cpp in Sources */ = {isa = PBXBuildFile; fileRef = 1AC3598F18CECF0B00F37B72 /* ChipmunkTest.cpp */; };
		1AC35B4E18CECF0C00F37B72 /* ChipmunkTest.cpp in Sources */ = {isa = PBXBuildFile; fileRef = 1AC3598F18CECF0B00F37B72 /* ChipmunkTest.cpp */; };
		1AC35B4F18CECF0C00F37B72 /* ClickAndMoveTest.cpp in Sources */ = {isa = PBXBuildFile; fileRef = 1AC3599218CECF0B00F37B72 /* ClickAndMoveTest.cpp */; };
		1AC35B5018CECF0C00F37B72 /* ClickAndMoveTest.cpp in Sources */ = {isa = PBXBuildFile; fileRef = 1AC3599218CECF0B00F37B72 /* ClickAndMoveTest.cpp */; };
		1AC35B5118CECF0C00F37B72 /* ClippingNodeTest.cpp in Sources */ = {isa = PBXBuildFile; fileRef = 1AC3599518CECF0B00F37B72 /* ClippingNodeTest.cpp */; };
		1AC35B5218CECF0C00F37B72 /* ClippingNodeTest.cpp in Sources */ = {isa = PBXBuildFile; fileRef = 1AC3599518CECF0B00F37B72 /* ClippingNodeTest.cpp */; };
		1AC35B5318CECF0C00F37B72 /* CocosDenshionTest.cpp in Sources */ = {isa = PBXBuildFile; fileRef = 1AC3599818CECF0B00F37B72 /* CocosDenshionTest.cpp */; };
		1AC35B5418CECF0C00F37B72 /* CocosDenshionTest.cpp in Sources */ = {isa = PBXBuildFile; fileRef = 1AC3599818CECF0B00F37B72 /* CocosDenshionTest.cpp */; };
		1AC35B5518CECF0C00F37B72 /* ConfigurationTest.cpp in Sources */ = {isa = PBXBuildFile; fileRef = 1AC3599B18CECF0B00F37B72 /* ConfigurationTest.cpp */; };
		1AC35B5618CECF0C00F37B72 /* ConfigurationTest.cpp in Sources */ = {isa = PBXBuildFile; fileRef = 1AC3599B18CECF0B00F37B72 /* ConfigurationTest.cpp */; };
		1AC35B5718CECF0C00F37B72 /* ConsoleTest.cpp in Sources */ = {isa = PBXBuildFile; fileRef = 1AC3599E18CECF0B00F37B72 /* ConsoleTest.cpp */; };
		1AC35B5818CECF0C00F37B72 /* ConsoleTest.cpp in Sources */ = {isa = PBXBuildFile; fileRef = 1AC3599E18CECF0B00F37B72 /* ConsoleTest.cpp */; };
		1AC35B5918CECF0C00F37B72 /* controller.cpp in Sources */ = {isa = PBXBuildFile; fileRef = 1AC359A018CECF0B00F37B72 /* controller.cpp */; };
		1AC35B5A18CECF0C00F37B72 /* controller.cpp in Sources */ = {isa = PBXBuildFile; fileRef = 1AC359A018CECF0B00F37B72 /* controller.cpp */; };
		1AC35B5B18CECF0C00F37B72 /* CurlTest.cpp in Sources */ = {isa = PBXBuildFile; fileRef = 1AC359A318CECF0B00F37B72 /* CurlTest.cpp */; };
		1AC35B5C18CECF0C00F37B72 /* CurlTest.cpp in Sources */ = {isa = PBXBuildFile; fileRef = 1AC359A318CECF0B00F37B72 /* CurlTest.cpp */; };
		1AC35B5D18CECF0C00F37B72 /* CurrentLanguageTest.cpp in Sources */ = {isa = PBXBuildFile; fileRef = 1AC359A618CECF0B00F37B72 /* CurrentLanguageTest.cpp */; };
		1AC35B5E18CECF0C00F37B72 /* CurrentLanguageTest.cpp in Sources */ = {isa = PBXBuildFile; fileRef = 1AC359A618CECF0B00F37B72 /* CurrentLanguageTest.cpp */; };
		1AC35B5F18CECF0C00F37B72 /* DataVisitorTest.cpp in Sources */ = {isa = PBXBuildFile; fileRef = 1AC359A918CECF0B00F37B72 /* DataVisitorTest.cpp */; };
		1AC35B6018CECF0C00F37B72 /* DataVisitorTest.cpp in Sources */ = {isa = PBXBuildFile; fileRef = 1AC359A918CECF0B00F37B72 /* DataVisitorTest.cpp */; };
		1AC35B6118CECF0C00F37B72 /* DrawPrimitivesTest.cpp in Sources */ = {isa = PBXBuildFile; fileRef = 1AC359AC18CECF0B00F37B72 /* DrawPrimitivesTest.cpp */; };
		1AC35B6218CECF0C00F37B72 /* DrawPrimitivesTest.cpp in Sources */ = {isa = PBXBuildFile; fileRef = 1AC359AC18CECF0B00F37B72 /* DrawPrimitivesTest.cpp */; };
		1AC35B6318CECF0C00F37B72 /* EffectsAdvancedTest.cpp in Sources */ = {isa = PBXBuildFile; fileRef = 1AC359AF18CECF0B00F37B72 /* EffectsAdvancedTest.cpp */; };
		1AC35B6418CECF0C00F37B72 /* EffectsAdvancedTest.cpp in Sources */ = {isa = PBXBuildFile; fileRef = 1AC359AF18CECF0B00F37B72 /* EffectsAdvancedTest.cpp */; };
		1AC35B6518CECF0C00F37B72 /* EffectsTest.cpp in Sources */ = {isa = PBXBuildFile; fileRef = 1AC359B218CECF0B00F37B72 /* EffectsTest.cpp */; };
		1AC35B6618CECF0C00F37B72 /* EffectsTest.cpp in Sources */ = {isa = PBXBuildFile; fileRef = 1AC359B218CECF0B00F37B72 /* EffectsTest.cpp */; };
		1AC35B6718CECF0C00F37B72 /* AnimationsTestLayer.cpp in Sources */ = {isa = PBXBuildFile; fileRef = 1AC359B818CECF0B00F37B72 /* AnimationsTestLayer.cpp */; };
		1AC35B6818CECF0C00F37B72 /* AnimationsTestLayer.cpp in Sources */ = {isa = PBXBuildFile; fileRef = 1AC359B818CECF0B00F37B72 /* AnimationsTestLayer.cpp */; };
		1AC35B6918CECF0C00F37B72 /* ButtonTestLayer.cpp in Sources */ = {isa = PBXBuildFile; fileRef = 1AC359BB18CECF0B00F37B72 /* ButtonTestLayer.cpp */; };
		1AC35B6A18CECF0C00F37B72 /* ButtonTestLayer.cpp in Sources */ = {isa = PBXBuildFile; fileRef = 1AC359BB18CECF0B00F37B72 /* ButtonTestLayer.cpp */; };
		1AC35B6B18CECF0C00F37B72 /* CocosBuilderTest.cpp in Sources */ = {isa = PBXBuildFile; fileRef = 1AC359BE18CECF0B00F37B72 /* CocosBuilderTest.cpp */; };
		1AC35B6C18CECF0C00F37B72 /* CocosBuilderTest.cpp in Sources */ = {isa = PBXBuildFile; fileRef = 1AC359BE18CECF0B00F37B72 /* CocosBuilderTest.cpp */; };
		1AC35B6D18CECF0C00F37B72 /* HelloCocosBuilderLayer.cpp in Sources */ = {isa = PBXBuildFile; fileRef = 1AC359C118CECF0B00F37B72 /* HelloCocosBuilderLayer.cpp */; };
		1AC35B6E18CECF0C00F37B72 /* HelloCocosBuilderLayer.cpp in Sources */ = {isa = PBXBuildFile; fileRef = 1AC359C118CECF0B00F37B72 /* HelloCocosBuilderLayer.cpp */; };
		1AC35B6F18CECF0C00F37B72 /* MenuTestLayer.cpp in Sources */ = {isa = PBXBuildFile; fileRef = 1AC359C818CECF0B00F37B72 /* MenuTestLayer.cpp */; };
		1AC35B7018CECF0C00F37B72 /* MenuTestLayer.cpp in Sources */ = {isa = PBXBuildFile; fileRef = 1AC359C818CECF0B00F37B72 /* MenuTestLayer.cpp */; };
		1AC35B7118CECF0C00F37B72 /* TestHeaderLayer.cpp in Sources */ = {isa = PBXBuildFile; fileRef = 1AC359D518CECF0B00F37B72 /* TestHeaderLayer.cpp */; };
		1AC35B7218CECF0C00F37B72 /* TestHeaderLayer.cpp in Sources */ = {isa = PBXBuildFile; fileRef = 1AC359D518CECF0B00F37B72 /* TestHeaderLayer.cpp */; };
		1AC35B7318CECF0C00F37B72 /* TimelineCallbackTestLayer.cpp in Sources */ = {isa = PBXBuildFile; fileRef = 1AC359DA18CECF0B00F37B72 /* TimelineCallbackTestLayer.cpp */; };
		1AC35B7418CECF0C00F37B72 /* TimelineCallbackTestLayer.cpp in Sources */ = {isa = PBXBuildFile; fileRef = 1AC359DA18CECF0B00F37B72 /* TimelineCallbackTestLayer.cpp */; };
		1AC35B7518CECF0C00F37B72 /* ArmatureScene.cpp in Sources */ = {isa = PBXBuildFile; fileRef = 1AC359DD18CECF0B00F37B72 /* ArmatureScene.cpp */; };
		1AC35B7618CECF0C00F37B72 /* ArmatureScene.cpp in Sources */ = {isa = PBXBuildFile; fileRef = 1AC359DD18CECF0B00F37B72 /* ArmatureScene.cpp */; };
		1AC35B7718CECF0C00F37B72 /* ComponentsTestScene.cpp in Sources */ = {isa = PBXBuildFile; fileRef = 1AC359E018CECF0B00F37B72 /* ComponentsTestScene.cpp */; };
		1AC35B7818CECF0C00F37B72 /* ComponentsTestScene.cpp in Sources */ = {isa = PBXBuildFile; fileRef = 1AC359E018CECF0B00F37B72 /* ComponentsTestScene.cpp */; };
		1AC35B7918CECF0C00F37B72 /* EnemyController.cpp in Sources */ = {isa = PBXBuildFile; fileRef = 1AC359E218CECF0B00F37B72 /* EnemyController.cpp */; };
		1AC35B7A18CECF0C00F37B72 /* EnemyController.cpp in Sources */ = {isa = PBXBuildFile; fileRef = 1AC359E218CECF0B00F37B72 /* EnemyController.cpp */; };
		1AC35B7B18CECF0C00F37B72 /* GameOverScene.cpp in Sources */ = {isa = PBXBuildFile; fileRef = 1AC359E418CECF0B00F37B72 /* GameOverScene.cpp */; };
		1AC35B7C18CECF0C00F37B72 /* GameOverScene.cpp in Sources */ = {isa = PBXBuildFile; fileRef = 1AC359E418CECF0B00F37B72 /* GameOverScene.cpp */; };
		1AC35B7D18CECF0C00F37B72 /* PlayerController.cpp in Sources */ = {isa = PBXBuildFile; fileRef = 1AC359E618CECF0B00F37B72 /* PlayerController.cpp */; };
		1AC35B7E18CECF0C00F37B72 /* PlayerController.cpp in Sources */ = {isa = PBXBuildFile; fileRef = 1AC359E618CECF0B00F37B72 /* PlayerController.cpp */; };
		1AC35B7F18CECF0C00F37B72 /* ProjectileController.cpp in Sources */ = {isa = PBXBuildFile; fileRef = 1AC359E818CECF0B00F37B72 /* ProjectileController.cpp */; };
		1AC35B8018CECF0C00F37B72 /* ProjectileController.cpp in Sources */ = {isa = PBXBuildFile; fileRef = 1AC359E818CECF0B00F37B72 /* ProjectileController.cpp */; };
		1AC35B8118CECF0C00F37B72 /* SceneController.cpp in Sources */ = {isa = PBXBuildFile; fileRef = 1AC359EA18CECF0B00F37B72 /* SceneController.cpp */; };
		1AC35B8218CECF0C00F37B72 /* SceneController.cpp in Sources */ = {isa = PBXBuildFile; fileRef = 1AC359EA18CECF0B00F37B72 /* SceneController.cpp */; };
		1AC35BDB18CECF0C00F37B72 /* SceneEditorTest.cpp in Sources */ = {isa = PBXBuildFile; fileRef = 1AC35A5918CECF0B00F37B72 /* SceneEditorTest.cpp */; };
		1AC35BDC18CECF0C00F37B72 /* SceneEditorTest.cpp in Sources */ = {isa = PBXBuildFile; fileRef = 1AC35A5918CECF0B00F37B72 /* SceneEditorTest.cpp */; };
		1AC35BDD18CECF0C00F37B72 /* acts.cpp in Sources */ = {isa = PBXBuildFile; fileRef = 1AC35A5C18CECF0B00F37B72 /* acts.cpp */; };
		1AC35BDE18CECF0C00F37B72 /* acts.cpp in Sources */ = {isa = PBXBuildFile; fileRef = 1AC35A5C18CECF0B00F37B72 /* acts.cpp */; };
		1AC35BDF18CECF0C00F37B72 /* cons.cpp in Sources */ = {isa = PBXBuildFile; fileRef = 1AC35A5E18CECF0B00F37B72 /* cons.cpp */; };
		1AC35BE018CECF0C00F37B72 /* cons.cpp in Sources */ = {isa = PBXBuildFile; fileRef = 1AC35A5E18CECF0B00F37B72 /* cons.cpp */; };
		1AC35BE118CECF0C00F37B72 /* CCControlButtonTest.cpp in Sources */ = {isa = PBXBuildFile; fileRef = 1AC35A6318CECF0B00F37B72 /* CCControlButtonTest.cpp */; };
		1AC35BE218CECF0C00F37B72 /* CCControlButtonTest.cpp in Sources */ = {isa = PBXBuildFile; fileRef = 1AC35A6318CECF0B00F37B72 /* CCControlButtonTest.cpp */; };
		1AC35BE318CECF0C00F37B72 /* CCControlColourPickerTest.cpp in Sources */ = {isa = PBXBuildFile; fileRef = 1AC35A6618CECF0B00F37B72 /* CCControlColourPickerTest.cpp */; };
		1AC35BE418CECF0C00F37B72 /* CCControlColourPickerTest.cpp in Sources */ = {isa = PBXBuildFile; fileRef = 1AC35A6618CECF0B00F37B72 /* CCControlColourPickerTest.cpp */; };
		1AC35BE518CECF0C00F37B72 /* CCControlPotentiometerTest.cpp in Sources */ = {isa = PBXBuildFile; fileRef = 1AC35A6918CECF0B00F37B72 /* CCControlPotentiometerTest.cpp */; };
		1AC35BE618CECF0C00F37B72 /* CCControlPotentiometerTest.cpp in Sources */ = {isa = PBXBuildFile; fileRef = 1AC35A6918CECF0B00F37B72 /* CCControlPotentiometerTest.cpp */; };
		1AC35BE718CECF0C00F37B72 /* CCControlScene.cpp in Sources */ = {isa = PBXBuildFile; fileRef = 1AC35A6B18CECF0B00F37B72 /* CCControlScene.cpp */; };
		1AC35BE818CECF0C00F37B72 /* CCControlScene.cpp in Sources */ = {isa = PBXBuildFile; fileRef = 1AC35A6B18CECF0B00F37B72 /* CCControlScene.cpp */; };
		1AC35BE918CECF0C00F37B72 /* CCControlSceneManager.cpp in Sources */ = {isa = PBXBuildFile; fileRef = 1AC35A6D18CECF0B00F37B72 /* CCControlSceneManager.cpp */; };
		1AC35BEA18CECF0C00F37B72 /* CCControlSceneManager.cpp in Sources */ = {isa = PBXBuildFile; fileRef = 1AC35A6D18CECF0B00F37B72 /* CCControlSceneManager.cpp */; };
		1AC35BEB18CECF0C00F37B72 /* CCControlSliderTest.cpp in Sources */ = {isa = PBXBuildFile; fileRef = 1AC35A7018CECF0B00F37B72 /* CCControlSliderTest.cpp */; };
		1AC35BEC18CECF0C00F37B72 /* CCControlSliderTest.cpp in Sources */ = {isa = PBXBuildFile; fileRef = 1AC35A7018CECF0B00F37B72 /* CCControlSliderTest.cpp */; };
		1AC35BED18CECF0C00F37B72 /* CCControlStepperTest.cpp in Sources */ = {isa = PBXBuildFile; fileRef = 1AC35A7318CECF0B00F37B72 /* CCControlStepperTest.cpp */; };
		1AC35BEE18CECF0C00F37B72 /* CCControlStepperTest.cpp in Sources */ = {isa = PBXBuildFile; fileRef = 1AC35A7318CECF0B00F37B72 /* CCControlStepperTest.cpp */; };
		1AC35BEF18CECF0C00F37B72 /* CCControlSwitchTest.cpp in Sources */ = {isa = PBXBuildFile; fileRef = 1AC35A7618CECF0B00F37B72 /* CCControlSwitchTest.cpp */; };
		1AC35BF018CECF0C00F37B72 /* CCControlSwitchTest.cpp in Sources */ = {isa = PBXBuildFile; fileRef = 1AC35A7618CECF0B00F37B72 /* CCControlSwitchTest.cpp */; };
		1AC35BF318CECF0C00F37B72 /* ExtensionsTest.cpp in Sources */ = {isa = PBXBuildFile; fileRef = 1AC35A7B18CECF0B00F37B72 /* ExtensionsTest.cpp */; };
		1AC35BF418CECF0C00F37B72 /* ExtensionsTest.cpp in Sources */ = {isa = PBXBuildFile; fileRef = 1AC35A7B18CECF0B00F37B72 /* ExtensionsTest.cpp */; };
		1AC35BF518CECF0C00F37B72 /* HttpClientTest.cpp in Sources */ = {isa = PBXBuildFile; fileRef = 1AC35A7E18CECF0B00F37B72 /* HttpClientTest.cpp */; };
		1AC35BF618CECF0C00F37B72 /* HttpClientTest.cpp in Sources */ = {isa = PBXBuildFile; fileRef = 1AC35A7E18CECF0B00F37B72 /* HttpClientTest.cpp */; };
		1AC35BF718CECF0C00F37B72 /* SocketIOTest.cpp in Sources */ = {isa = PBXBuildFile; fileRef = 1AC35A8018CECF0B00F37B72 /* SocketIOTest.cpp */; };
		1AC35BF818CECF0C00F37B72 /* SocketIOTest.cpp in Sources */ = {isa = PBXBuildFile; fileRef = 1AC35A8018CECF0B00F37B72 /* SocketIOTest.cpp */; };
		1AC35BF918CECF0C00F37B72 /* WebSocketTest.cpp in Sources */ = {isa = PBXBuildFile; fileRef = 1AC35A8218CECF0B00F37B72 /* WebSocketTest.cpp */; };
		1AC35BFA18CECF0C00F37B72 /* WebSocketTest.cpp in Sources */ = {isa = PBXBuildFile; fileRef = 1AC35A8218CECF0B00F37B72 /* WebSocketTest.cpp */; };
		1AC35BFB18CECF0C00F37B72 /* NotificationCenterTest.cpp in Sources */ = {isa = PBXBuildFile; fileRef = 1AC35A8518CECF0B00F37B72 /* NotificationCenterTest.cpp */; };
		1AC35BFC18CECF0C00F37B72 /* NotificationCenterTest.cpp in Sources */ = {isa = PBXBuildFile; fileRef = 1AC35A8518CECF0B00F37B72 /* NotificationCenterTest.cpp */; };
		1AC35BFF18CECF0C00F37B72 /* CustomTableViewCell.cpp in Sources */ = {isa = PBXBuildFile; fileRef = 1AC35A8B18CECF0B00F37B72 /* CustomTableViewCell.cpp */; };
		1AC35C0018CECF0C00F37B72 /* CustomTableViewCell.cpp in Sources */ = {isa = PBXBuildFile; fileRef = 1AC35A8B18CECF0B00F37B72 /* CustomTableViewCell.cpp */; };
		1AC35C0118CECF0C00F37B72 /* TableViewTestScene.cpp in Sources */ = {isa = PBXBuildFile; fileRef = 1AC35A8D18CECF0B00F37B72 /* TableViewTestScene.cpp */; };
		1AC35C0218CECF0C00F37B72 /* TableViewTestScene.cpp in Sources */ = {isa = PBXBuildFile; fileRef = 1AC35A8D18CECF0B00F37B72 /* TableViewTestScene.cpp */; };
		1AC35C0318CECF0C00F37B72 /* FileUtilsTest.cpp in Sources */ = {isa = PBXBuildFile; fileRef = 1AC35A9018CECF0B00F37B72 /* FileUtilsTest.cpp */; };
		1AC35C0418CECF0C00F37B72 /* FileUtilsTest.cpp in Sources */ = {isa = PBXBuildFile; fileRef = 1AC35A9018CECF0B00F37B72 /* FileUtilsTest.cpp */; };
		1AC35C0518CECF0C00F37B72 /* FontTest.cpp in Sources */ = {isa = PBXBuildFile; fileRef = 1AC35A9318CECF0B00F37B72 /* FontTest.cpp */; };
		1AC35C0618CECF0C00F37B72 /* FontTest.cpp in Sources */ = {isa = PBXBuildFile; fileRef = 1AC35A9318CECF0B00F37B72 /* FontTest.cpp */; };
		1AC35C0718CECF0C00F37B72 /* MouseTest.cpp in Sources */ = {isa = PBXBuildFile; fileRef = 1AC35A9618CECF0B00F37B72 /* MouseTest.cpp */; };
		1AC35C0818CECF0C00F37B72 /* MouseTest.cpp in Sources */ = {isa = PBXBuildFile; fileRef = 1AC35A9618CECF0B00F37B72 /* MouseTest.cpp */; };
		1AC35C0918CECF0C00F37B72 /* IntervalTest.cpp in Sources */ = {isa = PBXBuildFile; fileRef = 1AC35A9918CECF0B00F37B72 /* IntervalTest.cpp */; };
		1AC35C0A18CECF0C00F37B72 /* IntervalTest.cpp in Sources */ = {isa = PBXBuildFile; fileRef = 1AC35A9918CECF0B00F37B72 /* IntervalTest.cpp */; };
		1AC35C0F18CECF0C00F37B72 /* LabelTest.cpp in Sources */ = {isa = PBXBuildFile; fileRef = 1AC35AA218CECF0C00F37B72 /* LabelTest.cpp */; };
		1AC35C1018CECF0C00F37B72 /* LabelTest.cpp in Sources */ = {isa = PBXBuildFile; fileRef = 1AC35AA218CECF0C00F37B72 /* LabelTest.cpp */; };
		1AC35C1118CECF0C00F37B72 /* LabelTestNew.cpp in Sources */ = {isa = PBXBuildFile; fileRef = 1AC35AA418CECF0C00F37B72 /* LabelTestNew.cpp */; };
		1AC35C1218CECF0C00F37B72 /* LabelTestNew.cpp in Sources */ = {isa = PBXBuildFile; fileRef = 1AC35AA418CECF0C00F37B72 /* LabelTestNew.cpp */; };
		1AC35C1318CECF0C00F37B72 /* LayerTest.cpp in Sources */ = {isa = PBXBuildFile; fileRef = 1AC35AA718CECF0C00F37B72 /* LayerTest.cpp */; };
		1AC35C1418CECF0C00F37B72 /* LayerTest.cpp in Sources */ = {isa = PBXBuildFile; fileRef = 1AC35AA718CECF0C00F37B72 /* LayerTest.cpp */; };
		1AC35C1518CECF0C00F37B72 /* MenuTest.cpp in Sources */ = {isa = PBXBuildFile; fileRef = 1AC35AAA18CECF0C00F37B72 /* MenuTest.cpp */; };
		1AC35C1618CECF0C00F37B72 /* MenuTest.cpp in Sources */ = {isa = PBXBuildFile; fileRef = 1AC35AAA18CECF0C00F37B72 /* MenuTest.cpp */; };
		1AC35C1718CECF0C00F37B72 /* MotionStreakTest.cpp in Sources */ = {isa = PBXBuildFile; fileRef = 1AC35AAD18CECF0C00F37B72 /* MotionStreakTest.cpp */; };
		1AC35C1818CECF0C00F37B72 /* MotionStreakTest.cpp in Sources */ = {isa = PBXBuildFile; fileRef = 1AC35AAD18CECF0C00F37B72 /* MotionStreakTest.cpp */; };
		1AC35C1918CECF0C00F37B72 /* MutiTouchTest.cpp in Sources */ = {isa = PBXBuildFile; fileRef = 1AC35AB018CECF0C00F37B72 /* MutiTouchTest.cpp */; };
		1AC35C1A18CECF0C00F37B72 /* MutiTouchTest.cpp in Sources */ = {isa = PBXBuildFile; fileRef = 1AC35AB018CECF0C00F37B72 /* MutiTouchTest.cpp */; };
		1AC35C1B18CECF0C00F37B72 /* NewEventDispatcherTest.cpp in Sources */ = {isa = PBXBuildFile; fileRef = 1AC35AB318CECF0C00F37B72 /* NewEventDispatcherTest.cpp */; };
		1AC35C1C18CECF0C00F37B72 /* NewEventDispatcherTest.cpp in Sources */ = {isa = PBXBuildFile; fileRef = 1AC35AB318CECF0C00F37B72 /* NewEventDispatcherTest.cpp */; };
		1AC35C1D18CECF0C00F37B72 /* NewRendererTest.cpp in Sources */ = {isa = PBXBuildFile; fileRef = 1AC35AB618CECF0C00F37B72 /* NewRendererTest.cpp */; };
		1AC35C1E18CECF0C00F37B72 /* NewRendererTest.cpp in Sources */ = {isa = PBXBuildFile; fileRef = 1AC35AB618CECF0C00F37B72 /* NewRendererTest.cpp */; };
		1AC35C1F18CECF0C00F37B72 /* NodeTest.cpp in Sources */ = {isa = PBXBuildFile; fileRef = 1AC35AB918CECF0C00F37B72 /* NodeTest.cpp */; };
		1AC35C2018CECF0C00F37B72 /* NodeTest.cpp in Sources */ = {isa = PBXBuildFile; fileRef = 1AC35AB918CECF0C00F37B72 /* NodeTest.cpp */; };
		1AC35C2118CECF0C00F37B72 /* ParallaxTest.cpp in Sources */ = {isa = PBXBuildFile; fileRef = 1AC35ABC18CECF0C00F37B72 /* ParallaxTest.cpp */; };
		1AC35C2218CECF0C00F37B72 /* ParallaxTest.cpp in Sources */ = {isa = PBXBuildFile; fileRef = 1AC35ABC18CECF0C00F37B72 /* ParallaxTest.cpp */; };
		1AC35C2318CECF0C00F37B72 /* ParticleTest.cpp in Sources */ = {isa = PBXBuildFile; fileRef = 1AC35ABF18CECF0C00F37B72 /* ParticleTest.cpp */; };
		1AC35C2418CECF0C00F37B72 /* ParticleTest.cpp in Sources */ = {isa = PBXBuildFile; fileRef = 1AC35ABF18CECF0C00F37B72 /* ParticleTest.cpp */; };
		1AC35C2518CECF0C00F37B72 /* PerformanceAllocTest.cpp in Sources */ = {isa = PBXBuildFile; fileRef = 1AC35AC218CECF0C00F37B72 /* PerformanceAllocTest.cpp */; };
		1AC35C2618CECF0C00F37B72 /* PerformanceAllocTest.cpp in Sources */ = {isa = PBXBuildFile; fileRef = 1AC35AC218CECF0C00F37B72 /* PerformanceAllocTest.cpp */; };
		1AC35C2718CECF0C00F37B72 /* PerformanceContainerTest.cpp in Sources */ = {isa = PBXBuildFile; fileRef = 1AC35AC418CECF0C00F37B72 /* PerformanceContainerTest.cpp */; };
		1AC35C2818CECF0C00F37B72 /* PerformanceContainerTest.cpp in Sources */ = {isa = PBXBuildFile; fileRef = 1AC35AC418CECF0C00F37B72 /* PerformanceContainerTest.cpp */; };
		1AC35C2918CECF0C00F37B72 /* PerformanceEventDispatcherTest.cpp in Sources */ = {isa = PBXBuildFile; fileRef = 1AC35AC618CECF0C00F37B72 /* PerformanceEventDispatcherTest.cpp */; };
		1AC35C2A18CECF0C00F37B72 /* PerformanceEventDispatcherTest.cpp in Sources */ = {isa = PBXBuildFile; fileRef = 1AC35AC618CECF0C00F37B72 /* PerformanceEventDispatcherTest.cpp */; };
		1AC35C2B18CECF0C00F37B72 /* PerformanceLabelTest.cpp in Sources */ = {isa = PBXBuildFile; fileRef = 1AC35AC818CECF0C00F37B72 /* PerformanceLabelTest.cpp */; };
		1AC35C2C18CECF0C00F37B72 /* PerformanceLabelTest.cpp in Sources */ = {isa = PBXBuildFile; fileRef = 1AC35AC818CECF0C00F37B72 /* PerformanceLabelTest.cpp */; };
		1AC35C2D18CECF0C00F37B72 /* PerformanceNodeChildrenTest.cpp in Sources */ = {isa = PBXBuildFile; fileRef = 1AC35ACA18CECF0C00F37B72 /* PerformanceNodeChildrenTest.cpp */; };
		1AC35C2E18CECF0C00F37B72 /* PerformanceNodeChildrenTest.cpp in Sources */ = {isa = PBXBuildFile; fileRef = 1AC35ACA18CECF0C00F37B72 /* PerformanceNodeChildrenTest.cpp */; };
		1AC35C2F18CECF0C00F37B72 /* PerformanceParticleTest.cpp in Sources */ = {isa = PBXBuildFile; fileRef = 1AC35ACC18CECF0C00F37B72 /* PerformanceParticleTest.cpp */; };
		1AC35C3018CECF0C00F37B72 /* PerformanceParticleTest.cpp in Sources */ = {isa = PBXBuildFile; fileRef = 1AC35ACC18CECF0C00F37B72 /* PerformanceParticleTest.cpp */; };
		1AC35C3118CECF0C00F37B72 /* PerformanceRendererTest.cpp in Sources */ = {isa = PBXBuildFile; fileRef = 1AC35ACE18CECF0C00F37B72 /* PerformanceRendererTest.cpp */; };
		1AC35C3218CECF0C00F37B72 /* PerformanceRendererTest.cpp in Sources */ = {isa = PBXBuildFile; fileRef = 1AC35ACE18CECF0C00F37B72 /* PerformanceRendererTest.cpp */; };
		1AC35C3318CECF0C00F37B72 /* PerformanceScenarioTest.cpp in Sources */ = {isa = PBXBuildFile; fileRef = 1AC35AD018CECF0C00F37B72 /* PerformanceScenarioTest.cpp */; };
		1AC35C3418CECF0C00F37B72 /* PerformanceScenarioTest.cpp in Sources */ = {isa = PBXBuildFile; fileRef = 1AC35AD018CECF0C00F37B72 /* PerformanceScenarioTest.cpp */; };
		1AC35C3518CECF0C00F37B72 /* PerformanceSpriteTest.cpp in Sources */ = {isa = PBXBuildFile; fileRef = 1AC35AD218CECF0C00F37B72 /* PerformanceSpriteTest.cpp */; };
		1AC35C3618CECF0C00F37B72 /* PerformanceSpriteTest.cpp in Sources */ = {isa = PBXBuildFile; fileRef = 1AC35AD218CECF0C00F37B72 /* PerformanceSpriteTest.cpp */; };
		1AC35C3718CECF0C00F37B72 /* PerformanceTest.cpp in Sources */ = {isa = PBXBuildFile; fileRef = 1AC35AD418CECF0C00F37B72 /* PerformanceTest.cpp */; };
		1AC35C3818CECF0C00F37B72 /* PerformanceTest.cpp in Sources */ = {isa = PBXBuildFile; fileRef = 1AC35AD418CECF0C00F37B72 /* PerformanceTest.cpp */; };
		1AC35C3918CECF0C00F37B72 /* PerformanceTextureTest.cpp in Sources */ = {isa = PBXBuildFile; fileRef = 1AC35AD618CECF0C00F37B72 /* PerformanceTextureTest.cpp */; };
		1AC35C3A18CECF0C00F37B72 /* PerformanceTextureTest.cpp in Sources */ = {isa = PBXBuildFile; fileRef = 1AC35AD618CECF0C00F37B72 /* PerformanceTextureTest.cpp */; };
		1AC35C3B18CECF0C00F37B72 /* PerformanceTouchesTest.cpp in Sources */ = {isa = PBXBuildFile; fileRef = 1AC35AD818CECF0C00F37B72 /* PerformanceTouchesTest.cpp */; };
		1AC35C3C18CECF0C00F37B72 /* PerformanceTouchesTest.cpp in Sources */ = {isa = PBXBuildFile; fileRef = 1AC35AD818CECF0C00F37B72 /* PerformanceTouchesTest.cpp */; };
		1AC35C3D18CECF0C00F37B72 /* PhysicsTest.cpp in Sources */ = {isa = PBXBuildFile; fileRef = 1AC35ADB18CECF0C00F37B72 /* PhysicsTest.cpp */; };
		1AC35C3E18CECF0C00F37B72 /* PhysicsTest.cpp in Sources */ = {isa = PBXBuildFile; fileRef = 1AC35ADB18CECF0C00F37B72 /* PhysicsTest.cpp */; };
		1AC35C3F18CECF0C00F37B72 /* ReleasePoolTest.cpp in Sources */ = {isa = PBXBuildFile; fileRef = 1AC35ADE18CECF0C00F37B72 /* ReleasePoolTest.cpp */; };
		1AC35C4018CECF0C00F37B72 /* ReleasePoolTest.cpp in Sources */ = {isa = PBXBuildFile; fileRef = 1AC35ADE18CECF0C00F37B72 /* ReleasePoolTest.cpp */; };
		1AC35C4118CECF0C00F37B72 /* RenderTextureTest.cpp in Sources */ = {isa = PBXBuildFile; fileRef = 1AC35AE118CECF0C00F37B72 /* RenderTextureTest.cpp */; };
		1AC35C4218CECF0C00F37B72 /* RenderTextureTest.cpp in Sources */ = {isa = PBXBuildFile; fileRef = 1AC35AE118CECF0C00F37B72 /* RenderTextureTest.cpp */; };
		1AC35C4318CECF0C00F37B72 /* RotateWorldTest.cpp in Sources */ = {isa = PBXBuildFile; fileRef = 1AC35AE418CECF0C00F37B72 /* RotateWorldTest.cpp */; };
		1AC35C4418CECF0C00F37B72 /* RotateWorldTest.cpp in Sources */ = {isa = PBXBuildFile; fileRef = 1AC35AE418CECF0C00F37B72 /* RotateWorldTest.cpp */; };
		1AC35C4518CECF0C00F37B72 /* SceneTest.cpp in Sources */ = {isa = PBXBuildFile; fileRef = 1AC35AE718CECF0C00F37B72 /* SceneTest.cpp */; };
		1AC35C4618CECF0C00F37B72 /* SceneTest.cpp in Sources */ = {isa = PBXBuildFile; fileRef = 1AC35AE718CECF0C00F37B72 /* SceneTest.cpp */; };
		1AC35C4718CECF0C00F37B72 /* SchedulerTest.cpp in Sources */ = {isa = PBXBuildFile; fileRef = 1AC35AEA18CECF0C00F37B72 /* SchedulerTest.cpp */; };
		1AC35C4818CECF0C00F37B72 /* SchedulerTest.cpp in Sources */ = {isa = PBXBuildFile; fileRef = 1AC35AEA18CECF0C00F37B72 /* SchedulerTest.cpp */; };
		1AC35C4918CECF0C00F37B72 /* ShaderTest.cpp in Sources */ = {isa = PBXBuildFile; fileRef = 1AC35AED18CECF0C00F37B72 /* ShaderTest.cpp */; };
		1AC35C4A18CECF0C00F37B72 /* ShaderTest.cpp in Sources */ = {isa = PBXBuildFile; fileRef = 1AC35AED18CECF0C00F37B72 /* ShaderTest.cpp */; };
		1AC35C4B18CECF0C00F37B72 /* ShaderTest2.cpp in Sources */ = {isa = PBXBuildFile; fileRef = 1AC35AEF18CECF0C00F37B72 /* ShaderTest2.cpp */; };
		1AC35C4C18CECF0C00F37B72 /* ShaderTest2.cpp in Sources */ = {isa = PBXBuildFile; fileRef = 1AC35AEF18CECF0C00F37B72 /* ShaderTest2.cpp */; };
		1AC35C4D18CECF0C00F37B72 /* SpineTest.cpp in Sources */ = {isa = PBXBuildFile; fileRef = 1AC35AF218CECF0C00F37B72 /* SpineTest.cpp */; };
		1AC35C4E18CECF0C00F37B72 /* SpineTest.cpp in Sources */ = {isa = PBXBuildFile; fileRef = 1AC35AF218CECF0C00F37B72 /* SpineTest.cpp */; };
		1AC35C4F18CECF0C00F37B72 /* SpriteTest.cpp in Sources */ = {isa = PBXBuildFile; fileRef = 1AC35AF518CECF0C00F37B72 /* SpriteTest.cpp */; };
		1AC35C5018CECF0C00F37B72 /* SpriteTest.cpp in Sources */ = {isa = PBXBuildFile; fileRef = 1AC35AF518CECF0C00F37B72 /* SpriteTest.cpp */; };
		1AC35C5118CECF0C00F37B72 /* testBasic.cpp in Sources */ = {isa = PBXBuildFile; fileRef = 1AC35AF718CECF0C00F37B72 /* testBasic.cpp */; };
		1AC35C5218CECF0C00F37B72 /* testBasic.cpp in Sources */ = {isa = PBXBuildFile; fileRef = 1AC35AF718CECF0C00F37B72 /* testBasic.cpp */; };
		1AC35C5318CECF0C00F37B72 /* TextInputTest.cpp in Sources */ = {isa = PBXBuildFile; fileRef = 1AC35AFC18CECF0C00F37B72 /* TextInputTest.cpp */; };
		1AC35C5418CECF0C00F37B72 /* TextInputTest.cpp in Sources */ = {isa = PBXBuildFile; fileRef = 1AC35AFC18CECF0C00F37B72 /* TextInputTest.cpp */; };
		1AC35C5518CECF0C00F37B72 /* Texture2dTest.cpp in Sources */ = {isa = PBXBuildFile; fileRef = 1AC35AFF18CECF0C00F37B72 /* Texture2dTest.cpp */; };
		1AC35C5618CECF0C00F37B72 /* Texture2dTest.cpp in Sources */ = {isa = PBXBuildFile; fileRef = 1AC35AFF18CECF0C00F37B72 /* Texture2dTest.cpp */; };
		1AC35C5718CECF0C00F37B72 /* TextureCacheTest.cpp in Sources */ = {isa = PBXBuildFile; fileRef = 1AC35B0218CECF0C00F37B72 /* TextureCacheTest.cpp */; };
		1AC35C5818CECF0C00F37B72 /* TextureCacheTest.cpp in Sources */ = {isa = PBXBuildFile; fileRef = 1AC35B0218CECF0C00F37B72 /* TextureCacheTest.cpp */; };
		1AC35C5918CECF0C00F37B72 /* TextureAtlasEncryptionTest.cpp in Sources */ = {isa = PBXBuildFile; fileRef = 1AC35B0518CECF0C00F37B72 /* TextureAtlasEncryptionTest.cpp */; };
		1AC35C5A18CECF0C00F37B72 /* TextureAtlasEncryptionTest.cpp in Sources */ = {isa = PBXBuildFile; fileRef = 1AC35B0518CECF0C00F37B72 /* TextureAtlasEncryptionTest.cpp */; };
		1AC35C5B18CECF0C00F37B72 /* TileMapTest.cpp in Sources */ = {isa = PBXBuildFile; fileRef = 1AC35B0818CECF0C00F37B72 /* TileMapTest.cpp */; };
		1AC35C5C18CECF0C00F37B72 /* TileMapTest.cpp in Sources */ = {isa = PBXBuildFile; fileRef = 1AC35B0818CECF0C00F37B72 /* TileMapTest.cpp */; };
		1AC35C5D18CECF0C00F37B72 /* Ball.cpp in Sources */ = {isa = PBXBuildFile; fileRef = 1AC35B0B18CECF0C00F37B72 /* Ball.cpp */; };
		1AC35C5E18CECF0C00F37B72 /* Ball.cpp in Sources */ = {isa = PBXBuildFile; fileRef = 1AC35B0B18CECF0C00F37B72 /* Ball.cpp */; };
		1AC35C5F18CECF0C00F37B72 /* Paddle.cpp in Sources */ = {isa = PBXBuildFile; fileRef = 1AC35B0D18CECF0C00F37B72 /* Paddle.cpp */; };
		1AC35C6018CECF0C00F37B72 /* Paddle.cpp in Sources */ = {isa = PBXBuildFile; fileRef = 1AC35B0D18CECF0C00F37B72 /* Paddle.cpp */; };
		1AC35C6118CECF0C00F37B72 /* TouchesTest.cpp in Sources */ = {isa = PBXBuildFile; fileRef = 1AC35B0F18CECF0C00F37B72 /* TouchesTest.cpp */; };
		1AC35C6218CECF0C00F37B72 /* TouchesTest.cpp in Sources */ = {isa = PBXBuildFile; fileRef = 1AC35B0F18CECF0C00F37B72 /* TouchesTest.cpp */; };
		1AC35C6318CECF0C00F37B72 /* TransitionsTest.cpp in Sources */ = {isa = PBXBuildFile; fileRef = 1AC35B1218CECF0C00F37B72 /* TransitionsTest.cpp */; };
		1AC35C6418CECF0C00F37B72 /* TransitionsTest.cpp in Sources */ = {isa = PBXBuildFile; fileRef = 1AC35B1218CECF0C00F37B72 /* TransitionsTest.cpp */; };
		1AC35C6518CECF0C00F37B72 /* UnitTest.cpp in Sources */ = {isa = PBXBuildFile; fileRef = 1AC35B1518CECF0C00F37B72 /* UnitTest.cpp */; };
		1AC35C6618CECF0C00F37B72 /* UnitTest.cpp in Sources */ = {isa = PBXBuildFile; fileRef = 1AC35B1518CECF0C00F37B72 /* UnitTest.cpp */; };
		1AC35C6718CECF0C00F37B72 /* UserDefaultTest.cpp in Sources */ = {isa = PBXBuildFile; fileRef = 1AC35B1818CECF0C00F37B72 /* UserDefaultTest.cpp */; };
		1AC35C6818CECF0C00F37B72 /* UserDefaultTest.cpp in Sources */ = {isa = PBXBuildFile; fileRef = 1AC35B1818CECF0C00F37B72 /* UserDefaultTest.cpp */; };
		1AC35C6918CECF0C00F37B72 /* VisibleRect.cpp in Sources */ = {isa = PBXBuildFile; fileRef = 1AC35B1A18CECF0C00F37B72 /* VisibleRect.cpp */; };
		1AC35C6A18CECF0C00F37B72 /* VisibleRect.cpp in Sources */ = {isa = PBXBuildFile; fileRef = 1AC35B1A18CECF0C00F37B72 /* VisibleRect.cpp */; };
		1AC35C6B18CECF0C00F37B72 /* ZwoptexTest.cpp in Sources */ = {isa = PBXBuildFile; fileRef = 1AC35B1D18CECF0C00F37B72 /* ZwoptexTest.cpp */; };
		1AC35C6C18CECF0C00F37B72 /* ZwoptexTest.cpp in Sources */ = {isa = PBXBuildFile; fileRef = 1AC35B1D18CECF0C00F37B72 /* ZwoptexTest.cpp */; };
		1AC35C8618CECF1400F37B72 /* RootViewController.mm in Sources */ = {isa = PBXBuildFile; fileRef = 1AC35C7018CECF1400F37B72 /* RootViewController.mm */; };
		1AC35C8718CECF1400F37B72 /* testsAppDelegate.mm in Sources */ = {isa = PBXBuildFile; fileRef = 1AC35C7218CECF1400F37B72 /* testsAppDelegate.mm */; };
		1AC35C8818CECF1400F37B72 /* Default-568h@2x.png in Resources */ = {isa = PBXBuildFile; fileRef = 1AC35C7318CECF1400F37B72 /* Default-568h@2x.png */; };
		1AC35C8918CECF1400F37B72 /* Default.png in Resources */ = {isa = PBXBuildFile; fileRef = 1AC35C7418CECF1400F37B72 /* Default.png */; };
		1AC35C8A18CECF1400F37B72 /* Default@2x.png in Resources */ = {isa = PBXBuildFile; fileRef = 1AC35C7518CECF1400F37B72 /* Default@2x.png */; };
		1AC35C8B18CECF1400F37B72 /* Icon-100.png in Resources */ = {isa = PBXBuildFile; fileRef = 1AC35C7618CECF1400F37B72 /* Icon-100.png */; };
		1AC35C8C18CECF1400F37B72 /* Icon-114.png in Resources */ = {isa = PBXBuildFile; fileRef = 1AC35C7718CECF1400F37B72 /* Icon-114.png */; };
		1AC35C8D18CECF1400F37B72 /* Icon-120.png in Resources */ = {isa = PBXBuildFile; fileRef = 1AC35C7818CECF1400F37B72 /* Icon-120.png */; };
		1AC35C8E18CECF1400F37B72 /* Icon-144.png in Resources */ = {isa = PBXBuildFile; fileRef = 1AC35C7918CECF1400F37B72 /* Icon-144.png */; };
		1AC35C8F18CECF1400F37B72 /* Icon-152.png in Resources */ = {isa = PBXBuildFile; fileRef = 1AC35C7A18CECF1400F37B72 /* Icon-152.png */; };
		1AC35C9018CECF1400F37B72 /* Icon-29.png in Resources */ = {isa = PBXBuildFile; fileRef = 1AC35C7B18CECF1400F37B72 /* Icon-29.png */; };
		1AC35C9118CECF1400F37B72 /* Icon-40.png in Resources */ = {isa = PBXBuildFile; fileRef = 1AC35C7C18CECF1400F37B72 /* Icon-40.png */; };
		1AC35C9218CECF1400F37B72 /* Icon-50.png in Resources */ = {isa = PBXBuildFile; fileRef = 1AC35C7D18CECF1400F37B72 /* Icon-50.png */; };
		1AC35C9318CECF1400F37B72 /* Icon-57.png in Resources */ = {isa = PBXBuildFile; fileRef = 1AC35C7E18CECF1400F37B72 /* Icon-57.png */; };
		1AC35C9418CECF1400F37B72 /* Icon-58.png in Resources */ = {isa = PBXBuildFile; fileRef = 1AC35C7F18CECF1400F37B72 /* Icon-58.png */; };
		1AC35C9518CECF1400F37B72 /* Icon-72.png in Resources */ = {isa = PBXBuildFile; fileRef = 1AC35C8018CECF1400F37B72 /* Icon-72.png */; };
		1AC35C9618CECF1400F37B72 /* Icon-76.png in Resources */ = {isa = PBXBuildFile; fileRef = 1AC35C8118CECF1400F37B72 /* Icon-76.png */; };
		1AC35C9718CECF1400F37B72 /* Icon-80.png in Resources */ = {isa = PBXBuildFile; fileRef = 1AC35C8218CECF1400F37B72 /* Icon-80.png */; };
		1AC35C9818CECF1400F37B72 /* main.m in Sources */ = {isa = PBXBuildFile; fileRef = 1AC35C8418CECF1400F37B72 /* main.m */; };
		1AC35CA318CECF1E00F37B72 /* InfoPlist.strings in Resources */ = {isa = PBXBuildFile; fileRef = 1AC35C9B18CECF1E00F37B72 /* InfoPlist.strings */; };
		1AC35CA418CECF1E00F37B72 /* MainMenu.xib in Resources */ = {isa = PBXBuildFile; fileRef = 1AC35C9D18CECF1E00F37B72 /* MainMenu.xib */; };
		1AC35CA518CECF1E00F37B72 /* Icon.icns in Resources */ = {isa = PBXBuildFile; fileRef = 1AC35C9F18CECF1E00F37B72 /* Icon.icns */; };
		1AC35CA618CECF1E00F37B72 /* main.cpp in Sources */ = {isa = PBXBuildFile; fileRef = 1AC35CA018CECF1E00F37B72 /* main.cpp */; };
		1AC35CCA18CED84500F37B72 /* animations in Resources */ = {isa = PBXBuildFile; fileRef = 1AC35CA918CED84500F37B72 /* animations */; };
		1AC35CCB18CED84500F37B72 /* animations in Resources */ = {isa = PBXBuildFile; fileRef = 1AC35CA918CED84500F37B72 /* animations */; };
		1AC35CD018CED84500F37B72 /* background.mp3 in Resources */ = {isa = PBXBuildFile; fileRef = 1AC35CAC18CED84500F37B72 /* background.mp3 */; };
		1AC35CD118CED84500F37B72 /* background.mp3 in Resources */ = {isa = PBXBuildFile; fileRef = 1AC35CAC18CED84500F37B72 /* background.mp3 */; };
		1AC35CD218CED84500F37B72 /* background.ogg in Resources */ = {isa = PBXBuildFile; fileRef = 1AC35CAD18CED84500F37B72 /* background.ogg */; };
		1AC35CD318CED84500F37B72 /* background.ogg in Resources */ = {isa = PBXBuildFile; fileRef = 1AC35CAD18CED84500F37B72 /* background.ogg */; };
		1AC35CD418CED84500F37B72 /* ccb in Resources */ = {isa = PBXBuildFile; fileRef = 1AC35CAE18CED84500F37B72 /* ccb */; };
		1AC35CD518CED84500F37B72 /* ccb in Resources */ = {isa = PBXBuildFile; fileRef = 1AC35CAE18CED84500F37B72 /* ccb */; };
		1AC35CD618CED84500F37B72 /* CocosBuilderExample.ccbproj in Resources */ = {isa = PBXBuildFile; fileRef = 1AC35CAF18CED84500F37B72 /* CocosBuilderExample.ccbproj */; };
		1AC35CD718CED84500F37B72 /* CocosBuilderExample.ccbproj in Resources */ = {isa = PBXBuildFile; fileRef = 1AC35CAF18CED84500F37B72 /* CocosBuilderExample.ccbproj */; };
		1AC35CD818CED84500F37B72 /* CocosBuilderExample.ccbresourcelog in Resources */ = {isa = PBXBuildFile; fileRef = 1AC35CB018CED84500F37B72 /* CocosBuilderExample.ccbresourcelog */; };
		1AC35CD918CED84500F37B72 /* CocosBuilderExample.ccbresourcelog in Resources */ = {isa = PBXBuildFile; fileRef = 1AC35CB018CED84500F37B72 /* CocosBuilderExample.ccbresourcelog */; };
		1AC35CDE18CED84500F37B72 /* components in Resources */ = {isa = PBXBuildFile; fileRef = 1AC35CB318CED84500F37B72 /* components */; };
		1AC35CDF18CED84500F37B72 /* components in Resources */ = {isa = PBXBuildFile; fileRef = 1AC35CB318CED84500F37B72 /* components */; };
		1AC35CE018CED84500F37B72 /* configs in Resources */ = {isa = PBXBuildFile; fileRef = 1AC35CB418CED84500F37B72 /* configs */; };
		1AC35CE118CED84500F37B72 /* configs in Resources */ = {isa = PBXBuildFile; fileRef = 1AC35CB418CED84500F37B72 /* configs */; };
		1AC35CE218CED84500F37B72 /* effect1.raw in Resources */ = {isa = PBXBuildFile; fileRef = 1AC35CB518CED84500F37B72 /* effect1.raw */; };
		1AC35CE318CED84500F37B72 /* effect1.raw in Resources */ = {isa = PBXBuildFile; fileRef = 1AC35CB518CED84500F37B72 /* effect1.raw */; };
		1AC35CE418CED84500F37B72 /* effect1.wav in Resources */ = {isa = PBXBuildFile; fileRef = 1AC35CB618CED84500F37B72 /* effect1.wav */; };
		1AC35CE518CED84500F37B72 /* effect1.wav in Resources */ = {isa = PBXBuildFile; fileRef = 1AC35CB618CED84500F37B72 /* effect1.wav */; };
		1AC35CE618CED84500F37B72 /* effect2.ogg in Resources */ = {isa = PBXBuildFile; fileRef = 1AC35CB718CED84500F37B72 /* effect2.ogg */; };
		1AC35CE718CED84500F37B72 /* effect2.ogg in Resources */ = {isa = PBXBuildFile; fileRef = 1AC35CB718CED84500F37B72 /* effect2.ogg */; };
		1AC35CE818CED84500F37B72 /* extensions in Resources */ = {isa = PBXBuildFile; fileRef = 1AC35CB818CED84500F37B72 /* extensions */; };
		1AC35CE918CED84500F37B72 /* extensions in Resources */ = {isa = PBXBuildFile; fileRef = 1AC35CB818CED84500F37B72 /* extensions */; };
		1AC35CEA18CED84500F37B72 /* fileLookup.plist in Resources */ = {isa = PBXBuildFile; fileRef = 1AC35CB918CED84500F37B72 /* fileLookup.plist */; };
		1AC35CEB18CED84500F37B72 /* fileLookup.plist in Resources */ = {isa = PBXBuildFile; fileRef = 1AC35CB918CED84500F37B72 /* fileLookup.plist */; };
		1AC35CEC18CED84500F37B72 /* fonts in Resources */ = {isa = PBXBuildFile; fileRef = 1AC35CBA18CED84500F37B72 /* fonts */; };
		1AC35CED18CED84500F37B72 /* fonts in Resources */ = {isa = PBXBuildFile; fileRef = 1AC35CBA18CED84500F37B72 /* fonts */; };
		1AC35CF018CED84500F37B72 /* hd in Resources */ = {isa = PBXBuildFile; fileRef = 1AC35CBC18CED84500F37B72 /* hd */; };
		1AC35CF118CED84500F37B72 /* hd in Resources */ = {isa = PBXBuildFile; fileRef = 1AC35CBC18CED84500F37B72 /* hd */; };
		1AC35CF218CED84500F37B72 /* Hello.png in Resources */ = {isa = PBXBuildFile; fileRef = 1AC35CBD18CED84500F37B72 /* Hello.png */; };
		1AC35CF318CED84500F37B72 /* Hello.png in Resources */ = {isa = PBXBuildFile; fileRef = 1AC35CBD18CED84500F37B72 /* Hello.png */; };
		1AC35CF418CED84500F37B72 /* Images in Resources */ = {isa = PBXBuildFile; fileRef = 1AC35CBE18CED84500F37B72 /* Images */; };
		1AC35CF518CED84500F37B72 /* Images in Resources */ = {isa = PBXBuildFile; fileRef = 1AC35CBE18CED84500F37B72 /* Images */; };
		1AC35CFA18CED84500F37B72 /* Misc in Resources */ = {isa = PBXBuildFile; fileRef = 1AC35CC118CED84500F37B72 /* Misc */; };
		1AC35CFB18CED84500F37B72 /* Misc in Resources */ = {isa = PBXBuildFile; fileRef = 1AC35CC118CED84500F37B72 /* Misc */; };
		1AC35CFC18CED84500F37B72 /* music.mid in Resources */ = {isa = PBXBuildFile; fileRef = 1AC35CC218CED84500F37B72 /* music.mid */; };
		1AC35CFD18CED84500F37B72 /* music.mid in Resources */ = {isa = PBXBuildFile; fileRef = 1AC35CC218CED84500F37B72 /* music.mid */; };
		1AC35CFE18CED84500F37B72 /* Particles in Resources */ = {isa = PBXBuildFile; fileRef = 1AC35CC318CED84500F37B72 /* Particles */; };
		1AC35CFF18CED84500F37B72 /* Particles in Resources */ = {isa = PBXBuildFile; fileRef = 1AC35CC318CED84500F37B72 /* Particles */; };
		1AC35D0018CED84500F37B72 /* pew-pew-lei.wav in Resources */ = {isa = PBXBuildFile; fileRef = 1AC35CC418CED84500F37B72 /* pew-pew-lei.wav */; };
		1AC35D0118CED84500F37B72 /* pew-pew-lei.wav in Resources */ = {isa = PBXBuildFile; fileRef = 1AC35CC418CED84500F37B72 /* pew-pew-lei.wav */; };
		1AC35D0418CED84500F37B72 /* Shaders in Resources */ = {isa = PBXBuildFile; fileRef = 1AC35CC618CED84500F37B72 /* Shaders */; };
		1AC35D0518CED84500F37B72 /* Shaders in Resources */ = {isa = PBXBuildFile; fileRef = 1AC35CC618CED84500F37B72 /* Shaders */; };
		1AC35D0618CED84500F37B72 /* spine in Resources */ = {isa = PBXBuildFile; fileRef = 1AC35CC718CED84500F37B72 /* spine */; };
		1AC35D0718CED84500F37B72 /* spine in Resources */ = {isa = PBXBuildFile; fileRef = 1AC35CC718CED84500F37B72 /* spine */; };
		1AC35D0818CED84500F37B72 /* TileMaps in Resources */ = {isa = PBXBuildFile; fileRef = 1AC35CC818CED84500F37B72 /* TileMaps */; };
		1AC35D0918CED84500F37B72 /* TileMaps in Resources */ = {isa = PBXBuildFile; fileRef = 1AC35CC818CED84500F37B72 /* TileMaps */; };
		1AC35D0A18CED84500F37B72 /* zwoptex in Resources */ = {isa = PBXBuildFile; fileRef = 1AC35CC918CED84500F37B72 /* zwoptex */; };
		1AC35D0B18CED84500F37B72 /* zwoptex in Resources */ = {isa = PBXBuildFile; fileRef = 1AC35CC918CED84500F37B72 /* zwoptex */; };
		1AC35D2918CEDE7200F37B72 /* res in Resources */ = {isa = PBXBuildFile; fileRef = 1AC35D2718CEDE7200F37B72 /* res */; };
		1AC35D2A18CEDE7200F37B72 /* res in Resources */ = {isa = PBXBuildFile; fileRef = 1AC35D2718CEDE7200F37B72 /* res */; };
		1AC35D2B18CEDE7200F37B72 /* src in Resources */ = {isa = PBXBuildFile; fileRef = 1AC35D2818CEDE7200F37B72 /* src */; };
		1AC35D2C18CEDE7200F37B72 /* src in Resources */ = {isa = PBXBuildFile; fileRef = 1AC35D2818CEDE7200F37B72 /* src */; };
		1AC35D3118CEDE8B00F37B72 /* AppDelegate.cpp in Sources */ = {isa = PBXBuildFile; fileRef = 1AC35D2F18CEDE8B00F37B72 /* AppDelegate.cpp */; };
		1AC35D3218CEDE8B00F37B72 /* AppDelegate.cpp in Sources */ = {isa = PBXBuildFile; fileRef = 1AC35D2F18CEDE8B00F37B72 /* AppDelegate.cpp */; };
		1AC35D4518CEDE9400F37B72 /* AppController.mm in Sources */ = {isa = PBXBuildFile; fileRef = 1AC35D3518CEDE9400F37B72 /* AppController.mm */; };
		1AC35D4618CEDE9400F37B72 /* Default-568h@2x.png in Resources */ = {isa = PBXBuildFile; fileRef = 1AC35D3618CEDE9400F37B72 /* Default-568h@2x.png */; };
		1AC35D4718CEDE9400F37B72 /* Default.png in Resources */ = {isa = PBXBuildFile; fileRef = 1AC35D3718CEDE9400F37B72 /* Default.png */; };
		1AC35D4818CEDE9400F37B72 /* Default@2x.png in Resources */ = {isa = PBXBuildFile; fileRef = 1AC35D3818CEDE9400F37B72 /* Default@2x.png */; };
		1AC35D4918CEDE9400F37B72 /* Icon-114.png in Resources */ = {isa = PBXBuildFile; fileRef = 1AC35D3A18CEDE9400F37B72 /* Icon-114.png */; };
		1AC35D4A18CEDE9400F37B72 /* Icon-120.png in Resources */ = {isa = PBXBuildFile; fileRef = 1AC35D3B18CEDE9400F37B72 /* Icon-120.png */; };
		1AC35D4B18CEDE9400F37B72 /* Icon-144.png in Resources */ = {isa = PBXBuildFile; fileRef = 1AC35D3C18CEDE9400F37B72 /* Icon-144.png */; };
		1AC35D4C18CEDE9400F37B72 /* Icon-152.png in Resources */ = {isa = PBXBuildFile; fileRef = 1AC35D3D18CEDE9400F37B72 /* Icon-152.png */; };
		1AC35D4D18CEDE9400F37B72 /* Icon-57.png in Resources */ = {isa = PBXBuildFile; fileRef = 1AC35D3E18CEDE9400F37B72 /* Icon-57.png */; };
		1AC35D4E18CEDE9400F37B72 /* Icon-72.png in Resources */ = {isa = PBXBuildFile; fileRef = 1AC35D3F18CEDE9400F37B72 /* Icon-72.png */; };
		1AC35D4F18CEDE9400F37B72 /* Icon-76.png in Resources */ = {isa = PBXBuildFile; fileRef = 1AC35D4018CEDE9400F37B72 /* Icon-76.png */; };
		1AC35D5118CEDE9400F37B72 /* main.m in Sources */ = {isa = PBXBuildFile; fileRef = 1AC35D4218CEDE9400F37B72 /* main.m */; };
		1AC35D5218CEDE9400F37B72 /* RootViewController.mm in Sources */ = {isa = PBXBuildFile; fileRef = 1AC35D4418CEDE9400F37B72 /* RootViewController.mm */; };
		1AC35D5C18CEDE9E00F37B72 /* InfoPlist.strings in Resources */ = {isa = PBXBuildFile; fileRef = 1AC35D5418CEDE9E00F37B72 /* InfoPlist.strings */; };
		1AC35D5D18CEDE9E00F37B72 /* MainMenu.xib in Resources */ = {isa = PBXBuildFile; fileRef = 1AC35D5618CEDE9E00F37B72 /* MainMenu.xib */; };
		1AC35D5E18CEDE9E00F37B72 /* Icon.icns in Resources */ = {isa = PBXBuildFile; fileRef = 1AC35D5918CEDE9E00F37B72 /* Icon.icns */; };
		1AC35D6018CEDE9E00F37B72 /* main.cpp in Sources */ = {isa = PBXBuildFile; fileRef = 1AC35D5B18CEDE9E00F37B72 /* main.cpp */; };
		1AC35D7918CEE59900F37B72 /* cocosbuilderRes in Resources */ = {isa = PBXBuildFile; fileRef = 1AC35D7818CEE59900F37B72 /* cocosbuilderRes */; };
		1AC35D7A18CEE59900F37B72 /* cocosbuilderRes in Resources */ = {isa = PBXBuildFile; fileRef = 1AC35D7818CEE59900F37B72 /* cocosbuilderRes */; };
		1AC35D8118CEE5B100F37B72 /* AppDelegate.cpp in Sources */ = {isa = PBXBuildFile; fileRef = 1AC35D7D18CEE5B100F37B72 /* AppDelegate.cpp */; };
		1AC35D8218CEE5B100F37B72 /* AppDelegate.cpp in Sources */ = {isa = PBXBuildFile; fileRef = 1AC35D7D18CEE5B100F37B72 /* AppDelegate.cpp */; };
		1AC35D8318CEE5B100F37B72 /* lua_assetsmanager_test_sample.cpp in Sources */ = {isa = PBXBuildFile; fileRef = 1AC35D7F18CEE5B100F37B72 /* lua_assetsmanager_test_sample.cpp */; };
		1AC35D8418CEE5B100F37B72 /* lua_assetsmanager_test_sample.cpp in Sources */ = {isa = PBXBuildFile; fileRef = 1AC35D7F18CEE5B100F37B72 /* lua_assetsmanager_test_sample.cpp */; };
		1AC35D9818CEE5D100F37B72 /* AppController.mm in Sources */ = {isa = PBXBuildFile; fileRef = 1AC35D8718CEE5D100F37B72 /* AppController.mm */; };
		1AC35D9918CEE5D100F37B72 /* Default-568h@2x.png in Resources */ = {isa = PBXBuildFile; fileRef = 1AC35D8818CEE5D100F37B72 /* Default-568h@2x.png */; };
		1AC35D9A18CEE5D100F37B72 /* Default.png in Resources */ = {isa = PBXBuildFile; fileRef = 1AC35D8918CEE5D100F37B72 /* Default.png */; };
		1AC35D9B18CEE5D100F37B72 /* Default@2x.png in Resources */ = {isa = PBXBuildFile; fileRef = 1AC35D8A18CEE5D100F37B72 /* Default@2x.png */; };
		1AC35D9C18CEE5D100F37B72 /* Icon-114.png in Resources */ = {isa = PBXBuildFile; fileRef = 1AC35D8B18CEE5D100F37B72 /* Icon-114.png */; };
		1AC35D9D18CEE5D100F37B72 /* Icon-120.png in Resources */ = {isa = PBXBuildFile; fileRef = 1AC35D8C18CEE5D100F37B72 /* Icon-120.png */; };
		1AC35D9E18CEE5D100F37B72 /* Icon-144.png in Resources */ = {isa = PBXBuildFile; fileRef = 1AC35D8D18CEE5D100F37B72 /* Icon-144.png */; };
		1AC35D9F18CEE5D100F37B72 /* Icon-152.png in Resources */ = {isa = PBXBuildFile; fileRef = 1AC35D8E18CEE5D100F37B72 /* Icon-152.png */; };
		1AC35DA018CEE5D100F37B72 /* Icon-57.png in Resources */ = {isa = PBXBuildFile; fileRef = 1AC35D8F18CEE5D100F37B72 /* Icon-57.png */; };
		1AC35DA118CEE5D100F37B72 /* Icon-72.png in Resources */ = {isa = PBXBuildFile; fileRef = 1AC35D9018CEE5D100F37B72 /* Icon-72.png */; };
		1AC35DA218CEE5D100F37B72 /* Icon-76.png in Resources */ = {isa = PBXBuildFile; fileRef = 1AC35D9118CEE5D100F37B72 /* Icon-76.png */; };
		1AC35DA418CEE5D100F37B72 /* LuaObjectCBridgeTest.mm in Sources */ = {isa = PBXBuildFile; fileRef = 1AC35D9418CEE5D100F37B72 /* LuaObjectCBridgeTest.mm */; };
		1AC35DA518CEE5D100F37B72 /* main.m in Sources */ = {isa = PBXBuildFile; fileRef = 1AC35D9518CEE5D100F37B72 /* main.m */; };
		1AC35DA618CEE5D100F37B72 /* RootViewController.mm in Sources */ = {isa = PBXBuildFile; fileRef = 1AC35D9718CEE5D100F37B72 /* RootViewController.mm */; };
		1AC35DB118CEE5DA00F37B72 /* InfoPlist.strings in Resources */ = {isa = PBXBuildFile; fileRef = 1AC35DA818CEE5DA00F37B72 /* InfoPlist.strings */; };
		1AC35DB218CEE5DA00F37B72 /* MainMenu.xib in Resources */ = {isa = PBXBuildFile; fileRef = 1AC35DAA18CEE5DA00F37B72 /* MainMenu.xib */; };
		1AC35DB318CEE5DA00F37B72 /* Icon.icns in Resources */ = {isa = PBXBuildFile; fileRef = 1AC35DAC18CEE5DA00F37B72 /* Icon.icns */; };
		1AC35DB518CEE5DA00F37B72 /* LuaObjectCBridgeTest.mm in Sources */ = {isa = PBXBuildFile; fileRef = 1AC35DAF18CEE5DA00F37B72 /* LuaObjectCBridgeTest.mm */; };
		1AC35DB618CEE5DA00F37B72 /* main.cpp in Sources */ = {isa = PBXBuildFile; fileRef = 1AC35DB018CEE5DA00F37B72 /* main.cpp */; };
		1AC35DB718CEE65100F37B72 /* animations in Resources */ = {isa = PBXBuildFile; fileRef = 1AC35CA918CED84500F37B72 /* animations */; };
		1AC35DB918CEE65100F37B72 /* ccb in Resources */ = {isa = PBXBuildFile; fileRef = 1AC35CAE18CED84500F37B72 /* ccb */; };
		1AC35DBB18CEE65100F37B72 /* components in Resources */ = {isa = PBXBuildFile; fileRef = 1AC35CB318CED84500F37B72 /* components */; };
		1AC35DBC18CEE65100F37B72 /* configs in Resources */ = {isa = PBXBuildFile; fileRef = 1AC35CB418CED84500F37B72 /* configs */; };
		1AC35DBD18CEE65100F37B72 /* extensions in Resources */ = {isa = PBXBuildFile; fileRef = 1AC35CB818CED84500F37B72 /* extensions */; };
		1AC35DBE18CEE65100F37B72 /* fonts in Resources */ = {isa = PBXBuildFile; fileRef = 1AC35CBA18CED84500F37B72 /* fonts */; };
		1AC35DBF18CEE65100F37B72 /* hd in Resources */ = {isa = PBXBuildFile; fileRef = 1AC35CBC18CED84500F37B72 /* hd */; };
		1AC35DC018CEE65100F37B72 /* Images in Resources */ = {isa = PBXBuildFile; fileRef = 1AC35CBE18CED84500F37B72 /* Images */; };
		1AC35DC318CEE65100F37B72 /* Misc in Resources */ = {isa = PBXBuildFile; fileRef = 1AC35CC118CED84500F37B72 /* Misc */; };
		1AC35DC418CEE65100F37B72 /* Particles in Resources */ = {isa = PBXBuildFile; fileRef = 1AC35CC318CED84500F37B72 /* Particles */; };
		1AC35DC618CEE65100F37B72 /* Shaders in Resources */ = {isa = PBXBuildFile; fileRef = 1AC35CC618CED84500F37B72 /* Shaders */; };
		1AC35DC718CEE65100F37B72 /* spine in Resources */ = {isa = PBXBuildFile; fileRef = 1AC35CC718CED84500F37B72 /* spine */; };
		1AC35DC818CEE65100F37B72 /* TileMaps in Resources */ = {isa = PBXBuildFile; fileRef = 1AC35CC818CED84500F37B72 /* TileMaps */; };
		1AC35DC918CEE65100F37B72 /* zwoptex in Resources */ = {isa = PBXBuildFile; fileRef = 1AC35CC918CED84500F37B72 /* zwoptex */; };
		1AC35DCA18CEE65200F37B72 /* animations in Resources */ = {isa = PBXBuildFile; fileRef = 1AC35CA918CED84500F37B72 /* animations */; };
		1AC35DCC18CEE65200F37B72 /* ccb in Resources */ = {isa = PBXBuildFile; fileRef = 1AC35CAE18CED84500F37B72 /* ccb */; };
		1AC35DCE18CEE65200F37B72 /* components in Resources */ = {isa = PBXBuildFile; fileRef = 1AC35CB318CED84500F37B72 /* components */; };
		1AC35DCF18CEE65200F37B72 /* configs in Resources */ = {isa = PBXBuildFile; fileRef = 1AC35CB418CED84500F37B72 /* configs */; };
		1AC35DD018CEE65200F37B72 /* extensions in Resources */ = {isa = PBXBuildFile; fileRef = 1AC35CB818CED84500F37B72 /* extensions */; };
		1AC35DD118CEE65200F37B72 /* fonts in Resources */ = {isa = PBXBuildFile; fileRef = 1AC35CBA18CED84500F37B72 /* fonts */; };
		1AC35DD218CEE65200F37B72 /* hd in Resources */ = {isa = PBXBuildFile; fileRef = 1AC35CBC18CED84500F37B72 /* hd */; };
		1AC35DD318CEE65200F37B72 /* Images in Resources */ = {isa = PBXBuildFile; fileRef = 1AC35CBE18CED84500F37B72 /* Images */; };
		1AC35DD618CEE65200F37B72 /* Misc in Resources */ = {isa = PBXBuildFile; fileRef = 1AC35CC118CED84500F37B72 /* Misc */; };
		1AC35DD718CEE65200F37B72 /* Particles in Resources */ = {isa = PBXBuildFile; fileRef = 1AC35CC318CED84500F37B72 /* Particles */; };
		1AC35DD918CEE65200F37B72 /* Shaders in Resources */ = {isa = PBXBuildFile; fileRef = 1AC35CC618CED84500F37B72 /* Shaders */; };
		1AC35DDA18CEE65200F37B72 /* spine in Resources */ = {isa = PBXBuildFile; fileRef = 1AC35CC718CED84500F37B72 /* spine */; };
		1AC35DDB18CEE65200F37B72 /* TileMaps in Resources */ = {isa = PBXBuildFile; fileRef = 1AC35CC818CED84500F37B72 /* TileMaps */; };
		1AC35DDC18CEE65200F37B72 /* zwoptex in Resources */ = {isa = PBXBuildFile; fileRef = 1AC35CC918CED84500F37B72 /* zwoptex */; };
		1AC35DDD18CEE65900F37B72 /* CocosBuilderExample.ccbproj in Resources */ = {isa = PBXBuildFile; fileRef = 1AC35CAF18CED84500F37B72 /* CocosBuilderExample.ccbproj */; };
		1AC35DDE18CEE65900F37B72 /* CocosBuilderExample.ccbresourcelog in Resources */ = {isa = PBXBuildFile; fileRef = 1AC35CB018CED84500F37B72 /* CocosBuilderExample.ccbresourcelog */; };
		1AC35DDF18CEE65900F37B72 /* music.mid in Resources */ = {isa = PBXBuildFile; fileRef = 1AC35CC218CED84500F37B72 /* music.mid */; };
		1AC35DE018CEE65900F37B72 /* background.mp3 in Resources */ = {isa = PBXBuildFile; fileRef = 1AC35CAC18CED84500F37B72 /* background.mp3 */; };
		1AC35DE118CEE65900F37B72 /* background.ogg in Resources */ = {isa = PBXBuildFile; fileRef = 1AC35CAD18CED84500F37B72 /* background.ogg */; };
		1AC35DE218CEE65900F37B72 /* effect2.ogg in Resources */ = {isa = PBXBuildFile; fileRef = 1AC35CB718CED84500F37B72 /* effect2.ogg */; };
		1AC35DE318CEE65900F37B72 /* fileLookup.plist in Resources */ = {isa = PBXBuildFile; fileRef = 1AC35CB918CED84500F37B72 /* fileLookup.plist */; };
		1AC35DE518CEE65900F37B72 /* Hello.png in Resources */ = {isa = PBXBuildFile; fileRef = 1AC35CBD18CED84500F37B72 /* Hello.png */; };
		1AC35DE618CEE65900F37B72 /* effect1.raw in Resources */ = {isa = PBXBuildFile; fileRef = 1AC35CB518CED84500F37B72 /* effect1.raw */; };
		1AC35DE918CEE65900F37B72 /* effect1.wav in Resources */ = {isa = PBXBuildFile; fileRef = 1AC35CB618CED84500F37B72 /* effect1.wav */; };
		1AC35DEA18CEE65900F37B72 /* pew-pew-lei.wav in Resources */ = {isa = PBXBuildFile; fileRef = 1AC35CC418CED84500F37B72 /* pew-pew-lei.wav */; };
		1AC35DEB18CEE65B00F37B72 /* CocosBuilderExample.ccbproj in Resources */ = {isa = PBXBuildFile; fileRef = 1AC35CAF18CED84500F37B72 /* CocosBuilderExample.ccbproj */; };
		1AC35DEC18CEE65B00F37B72 /* CocosBuilderExample.ccbresourcelog in Resources */ = {isa = PBXBuildFile; fileRef = 1AC35CB018CED84500F37B72 /* CocosBuilderExample.ccbresourcelog */; };
		1AC35DED18CEE65B00F37B72 /* music.mid in Resources */ = {isa = PBXBuildFile; fileRef = 1AC35CC218CED84500F37B72 /* music.mid */; };
		1AC35DEE18CEE65B00F37B72 /* background.mp3 in Resources */ = {isa = PBXBuildFile; fileRef = 1AC35CAC18CED84500F37B72 /* background.mp3 */; };
		1AC35DEF18CEE65B00F37B72 /* background.ogg in Resources */ = {isa = PBXBuildFile; fileRef = 1AC35CAD18CED84500F37B72 /* background.ogg */; };
		1AC35DF018CEE65B00F37B72 /* effect2.ogg in Resources */ = {isa = PBXBuildFile; fileRef = 1AC35CB718CED84500F37B72 /* effect2.ogg */; };
		1AC35DF118CEE65B00F37B72 /* fileLookup.plist in Resources */ = {isa = PBXBuildFile; fileRef = 1AC35CB918CED84500F37B72 /* fileLookup.plist */; };
		1AC35DF318CEE65B00F37B72 /* Hello.png in Resources */ = {isa = PBXBuildFile; fileRef = 1AC35CBD18CED84500F37B72 /* Hello.png */; };
		1AC35DF418CEE65B00F37B72 /* effect1.raw in Resources */ = {isa = PBXBuildFile; fileRef = 1AC35CB518CED84500F37B72 /* effect1.raw */; };
		1AC35DF718CEE65B00F37B72 /* effect1.wav in Resources */ = {isa = PBXBuildFile; fileRef = 1AC35CB618CED84500F37B72 /* effect1.wav */; };
		1AC35DF818CEE65B00F37B72 /* pew-pew-lei.wav in Resources */ = {isa = PBXBuildFile; fileRef = 1AC35CC418CED84500F37B72 /* pew-pew-lei.wav */; };
		1AF152D918FD252A00A52F3D /* PerformanceCallbackTest.cpp in Sources */ = {isa = PBXBuildFile; fileRef = 1AF152D718FD252A00A52F3D /* PerformanceCallbackTest.cpp */; };
		1AF152DA18FD252A00A52F3D /* PerformanceCallbackTest.cpp in Sources */ = {isa = PBXBuildFile; fileRef = 1AF152D718FD252A00A52F3D /* PerformanceCallbackTest.cpp */; };
		1F33634F18E37E840074764D /* RefPtrTest.cpp in Sources */ = {isa = PBXBuildFile; fileRef = 1F33634D18E37E840074764D /* RefPtrTest.cpp */; };
		1F33635018E37E840074764D /* RefPtrTest.cpp in Sources */ = {isa = PBXBuildFile; fileRef = 1F33634D18E37E840074764D /* RefPtrTest.cpp */; };
		29080D1C191B574B0066F8DF /* UITest.cpp in Sources */ = {isa = PBXBuildFile; fileRef = 29080D1A191B574B0066F8DF /* UITest.cpp */; };
		29080D1D191B574B0066F8DF /* UITest.cpp in Sources */ = {isa = PBXBuildFile; fileRef = 29080D1A191B574B0066F8DF /* UITest.cpp */; };
		29080D8D191B595E0066F8DF /* CocosGUIScene.cpp in Sources */ = {isa = PBXBuildFile; fileRef = 29080D1F191B595E0066F8DF /* CocosGUIScene.cpp */; };
		29080D8E191B595E0066F8DF /* CocosGUIScene.cpp in Sources */ = {isa = PBXBuildFile; fileRef = 29080D1F191B595E0066F8DF /* CocosGUIScene.cpp */; };
		29080D8F191B595E0066F8DF /* CocoStudioGUITest.cpp in Sources */ = {isa = PBXBuildFile; fileRef = 29080D21191B595E0066F8DF /* CocoStudioGUITest.cpp */; };
		29080D90191B595E0066F8DF /* CocoStudioGUITest.cpp in Sources */ = {isa = PBXBuildFile; fileRef = 29080D21191B595E0066F8DF /* CocoStudioGUITest.cpp */; };
		29080D91191B595E0066F8DF /* CustomGUIScene.cpp in Sources */ = {isa = PBXBuildFile; fileRef = 29080D23191B595E0066F8DF /* CustomGUIScene.cpp */; };
		29080D92191B595E0066F8DF /* CustomGUIScene.cpp in Sources */ = {isa = PBXBuildFile; fileRef = 29080D23191B595E0066F8DF /* CustomGUIScene.cpp */; };
		29080D93191B595E0066F8DF /* CustomImageTest.cpp in Sources */ = {isa = PBXBuildFile; fileRef = 29080D27191B595E0066F8DF /* CustomImageTest.cpp */; };
		29080D94191B595E0066F8DF /* CustomImageTest.cpp in Sources */ = {isa = PBXBuildFile; fileRef = 29080D27191B595E0066F8DF /* CustomImageTest.cpp */; };
		29080D95191B595E0066F8DF /* CustomParticleWidgetTest.cpp in Sources */ = {isa = PBXBuildFile; fileRef = 29080D2A191B595E0066F8DF /* CustomParticleWidgetTest.cpp */; };
		29080D96191B595E0066F8DF /* CustomParticleWidgetTest.cpp in Sources */ = {isa = PBXBuildFile; fileRef = 29080D2A191B595E0066F8DF /* CustomParticleWidgetTest.cpp */; };
		29080D97191B595E0066F8DF /* CustomImageView.cpp in Sources */ = {isa = PBXBuildFile; fileRef = 29080D2D191B595E0066F8DF /* CustomImageView.cpp */; };
		29080D98191B595E0066F8DF /* CustomImageView.cpp in Sources */ = {isa = PBXBuildFile; fileRef = 29080D2D191B595E0066F8DF /* CustomImageView.cpp */; };
		29080D99191B595E0066F8DF /* CustomImageViewReader.cpp in Sources */ = {isa = PBXBuildFile; fileRef = 29080D2F191B595E0066F8DF /* CustomImageViewReader.cpp */; };
		29080D9A191B595E0066F8DF /* CustomImageViewReader.cpp in Sources */ = {isa = PBXBuildFile; fileRef = 29080D2F191B595E0066F8DF /* CustomImageViewReader.cpp */; };
		29080D9B191B595E0066F8DF /* CustomParticleWidget.cpp in Sources */ = {isa = PBXBuildFile; fileRef = 29080D31191B595E0066F8DF /* CustomParticleWidget.cpp */; };
		29080D9C191B595E0066F8DF /* CustomParticleWidget.cpp in Sources */ = {isa = PBXBuildFile; fileRef = 29080D31191B595E0066F8DF /* CustomParticleWidget.cpp */; };
		29080D9D191B595E0066F8DF /* CustomParticleWidgetReader.cpp in Sources */ = {isa = PBXBuildFile; fileRef = 29080D33191B595E0066F8DF /* CustomParticleWidgetReader.cpp */; };
		29080D9E191B595E0066F8DF /* CustomParticleWidgetReader.cpp in Sources */ = {isa = PBXBuildFile; fileRef = 29080D33191B595E0066F8DF /* CustomParticleWidgetReader.cpp */; };
		29080D9F191B595E0066F8DF /* CustomReader.cpp in Sources */ = {isa = PBXBuildFile; fileRef = 29080D35191B595E0066F8DF /* CustomReader.cpp */; };
		29080DA0191B595E0066F8DF /* CustomReader.cpp in Sources */ = {isa = PBXBuildFile; fileRef = 29080D35191B595E0066F8DF /* CustomReader.cpp */; };
		29080DA1191B595E0066F8DF /* GUIEditorTest.cpp in Sources */ = {isa = PBXBuildFile; fileRef = 29080D37191B595E0066F8DF /* GUIEditorTest.cpp */; };
		29080DA2191B595E0066F8DF /* GUIEditorTest.cpp in Sources */ = {isa = PBXBuildFile; fileRef = 29080D37191B595E0066F8DF /* GUIEditorTest.cpp */; };
		29080DA3191B595E0066F8DF /* UIButtonTest.cpp in Sources */ = {isa = PBXBuildFile; fileRef = 29080D3A191B595E0066F8DF /* UIButtonTest.cpp */; };
		29080DA4191B595E0066F8DF /* UIButtonTest.cpp in Sources */ = {isa = PBXBuildFile; fileRef = 29080D3A191B595E0066F8DF /* UIButtonTest.cpp */; };
		29080DA5191B595E0066F8DF /* UIButtonTest_Editor.cpp in Sources */ = {isa = PBXBuildFile; fileRef = 29080D3C191B595E0066F8DF /* UIButtonTest_Editor.cpp */; };
		29080DA6191B595E0066F8DF /* UIButtonTest_Editor.cpp in Sources */ = {isa = PBXBuildFile; fileRef = 29080D3C191B595E0066F8DF /* UIButtonTest_Editor.cpp */; };
		29080DA7191B595E0066F8DF /* UICheckBoxTest.cpp in Sources */ = {isa = PBXBuildFile; fileRef = 29080D3F191B595E0066F8DF /* UICheckBoxTest.cpp */; };
		29080DA8191B595E0066F8DF /* UICheckBoxTest.cpp in Sources */ = {isa = PBXBuildFile; fileRef = 29080D3F191B595E0066F8DF /* UICheckBoxTest.cpp */; };
		29080DA9191B595E0066F8DF /* UICheckBoxTest_Editor.cpp in Sources */ = {isa = PBXBuildFile; fileRef = 29080D41191B595E0066F8DF /* UICheckBoxTest_Editor.cpp */; };
		29080DAA191B595E0066F8DF /* UICheckBoxTest_Editor.cpp in Sources */ = {isa = PBXBuildFile; fileRef = 29080D41191B595E0066F8DF /* UICheckBoxTest_Editor.cpp */; };
		29080DAB191B595E0066F8DF /* UIFocusTest.cpp in Sources */ = {isa = PBXBuildFile; fileRef = 29080D44191B595E0066F8DF /* UIFocusTest.cpp */; };
		29080DAC191B595E0066F8DF /* UIFocusTest.cpp in Sources */ = {isa = PBXBuildFile; fileRef = 29080D44191B595E0066F8DF /* UIFocusTest.cpp */; };
		29080DAD191B595E0066F8DF /* UIImageViewTest.cpp in Sources */ = {isa = PBXBuildFile; fileRef = 29080D47191B595E0066F8DF /* UIImageViewTest.cpp */; };
		29080DAE191B595E0066F8DF /* UIImageViewTest.cpp in Sources */ = {isa = PBXBuildFile; fileRef = 29080D47191B595E0066F8DF /* UIImageViewTest.cpp */; };
		29080DAF191B595E0066F8DF /* UIImageViewTest_Editor.cpp in Sources */ = {isa = PBXBuildFile; fileRef = 29080D49191B595E0066F8DF /* UIImageViewTest_Editor.cpp */; };
		29080DB0191B595E0066F8DF /* UIImageViewTest_Editor.cpp in Sources */ = {isa = PBXBuildFile; fileRef = 29080D49191B595E0066F8DF /* UIImageViewTest_Editor.cpp */; };
		29080DB1191B595E0066F8DF /* UILayoutTest.cpp in Sources */ = {isa = PBXBuildFile; fileRef = 29080D4C191B595E0066F8DF /* UILayoutTest.cpp */; };
		29080DB2191B595E0066F8DF /* UILayoutTest.cpp in Sources */ = {isa = PBXBuildFile; fileRef = 29080D4C191B595E0066F8DF /* UILayoutTest.cpp */; };
		29080DB3191B595E0066F8DF /* UILayoutTest_Editor.cpp in Sources */ = {isa = PBXBuildFile; fileRef = 29080D4E191B595E0066F8DF /* UILayoutTest_Editor.cpp */; };
		29080DB4191B595E0066F8DF /* UILayoutTest_Editor.cpp in Sources */ = {isa = PBXBuildFile; fileRef = 29080D4E191B595E0066F8DF /* UILayoutTest_Editor.cpp */; };
		29080DB5191B595E0066F8DF /* UIListViewTest.cpp in Sources */ = {isa = PBXBuildFile; fileRef = 29080D51191B595E0066F8DF /* UIListViewTest.cpp */; };
		29080DB6191B595E0066F8DF /* UIListViewTest.cpp in Sources */ = {isa = PBXBuildFile; fileRef = 29080D51191B595E0066F8DF /* UIListViewTest.cpp */; };
		29080DB7191B595E0066F8DF /* UIListViewTest_Editor.cpp in Sources */ = {isa = PBXBuildFile; fileRef = 29080D53191B595E0066F8DF /* UIListViewTest_Editor.cpp */; };
		29080DB8191B595E0066F8DF /* UIListViewTest_Editor.cpp in Sources */ = {isa = PBXBuildFile; fileRef = 29080D53191B595E0066F8DF /* UIListViewTest_Editor.cpp */; };
		29080DB9191B595E0066F8DF /* UILoadingBarTest.cpp in Sources */ = {isa = PBXBuildFile; fileRef = 29080D56191B595E0066F8DF /* UILoadingBarTest.cpp */; };
		29080DBA191B595E0066F8DF /* UILoadingBarTest.cpp in Sources */ = {isa = PBXBuildFile; fileRef = 29080D56191B595E0066F8DF /* UILoadingBarTest.cpp */; };
		29080DBB191B595E0066F8DF /* UILoadingBarTest_Editor.cpp in Sources */ = {isa = PBXBuildFile; fileRef = 29080D58191B595E0066F8DF /* UILoadingBarTest_Editor.cpp */; };
		29080DBC191B595E0066F8DF /* UILoadingBarTest_Editor.cpp in Sources */ = {isa = PBXBuildFile; fileRef = 29080D58191B595E0066F8DF /* UILoadingBarTest_Editor.cpp */; };
		29080DBD191B595E0066F8DF /* UIPageViewTest.cpp in Sources */ = {isa = PBXBuildFile; fileRef = 29080D5B191B595E0066F8DF /* UIPageViewTest.cpp */; };
		29080DBE191B595E0066F8DF /* UIPageViewTest.cpp in Sources */ = {isa = PBXBuildFile; fileRef = 29080D5B191B595E0066F8DF /* UIPageViewTest.cpp */; };
		29080DBF191B595E0066F8DF /* UIPageViewTest_Editor.cpp in Sources */ = {isa = PBXBuildFile; fileRef = 29080D5D191B595E0066F8DF /* UIPageViewTest_Editor.cpp */; };
		29080DC0191B595E0066F8DF /* UIPageViewTest_Editor.cpp in Sources */ = {isa = PBXBuildFile; fileRef = 29080D5D191B595E0066F8DF /* UIPageViewTest_Editor.cpp */; };
		29080DC1191B595E0066F8DF /* UIRichTextTest.cpp in Sources */ = {isa = PBXBuildFile; fileRef = 29080D60191B595E0066F8DF /* UIRichTextTest.cpp */; };
		29080DC2191B595E0066F8DF /* UIRichTextTest.cpp in Sources */ = {isa = PBXBuildFile; fileRef = 29080D60191B595E0066F8DF /* UIRichTextTest.cpp */; };
		29080DC3191B595E0066F8DF /* UIScene.cpp in Sources */ = {isa = PBXBuildFile; fileRef = 29080D62191B595E0066F8DF /* UIScene.cpp */; };
		29080DC4191B595E0066F8DF /* UIScene.cpp in Sources */ = {isa = PBXBuildFile; fileRef = 29080D62191B595E0066F8DF /* UIScene.cpp */; };
		29080DC5191B595E0066F8DF /* UIScene_Editor.cpp in Sources */ = {isa = PBXBuildFile; fileRef = 29080D64191B595E0066F8DF /* UIScene_Editor.cpp */; };
		29080DC6191B595E0066F8DF /* UIScene_Editor.cpp in Sources */ = {isa = PBXBuildFile; fileRef = 29080D64191B595E0066F8DF /* UIScene_Editor.cpp */; };
		29080DC7191B595E0066F8DF /* UISceneManager.cpp in Sources */ = {isa = PBXBuildFile; fileRef = 29080D66191B595E0066F8DF /* UISceneManager.cpp */; };
		29080DC8191B595E0066F8DF /* UISceneManager.cpp in Sources */ = {isa = PBXBuildFile; fileRef = 29080D66191B595E0066F8DF /* UISceneManager.cpp */; };
		29080DC9191B595E0066F8DF /* UISceneManager_Editor.cpp in Sources */ = {isa = PBXBuildFile; fileRef = 29080D68191B595E0066F8DF /* UISceneManager_Editor.cpp */; };
		29080DCA191B595E0066F8DF /* UISceneManager_Editor.cpp in Sources */ = {isa = PBXBuildFile; fileRef = 29080D68191B595E0066F8DF /* UISceneManager_Editor.cpp */; };
		29080DCB191B595E0066F8DF /* UIScrollViewTest.cpp in Sources */ = {isa = PBXBuildFile; fileRef = 29080D6B191B595E0066F8DF /* UIScrollViewTest.cpp */; };
		29080DCC191B595E0066F8DF /* UIScrollViewTest.cpp in Sources */ = {isa = PBXBuildFile; fileRef = 29080D6B191B595E0066F8DF /* UIScrollViewTest.cpp */; };
		29080DCD191B595E0066F8DF /* UIScrollViewTest_Editor.cpp in Sources */ = {isa = PBXBuildFile; fileRef = 29080D6D191B595E0066F8DF /* UIScrollViewTest_Editor.cpp */; };
		29080DCE191B595E0066F8DF /* UIScrollViewTest_Editor.cpp in Sources */ = {isa = PBXBuildFile; fileRef = 29080D6D191B595E0066F8DF /* UIScrollViewTest_Editor.cpp */; };
		29080DCF191B595E0066F8DF /* UISliderTest.cpp in Sources */ = {isa = PBXBuildFile; fileRef = 29080D70191B595E0066F8DF /* UISliderTest.cpp */; };
		29080DD0191B595E0066F8DF /* UISliderTest.cpp in Sources */ = {isa = PBXBuildFile; fileRef = 29080D70191B595E0066F8DF /* UISliderTest.cpp */; };
		29080DD1191B595E0066F8DF /* UISliderTest_Editor.cpp in Sources */ = {isa = PBXBuildFile; fileRef = 29080D72191B595E0066F8DF /* UISliderTest_Editor.cpp */; };
		29080DD2191B595E0066F8DF /* UISliderTest_Editor.cpp in Sources */ = {isa = PBXBuildFile; fileRef = 29080D72191B595E0066F8DF /* UISliderTest_Editor.cpp */; };
		29080DD3191B595E0066F8DF /* UITextAtlasTest.cpp in Sources */ = {isa = PBXBuildFile; fileRef = 29080D75191B595E0066F8DF /* UITextAtlasTest.cpp */; };
		29080DD4191B595E0066F8DF /* UITextAtlasTest.cpp in Sources */ = {isa = PBXBuildFile; fileRef = 29080D75191B595E0066F8DF /* UITextAtlasTest.cpp */; };
		29080DD5191B595E0066F8DF /* UITextAtlasTest_Editor.cpp in Sources */ = {isa = PBXBuildFile; fileRef = 29080D77191B595E0066F8DF /* UITextAtlasTest_Editor.cpp */; };
		29080DD6191B595E0066F8DF /* UITextAtlasTest_Editor.cpp in Sources */ = {isa = PBXBuildFile; fileRef = 29080D77191B595E0066F8DF /* UITextAtlasTest_Editor.cpp */; };
		29080DD7191B595E0066F8DF /* UITextBMFontTest.cpp in Sources */ = {isa = PBXBuildFile; fileRef = 29080D7A191B595E0066F8DF /* UITextBMFontTest.cpp */; };
		29080DD8191B595E0066F8DF /* UITextBMFontTest.cpp in Sources */ = {isa = PBXBuildFile; fileRef = 29080D7A191B595E0066F8DF /* UITextBMFontTest.cpp */; };
		29080DD9191B595E0066F8DF /* UITextBMFontTest_Editor.cpp in Sources */ = {isa = PBXBuildFile; fileRef = 29080D7C191B595E0066F8DF /* UITextBMFontTest_Editor.cpp */; };
		29080DDA191B595E0066F8DF /* UITextBMFontTest_Editor.cpp in Sources */ = {isa = PBXBuildFile; fileRef = 29080D7C191B595E0066F8DF /* UITextBMFontTest_Editor.cpp */; };
		29080DDB191B595E0066F8DF /* UITextFieldTest.cpp in Sources */ = {isa = PBXBuildFile; fileRef = 29080D7F191B595E0066F8DF /* UITextFieldTest.cpp */; };
		29080DDC191B595E0066F8DF /* UITextFieldTest.cpp in Sources */ = {isa = PBXBuildFile; fileRef = 29080D7F191B595E0066F8DF /* UITextFieldTest.cpp */; };
		29080DDD191B595E0066F8DF /* UITextFieldTest_Editor.cpp in Sources */ = {isa = PBXBuildFile; fileRef = 29080D81191B595E0066F8DF /* UITextFieldTest_Editor.cpp */; };
		29080DDE191B595E0066F8DF /* UITextFieldTest_Editor.cpp in Sources */ = {isa = PBXBuildFile; fileRef = 29080D81191B595E0066F8DF /* UITextFieldTest_Editor.cpp */; };
		29080DDF191B595E0066F8DF /* UITextTest.cpp in Sources */ = {isa = PBXBuildFile; fileRef = 29080D84191B595E0066F8DF /* UITextTest.cpp */; };
		29080DE0191B595E0066F8DF /* UITextTest.cpp in Sources */ = {isa = PBXBuildFile; fileRef = 29080D84191B595E0066F8DF /* UITextTest.cpp */; };
		29080DE1191B595E0066F8DF /* UITextTest_Editor.cpp in Sources */ = {isa = PBXBuildFile; fileRef = 29080D86191B595E0066F8DF /* UITextTest_Editor.cpp */; };
		29080DE2191B595E0066F8DF /* UITextTest_Editor.cpp in Sources */ = {isa = PBXBuildFile; fileRef = 29080D86191B595E0066F8DF /* UITextTest_Editor.cpp */; };
		29080DE3191B595E0066F8DF /* UIWidgetAddNodeTest.cpp in Sources */ = {isa = PBXBuildFile; fileRef = 29080D89191B595E0066F8DF /* UIWidgetAddNodeTest.cpp */; };
		29080DE4191B595E0066F8DF /* UIWidgetAddNodeTest.cpp in Sources */ = {isa = PBXBuildFile; fileRef = 29080D89191B595E0066F8DF /* UIWidgetAddNodeTest.cpp */; };
		29080DE5191B595E0066F8DF /* UIWidgetAddNodeTest_Editor.cpp in Sources */ = {isa = PBXBuildFile; fileRef = 29080D8B191B595E0066F8DF /* UIWidgetAddNodeTest_Editor.cpp */; };
		29080DE6191B595E0066F8DF /* UIWidgetAddNodeTest_Editor.cpp in Sources */ = {isa = PBXBuildFile; fileRef = 29080D8B191B595E0066F8DF /* UIWidgetAddNodeTest_Editor.cpp */; };
		290E94B5196FC16900694919 /* CocostudioParserTest.cpp in Sources */ = {isa = PBXBuildFile; fileRef = 290E94B3196FC16900694919 /* CocostudioParserTest.cpp */; };
		290E94B6196FC16900694919 /* CocostudioParserTest.cpp in Sources */ = {isa = PBXBuildFile; fileRef = 290E94B3196FC16900694919 /* CocostudioParserTest.cpp */; };
		292CF01419A1965E00E8E6A0 /* UIEditBoxTest.cpp in Sources */ = {isa = PBXBuildFile; fileRef = 292CF01219A1965E00E8E6A0 /* UIEditBoxTest.cpp */; };
		292CF01519A1965E00E8E6A0 /* UIEditBoxTest.cpp in Sources */ = {isa = PBXBuildFile; fileRef = 292CF01219A1965E00E8E6A0 /* UIEditBoxTest.cpp */; };
		295824591987415900F9746D /* UIScale9SpriteTest.cpp in Sources */ = {isa = PBXBuildFile; fileRef = 295824571987415900F9746D /* UIScale9SpriteTest.cpp */; };
		2958245A1987415900F9746D /* UIScale9SpriteTest.cpp in Sources */ = {isa = PBXBuildFile; fileRef = 295824571987415900F9746D /* UIScale9SpriteTest.cpp */; };
		298D7F6F19AC31F300FF096D /* UIWebViewTest.cpp in Sources */ = {isa = PBXBuildFile; fileRef = 298D7F6D19AC31F300FF096D /* UIWebViewTest.cpp */; };
		29AFEF6719ACCAA000F6B10A /* Test.html in Resources */ = {isa = PBXBuildFile; fileRef = 29AFEF6619ACCAA000F6B10A /* Test.html */; };
		29FBBBFE196A9ECD00E65826 /* CocostudioParserJsonTest.cpp in Sources */ = {isa = PBXBuildFile; fileRef = 29FBBBFC196A9ECD00E65826 /* CocostudioParserJsonTest.cpp */; };
		29FBBBFF196A9ECD00E65826 /* CocostudioParserJsonTest.cpp in Sources */ = {isa = PBXBuildFile; fileRef = 29FBBBFC196A9ECD00E65826 /* CocostudioParserJsonTest.cpp */; };
		3825CC491A2C982A00C92EA8 /* CustomRootNode.cpp in Sources */ = {isa = PBXBuildFile; fileRef = 3825CC431A2C982A00C92EA8 /* CustomRootNode.cpp */; };
		3825CC4A1A2C982A00C92EA8 /* CustomRootNode.cpp in Sources */ = {isa = PBXBuildFile; fileRef = 3825CC431A2C982A00C92EA8 /* CustomRootNode.cpp */; };
		3825CC4B1A2C982A00C92EA8 /* CustomRootNodeReader.cpp in Sources */ = {isa = PBXBuildFile; fileRef = 3825CC451A2C982A00C92EA8 /* CustomRootNodeReader.cpp */; };
		3825CC4C1A2C982A00C92EA8 /* CustomRootNodeReader.cpp in Sources */ = {isa = PBXBuildFile; fileRef = 3825CC451A2C982A00C92EA8 /* CustomRootNodeReader.cpp */; };
		3825CC4D1A2C982A00C92EA8 /* CustomWidgetCallbackBindTest.cpp in Sources */ = {isa = PBXBuildFile; fileRef = 3825CC471A2C982A00C92EA8 /* CustomWidgetCallbackBindTest.cpp */; };
		3825CC4E1A2C982A00C92EA8 /* CustomWidgetCallbackBindTest.cpp in Sources */ = {isa = PBXBuildFile; fileRef = 3825CC471A2C982A00C92EA8 /* CustomWidgetCallbackBindTest.cpp */; };
		38FA2E73194AEBE100FF2BE4 /* ActionTimelineTestScene.cpp in Sources */ = {isa = PBXBuildFile; fileRef = 38FA2E71194AEBE100FF2BE4 /* ActionTimelineTestScene.cpp */; };
		38FA2E74194AEBE100FF2BE4 /* ActionTimelineTestScene.cpp in Sources */ = {isa = PBXBuildFile; fileRef = 38FA2E71194AEBE100FF2BE4 /* ActionTimelineTestScene.cpp */; };
		38FA2E76194AECF800FF2BE4 /* ActionTimeline in Resources */ = {isa = PBXBuildFile; fileRef = 38FA2E75194AECF800FF2BE4 /* ActionTimeline */; };
		38FA2E77194AECF800FF2BE4 /* ActionTimeline in Resources */ = {isa = PBXBuildFile; fileRef = 38FA2E75194AECF800FF2BE4 /* ActionTimeline */; };
		3E2BDAD019BEA3410055CDCD /* NewAudioEngineTest.cpp in Sources */ = {isa = PBXBuildFile; fileRef = 3E2BDACE19BEA3410055CDCD /* NewAudioEngineTest.cpp */; };
		3E2BDAD219BEA3E20055CDCD /* audio in Resources */ = {isa = PBXBuildFile; fileRef = 3E2BDAD119BEA3E20055CDCD /* audio */; };
		3E2BDAFF19C5E5B40055CDCD /* audio in Resources */ = {isa = PBXBuildFile; fileRef = 3E2BDAD119BEA3E20055CDCD /* audio */; };
		3E2BDB0119C5E5D40055CDCD /* background.wav in Resources */ = {isa = PBXBuildFile; fileRef = 3E2BDB0019C5E5D40055CDCD /* background.wav */; };
		3E2BDB0219C5E5D40055CDCD /* background.wav in Resources */ = {isa = PBXBuildFile; fileRef = 3E2BDB0019C5E5D40055CDCD /* background.wav */; };
		3E2F27B919CFF4AF00E7C490 /* NewAudioEngineTest.cpp in Sources */ = {isa = PBXBuildFile; fileRef = 3E2BDACE19BEA3410055CDCD /* NewAudioEngineTest.cpp */; };
		3E2F27BA19CFF52300E7C490 /* audio in Resources */ = {isa = PBXBuildFile; fileRef = 3E2BDAD119BEA3E20055CDCD /* audio */; };
		3E2F27BB19CFF52A00E7C490 /* background.wav in Resources */ = {isa = PBXBuildFile; fileRef = 3E2BDB0019C5E5D40055CDCD /* background.wav */; };
		3E2F27BC19D00D7200E7C490 /* audio in Resources */ = {isa = PBXBuildFile; fileRef = 3E2BDAD119BEA3E20055CDCD /* audio */; };
		3E2F27BD19D00D7D00E7C490 /* background.wav in Resources */ = {isa = PBXBuildFile; fileRef = 3E2BDB0019C5E5D40055CDCD /* background.wav */; };
		3E6177221960FAED00DE83F5 /* libcocos2d iOS.a in Frameworks */ = {isa = PBXBuildFile; fileRef = 46A15FBE1807A4F9005B8026 /* libcocos2d iOS.a */; };
		3E6177241960FAED00DE83F5 /* CoreMotion.framework in Frameworks */ = {isa = PBXBuildFile; fileRef = D60AE43317F7FFE100757E4B /* CoreMotion.framework */; };
		3E6177251960FAED00DE83F5 /* libz.dylib in Frameworks */ = {isa = PBXBuildFile; fileRef = 15C6482E165F399D007D4F18 /* libz.dylib */; };
		3E6177261960FAED00DE83F5 /* Foundation.framework in Frameworks */ = {isa = PBXBuildFile; fileRef = 15C64832165F3AFD007D4F18 /* Foundation.framework */; };
		3E6177271960FAED00DE83F5 /* AudioToolbox.framework in Frameworks */ = {isa = PBXBuildFile; fileRef = 15C6482C165F3988007D4F18 /* AudioToolbox.framework */; };
		3E6177281960FAED00DE83F5 /* OpenAL.framework in Frameworks */ = {isa = PBXBuildFile; fileRef = 15C64828165F396B007D4F18 /* OpenAL.framework */; };
		3E6177291960FAED00DE83F5 /* QuartzCore.framework in Frameworks */ = {isa = PBXBuildFile; fileRef = 15C64826165F394E007D4F18 /* QuartzCore.framework */; };
		3E61772A1960FAED00DE83F5 /* CoreGraphics.framework in Frameworks */ = {isa = PBXBuildFile; fileRef = A07A52BB1783AEB80073F6A7 /* CoreGraphics.framework */; };
		3E61772B1960FAED00DE83F5 /* OpenGLES.framework in Frameworks */ = {isa = PBXBuildFile; fileRef = A07A52B91783AE900073F6A7 /* OpenGLES.framework */; };
		3E61772C1960FAED00DE83F5 /* UIKit.framework in Frameworks */ = {isa = PBXBuildFile; fileRef = A07A52B71783AE6D0073F6A7 /* UIKit.framework */; };
		3E61772D1960FAED00DE83F5 /* AVFoundation.framework in Frameworks */ = {isa = PBXBuildFile; fileRef = A07A52C11783B01F0073F6A7 /* AVFoundation.framework */; };
		3E6177331960FB3500DE83F5 /* AppDelegate.cpp in Sources */ = {isa = PBXBuildFile; fileRef = 3E6176B71960FA6300DE83F5 /* AppDelegate.cpp */; };
		3E6177341960FB3900DE83F5 /* GameControllerTest.cpp in Sources */ = {isa = PBXBuildFile; fileRef = 3E6176BA1960FA6300DE83F5 /* GameControllerTest.cpp */; };
		3E6177351960FB4000DE83F5 /* AppController.mm in Sources */ = {isa = PBXBuildFile; fileRef = 3E6176DE1960FA6300DE83F5 /* AppController.mm */; };
		3E6177361960FB5A00DE83F5 /* main.m in Sources */ = {isa = PBXBuildFile; fileRef = 3E6176EE1960FA6300DE83F5 /* main.m */; };
		3E6177371960FB5E00DE83F5 /* RootViewController.mm in Sources */ = {isa = PBXBuildFile; fileRef = 3E6176F01960FA6300DE83F5 /* RootViewController.mm */; };
		3E61773D1960FBD200DE83F5 /* GameController.framework in Frameworks */ = {isa = PBXBuildFile; fileRef = 3E61773C1960FBD100DE83F5 /* GameController.framework */; };
		3E6177F41960FEFE00DE83F5 /* fonts in Resources */ = {isa = PBXBuildFile; fileRef = 3E6177F01960FEFE00DE83F5 /* fonts */; };
		3E6177F51960FEFE00DE83F5 /* ipad in Resources */ = {isa = PBXBuildFile; fileRef = 3E6177F11960FEFE00DE83F5 /* ipad */; };
		3E6177F61960FEFE00DE83F5 /* ipadhd in Resources */ = {isa = PBXBuildFile; fileRef = 3E6177F21960FEFE00DE83F5 /* ipadhd */; };
		3E6177F71960FEFE00DE83F5 /* iphone in Resources */ = {isa = PBXBuildFile; fileRef = 3E6177F31960FEFE00DE83F5 /* iphone */; };
		3E6177F81960FF1800DE83F5 /* Default-568h@2x.png in Resources */ = {isa = PBXBuildFile; fileRef = 3E6176DF1960FA6300DE83F5 /* Default-568h@2x.png */; };
		3E6177F91960FF1800DE83F5 /* Default.png in Resources */ = {isa = PBXBuildFile; fileRef = 3E6176E01960FA6300DE83F5 /* Default.png */; };
		3E6177FA1960FF1800DE83F5 /* Default@2x.png in Resources */ = {isa = PBXBuildFile; fileRef = 3E6176E11960FA6300DE83F5 /* Default@2x.png */; };
		3E6177FB1960FF1800DE83F5 /* Icon-100.png in Resources */ = {isa = PBXBuildFile; fileRef = 3E6176E21960FA6300DE83F5 /* Icon-100.png */; };
		3E6177FC1960FF1800DE83F5 /* Icon-114.png in Resources */ = {isa = PBXBuildFile; fileRef = 3E6176E31960FA6300DE83F5 /* Icon-114.png */; };
		3E6177FD1960FF1800DE83F5 /* Icon-120.png in Resources */ = {isa = PBXBuildFile; fileRef = 3E6176E41960FA6300DE83F5 /* Icon-120.png */; };
		3E6177FE1960FF1800DE83F5 /* Icon-144.png in Resources */ = {isa = PBXBuildFile; fileRef = 3E6176E51960FA6300DE83F5 /* Icon-144.png */; };
		3E6177FF1960FF1800DE83F5 /* Icon-152.png in Resources */ = {isa = PBXBuildFile; fileRef = 3E6176E61960FA6300DE83F5 /* Icon-152.png */; };
		3E6178001960FF1800DE83F5 /* Icon-40.png in Resources */ = {isa = PBXBuildFile; fileRef = 3E6176E71960FA6300DE83F5 /* Icon-40.png */; };
		3E6178011960FF1800DE83F5 /* Icon-57.png in Resources */ = {isa = PBXBuildFile; fileRef = 3E6176E81960FA6300DE83F5 /* Icon-57.png */; };
		3E6178021960FF1800DE83F5 /* Icon-58.png in Resources */ = {isa = PBXBuildFile; fileRef = 3E6176E91960FA6300DE83F5 /* Icon-58.png */; };
		3E6178031960FF1800DE83F5 /* Icon-72.png in Resources */ = {isa = PBXBuildFile; fileRef = 3E6176EA1960FA6300DE83F5 /* Icon-72.png */; };
		3E6178041960FF1800DE83F5 /* Icon-76.png in Resources */ = {isa = PBXBuildFile; fileRef = 3E6176EB1960FA6300DE83F5 /* Icon-76.png */; };
		3E6178051960FF1800DE83F5 /* Icon-80.png in Resources */ = {isa = PBXBuildFile; fileRef = 3E6176EC1960FA6300DE83F5 /* Icon-80.png */; };
		3E92EA821921A1400094CD21 /* Sprite3DTest.cpp in Sources */ = {isa = PBXBuildFile; fileRef = 3E92EA801921A1400094CD21 /* Sprite3DTest.cpp */; };
		3E92EA831921A1400094CD21 /* Sprite3DTest.cpp in Sources */ = {isa = PBXBuildFile; fileRef = 3E92EA801921A1400094CD21 /* Sprite3DTest.cpp */; };
		3E92EA851921A7720094CD21 /* Sprite3DTest in Resources */ = {isa = PBXBuildFile; fileRef = 3E92EA841921A7720094CD21 /* Sprite3DTest */; };
		3E92EA861921A7720094CD21 /* Sprite3DTest in Resources */ = {isa = PBXBuildFile; fileRef = 3E92EA841921A7720094CD21 /* Sprite3DTest */; };
		3E9E75D0199324CB005B7047 /* Camera3DTest.cpp in Sources */ = {isa = PBXBuildFile; fileRef = 3E9E75CE199324CB005B7047 /* Camera3DTest.cpp */; };
		3E9E75D1199324CB005B7047 /* Camera3DTest.cpp in Sources */ = {isa = PBXBuildFile; fileRef = 3E9E75CE199324CB005B7047 /* Camera3DTest.cpp */; };
		3EA0FB5E191B92F100B170C8 /* cocosvideo.mp4 in Resources */ = {isa = PBXBuildFile; fileRef = 3EA0FB5D191B92F100B170C8 /* cocosvideo.mp4 */; };
		3EA0FB66191B933000B170C8 /* MediaPlayer.framework in Frameworks */ = {isa = PBXBuildFile; fileRef = 3EA0FB65191B933000B170C8 /* MediaPlayer.framework */; };
		3EA0FB72191C844400B170C8 /* UIVideoPlayerTest.cpp in Sources */ = {isa = PBXBuildFile; fileRef = 3EA0FB70191C844400B170C8 /* UIVideoPlayerTest.cpp */; };
		5046AB4A1AF2A8D80060550B /* MaterialSystemTest.cpp in Sources */ = {isa = PBXBuildFile; fileRef = 5046AB481AF2A8D80060550B /* MaterialSystemTest.cpp */; };
		5046AB4B1AF2A8D80060550B /* MaterialSystemTest.cpp in Sources */ = {isa = PBXBuildFile; fileRef = 5046AB481AF2A8D80060550B /* MaterialSystemTest.cpp */; };
		5046AB5B1AF2C4180060550B /* Materials in Resources */ = {isa = PBXBuildFile; fileRef = 5046AB5A1AF2C4180060550B /* Materials */; };
		5046AB5C1AF2C4180060550B /* Materials in Resources */ = {isa = PBXBuildFile; fileRef = 5046AB5A1AF2C4180060550B /* Materials */; };
		527B1F3019EF9819000A1F82 /* Default-667h@2x.png in Resources */ = {isa = PBXBuildFile; fileRef = 527B1F2E19EF9819000A1F82 /* Default-667h@2x.png */; };
		527B1F3119EF9819000A1F82 /* Default-736h@3x.png in Resources */ = {isa = PBXBuildFile; fileRef = 527B1F2F19EF9819000A1F82 /* Default-736h@3x.png */; };
		527B1F3419EF9CF8000A1F82 /* Default-667h@2x.png in Resources */ = {isa = PBXBuildFile; fileRef = 527B1F3219EF9CF8000A1F82 /* Default-667h@2x.png */; };
		527B1F3519EF9CF8000A1F82 /* Default-736h@3x.png in Resources */ = {isa = PBXBuildFile; fileRef = 527B1F3319EF9CF8000A1F82 /* Default-736h@3x.png */; };
		527B1F3819EFABC9000A1F82 /* Default-667h@2x.png in Resources */ = {isa = PBXBuildFile; fileRef = 527B1F3619EFABC9000A1F82 /* Default-667h@2x.png */; };
		527B1F3919EFABC9000A1F82 /* Default-736h@3x.png in Resources */ = {isa = PBXBuildFile; fileRef = 527B1F3719EFABC9000A1F82 /* Default-736h@3x.png */; };
		527B1F3C19EFACBB000A1F82 /* Default-667h@2x.png in Resources */ = {isa = PBXBuildFile; fileRef = 527B1F3A19EFACBB000A1F82 /* Default-667h@2x.png */; };
		527B1F3D19EFACBB000A1F82 /* Default-736h@3x.png in Resources */ = {isa = PBXBuildFile; fileRef = 527B1F3B19EFACBB000A1F82 /* Default-736h@3x.png */; };
		527B1F4019EFAD44000A1F82 /* Default-667h@2x.png in Resources */ = {isa = PBXBuildFile; fileRef = 527B1F3E19EFAD44000A1F82 /* Default-667h@2x.png */; };
		527B1F4119EFAD44000A1F82 /* Default-736h@3x.png in Resources */ = {isa = PBXBuildFile; fileRef = 527B1F3F19EFAD44000A1F82 /* Default-736h@3x.png */; };
		527B1F4419EFAE13000A1F82 /* Default-667h@2x.png in Resources */ = {isa = PBXBuildFile; fileRef = 527B1F4219EFAE13000A1F82 /* Default-667h@2x.png */; };
		527B1F4519EFAE13000A1F82 /* Default-736h@3x.png in Resources */ = {isa = PBXBuildFile; fileRef = 527B1F4319EFAE13000A1F82 /* Default-736h@3x.png */; };
		52B47A341A534B2B004E4C60 /* Security.framework in Frameworks */ = {isa = PBXBuildFile; fileRef = 52B47A331A534B2B004E4C60 /* Security.framework */; };
		52B47A351A53A43A004E4C60 /* Security.framework in Frameworks */ = {isa = PBXBuildFile; fileRef = 52B47A331A534B2B004E4C60 /* Security.framework */; };
		59620E8F1921E5CF002021B6 /* Bug-Child.cpp in Sources */ = {isa = PBXBuildFile; fileRef = 59620E8D1921E5CF002021B6 /* Bug-Child.cpp */; };
		59620E901921E5CF002021B6 /* Bug-Child.cpp in Sources */ = {isa = PBXBuildFile; fileRef = 59620E8D1921E5CF002021B6 /* Bug-Child.cpp */; };
		59E170151AB42EB10007F2BF /* Security.framework in Frameworks */ = {isa = PBXBuildFile; fileRef = 826294421AAF071500CB7CF7 /* Security.framework */; };
		5EBEECB01995247000429821 /* DrawNode3D.cpp in Sources */ = {isa = PBXBuildFile; fileRef = 5EBEECAE1995247000429821 /* DrawNode3D.cpp */; };
		5EBEECB11995247000429821 /* DrawNode3D.cpp in Sources */ = {isa = PBXBuildFile; fileRef = 5EBEECAE1995247000429821 /* DrawNode3D.cpp */; };
		688669711AE8E8B500C2CFD9 /* SpritePolygonTest.cpp in Sources */ = {isa = PBXBuildFile; fileRef = 6886696F1AE8E8B500C2CFD9 /* SpritePolygonTest.cpp */; };
		688669721AE8E8B500C2CFD9 /* SpritePolygonTest.cpp in Sources */ = {isa = PBXBuildFile; fileRef = 6886696F1AE8E8B500C2CFD9 /* SpritePolygonTest.cpp */; };
		826294431AAF071500CB7CF7 /* Security.framework in Frameworks */ = {isa = PBXBuildFile; fileRef = 826294421AAF071500CB7CF7 /* Security.framework */; };
		A05FCACA177C124500BE600E /* Cocoa.framework in Frameworks */ = {isa = PBXBuildFile; fileRef = 15C64822165F391E007D4F18 /* Cocoa.framework */; };
		A07A521E1783A1D20073F6A7 /* libz.dylib in Frameworks */ = {isa = PBXBuildFile; fileRef = 15C6482E165F399D007D4F18 /* libz.dylib */; };
		A07A521F1783A1D20073F6A7 /* Foundation.framework in Frameworks */ = {isa = PBXBuildFile; fileRef = 15C64832165F3AFD007D4F18 /* Foundation.framework */; };
		A07A52201783A1D20073F6A7 /* AudioToolbox.framework in Frameworks */ = {isa = PBXBuildFile; fileRef = 15C6482C165F3988007D4F18 /* AudioToolbox.framework */; };
		A07A52221783A1D20073F6A7 /* OpenAL.framework in Frameworks */ = {isa = PBXBuildFile; fileRef = 15C64828165F396B007D4F18 /* OpenAL.framework */; };
		A07A52231783A1D20073F6A7 /* QuartzCore.framework in Frameworks */ = {isa = PBXBuildFile; fileRef = 15C64826165F394E007D4F18 /* QuartzCore.framework */; };
		A07A52BE1783AF1E0073F6A7 /* CoreGraphics.framework in Frameworks */ = {isa = PBXBuildFile; fileRef = A07A52BB1783AEB80073F6A7 /* CoreGraphics.framework */; };
		A07A52BF1783AF210073F6A7 /* OpenGLES.framework in Frameworks */ = {isa = PBXBuildFile; fileRef = A07A52B91783AE900073F6A7 /* OpenGLES.framework */; };
		A07A52C01783AF250073F6A7 /* UIKit.framework in Frameworks */ = {isa = PBXBuildFile; fileRef = A07A52B71783AE6D0073F6A7 /* UIKit.framework */; };
		A07A52C31783B02C0073F6A7 /* AVFoundation.framework in Frameworks */ = {isa = PBXBuildFile; fileRef = A07A52C11783B01F0073F6A7 /* AVFoundation.framework */; };
		A0BD49FE1AFAFEE50046CCE3 /* Scene3DTest.cpp in Sources */ = {isa = PBXBuildFile; fileRef = A0BD49FC1AFAFEE50046CCE3 /* Scene3DTest.cpp */; };
		A0BD49FF1AFAFEE50046CCE3 /* Scene3DTest.cpp in Sources */ = {isa = PBXBuildFile; fileRef = A0BD49FC1AFAFEE50046CCE3 /* Scene3DTest.cpp */; };
		A5030C3519D059DA000E78E7 /* OpenURLTest.cpp in Sources */ = {isa = PBXBuildFile; fileRef = A5030C3319D059DA000E78E7 /* OpenURLTest.cpp */; };
		A5030C3619D059DA000E78E7 /* OpenURLTest.cpp in Sources */ = {isa = PBXBuildFile; fileRef = A5030C3319D059DA000E78E7 /* OpenURLTest.cpp */; };
		B2507B6B192589AF00FA4972 /* Shaders3D in Resources */ = {isa = PBXBuildFile; fileRef = B2507B6A192589AF00FA4972 /* Shaders3D */; };
		B2507B6C192589AF00FA4972 /* Shaders3D in Resources */ = {isa = PBXBuildFile; fileRef = B2507B6A192589AF00FA4972 /* Shaders3D */; };
		B603F1AF1AC8EA4E00A9579C /* TerrainTest.cpp in Sources */ = {isa = PBXBuildFile; fileRef = B603F1AD1AC8EA4E00A9579C /* TerrainTest.cpp */; };
		B603F1B01AC8EA4E00A9579C /* TerrainTest.cpp in Sources */ = {isa = PBXBuildFile; fileRef = B603F1AD1AC8EA4E00A9579C /* TerrainTest.cpp */; };
		B603F1B41AC8FBFB00A9579C /* TerrainTest in Resources */ = {isa = PBXBuildFile; fileRef = B603F1B31AC8FBFB00A9579C /* TerrainTest */; };
		B603F1B51AC8FBFB00A9579C /* TerrainTest in Resources */ = {isa = PBXBuildFile; fileRef = B603F1B31AC8FBFB00A9579C /* TerrainTest */; };
		B609E67319C18DAD003D0074 /* BillBoardTest.cpp in Sources */ = {isa = PBXBuildFile; fileRef = B609E67119C18DAD003D0074 /* BillBoardTest.cpp */; };
		B609E67419C18DAD003D0074 /* BillBoardTest.cpp in Sources */ = {isa = PBXBuildFile; fileRef = B609E67119C18DAD003D0074 /* BillBoardTest.cpp */; };
		B61E90CB1B12B74B00BE69EA /* NavMesh in Resources */ = {isa = PBXBuildFile; fileRef = B61E90CA1B12B74B00BE69EA /* NavMesh */; };
		B61E90CC1B12B74B00BE69EA /* NavMesh in Resources */ = {isa = PBXBuildFile; fileRef = B61E90CA1B12B74B00BE69EA /* NavMesh */; };
		B6337DF71ABA9B44005AEF24 /* PerformanceParticle3DTest.cpp in Sources */ = {isa = PBXBuildFile; fileRef = B6337DF51ABA9B44005AEF24 /* PerformanceParticle3DTest.cpp */; };
		B6337DF81ABA9B44005AEF24 /* PerformanceParticle3DTest.cpp in Sources */ = {isa = PBXBuildFile; fileRef = B6337DF51ABA9B44005AEF24 /* PerformanceParticle3DTest.cpp */; };
		B639932E1A490EC700B07923 /* Particle3DTest.cpp in Sources */ = {isa = PBXBuildFile; fileRef = B639932C1A490EC700B07923 /* Particle3DTest.cpp */; };
		B639932F1A490EC700B07923 /* Particle3DTest.cpp in Sources */ = {isa = PBXBuildFile; fileRef = B639932C1A490EC700B07923 /* Particle3DTest.cpp */; };
		B63993311A49359F00B07923 /* Particle3D in Resources */ = {isa = PBXBuildFile; fileRef = B63993301A49359F00B07923 /* Particle3D */; };
		B63993321A49359F00B07923 /* Particle3D in Resources */ = {isa = PBXBuildFile; fileRef = B63993301A49359F00B07923 /* Particle3D */; };
		B6C039D919C95D83007207DC /* LightTest.cpp in Sources */ = {isa = PBXBuildFile; fileRef = B6C039D719C95D83007207DC /* LightTest.cpp */; };
		B6C039DA19C95D83007207DC /* LightTest.cpp in Sources */ = {isa = PBXBuildFile; fileRef = B6C039D719C95D83007207DC /* LightTest.cpp */; };
		B6CAB54E1AF9AA6C00B9B856 /* Physics3DTest.cpp in Sources */ = {isa = PBXBuildFile; fileRef = B6CAB54C1AF9AA6C00B9B856 /* Physics3DTest.cpp */; };
		B6CAB54F1AF9AA6C00B9B856 /* Physics3DTest.cpp in Sources */ = {isa = PBXBuildFile; fileRef = B6CAB54C1AF9AA6C00B9B856 /* Physics3DTest.cpp */; };
		B6DD2FFC1B04979C00E47F5F /* NavMeshTest.cpp in Sources */ = {isa = PBXBuildFile; fileRef = B6DD2FFA1B04979C00E47F5F /* NavMeshTest.cpp */; };
		B6DD2FFD1B04979C00E47F5F /* NavMeshTest.cpp in Sources */ = {isa = PBXBuildFile; fileRef = B6DD2FFA1B04979C00E47F5F /* NavMeshTest.cpp */; };
		C04F935A1941B05400E9FEAB /* TileMapTest2.cpp in Sources */ = {isa = PBXBuildFile; fileRef = C04F93581941B05400E9FEAB /* TileMapTest2.cpp */; };
		C04F935B1941B05400E9FEAB /* TileMapTest2.cpp in Sources */ = {isa = PBXBuildFile; fileRef = C04F93581941B05400E9FEAB /* TileMapTest2.cpp */; };
		C08689C118D370C90093E810 /* background.caf in Resources */ = {isa = PBXBuildFile; fileRef = C08689C018D370C90093E810 /* background.caf */; };
		C08689C218D370C90093E810 /* background.caf in Resources */ = {isa = PBXBuildFile; fileRef = C08689C018D370C90093E810 /* background.caf */; };
		C08689C318D370C90093E810 /* background.caf in Resources */ = {isa = PBXBuildFile; fileRef = C08689C018D370C90093E810 /* background.caf */; };
		C08689C418D370C90093E810 /* background.caf in Resources */ = {isa = PBXBuildFile; fileRef = C08689C018D370C90093E810 /* background.caf */; };
		D0FD03641A3B546400825BB5 /* AllocatorTest.cpp in Sources */ = {isa = PBXBuildFile; fileRef = D0FD03621A3B546400825BB5 /* AllocatorTest.cpp */; };
		D0FD03651A3B546400825BB5 /* AllocatorTest.cpp in Sources */ = {isa = PBXBuildFile; fileRef = D0FD03621A3B546400825BB5 /* AllocatorTest.cpp */; };
		D60AE43417F7FFE100757E4B /* CoreMotion.framework in Frameworks */ = {isa = PBXBuildFile; fileRef = D60AE43317F7FFE100757E4B /* CoreMotion.framework */; };
		EDCC747F17C455FD007B692C /* IOKit.framework in Frameworks */ = {isa = PBXBuildFile; fileRef = EDCC747E17C455FD007B692C /* IOKit.framework */; };
/* End PBXBuildFile section */

/* Begin PBXContainerItemProxy section */
		15427B84198B8ACB00DC375D /* PBXContainerItemProxy */ = {
			isa = PBXContainerItemProxy;
			containerPortal = 1ABCA27618CD90A40087CE3A /* cocos2d_lua_bindings.xcodeproj */;
			proxyType = 1;
			remoteGlobalIDString = 15EFA59E198B2DAA000C57D3;
			remoteInfo = "libluacocos2d iOS";
		};
		15427B94198B8BB400DC375D /* PBXContainerItemProxy */ = {
			isa = PBXContainerItemProxy;
			containerPortal = 1ABCA27618CD90A40087CE3A /* cocos2d_lua_bindings.xcodeproj */;
			proxyType = 1;
			remoteGlobalIDString = 15EFA59E198B2DAA000C57D3;
			remoteInfo = "libluacocos2d iOS";
		};
		15427B98198B8BDE00DC375D /* PBXContainerItemProxy */ = {
			isa = PBXContainerItemProxy;
			containerPortal = 46A15F9C1807A4F8005B8026 /* cocos2d_libs.xcodeproj */;
			proxyType = 1;
			remoteGlobalIDString = A07A4C241783777C0073F6A7;
			remoteInfo = "libcocos2d iOS";
		};
		15427B9C198B8C0500DC375D /* PBXContainerItemProxy */ = {
			isa = PBXContainerItemProxy;
			containerPortal = 1ABCA27618CD90A40087CE3A /* cocos2d_lua_bindings.xcodeproj */;
			proxyType = 1;
			remoteGlobalIDString = 15EFA59E198B2DAA000C57D3;
			remoteInfo = "libluacocos2d iOS";
		};
		15427BA4198B8C2E00DC375D /* PBXContainerItemProxy */ = {
			isa = PBXContainerItemProxy;
			containerPortal = 1ABCA27618CD90A40087CE3A /* cocos2d_lua_bindings.xcodeproj */;
			proxyType = 1;
			remoteGlobalIDString = 15C1C255198748D200A46ACC;
			remoteInfo = "libluacocos2d Mac";
		};
		15427BB4198B8C5000DC375D /* PBXContainerItemProxy */ = {
			isa = PBXContainerItemProxy;
			containerPortal = 1ABCA27618CD90A40087CE3A /* cocos2d_lua_bindings.xcodeproj */;
			proxyType = 1;
			remoteGlobalIDString = 15C1C255198748D200A46ACC;
			remoteInfo = "libluacocos2d Mac";
		};
		15CBA017196EE56C005877BB /* PBXContainerItemProxy */ = {
			isa = PBXContainerItemProxy;
			containerPortal = 46A15F9C1807A4F8005B8026 /* cocos2d_libs.xcodeproj */;
			proxyType = 1;
			remoteGlobalIDString = A07A4C241783777C0073F6A7;
			remoteInfo = "cocos2dx iOS";
		};
		15EFA257198A4A24000C57D3 /* PBXContainerItemProxy */ = {
			isa = PBXContainerItemProxy;
			containerPortal = 1ABCA27618CD90A40087CE3A /* cocos2d_lua_bindings.xcodeproj */;
			proxyType = 2;
			remoteGlobalIDString = 15C1C2CC198748D200A46ACC;
			remoteInfo = "libluacocos2d Mac";
		};
		15EFA664198B33EE000C57D3 /* PBXContainerItemProxy */ = {
			isa = PBXContainerItemProxy;
			containerPortal = 1ABCA27618CD90A40087CE3A /* cocos2d_lua_bindings.xcodeproj */;
			proxyType = 2;
			remoteGlobalIDString = 15EFA616198B2DAA000C57D3;
			remoteInfo = "libluacocos2d iOS";
		};
		1A0EE1C818CDF6DA004CD58F /* PBXContainerItemProxy */ = {
			isa = PBXContainerItemProxy;
			containerPortal = 46A15F9C1807A4F8005B8026 /* cocos2d_libs.xcodeproj */;
			proxyType = 1;
			remoteGlobalIDString = 1551A33E158F2AB200E66CFE;
			remoteInfo = "cocos2dx Mac";
		};
		1A0EE2BC18CDF733004CD58F /* PBXContainerItemProxy */ = {
			isa = PBXContainerItemProxy;
			containerPortal = 46A15F9C1807A4F8005B8026 /* cocos2d_libs.xcodeproj */;
			proxyType = 1;
			remoteGlobalIDString = 1551A33E158F2AB200E66CFE;
			remoteInfo = "cocos2dx Mac";
		};
		1A0EE31A18CDF775004CD58F /* PBXContainerItemProxy */ = {
			isa = PBXContainerItemProxy;
			containerPortal = 46A15F9C1807A4F8005B8026 /* cocos2d_libs.xcodeproj */;
			proxyType = 1;
			remoteGlobalIDString = A07A4C241783777C0073F6A7;
			remoteInfo = "cocos2dx iOS";
		};
		1AAF5341180E2F41000584C8 /* PBXContainerItemProxy */ = {
			isa = PBXContainerItemProxy;
			containerPortal = 46A15F9C1807A4F8005B8026 /* cocos2d_libs.xcodeproj */;
			proxyType = 1;
			remoteGlobalIDString = 1551A33E158F2AB200E66CFE;
			remoteInfo = "cocos2dx Mac";
		};
		1AAF53F4180E39C6000584C8 /* PBXContainerItemProxy */ = {
			isa = PBXContainerItemProxy;
			containerPortal = 46A15F9C1807A4F8005B8026 /* cocos2d_libs.xcodeproj */;
			proxyType = 1;
			remoteGlobalIDString = A07A4C241783777C0073F6A7;
			remoteInfo = "cocos2dx iOS";
		};
		1ABCA2B818CD92230087CE3A /* PBXContainerItemProxy */ = {
			isa = PBXContainerItemProxy;
			containerPortal = 46A15F9C1807A4F8005B8026 /* cocos2d_libs.xcodeproj */;
			proxyType = 1;
			remoteGlobalIDString = 1551A33E158F2AB200E66CFE;
			remoteInfo = "cocos2dx Mac";
		};
		1ABCA2F718CD93850087CE3A /* PBXContainerItemProxy */ = {
			isa = PBXContainerItemProxy;
			containerPortal = 46A15F9C1807A4F8005B8026 /* cocos2d_libs.xcodeproj */;
			proxyType = 1;
			remoteGlobalIDString = A07A4C241783777C0073F6A7;
			remoteInfo = "cocos2dx iOS";
		};
		1ADA8BA318CF277400AE24B9 /* PBXContainerItemProxy */ = {
			isa = PBXContainerItemProxy;
			containerPortal = 29B97313FDCFA39411CA2CEA /* Project object */;
			proxyType = 1;
			remoteGlobalIDString = 1A0EE1C618CDF6DA004CD58F;
			remoteInfo = "cpp-empty-test Mac";
		};
		1ADA8BA518CF277400AE24B9 /* PBXContainerItemProxy */ = {
			isa = PBXContainerItemProxy;
			containerPortal = 29B97313FDCFA39411CA2CEA /* Project object */;
			proxyType = 1;
			remoteGlobalIDString = 1ABCA28518CD91510087CE3A;
			remoteInfo = "lua-tests Mac";
		};
		1ADA8BA718CF277400AE24B9 /* PBXContainerItemProxy */ = {
			isa = PBXContainerItemProxy;
			containerPortal = 29B97313FDCFA39411CA2CEA /* Project object */;
			proxyType = 1;
			remoteGlobalIDString = 1A0EE2B818CDF733004CD58F;
			remoteInfo = "lua-empty-test Mac";
		};
		1ADA8BAB18CF277C00AE24B9 /* PBXContainerItemProxy */ = {
			isa = PBXContainerItemProxy;
			containerPortal = 29B97313FDCFA39411CA2CEA /* Project object */;
			proxyType = 1;
			remoteGlobalIDString = 1A0EE31818CDF775004CD58F;
			remoteInfo = "cpp-empty-test iOS";
		};
		1ADA8BAD18CF277C00AE24B9 /* PBXContainerItemProxy */ = {
			isa = PBXContainerItemProxy;
			containerPortal = 29B97313FDCFA39411CA2CEA /* Project object */;
			proxyType = 1;
			remoteGlobalIDString = 1ABCA2CC18CD93580087CE3A;
			remoteInfo = "lua-tests iOS";
		};
		1ADA8BAF18CF277C00AE24B9 /* PBXContainerItemProxy */ = {
			isa = PBXContainerItemProxy;
			containerPortal = 29B97313FDCFA39411CA2CEA /* Project object */;
			proxyType = 1;
			remoteGlobalIDString = 1A0EE41918CDF799004CD58F;
			remoteInfo = "lua-empty-test iOS";
		};
		3E6177011960FAED00DE83F5 /* PBXContainerItemProxy */ = {
			isa = PBXContainerItemProxy;
			containerPortal = 46A15F9C1807A4F8005B8026 /* cocos2d_libs.xcodeproj */;
			proxyType = 1;
			remoteGlobalIDString = A07A4C241783777C0073F6A7;
			remoteInfo = "cocos2dx iOS";
		};
		46A15FAF1807A4F9005B8026 /* PBXContainerItemProxy */ = {
			isa = PBXContainerItemProxy;
			containerPortal = 46A15F9C1807A4F8005B8026 /* cocos2d_libs.xcodeproj */;
			proxyType = 2;
			remoteGlobalIDString = 1551A33F158F2AB200E66CFE;
			remoteInfo = "cocos2dx Mac";
		};
		46A15FBD1807A4F9005B8026 /* PBXContainerItemProxy */ = {
			isa = PBXContainerItemProxy;
			containerPortal = 46A15F9C1807A4F8005B8026 /* cocos2d_libs.xcodeproj */;
			proxyType = 2;
			remoteGlobalIDString = A07A4D641783777C0073F6A7;
			remoteInfo = "cocos2dx iOS";
		};
		A035ACBF178246BD00987F6C /* PBXContainerItemProxy */ = {
			isa = PBXContainerItemProxy;
			containerPortal = 29B97313FDCFA39411CA2CEA /* Project object */;
			proxyType = 1;
			remoteGlobalIDString = 1D6058900D05DD3D006BFB54;
			remoteInfo = "Test cpp";
		};
		A07A526C1783AB980073F6A7 /* PBXContainerItemProxy */ = {
			isa = PBXContainerItemProxy;
			containerPortal = 29B97313FDCFA39411CA2CEA /* Project object */;
			proxyType = 1;
			remoteGlobalIDString = A07A517F1783A1D20073F6A7;
			remoteInfo = "Test cpp iOS";
		};
/* End PBXContainerItemProxy section */

/* Begin PBXFileReference section */
		150F918619DA409E00B89F57 /* lua_test_bindings.cpp */ = {isa = PBXFileReference; fileEncoding = 4; lastKnownFileType = sourcecode.cpp.cpp; path = lua_test_bindings.cpp; sourceTree = "<group>"; };
		150F918719DA409E00B89F57 /* lua_test_bindings.h */ = {isa = PBXFileReference; fileEncoding = 4; lastKnownFileType = sourcecode.c.h; path = lua_test_bindings.h; sourceTree = "<group>"; };
		15427B76198B750300DC375D /* lua_module_register.h */ = {isa = PBXFileReference; fileEncoding = 4; lastKnownFileType = sourcecode.c.h; path = lua_module_register.h; sourceTree = "<group>"; };
		15427B77198B843300DC375D /* lua_module_register.h */ = {isa = PBXFileReference; fileEncoding = 4; lastKnownFileType = sourcecode.c.h; path = lua_module_register.h; sourceTree = "<group>"; };
		15427B7B198B880100DC375D /* lua_cocos2dx_controller_manual.cpp */ = {isa = PBXFileReference; fileEncoding = 4; lastKnownFileType = sourcecode.cpp.cpp; name = lua_cocos2dx_controller_manual.cpp; path = "../../../../cocos/scripting/lua-bindings/manual/controller/lua_cocos2dx_controller_manual.cpp"; sourceTree = "<group>"; };
		15427B7C198B880100DC375D /* lua_cocos2dx_controller_manual.hpp */ = {isa = PBXFileReference; fileEncoding = 4; lastKnownFileType = sourcecode.cpp.h; name = lua_cocos2dx_controller_manual.hpp; path = "../../../../cocos/scripting/lua-bindings/manual/controller/lua_cocos2dx_controller_manual.hpp"; sourceTree = "<group>"; };
		15B3709219EE5D1000ABE682 /* Manifests */ = {isa = PBXFileReference; lastKnownFileType = folder; name = Manifests; path = "../tests/cpp-tests/Resources/Manifests"; sourceTree = "<group>"; };
		15B3709619EE5DBA00ABE682 /* AssetsManagerExTest.cpp */ = {isa = PBXFileReference; fileEncoding = 4; lastKnownFileType = sourcecode.cpp.cpp; path = AssetsManagerExTest.cpp; sourceTree = "<group>"; };
		15B3709719EE5DBA00ABE682 /* AssetsManagerExTest.h */ = {isa = PBXFileReference; fileEncoding = 4; lastKnownFileType = sourcecode.c.h; path = AssetsManagerExTest.h; sourceTree = "<group>"; };
		15C64822165F391E007D4F18 /* Cocoa.framework */ = {isa = PBXFileReference; lastKnownFileType = wrapper.framework; name = Cocoa.framework; path = Platforms/MacOSX.platform/Developer/SDKs/MacOSX10.8.sdk/System/Library/Frameworks/Cocoa.framework; sourceTree = DEVELOPER_DIR; };
		15C64824165F3934007D4F18 /* OpenGL.framework */ = {isa = PBXFileReference; lastKnownFileType = wrapper.framework; name = OpenGL.framework; path = Platforms/MacOSX.platform/Developer/SDKs/MacOSX10.8.sdk/System/Library/Frameworks/OpenGL.framework; sourceTree = DEVELOPER_DIR; };
		15C64826165F394E007D4F18 /* QuartzCore.framework */ = {isa = PBXFileReference; lastKnownFileType = wrapper.framework; name = QuartzCore.framework; path = Platforms/MacOSX.platform/Developer/SDKs/MacOSX10.8.sdk/System/Library/Frameworks/QuartzCore.framework; sourceTree = DEVELOPER_DIR; };
		15C64828165F396B007D4F18 /* OpenAL.framework */ = {isa = PBXFileReference; lastKnownFileType = wrapper.framework; name = OpenAL.framework; path = Platforms/MacOSX.platform/Developer/SDKs/MacOSX10.8.sdk/System/Library/Frameworks/OpenAL.framework; sourceTree = DEVELOPER_DIR; };
		15C6482A165F3979007D4F18 /* ApplicationServices.framework */ = {isa = PBXFileReference; lastKnownFileType = wrapper.framework; name = ApplicationServices.framework; path = Platforms/MacOSX.platform/Developer/SDKs/MacOSX10.8.sdk/System/Library/Frameworks/ApplicationServices.framework; sourceTree = DEVELOPER_DIR; };
		15C6482C165F3988007D4F18 /* AudioToolbox.framework */ = {isa = PBXFileReference; lastKnownFileType = wrapper.framework; name = AudioToolbox.framework; path = Platforms/MacOSX.platform/Developer/SDKs/MacOSX10.8.sdk/System/Library/Frameworks/AudioToolbox.framework; sourceTree = DEVELOPER_DIR; };
		15C6482E165F399D007D4F18 /* libz.dylib */ = {isa = PBXFileReference; lastKnownFileType = "compiled.mach-o.dylib"; name = libz.dylib; path = Platforms/MacOSX.platform/Developer/SDKs/MacOSX10.8.sdk/usr/lib/libz.dylib; sourceTree = DEVELOPER_DIR; };
		15C64832165F3AFD007D4F18 /* Foundation.framework */ = {isa = PBXFileReference; lastKnownFileType = wrapper.framework; name = Foundation.framework; path = Platforms/MacOSX.platform/Developer/SDKs/MacOSX10.8.sdk/System/Library/Frameworks/Foundation.framework; sourceTree = DEVELOPER_DIR; };
		15CBA063196EE56C005877BB /* lua-game-controller-test iOS.app */ = {isa = PBXFileReference; explicitFileType = wrapper.application; includeInIndex = 0; path = "lua-game-controller-test iOS.app"; sourceTree = BUILT_PRODUCTS_DIR; };
		15CBA08B196EE66D005877BB /* AppDelegate.cpp */ = {isa = PBXFileReference; fileEncoding = 4; lastKnownFileType = sourcecode.cpp.cpp; path = AppDelegate.cpp; sourceTree = "<group>"; };
		15CBA08C196EE66D005877BB /* AppDelegate.h */ = {isa = PBXFileReference; fileEncoding = 4; lastKnownFileType = sourcecode.c.h; path = AppDelegate.h; sourceTree = "<group>"; };
		15CBA53E196EE671005877BB /* AppController.h */ = {isa = PBXFileReference; fileEncoding = 4; lastKnownFileType = sourcecode.c.h; path = AppController.h; sourceTree = "<group>"; };
		15CBA53F196EE671005877BB /* AppController.mm */ = {isa = PBXFileReference; fileEncoding = 4; lastKnownFileType = sourcecode.cpp.objcpp; path = AppController.mm; sourceTree = "<group>"; };
		15CBA540196EE671005877BB /* Default-568h@2x.png */ = {isa = PBXFileReference; lastKnownFileType = image.png; path = "Default-568h@2x.png"; sourceTree = "<group>"; };
		15CBA541196EE671005877BB /* Default.png */ = {isa = PBXFileReference; lastKnownFileType = image.png; path = Default.png; sourceTree = "<group>"; };
		15CBA542196EE671005877BB /* Default@2x.png */ = {isa = PBXFileReference; lastKnownFileType = image.png; path = "Default@2x.png"; sourceTree = "<group>"; };
		15CBA543196EE671005877BB /* HelloLua_Prefix.pch */ = {isa = PBXFileReference; fileEncoding = 4; lastKnownFileType = sourcecode.c.h; path = HelloLua_Prefix.pch; sourceTree = "<group>"; };
		15CBA544196EE671005877BB /* Icon-114.png */ = {isa = PBXFileReference; lastKnownFileType = image.png; path = "Icon-114.png"; sourceTree = "<group>"; };
		15CBA545196EE671005877BB /* Icon-120.png */ = {isa = PBXFileReference; lastKnownFileType = image.png; path = "Icon-120.png"; sourceTree = "<group>"; };
		15CBA546196EE671005877BB /* Icon-144.png */ = {isa = PBXFileReference; lastKnownFileType = image.png; path = "Icon-144.png"; sourceTree = "<group>"; };
		15CBA547196EE671005877BB /* Icon-152.png */ = {isa = PBXFileReference; lastKnownFileType = image.png; path = "Icon-152.png"; sourceTree = "<group>"; };
		15CBA548196EE671005877BB /* Icon-57.png */ = {isa = PBXFileReference; lastKnownFileType = image.png; path = "Icon-57.png"; sourceTree = "<group>"; };
		15CBA549196EE671005877BB /* Icon-72.png */ = {isa = PBXFileReference; lastKnownFileType = image.png; path = "Icon-72.png"; sourceTree = "<group>"; };
		15CBA54A196EE671005877BB /* Icon-76.png */ = {isa = PBXFileReference; lastKnownFileType = image.png; path = "Icon-76.png"; sourceTree = "<group>"; };
		15CBA54B196EE671005877BB /* Info.plist */ = {isa = PBXFileReference; fileEncoding = 4; lastKnownFileType = text.plist.xml; path = Info.plist; sourceTree = "<group>"; };
		15CBA54C196EE671005877BB /* main.m */ = {isa = PBXFileReference; fileEncoding = 4; lastKnownFileType = sourcecode.c.objc; path = main.m; sourceTree = "<group>"; };
		15CBA54D196EE671005877BB /* RootViewController.h */ = {isa = PBXFileReference; fileEncoding = 4; lastKnownFileType = sourcecode.c.h; path = RootViewController.h; sourceTree = "<group>"; };
		15CBA54E196EE671005877BB /* RootViewController.mm */ = {isa = PBXFileReference; fileEncoding = 4; lastKnownFileType = sourcecode.cpp.objcpp; path = RootViewController.mm; sourceTree = "<group>"; };
		15CBA9A4196EE6B1005877BB /* src */ = {isa = PBXFileReference; lastKnownFileType = folder; path = src; sourceTree = "<group>"; };
		15CBA9A7196EE6DB005877BB /* .gitignore */ = {isa = PBXFileReference; fileEncoding = 4; lastKnownFileType = text; path = .gitignore; sourceTree = "<group>"; };
		15CBA9C0196EE943005877BB /* Foundation.framework */ = {isa = PBXFileReference; lastKnownFileType = wrapper.framework; name = Foundation.framework; path = Platforms/iPhoneOS.platform/Developer/SDKs/iPhoneOS7.1.sdk/System/Library/Frameworks/Foundation.framework; sourceTree = DEVELOPER_DIR; };
		15CBA9C2196EE951005877BB /* AVFoundation.framework */ = {isa = PBXFileReference; lastKnownFileType = wrapper.framework; name = AVFoundation.framework; path = Platforms/iPhoneOS.platform/Developer/SDKs/iPhoneOS7.1.sdk/System/Library/Frameworks/AVFoundation.framework; sourceTree = DEVELOPER_DIR; };
		15CBA9C4196EE962005877BB /* UIKit.framework */ = {isa = PBXFileReference; lastKnownFileType = wrapper.framework; name = UIKit.framework; path = Platforms/iPhoneOS.platform/Developer/SDKs/iPhoneOS7.1.sdk/System/Library/Frameworks/UIKit.framework; sourceTree = DEVELOPER_DIR; };
		15CBA9C6196EE971005877BB /* OpenGLES.framework */ = {isa = PBXFileReference; lastKnownFileType = wrapper.framework; name = OpenGLES.framework; path = Platforms/iPhoneOS.platform/Developer/SDKs/iPhoneOS7.1.sdk/System/Library/Frameworks/OpenGLES.framework; sourceTree = DEVELOPER_DIR; };
		15CBA9C8196EE97F005877BB /* CoreGraphics.framework */ = {isa = PBXFileReference; lastKnownFileType = wrapper.framework; name = CoreGraphics.framework; path = Platforms/iPhoneOS.platform/Developer/SDKs/iPhoneOS7.1.sdk/System/Library/Frameworks/CoreGraphics.framework; sourceTree = DEVELOPER_DIR; };
		15CBA9D3196EEA33005877BB /* OpenAL.framework */ = {isa = PBXFileReference; lastKnownFileType = wrapper.framework; name = OpenAL.framework; path = Platforms/iPhoneOS.platform/Developer/SDKs/iPhoneOS7.1.sdk/System/Library/Frameworks/OpenAL.framework; sourceTree = DEVELOPER_DIR; };
		15CBA9D6196EEA63005877BB /* AudioToolbox.framework */ = {isa = PBXFileReference; lastKnownFileType = wrapper.framework; name = AudioToolbox.framework; path = Platforms/iPhoneOS.platform/Developer/SDKs/iPhoneOS7.1.sdk/System/Library/Frameworks/AudioToolbox.framework; sourceTree = DEVELOPER_DIR; };
		15CBA9D8196EEA7D005877BB /* QuartzCore.framework */ = {isa = PBXFileReference; lastKnownFileType = wrapper.framework; name = QuartzCore.framework; path = Platforms/iPhoneOS.platform/Developer/SDKs/iPhoneOS7.1.sdk/System/Library/Frameworks/QuartzCore.framework; sourceTree = DEVELOPER_DIR; };
		15CBA9DA196EEA90005877BB /* CoreMotion.framework */ = {isa = PBXFileReference; lastKnownFileType = wrapper.framework; name = CoreMotion.framework; path = Platforms/iPhoneOS.platform/Developer/SDKs/iPhoneOS7.1.sdk/System/Library/Frameworks/CoreMotion.framework; sourceTree = DEVELOPER_DIR; };
		15CBA9DC196EEAA6005877BB /* libz.dylib */ = {isa = PBXFileReference; lastKnownFileType = "compiled.mach-o.dylib"; name = libz.dylib; path = Platforms/iPhoneOS.platform/Developer/SDKs/iPhoneOS7.1.sdk/usr/lib/libz.dylib; sourceTree = DEVELOPER_DIR; };
		15CBA9EB196F7BD8005877BB /* lua_cocos2dx_controller_auto.cpp */ = {isa = PBXFileReference; fileEncoding = 4; lastKnownFileType = sourcecode.cpp.cpp; name = lua_cocos2dx_controller_auto.cpp; path = "../../../../cocos/scripting/lua-bindings/auto/lua_cocos2dx_controller_auto.cpp"; sourceTree = "<group>"; };
		15CBA9EC196F7BD8005877BB /* lua_cocos2dx_controller_auto.hpp */ = {isa = PBXFileReference; fileEncoding = 4; lastKnownFileType = sourcecode.cpp.h; name = lua_cocos2dx_controller_auto.hpp; path = "../../../../cocos/scripting/lua-bindings/auto/lua_cocos2dx_controller_auto.hpp"; sourceTree = "<group>"; };
		15EE465A19A7200300AF29F1 /* libcurl.a */ = {isa = PBXFileReference; lastKnownFileType = archive.ar; name = libcurl.a; path = ../external/curl/prebuilt/ios/libcurl.a; sourceTree = "<group>"; };
		182C5CB81A95B2FD00C30D34 /* CocosStudio3DTest.cpp */ = {isa = PBXFileReference; fileEncoding = 4; lastKnownFileType = sourcecode.cpp.cpp; name = CocosStudio3DTest.cpp; path = CocosStudio3DTest/CocosStudio3DTest.cpp; sourceTree = "<group>"; };
		182C5CB91A95B2FD00C30D34 /* CocosStudio3DTest.h */ = {isa = PBXFileReference; fileEncoding = 4; lastKnownFileType = sourcecode.c.h; name = CocosStudio3DTest.h; path = CocosStudio3DTest/CocosStudio3DTest.h; sourceTree = "<group>"; };
		182C5CCC1A95D9BA00C30D34 /* src */ = {isa = PBXFileReference; lastKnownFileType = folder; name = src; path = "../tests/lua-tests/src"; sourceTree = "<group>"; };
		1A0EE2B218CDF6DA004CD58F /* cpp-empty-test Mac.app */ = {isa = PBXFileReference; explicitFileType = wrapper.application; includeInIndex = 0; path = "cpp-empty-test Mac.app"; sourceTree = BUILT_PRODUCTS_DIR; };
		1A0EE31418CDF733004CD58F /* lua-empty-test Mac.app */ = {isa = PBXFileReference; explicitFileType = wrapper.application; includeInIndex = 0; path = "lua-empty-test Mac.app"; sourceTree = BUILT_PRODUCTS_DIR; };
		1A0EE41318CDF775004CD58F /* cpp-empty-test iOS.app */ = {isa = PBXFileReference; explicitFileType = wrapper.application; includeInIndex = 0; path = "cpp-empty-test iOS.app"; sourceTree = BUILT_PRODUCTS_DIR; };
		1A0EE47E18CDF799004CD58F /* lua-empty-test iOS.app */ = {isa = PBXFileReference; explicitFileType = wrapper.application; includeInIndex = 0; path = "lua-empty-test iOS.app"; sourceTree = BUILT_PRODUCTS_DIR; };
		1A221C9B191771E300FD2BE4 /* ccs-res */ = {isa = PBXFileReference; lastKnownFileType = folder; name = "ccs-res"; path = "../tests/cpp-tests/Resources/ccs-res"; sourceTree = "<group>"; };
		1A97ABFE1A1DC3E30076D9CC /* PerformanceMathTest.cpp */ = {isa = PBXFileReference; fileEncoding = 4; lastKnownFileType = sourcecode.cpp.cpp; path = PerformanceMathTest.cpp; sourceTree = "<group>"; };
		1A97ABFF1A1DC3E30076D9CC /* PerformanceMathTest.h */ = {isa = PBXFileReference; fileEncoding = 4; lastKnownFileType = sourcecode.c.h; path = PerformanceMathTest.h; sourceTree = "<group>"; };
		1A9F808C177E98A600D9A1CB /* libcurl.dylib */ = {isa = PBXFileReference; lastKnownFileType = "compiled.mach-o.dylib"; name = libcurl.dylib; path = usr/lib/libcurl.dylib; sourceTree = SDKROOT; };
		1ABCA27618CD90A40087CE3A /* cocos2d_lua_bindings.xcodeproj */ = {isa = PBXFileReference; lastKnownFileType = "wrapper.pb-project"; name = cocos2d_lua_bindings.xcodeproj; path = "../cocos/scripting/lua-bindings/proj.ios_mac/cocos2d_lua_bindings.xcodeproj"; sourceTree = "<group>"; };
		1ABCA28618CD91510087CE3A /* lua-tests Mac.app */ = {isa = PBXFileReference; explicitFileType = wrapper.application; includeInIndex = 0; path = "lua-tests Mac.app"; sourceTree = BUILT_PRODUCTS_DIR; };
		1ABCA28918CD91510087CE3A /* AppKit.framework */ = {isa = PBXFileReference; lastKnownFileType = wrapper.framework; name = AppKit.framework; path = System/Library/Frameworks/AppKit.framework; sourceTree = SDKROOT; };
		1ABCA28A18CD91510087CE3A /* CoreData.framework */ = {isa = PBXFileReference; lastKnownFileType = wrapper.framework; name = CoreData.framework; path = System/Library/Frameworks/CoreData.framework; sourceTree = SDKROOT; };
		1ABCA28B18CD91510087CE3A /* Foundation.framework */ = {isa = PBXFileReference; lastKnownFileType = wrapper.framework; name = Foundation.framework; path = System/Library/Frameworks/Foundation.framework; sourceTree = SDKROOT; };
		1ABCA2A518CD91520087CE3A /* XCTest.framework */ = {isa = PBXFileReference; lastKnownFileType = wrapper.framework; name = XCTest.framework; path = Library/Frameworks/XCTest.framework; sourceTree = DEVELOPER_DIR; };
		1ABCA2CD18CD93580087CE3A /* lua-tests iOS.app */ = {isa = PBXFileReference; explicitFileType = wrapper.application; includeInIndex = 0; path = "lua-tests iOS.app"; sourceTree = BUILT_PRODUCTS_DIR; };
		1ABCA35418CD9A820087CE3A /* OpenGL.framework */ = {isa = PBXFileReference; lastKnownFileType = wrapper.framework; name = OpenGL.framework; path = System/Library/Frameworks/OpenGL.framework; sourceTree = SDKROOT; };
		1ABCA35618CD9A890087CE3A /* QuartzCore.framework */ = {isa = PBXFileReference; lastKnownFileType = wrapper.framework; name = QuartzCore.framework; path = System/Library/Frameworks/QuartzCore.framework; sourceTree = SDKROOT; };
		1ABCA35818CD9A8F0087CE3A /* OpenAL.framework */ = {isa = PBXFileReference; lastKnownFileType = wrapper.framework; name = OpenAL.framework; path = System/Library/Frameworks/OpenAL.framework; sourceTree = SDKROOT; };
		1ABCA35A18CD9A950087CE3A /* ApplicationServices.framework */ = {isa = PBXFileReference; lastKnownFileType = wrapper.framework; name = ApplicationServices.framework; path = System/Library/Frameworks/ApplicationServices.framework; sourceTree = SDKROOT; };
		1ABCA35C18CD9A9E0087CE3A /* AudioToolbox.framework */ = {isa = PBXFileReference; lastKnownFileType = wrapper.framework; name = AudioToolbox.framework; path = System/Library/Frameworks/AudioToolbox.framework; sourceTree = SDKROOT; };
		1ABCA36018CD9AC00087CE3A /* libz.dylib */ = {isa = PBXFileReference; lastKnownFileType = "compiled.mach-o.dylib"; name = libz.dylib; path = usr/lib/libz.dylib; sourceTree = SDKROOT; };
		1ABCA39C18CD9ED80087CE3A /* AVFoundation.framework */ = {isa = PBXFileReference; lastKnownFileType = wrapper.framework; name = AVFoundation.framework; path = Platforms/iPhoneOS.platform/Developer/SDKs/iPhoneOS7.0.sdk/System/Library/Frameworks/AVFoundation.framework; sourceTree = DEVELOPER_DIR; };
		1ABCA39E18CD9EE50087CE3A /* UIKit.framework */ = {isa = PBXFileReference; lastKnownFileType = wrapper.framework; name = UIKit.framework; path = Platforms/iPhoneOS.platform/Developer/SDKs/iPhoneOS7.0.sdk/System/Library/Frameworks/UIKit.framework; sourceTree = DEVELOPER_DIR; };
		1ABCA3A018CD9EF60087CE3A /* OpenGLES.framework */ = {isa = PBXFileReference; lastKnownFileType = wrapper.framework; name = OpenGLES.framework; path = Platforms/iPhoneOS.platform/Developer/SDKs/iPhoneOS7.0.sdk/System/Library/Frameworks/OpenGLES.framework; sourceTree = DEVELOPER_DIR; };
		1ABCA3A218CD9EFE0087CE3A /* CoreGraphics.framework */ = {isa = PBXFileReference; lastKnownFileType = wrapper.framework; name = CoreGraphics.framework; path = Platforms/iPhoneOS.platform/Developer/SDKs/iPhoneOS7.0.sdk/System/Library/Frameworks/CoreGraphics.framework; sourceTree = DEVELOPER_DIR; };
		1ABCA3A418CD9F060087CE3A /* QuartzCore.framework */ = {isa = PBXFileReference; lastKnownFileType = wrapper.framework; name = QuartzCore.framework; path = Platforms/iPhoneOS.platform/Developer/SDKs/iPhoneOS7.0.sdk/System/Library/Frameworks/QuartzCore.framework; sourceTree = DEVELOPER_DIR; };
		1ABCA3A618CD9F0D0087CE3A /* OpenAL.framework */ = {isa = PBXFileReference; lastKnownFileType = wrapper.framework; name = OpenAL.framework; path = Platforms/iPhoneOS.platform/Developer/SDKs/iPhoneOS7.0.sdk/System/Library/Frameworks/OpenAL.framework; sourceTree = DEVELOPER_DIR; };
		1ABCA3A818CD9F130087CE3A /* AudioToolbox.framework */ = {isa = PBXFileReference; lastKnownFileType = wrapper.framework; name = AudioToolbox.framework; path = Platforms/iPhoneOS.platform/Developer/SDKs/iPhoneOS7.0.sdk/System/Library/Frameworks/AudioToolbox.framework; sourceTree = DEVELOPER_DIR; };
		1ABCA3AF18CDA06D0087CE3A /* libz.dylib */ = {isa = PBXFileReference; lastKnownFileType = "compiled.mach-o.dylib"; name = libz.dylib; path = Platforms/iPhoneOS.platform/Developer/SDKs/iPhoneOS7.0.sdk/usr/lib/libz.dylib; sourceTree = DEVELOPER_DIR; };
		1AC358BB18CEC1BF00F37B72 /* AppDelegate.cpp */ = {isa = PBXFileReference; fileEncoding = 4; lastKnownFileType = sourcecode.cpp.cpp; path = AppDelegate.cpp; sourceTree = "<group>"; };
		1AC358BC18CEC1BF00F37B72 /* AppDelegate.h */ = {isa = PBXFileReference; fileEncoding = 4; lastKnownFileType = sourcecode.c.h; path = AppDelegate.h; sourceTree = "<group>"; };
		1AC358BD18CEC1BF00F37B72 /* AppMacros.h */ = {isa = PBXFileReference; fileEncoding = 4; lastKnownFileType = sourcecode.c.h; path = AppMacros.h; sourceTree = "<group>"; };
		1AC358BE18CEC1BF00F37B72 /* HelloWorldScene.cpp */ = {isa = PBXFileReference; fileEncoding = 4; lastKnownFileType = sourcecode.cpp.cpp; path = HelloWorldScene.cpp; sourceTree = "<group>"; };
		1AC358BF18CEC1BF00F37B72 /* HelloWorldScene.h */ = {isa = PBXFileReference; fileEncoding = 4; lastKnownFileType = sourcecode.c.h; path = HelloWorldScene.h; sourceTree = "<group>"; };
		1AC358C518CEC1CA00F37B72 /* AppController.h */ = {isa = PBXFileReference; fileEncoding = 4; lastKnownFileType = sourcecode.c.h; path = AppController.h; sourceTree = "<group>"; };
		1AC358C618CEC1CA00F37B72 /* AppController.mm */ = {isa = PBXFileReference; fileEncoding = 4; lastKnownFileType = sourcecode.cpp.objcpp; path = AppController.mm; sourceTree = "<group>"; };
		1AC358C718CEC1CA00F37B72 /* Default-568h@2x.png */ = {isa = PBXFileReference; lastKnownFileType = image.png; path = "Default-568h@2x.png"; sourceTree = "<group>"; };
		1AC358C818CEC1CA00F37B72 /* Default.png */ = {isa = PBXFileReference; lastKnownFileType = image.png; path = Default.png; sourceTree = "<group>"; };
		1AC358C918CEC1CA00F37B72 /* Default@2x.png */ = {isa = PBXFileReference; lastKnownFileType = image.png; path = "Default@2x.png"; sourceTree = "<group>"; };
		1AC358CC18CEC1CB00F37B72 /* Icon-100.png */ = {isa = PBXFileReference; lastKnownFileType = image.png; path = "Icon-100.png"; sourceTree = "<group>"; };
		1AC358CD18CEC1CB00F37B72 /* Icon-114.png */ = {isa = PBXFileReference; lastKnownFileType = image.png; path = "Icon-114.png"; sourceTree = "<group>"; };
		1AC358CE18CEC1CB00F37B72 /* Icon-120.png */ = {isa = PBXFileReference; lastKnownFileType = image.png; path = "Icon-120.png"; sourceTree = "<group>"; };
		1AC358CF18CEC1CB00F37B72 /* Icon-144.png */ = {isa = PBXFileReference; lastKnownFileType = image.png; path = "Icon-144.png"; sourceTree = "<group>"; };
		1AC358D018CEC1CB00F37B72 /* Icon-152.png */ = {isa = PBXFileReference; lastKnownFileType = image.png; path = "Icon-152.png"; sourceTree = "<group>"; };
		1AC358D118CEC1CB00F37B72 /* Icon-40.png */ = {isa = PBXFileReference; lastKnownFileType = image.png; path = "Icon-40.png"; sourceTree = "<group>"; };
		1AC358D218CEC1CB00F37B72 /* Icon-57.png */ = {isa = PBXFileReference; lastKnownFileType = image.png; path = "Icon-57.png"; sourceTree = "<group>"; };
		1AC358D318CEC1CB00F37B72 /* Icon-58.png */ = {isa = PBXFileReference; lastKnownFileType = image.png; path = "Icon-58.png"; sourceTree = "<group>"; };
		1AC358D418CEC1CB00F37B72 /* Icon-72.png */ = {isa = PBXFileReference; lastKnownFileType = image.png; path = "Icon-72.png"; sourceTree = "<group>"; };
		1AC358D518CEC1CB00F37B72 /* Icon-76.png */ = {isa = PBXFileReference; lastKnownFileType = image.png; path = "Icon-76.png"; sourceTree = "<group>"; };
		1AC358D618CEC1CB00F37B72 /* Icon-80.png */ = {isa = PBXFileReference; lastKnownFileType = image.png; path = "Icon-80.png"; sourceTree = "<group>"; };
		1AC358D718CEC1CB00F37B72 /* main.m */ = {isa = PBXFileReference; fileEncoding = 4; lastKnownFileType = sourcecode.c.objc; path = main.m; sourceTree = "<group>"; };
		1AC358D818CEC1CB00F37B72 /* RootViewController.h */ = {isa = PBXFileReference; fileEncoding = 4; lastKnownFileType = sourcecode.c.h; path = RootViewController.h; sourceTree = "<group>"; };
		1AC358D918CEC1CB00F37B72 /* RootViewController.mm */ = {isa = PBXFileReference; fileEncoding = 4; lastKnownFileType = sourcecode.cpp.objcpp; path = RootViewController.mm; sourceTree = "<group>"; };
		1AC358EE18CEC1D400F37B72 /* en */ = {isa = PBXFileReference; lastKnownFileType = text.plist.strings; name = en; path = en.lproj/InfoPlist.strings; sourceTree = "<group>"; };
		1AC358F018CEC1D400F37B72 /* en */ = {isa = PBXFileReference; lastKnownFileType = file.xib; name = en; path = en.lproj/MainMenu.xib; sourceTree = "<group>"; };
		1AC358F318CEC1D400F37B72 /* Icon.icns */ = {isa = PBXFileReference; lastKnownFileType = image.icns; path = Icon.icns; sourceTree = "<group>"; };
		1AC358F418CEC1D400F37B72 /* main.cpp */ = {isa = PBXFileReference; fileEncoding = 4; lastKnownFileType = sourcecode.cpp.cpp; path = main.cpp; sourceTree = "<group>"; };
		1AC358FE18CEC1FB00F37B72 /* bang.png */ = {isa = PBXFileReference; lastKnownFileType = image.png; name = bang.png; path = "../tests/cpp-empty-test/Resources/bang.png"; sourceTree = "<group>"; };
		1AC358FF18CEC1FB00F37B72 /* fonts */ = {isa = PBXFileReference; lastKnownFileType = folder; name = fonts; path = "../tests/cpp-empty-test/Resources/fonts"; sourceTree = "<group>"; };
		1AC3590018CEC1FB00F37B72 /* ipad */ = {isa = PBXFileReference; lastKnownFileType = folder; name = ipad; path = "../tests/cpp-empty-test/Resources/ipad"; sourceTree = "<group>"; };
		1AC3590118CEC1FB00F37B72 /* ipadhd */ = {isa = PBXFileReference; lastKnownFileType = folder; name = ipadhd; path = "../tests/cpp-empty-test/Resources/ipadhd"; sourceTree = "<group>"; };
		1AC3590218CEC1FB00F37B72 /* iphone */ = {isa = PBXFileReference; lastKnownFileType = folder; name = iphone; path = "../tests/cpp-empty-test/Resources/iphone"; sourceTree = "<group>"; };
		1AC3590D18CEC25300F37B72 /* Info.plist */ = {isa = PBXFileReference; fileEncoding = 4; lastKnownFileType = text.plist.xml; path = Info.plist; sourceTree = "<group>"; };
		1AC3590F18CEC26700F37B72 /* Info.plist */ = {isa = PBXFileReference; fileEncoding = 4; lastKnownFileType = text.plist.xml; path = Info.plist; sourceTree = "<group>"; };
		1AC3592918CECF0A00F37B72 /* ActionManagerTest.cpp */ = {isa = PBXFileReference; fileEncoding = 4; lastKnownFileType = sourcecode.cpp.cpp; path = ActionManagerTest.cpp; sourceTree = "<group>"; };
		1AC3592A18CECF0A00F37B72 /* ActionManagerTest.h */ = {isa = PBXFileReference; fileEncoding = 4; lastKnownFileType = sourcecode.c.h; path = ActionManagerTest.h; sourceTree = "<group>"; };
		1AC3592C18CECF0A00F37B72 /* ActionsEaseTest.cpp */ = {isa = PBXFileReference; fileEncoding = 4; lastKnownFileType = sourcecode.cpp.cpp; path = ActionsEaseTest.cpp; sourceTree = "<group>"; };
		1AC3592D18CECF0A00F37B72 /* ActionsEaseTest.h */ = {isa = PBXFileReference; fileEncoding = 4; lastKnownFileType = sourcecode.c.h; path = ActionsEaseTest.h; sourceTree = "<group>"; };
		1AC3592F18CECF0A00F37B72 /* ActionsProgressTest.cpp */ = {isa = PBXFileReference; fileEncoding = 4; lastKnownFileType = sourcecode.cpp.cpp; path = ActionsProgressTest.cpp; sourceTree = "<group>"; };
		1AC3593018CECF0A00F37B72 /* ActionsProgressTest.h */ = {isa = PBXFileReference; fileEncoding = 4; lastKnownFileType = sourcecode.c.h; path = ActionsProgressTest.h; sourceTree = "<group>"; };
		1AC3593218CECF0A00F37B72 /* ActionsTest.cpp */ = {isa = PBXFileReference; fileEncoding = 4; lastKnownFileType = sourcecode.cpp.cpp; path = ActionsTest.cpp; sourceTree = "<group>"; };
		1AC3593318CECF0A00F37B72 /* ActionsTest.h */ = {isa = PBXFileReference; fileEncoding = 4; lastKnownFileType = sourcecode.c.h; path = ActionsTest.h; sourceTree = "<group>"; };
		1AC3593418CECF0A00F37B72 /* AppDelegate.cpp */ = {isa = PBXFileReference; fileEncoding = 4; lastKnownFileType = sourcecode.cpp.cpp; path = AppDelegate.cpp; sourceTree = "<group>"; };
		1AC3593518CECF0A00F37B72 /* AppDelegate.h */ = {isa = PBXFileReference; fileEncoding = 4; lastKnownFileType = sourcecode.c.h; path = AppDelegate.h; sourceTree = "<group>"; };
		1AC3593618CECF0A00F37B72 /* BaseTest.cpp */ = {isa = PBXFileReference; fileEncoding = 4; lastKnownFileType = sourcecode.cpp.cpp; path = BaseTest.cpp; sourceTree = "<group>"; };
		1AC3593718CECF0A00F37B72 /* BaseTest.h */ = {isa = PBXFileReference; fileEncoding = 4; lastKnownFileType = sourcecode.c.h; path = BaseTest.h; sourceTree = "<group>"; };
		1AC3593918CECF0A00F37B72 /* Box2dTest.cpp */ = {isa = PBXFileReference; fileEncoding = 4; lastKnownFileType = sourcecode.cpp.cpp; path = Box2dTest.cpp; sourceTree = "<group>"; };
		1AC3593A18CECF0A00F37B72 /* Box2dTest.h */ = {isa = PBXFileReference; fileEncoding = 4; lastKnownFileType = sourcecode.c.h; path = Box2dTest.h; sourceTree = "<group>"; };
		1AC3593C18CECF0A00F37B72 /* Box2dView.cpp */ = {isa = PBXFileReference; fileEncoding = 4; lastKnownFileType = sourcecode.cpp.cpp; path = Box2dView.cpp; sourceTree = "<group>"; };
		1AC3593D18CECF0A00F37B72 /* Box2dView.h */ = {isa = PBXFileReference; fileEncoding = 4; lastKnownFileType = sourcecode.c.h; path = Box2dView.h; sourceTree = "<group>"; };
		1AC3593E18CECF0A00F37B72 /* GLES-Render.cpp */ = {isa = PBXFileReference; fileEncoding = 4; lastKnownFileType = sourcecode.cpp.cpp; path = "GLES-Render.cpp"; sourceTree = "<group>"; };
		1AC3593F18CECF0A00F37B72 /* GLES-Render.h */ = {isa = PBXFileReference; fileEncoding = 4; lastKnownFileType = sourcecode.c.h; path = "GLES-Render.h"; sourceTree = "<group>"; };
		1AC3594018CECF0A00F37B72 /* Test.cpp */ = {isa = PBXFileReference; fileEncoding = 4; lastKnownFileType = sourcecode.cpp.cpp; path = Test.cpp; sourceTree = "<group>"; };
		1AC3594118CECF0A00F37B72 /* Test.h */ = {isa = PBXFileReference; fileEncoding = 4; lastKnownFileType = sourcecode.c.h; path = Test.h; sourceTree = "<group>"; };
		1AC3594218CECF0A00F37B72 /* TestEntries.cpp */ = {isa = PBXFileReference; fileEncoding = 4; lastKnownFileType = sourcecode.cpp.cpp; path = TestEntries.cpp; sourceTree = "<group>"; };
		1AC3594418CECF0B00F37B72 /* AddPair.h */ = {isa = PBXFileReference; fileEncoding = 4; lastKnownFileType = sourcecode.c.h; path = AddPair.h; sourceTree = "<group>"; };
		1AC3594518CECF0B00F37B72 /* ApplyForce.h */ = {isa = PBXFileReference; fileEncoding = 4; lastKnownFileType = sourcecode.c.h; path = ApplyForce.h; sourceTree = "<group>"; };
		1AC3594618CECF0B00F37B72 /* BodyTypes.h */ = {isa = PBXFileReference; fileEncoding = 4; lastKnownFileType = sourcecode.c.h; path = BodyTypes.h; sourceTree = "<group>"; };
		1AC3594718CECF0B00F37B72 /* Breakable.h */ = {isa = PBXFileReference; fileEncoding = 4; lastKnownFileType = sourcecode.c.h; path = Breakable.h; sourceTree = "<group>"; };
		1AC3594818CECF0B00F37B72 /* Bridge.h */ = {isa = PBXFileReference; fileEncoding = 4; lastKnownFileType = sourcecode.c.h; path = Bridge.h; sourceTree = "<group>"; };
		1AC3594918CECF0B00F37B72 /* BulletTest.h */ = {isa = PBXFileReference; fileEncoding = 4; lastKnownFileType = sourcecode.c.h; path = BulletTest.h; sourceTree = "<group>"; };
		1AC3594A18CECF0B00F37B72 /* Cantilever.h */ = {isa = PBXFileReference; fileEncoding = 4; lastKnownFileType = sourcecode.c.h; path = Cantilever.h; sourceTree = "<group>"; };
		1AC3594B18CECF0B00F37B72 /* Car.h */ = {isa = PBXFileReference; fileEncoding = 4; lastKnownFileType = sourcecode.c.h; path = Car.h; sourceTree = "<group>"; };
		1AC3594C18CECF0B00F37B72 /* Chain.h */ = {isa = PBXFileReference; fileEncoding = 4; lastKnownFileType = sourcecode.c.h; path = Chain.h; sourceTree = "<group>"; };
		1AC3594D18CECF0B00F37B72 /* CharacterCollision.h */ = {isa = PBXFileReference; fileEncoding = 4; lastKnownFileType = sourcecode.c.h; path = CharacterCollision.h; sourceTree = "<group>"; };
		1AC3594E18CECF0B00F37B72 /* CollisionFiltering.h */ = {isa = PBXFileReference; fileEncoding = 4; lastKnownFileType = sourcecode.c.h; path = CollisionFiltering.h; sourceTree = "<group>"; };
		1AC3594F18CECF0B00F37B72 /* CollisionProcessing.h */ = {isa = PBXFileReference; fileEncoding = 4; lastKnownFileType = sourcecode.c.h; path = CollisionProcessing.h; sourceTree = "<group>"; };
		1AC3595018CECF0B00F37B72 /* CompoundShapes.h */ = {isa = PBXFileReference; fileEncoding = 4; lastKnownFileType = sourcecode.c.h; path = CompoundShapes.h; sourceTree = "<group>"; };
		1AC3595118CECF0B00F37B72 /* Confined.h */ = {isa = PBXFileReference; fileEncoding = 4; lastKnownFileType = sourcecode.c.h; path = Confined.h; sourceTree = "<group>"; };
		1AC3595218CECF0B00F37B72 /* ContinuousTest.h */ = {isa = PBXFileReference; fileEncoding = 4; lastKnownFileType = sourcecode.c.h; path = ContinuousTest.h; sourceTree = "<group>"; };
		1AC3595318CECF0B00F37B72 /* ConvexHull.h */ = {isa = PBXFileReference; fileEncoding = 4; lastKnownFileType = sourcecode.c.h; path = ConvexHull.h; sourceTree = "<group>"; };
		1AC3595418CECF0B00F37B72 /* ConveyorBelt.h */ = {isa = PBXFileReference; fileEncoding = 4; lastKnownFileType = sourcecode.c.h; path = ConveyorBelt.h; sourceTree = "<group>"; };
		1AC3595518CECF0B00F37B72 /* DistanceTest.h */ = {isa = PBXFileReference; fileEncoding = 4; lastKnownFileType = sourcecode.c.h; path = DistanceTest.h; sourceTree = "<group>"; };
		1AC3595618CECF0B00F37B72 /* Dominos.h */ = {isa = PBXFileReference; fileEncoding = 4; lastKnownFileType = sourcecode.c.h; path = Dominos.h; sourceTree = "<group>"; };
		1AC3595718CECF0B00F37B72 /* DumpShell.h */ = {isa = PBXFileReference; fileEncoding = 4; lastKnownFileType = sourcecode.c.h; path = DumpShell.h; sourceTree = "<group>"; };
		1AC3595818CECF0B00F37B72 /* DynamicTreeTest.h */ = {isa = PBXFileReference; fileEncoding = 4; lastKnownFileType = sourcecode.c.h; path = DynamicTreeTest.h; sourceTree = "<group>"; };
		1AC3595918CECF0B00F37B72 /* EdgeShapes.h */ = {isa = PBXFileReference; fileEncoding = 4; lastKnownFileType = sourcecode.c.h; path = EdgeShapes.h; sourceTree = "<group>"; };
		1AC3595A18CECF0B00F37B72 /* EdgeTest.h */ = {isa = PBXFileReference; fileEncoding = 4; lastKnownFileType = sourcecode.c.h; path = EdgeTest.h; sourceTree = "<group>"; };
		1AC3595B18CECF0B00F37B72 /* Gears.h */ = {isa = PBXFileReference; fileEncoding = 4; lastKnownFileType = sourcecode.c.h; path = Gears.h; sourceTree = "<group>"; };
		1AC3595C18CECF0B00F37B72 /* Mobile.h */ = {isa = PBXFileReference; fileEncoding = 4; lastKnownFileType = sourcecode.c.h; path = Mobile.h; sourceTree = "<group>"; };
		1AC3595D18CECF0B00F37B72 /* MobileBalanced.h */ = {isa = PBXFileReference; fileEncoding = 4; lastKnownFileType = sourcecode.c.h; path = MobileBalanced.h; sourceTree = "<group>"; };
		1AC3595E18CECF0B00F37B72 /* MotorJoint.h */ = {isa = PBXFileReference; fileEncoding = 4; lastKnownFileType = sourcecode.c.h; path = MotorJoint.h; sourceTree = "<group>"; };
		1AC3595F18CECF0B00F37B72 /* OneSidedPlatform.h */ = {isa = PBXFileReference; fileEncoding = 4; lastKnownFileType = sourcecode.c.h; path = OneSidedPlatform.h; sourceTree = "<group>"; };
		1AC3596018CECF0B00F37B72 /* Pinball.h */ = {isa = PBXFileReference; fileEncoding = 4; lastKnownFileType = sourcecode.c.h; path = Pinball.h; sourceTree = "<group>"; };
		1AC3596118CECF0B00F37B72 /* PolyCollision.h */ = {isa = PBXFileReference; fileEncoding = 4; lastKnownFileType = sourcecode.c.h; path = PolyCollision.h; sourceTree = "<group>"; };
		1AC3596218CECF0B00F37B72 /* PolyShapes.h */ = {isa = PBXFileReference; fileEncoding = 4; lastKnownFileType = sourcecode.c.h; path = PolyShapes.h; sourceTree = "<group>"; };
		1AC3596318CECF0B00F37B72 /* Prismatic.h */ = {isa = PBXFileReference; fileEncoding = 4; lastKnownFileType = sourcecode.c.h; path = Prismatic.h; sourceTree = "<group>"; };
		1AC3596418CECF0B00F37B72 /* Pulleys.h */ = {isa = PBXFileReference; fileEncoding = 4; lastKnownFileType = sourcecode.c.h; path = Pulleys.h; sourceTree = "<group>"; };
		1AC3596518CECF0B00F37B72 /* Pyramid.h */ = {isa = PBXFileReference; fileEncoding = 4; lastKnownFileType = sourcecode.c.h; path = Pyramid.h; sourceTree = "<group>"; };
		1AC3596618CECF0B00F37B72 /* RayCast.h */ = {isa = PBXFileReference; fileEncoding = 4; lastKnownFileType = sourcecode.c.h; path = RayCast.h; sourceTree = "<group>"; };
		1AC3596718CECF0B00F37B72 /* Revolute.h */ = {isa = PBXFileReference; fileEncoding = 4; lastKnownFileType = sourcecode.c.h; path = Revolute.h; sourceTree = "<group>"; };
		1AC3596818CECF0B00F37B72 /* Rope.h */ = {isa = PBXFileReference; fileEncoding = 4; lastKnownFileType = sourcecode.c.h; path = Rope.h; sourceTree = "<group>"; };
		1AC3596918CECF0B00F37B72 /* RopeJoint.h */ = {isa = PBXFileReference; fileEncoding = 4; lastKnownFileType = sourcecode.c.h; path = RopeJoint.h; sourceTree = "<group>"; };
		1AC3596A18CECF0B00F37B72 /* SensorTest.h */ = {isa = PBXFileReference; fileEncoding = 4; lastKnownFileType = sourcecode.c.h; path = SensorTest.h; sourceTree = "<group>"; };
		1AC3596B18CECF0B00F37B72 /* ShapeEditing.h */ = {isa = PBXFileReference; fileEncoding = 4; lastKnownFileType = sourcecode.c.h; path = ShapeEditing.h; sourceTree = "<group>"; };
		1AC3596C18CECF0B00F37B72 /* SliderCrank.h */ = {isa = PBXFileReference; fileEncoding = 4; lastKnownFileType = sourcecode.c.h; path = SliderCrank.h; sourceTree = "<group>"; };
		1AC3596D18CECF0B00F37B72 /* SphereStack.h */ = {isa = PBXFileReference; fileEncoding = 4; lastKnownFileType = sourcecode.c.h; path = SphereStack.h; sourceTree = "<group>"; };
		1AC3596E18CECF0B00F37B72 /* TheoJansen.h */ = {isa = PBXFileReference; fileEncoding = 4; lastKnownFileType = sourcecode.c.h; path = TheoJansen.h; sourceTree = "<group>"; };
		1AC3596F18CECF0B00F37B72 /* Tiles.h */ = {isa = PBXFileReference; fileEncoding = 4; lastKnownFileType = sourcecode.c.h; path = Tiles.h; sourceTree = "<group>"; };
		1AC3597018CECF0B00F37B72 /* TimeOfImpact.h */ = {isa = PBXFileReference; fileEncoding = 4; lastKnownFileType = sourcecode.c.h; path = TimeOfImpact.h; sourceTree = "<group>"; };
		1AC3597118CECF0B00F37B72 /* Tumbler.h */ = {isa = PBXFileReference; fileEncoding = 4; lastKnownFileType = sourcecode.c.h; path = Tumbler.h; sourceTree = "<group>"; };
		1AC3597218CECF0B00F37B72 /* VaryingFriction.h */ = {isa = PBXFileReference; fileEncoding = 4; lastKnownFileType = sourcecode.c.h; path = VaryingFriction.h; sourceTree = "<group>"; };
		1AC3597318CECF0B00F37B72 /* VaryingRestitution.h */ = {isa = PBXFileReference; fileEncoding = 4; lastKnownFileType = sourcecode.c.h; path = VaryingRestitution.h; sourceTree = "<group>"; };
		1AC3597418CECF0B00F37B72 /* VerticalStack.h */ = {isa = PBXFileReference; fileEncoding = 4; lastKnownFileType = sourcecode.c.h; path = VerticalStack.h; sourceTree = "<group>"; };
		1AC3597518CECF0B00F37B72 /* Web.h */ = {isa = PBXFileReference; fileEncoding = 4; lastKnownFileType = sourcecode.c.h; path = Web.h; sourceTree = "<group>"; };
		1AC3597718CECF0B00F37B72 /* Bug-1159.cpp */ = {isa = PBXFileReference; fileEncoding = 4; lastKnownFileType = sourcecode.cpp.cpp; path = "Bug-1159.cpp"; sourceTree = "<group>"; };
		1AC3597818CECF0B00F37B72 /* Bug-1159.h */ = {isa = PBXFileReference; fileEncoding = 4; lastKnownFileType = sourcecode.c.h; path = "Bug-1159.h"; sourceTree = "<group>"; };
		1AC3597918CECF0B00F37B72 /* Bug-1174.cpp */ = {isa = PBXFileReference; fileEncoding = 4; lastKnownFileType = sourcecode.cpp.cpp; path = "Bug-1174.cpp"; sourceTree = "<group>"; };
		1AC3597A18CECF0B00F37B72 /* Bug-1174.h */ = {isa = PBXFileReference; fileEncoding = 4; lastKnownFileType = sourcecode.c.h; path = "Bug-1174.h"; sourceTree = "<group>"; };
		1AC3597B18CECF0B00F37B72 /* Bug-350.cpp */ = {isa = PBXFileReference; fileEncoding = 4; lastKnownFileType = sourcecode.cpp.cpp; path = "Bug-350.cpp"; sourceTree = "<group>"; };
		1AC3597C18CECF0B00F37B72 /* Bug-350.h */ = {isa = PBXFileReference; fileEncoding = 4; lastKnownFileType = sourcecode.c.h; path = "Bug-350.h"; sourceTree = "<group>"; };
		1AC3597D18CECF0B00F37B72 /* Bug-422.cpp */ = {isa = PBXFileReference; fileEncoding = 4; lastKnownFileType = sourcecode.cpp.cpp; path = "Bug-422.cpp"; sourceTree = "<group>"; };
		1AC3597E18CECF0B00F37B72 /* Bug-422.h */ = {isa = PBXFileReference; fileEncoding = 4; lastKnownFileType = sourcecode.c.h; path = "Bug-422.h"; sourceTree = "<group>"; };
		1AC3598018CECF0B00F37B72 /* Bug-458.cpp */ = {isa = PBXFileReference; fileEncoding = 4; lastKnownFileType = sourcecode.cpp.cpp; path = "Bug-458.cpp"; sourceTree = "<group>"; };
		1AC3598118CECF0B00F37B72 /* Bug-458.h */ = {isa = PBXFileReference; fileEncoding = 4; lastKnownFileType = sourcecode.c.h; path = "Bug-458.h"; sourceTree = "<group>"; };
		1AC3598218CECF0B00F37B72 /* QuestionContainerSprite.cpp */ = {isa = PBXFileReference; fileEncoding = 4; lastKnownFileType = sourcecode.cpp.cpp; path = QuestionContainerSprite.cpp; sourceTree = "<group>"; };
		1AC3598318CECF0B00F37B72 /* QuestionContainerSprite.h */ = {isa = PBXFileReference; fileEncoding = 4; lastKnownFileType = sourcecode.c.h; path = QuestionContainerSprite.h; sourceTree = "<group>"; };
		1AC3598418CECF0B00F37B72 /* Bug-624.cpp */ = {isa = PBXFileReference; fileEncoding = 4; lastKnownFileType = sourcecode.cpp.cpp; path = "Bug-624.cpp"; sourceTree = "<group>"; };
		1AC3598518CECF0B00F37B72 /* Bug-624.h */ = {isa = PBXFileReference; fileEncoding = 4; lastKnownFileType = sourcecode.c.h; path = "Bug-624.h"; sourceTree = "<group>"; };
		1AC3598618CECF0B00F37B72 /* Bug-886.cpp */ = {isa = PBXFileReference; fileEncoding = 4; lastKnownFileType = sourcecode.cpp.cpp; path = "Bug-886.cpp"; sourceTree = "<group>"; };
		1AC3598718CECF0B00F37B72 /* Bug-886.h */ = {isa = PBXFileReference; fileEncoding = 4; lastKnownFileType = sourcecode.c.h; path = "Bug-886.h"; sourceTree = "<group>"; };
		1AC3598818CECF0B00F37B72 /* Bug-899.cpp */ = {isa = PBXFileReference; fileEncoding = 4; lastKnownFileType = sourcecode.cpp.cpp; path = "Bug-899.cpp"; sourceTree = "<group>"; };
		1AC3598918CECF0B00F37B72 /* Bug-899.h */ = {isa = PBXFileReference; fileEncoding = 4; lastKnownFileType = sourcecode.c.h; path = "Bug-899.h"; sourceTree = "<group>"; };
		1AC3598A18CECF0B00F37B72 /* Bug-914.cpp */ = {isa = PBXFileReference; fileEncoding = 4; lastKnownFileType = sourcecode.cpp.cpp; path = "Bug-914.cpp"; sourceTree = "<group>"; };
		1AC3598B18CECF0B00F37B72 /* Bug-914.h */ = {isa = PBXFileReference; fileEncoding = 4; lastKnownFileType = sourcecode.c.h; path = "Bug-914.h"; sourceTree = "<group>"; };
		1AC3598C18CECF0B00F37B72 /* BugsTest.cpp */ = {isa = PBXFileReference; fileEncoding = 4; lastKnownFileType = sourcecode.cpp.cpp; path = BugsTest.cpp; sourceTree = "<group>"; };
		1AC3598D18CECF0B00F37B72 /* BugsTest.h */ = {isa = PBXFileReference; fileEncoding = 4; lastKnownFileType = sourcecode.c.h; path = BugsTest.h; sourceTree = "<group>"; };
		1AC3598F18CECF0B00F37B72 /* ChipmunkTest.cpp */ = {isa = PBXFileReference; fileEncoding = 4; lastKnownFileType = sourcecode.cpp.cpp; path = ChipmunkTest.cpp; sourceTree = "<group>"; };
		1AC3599018CECF0B00F37B72 /* ChipmunkTest.h */ = {isa = PBXFileReference; fileEncoding = 4; lastKnownFileType = sourcecode.c.h; path = ChipmunkTest.h; sourceTree = "<group>"; };
		1AC3599218CECF0B00F37B72 /* ClickAndMoveTest.cpp */ = {isa = PBXFileReference; fileEncoding = 4; lastKnownFileType = sourcecode.cpp.cpp; path = ClickAndMoveTest.cpp; sourceTree = "<group>"; };
		1AC3599318CECF0B00F37B72 /* ClickAndMoveTest.h */ = {isa = PBXFileReference; fileEncoding = 4; lastKnownFileType = sourcecode.c.h; path = ClickAndMoveTest.h; sourceTree = "<group>"; };
		1AC3599518CECF0B00F37B72 /* ClippingNodeTest.cpp */ = {isa = PBXFileReference; fileEncoding = 4; lastKnownFileType = sourcecode.cpp.cpp; lineEnding = 0; path = ClippingNodeTest.cpp; sourceTree = "<group>"; xcLanguageSpecificationIdentifier = xcode.lang.cpp; };
		1AC3599618CECF0B00F37B72 /* ClippingNodeTest.h */ = {isa = PBXFileReference; fileEncoding = 4; lastKnownFileType = sourcecode.c.h; path = ClippingNodeTest.h; sourceTree = "<group>"; };
		1AC3599818CECF0B00F37B72 /* CocosDenshionTest.cpp */ = {isa = PBXFileReference; fileEncoding = 4; lastKnownFileType = sourcecode.cpp.cpp; path = CocosDenshionTest.cpp; sourceTree = "<group>"; };
		1AC3599918CECF0B00F37B72 /* CocosDenshionTest.h */ = {isa = PBXFileReference; fileEncoding = 4; lastKnownFileType = sourcecode.c.h; path = CocosDenshionTest.h; sourceTree = "<group>"; };
		1AC3599B18CECF0B00F37B72 /* ConfigurationTest.cpp */ = {isa = PBXFileReference; fileEncoding = 4; lastKnownFileType = sourcecode.cpp.cpp; path = ConfigurationTest.cpp; sourceTree = "<group>"; };
		1AC3599C18CECF0B00F37B72 /* ConfigurationTest.h */ = {isa = PBXFileReference; fileEncoding = 4; lastKnownFileType = sourcecode.c.h; path = ConfigurationTest.h; sourceTree = "<group>"; };
		1AC3599E18CECF0B00F37B72 /* ConsoleTest.cpp */ = {isa = PBXFileReference; fileEncoding = 4; lastKnownFileType = sourcecode.cpp.cpp; path = ConsoleTest.cpp; sourceTree = "<group>"; };
		1AC3599F18CECF0B00F37B72 /* ConsoleTest.h */ = {isa = PBXFileReference; fileEncoding = 4; lastKnownFileType = sourcecode.c.h; path = ConsoleTest.h; sourceTree = "<group>"; };
		1AC359A018CECF0B00F37B72 /* controller.cpp */ = {isa = PBXFileReference; fileEncoding = 4; lastKnownFileType = sourcecode.cpp.cpp; path = controller.cpp; sourceTree = "<group>"; };
		1AC359A118CECF0B00F37B72 /* controller.h */ = {isa = PBXFileReference; fileEncoding = 4; lastKnownFileType = sourcecode.c.h; path = controller.h; sourceTree = "<group>"; };
		1AC359A318CECF0B00F37B72 /* CurlTest.cpp */ = {isa = PBXFileReference; fileEncoding = 4; lastKnownFileType = sourcecode.cpp.cpp; path = CurlTest.cpp; sourceTree = "<group>"; };
		1AC359A418CECF0B00F37B72 /* CurlTest.h */ = {isa = PBXFileReference; fileEncoding = 4; lastKnownFileType = sourcecode.c.h; path = CurlTest.h; sourceTree = "<group>"; };
		1AC359A618CECF0B00F37B72 /* CurrentLanguageTest.cpp */ = {isa = PBXFileReference; fileEncoding = 4; lastKnownFileType = sourcecode.cpp.cpp; path = CurrentLanguageTest.cpp; sourceTree = "<group>"; };
		1AC359A718CECF0B00F37B72 /* CurrentLanguageTest.h */ = {isa = PBXFileReference; fileEncoding = 4; lastKnownFileType = sourcecode.c.h; path = CurrentLanguageTest.h; sourceTree = "<group>"; };
		1AC359A918CECF0B00F37B72 /* DataVisitorTest.cpp */ = {isa = PBXFileReference; fileEncoding = 4; lastKnownFileType = sourcecode.cpp.cpp; path = DataVisitorTest.cpp; sourceTree = "<group>"; };
		1AC359AA18CECF0B00F37B72 /* DataVisitorTest.h */ = {isa = PBXFileReference; fileEncoding = 4; lastKnownFileType = sourcecode.c.h; path = DataVisitorTest.h; sourceTree = "<group>"; };
		1AC359AC18CECF0B00F37B72 /* DrawPrimitivesTest.cpp */ = {isa = PBXFileReference; fileEncoding = 4; lastKnownFileType = sourcecode.cpp.cpp; path = DrawPrimitivesTest.cpp; sourceTree = "<group>"; };
		1AC359AD18CECF0B00F37B72 /* DrawPrimitivesTest.h */ = {isa = PBXFileReference; fileEncoding = 4; lastKnownFileType = sourcecode.c.h; path = DrawPrimitivesTest.h; sourceTree = "<group>"; };
		1AC359AF18CECF0B00F37B72 /* EffectsAdvancedTest.cpp */ = {isa = PBXFileReference; fileEncoding = 4; lastKnownFileType = sourcecode.cpp.cpp; path = EffectsAdvancedTest.cpp; sourceTree = "<group>"; };
		1AC359B018CECF0B00F37B72 /* EffectsAdvancedTest.h */ = {isa = PBXFileReference; fileEncoding = 4; lastKnownFileType = sourcecode.c.h; path = EffectsAdvancedTest.h; sourceTree = "<group>"; };
		1AC359B218CECF0B00F37B72 /* EffectsTest.cpp */ = {isa = PBXFileReference; fileEncoding = 4; lastKnownFileType = sourcecode.cpp.cpp; path = EffectsTest.cpp; sourceTree = "<group>"; };
		1AC359B318CECF0B00F37B72 /* EffectsTest.h */ = {isa = PBXFileReference; fileEncoding = 4; lastKnownFileType = sourcecode.c.h; path = EffectsTest.h; sourceTree = "<group>"; };
		1AC359B718CECF0B00F37B72 /* AnimationsLayerLoader.h */ = {isa = PBXFileReference; fileEncoding = 4; lastKnownFileType = sourcecode.c.h; path = AnimationsLayerLoader.h; sourceTree = "<group>"; };
		1AC359B818CECF0B00F37B72 /* AnimationsTestLayer.cpp */ = {isa = PBXFileReference; fileEncoding = 4; lastKnownFileType = sourcecode.cpp.cpp; path = AnimationsTestLayer.cpp; sourceTree = "<group>"; };
		1AC359B918CECF0B00F37B72 /* AnimationsTestLayer.h */ = {isa = PBXFileReference; fileEncoding = 4; lastKnownFileType = sourcecode.c.h; path = AnimationsTestLayer.h; sourceTree = "<group>"; };
		1AC359BB18CECF0B00F37B72 /* ButtonTestLayer.cpp */ = {isa = PBXFileReference; fileEncoding = 4; lastKnownFileType = sourcecode.cpp.cpp; path = ButtonTestLayer.cpp; sourceTree = "<group>"; };
		1AC359BC18CECF0B00F37B72 /* ButtonTestLayer.h */ = {isa = PBXFileReference; fileEncoding = 4; lastKnownFileType = sourcecode.c.h; path = ButtonTestLayer.h; sourceTree = "<group>"; };
		1AC359BD18CECF0B00F37B72 /* ButtonTestLayerLoader.h */ = {isa = PBXFileReference; fileEncoding = 4; lastKnownFileType = sourcecode.c.h; path = ButtonTestLayerLoader.h; sourceTree = "<group>"; };
		1AC359BE18CECF0B00F37B72 /* CocosBuilderTest.cpp */ = {isa = PBXFileReference; fileEncoding = 4; lastKnownFileType = sourcecode.cpp.cpp; path = CocosBuilderTest.cpp; sourceTree = "<group>"; };
		1AC359BF18CECF0B00F37B72 /* CocosBuilderTest.h */ = {isa = PBXFileReference; fileEncoding = 4; lastKnownFileType = sourcecode.c.h; path = CocosBuilderTest.h; sourceTree = "<group>"; };
		1AC359C118CECF0B00F37B72 /* HelloCocosBuilderLayer.cpp */ = {isa = PBXFileReference; fileEncoding = 4; lastKnownFileType = sourcecode.cpp.cpp; path = HelloCocosBuilderLayer.cpp; sourceTree = "<group>"; };
		1AC359C218CECF0B00F37B72 /* HelloCocosBuilderLayer.h */ = {isa = PBXFileReference; fileEncoding = 4; lastKnownFileType = sourcecode.c.h; path = HelloCocosBuilderLayer.h; sourceTree = "<group>"; };
		1AC359C318CECF0B00F37B72 /* HelloCocosBuilderLayerLoader.h */ = {isa = PBXFileReference; fileEncoding = 4; lastKnownFileType = sourcecode.c.h; path = HelloCocosBuilderLayerLoader.h; sourceTree = "<group>"; };
		1AC359C518CECF0B00F37B72 /* LabelTestLayer.h */ = {isa = PBXFileReference; fileEncoding = 4; lastKnownFileType = sourcecode.c.h; path = LabelTestLayer.h; sourceTree = "<group>"; };
		1AC359C618CECF0B00F37B72 /* LabelTestLayerLoader.h */ = {isa = PBXFileReference; fileEncoding = 4; lastKnownFileType = sourcecode.c.h; path = LabelTestLayerLoader.h; sourceTree = "<group>"; };
		1AC359C818CECF0B00F37B72 /* MenuTestLayer.cpp */ = {isa = PBXFileReference; fileEncoding = 4; lastKnownFileType = sourcecode.cpp.cpp; path = MenuTestLayer.cpp; sourceTree = "<group>"; };
		1AC359C918CECF0B00F37B72 /* MenuTestLayer.h */ = {isa = PBXFileReference; fileEncoding = 4; lastKnownFileType = sourcecode.c.h; path = MenuTestLayer.h; sourceTree = "<group>"; };
		1AC359CA18CECF0B00F37B72 /* MenuTestLayerLoader.h */ = {isa = PBXFileReference; fileEncoding = 4; lastKnownFileType = sourcecode.c.h; path = MenuTestLayerLoader.h; sourceTree = "<group>"; };
		1AC359CC18CECF0B00F37B72 /* ParticleSystemTestLayer.h */ = {isa = PBXFileReference; fileEncoding = 4; lastKnownFileType = sourcecode.c.h; path = ParticleSystemTestLayer.h; sourceTree = "<group>"; };
		1AC359CD18CECF0B00F37B72 /* ParticleSystemTestLayerLoader.h */ = {isa = PBXFileReference; fileEncoding = 4; lastKnownFileType = sourcecode.c.h; path = ParticleSystemTestLayerLoader.h; sourceTree = "<group>"; };
		1AC359CF18CECF0B00F37B72 /* ScrollViewTestLayer.h */ = {isa = PBXFileReference; fileEncoding = 4; lastKnownFileType = sourcecode.c.h; path = ScrollViewTestLayer.h; sourceTree = "<group>"; };
		1AC359D018CECF0B00F37B72 /* ScrollViewTestLayerLoader.h */ = {isa = PBXFileReference; fileEncoding = 4; lastKnownFileType = sourcecode.c.h; path = ScrollViewTestLayerLoader.h; sourceTree = "<group>"; };
		1AC359D218CECF0B00F37B72 /* SpriteTestLayer.h */ = {isa = PBXFileReference; fileEncoding = 4; lastKnownFileType = sourcecode.c.h; path = SpriteTestLayer.h; sourceTree = "<group>"; };
		1AC359D318CECF0B00F37B72 /* SpriteTestLayerLoader.h */ = {isa = PBXFileReference; fileEncoding = 4; lastKnownFileType = sourcecode.c.h; path = SpriteTestLayerLoader.h; sourceTree = "<group>"; };
		1AC359D518CECF0B00F37B72 /* TestHeaderLayer.cpp */ = {isa = PBXFileReference; fileEncoding = 4; lastKnownFileType = sourcecode.cpp.cpp; path = TestHeaderLayer.cpp; sourceTree = "<group>"; };
		1AC359D618CECF0B00F37B72 /* TestHeaderLayer.h */ = {isa = PBXFileReference; fileEncoding = 4; lastKnownFileType = sourcecode.c.h; path = TestHeaderLayer.h; sourceTree = "<group>"; };
		1AC359D718CECF0B00F37B72 /* TestHeaderLayerLoader.h */ = {isa = PBXFileReference; fileEncoding = 4; lastKnownFileType = sourcecode.c.h; path = TestHeaderLayerLoader.h; sourceTree = "<group>"; };
		1AC359D918CECF0B00F37B72 /* TimelineCallbackLayerLoader.h */ = {isa = PBXFileReference; fileEncoding = 4; lastKnownFileType = sourcecode.c.h; path = TimelineCallbackLayerLoader.h; sourceTree = "<group>"; };
		1AC359DA18CECF0B00F37B72 /* TimelineCallbackTestLayer.cpp */ = {isa = PBXFileReference; fileEncoding = 4; lastKnownFileType = sourcecode.cpp.cpp; path = TimelineCallbackTestLayer.cpp; sourceTree = "<group>"; };
		1AC359DB18CECF0B00F37B72 /* TimelineCallbackTestLayer.h */ = {isa = PBXFileReference; fileEncoding = 4; lastKnownFileType = sourcecode.c.h; path = TimelineCallbackTestLayer.h; sourceTree = "<group>"; };
		1AC359DD18CECF0B00F37B72 /* ArmatureScene.cpp */ = {isa = PBXFileReference; fileEncoding = 4; lastKnownFileType = sourcecode.cpp.cpp; lineEnding = 0; path = ArmatureScene.cpp; sourceTree = "<group>"; xcLanguageSpecificationIdentifier = xcode.lang.cpp; };
		1AC359DE18CECF0B00F37B72 /* ArmatureScene.h */ = {isa = PBXFileReference; fileEncoding = 4; lastKnownFileType = sourcecode.c.h; path = ArmatureScene.h; sourceTree = "<group>"; };
		1AC359E018CECF0B00F37B72 /* ComponentsTestScene.cpp */ = {isa = PBXFileReference; fileEncoding = 4; lastKnownFileType = sourcecode.cpp.cpp; path = ComponentsTestScene.cpp; sourceTree = "<group>"; };
		1AC359E118CECF0B00F37B72 /* ComponentsTestScene.h */ = {isa = PBXFileReference; fileEncoding = 4; lastKnownFileType = sourcecode.c.h; path = ComponentsTestScene.h; sourceTree = "<group>"; };
		1AC359E218CECF0B00F37B72 /* EnemyController.cpp */ = {isa = PBXFileReference; fileEncoding = 4; lastKnownFileType = sourcecode.cpp.cpp; path = EnemyController.cpp; sourceTree = "<group>"; };
		1AC359E318CECF0B00F37B72 /* EnemyController.h */ = {isa = PBXFileReference; fileEncoding = 4; lastKnownFileType = sourcecode.c.h; path = EnemyController.h; sourceTree = "<group>"; };
		1AC359E418CECF0B00F37B72 /* GameOverScene.cpp */ = {isa = PBXFileReference; fileEncoding = 4; lastKnownFileType = sourcecode.cpp.cpp; path = GameOverScene.cpp; sourceTree = "<group>"; };
		1AC359E518CECF0B00F37B72 /* GameOverScene.h */ = {isa = PBXFileReference; fileEncoding = 4; lastKnownFileType = sourcecode.c.h; path = GameOverScene.h; sourceTree = "<group>"; };
		1AC359E618CECF0B00F37B72 /* PlayerController.cpp */ = {isa = PBXFileReference; fileEncoding = 4; lastKnownFileType = sourcecode.cpp.cpp; path = PlayerController.cpp; sourceTree = "<group>"; };
		1AC359E718CECF0B00F37B72 /* PlayerController.h */ = {isa = PBXFileReference; fileEncoding = 4; lastKnownFileType = sourcecode.c.h; path = PlayerController.h; sourceTree = "<group>"; };
		1AC359E818CECF0B00F37B72 /* ProjectileController.cpp */ = {isa = PBXFileReference; fileEncoding = 4; lastKnownFileType = sourcecode.cpp.cpp; path = ProjectileController.cpp; sourceTree = "<group>"; };
		1AC359E918CECF0B00F37B72 /* ProjectileController.h */ = {isa = PBXFileReference; fileEncoding = 4; lastKnownFileType = sourcecode.c.h; path = ProjectileController.h; sourceTree = "<group>"; };
		1AC359EA18CECF0B00F37B72 /* SceneController.cpp */ = {isa = PBXFileReference; fileEncoding = 4; lastKnownFileType = sourcecode.cpp.cpp; path = SceneController.cpp; sourceTree = "<group>"; };
		1AC359EB18CECF0B00F37B72 /* SceneController.h */ = {isa = PBXFileReference; fileEncoding = 4; lastKnownFileType = sourcecode.c.h; path = SceneController.h; sourceTree = "<group>"; };
		1AC35A5918CECF0B00F37B72 /* SceneEditorTest.cpp */ = {isa = PBXFileReference; fileEncoding = 4; lastKnownFileType = sourcecode.cpp.cpp; path = SceneEditorTest.cpp; sourceTree = "<group>"; };
		1AC35A5A18CECF0B00F37B72 /* SceneEditorTest.h */ = {isa = PBXFileReference; fileEncoding = 4; lastKnownFileType = sourcecode.c.h; path = SceneEditorTest.h; sourceTree = "<group>"; };
		1AC35A5C18CECF0B00F37B72 /* acts.cpp */ = {isa = PBXFileReference; fileEncoding = 4; lastKnownFileType = sourcecode.cpp.cpp; path = acts.cpp; sourceTree = "<group>"; };
		1AC35A5D18CECF0B00F37B72 /* acts.h */ = {isa = PBXFileReference; fileEncoding = 4; lastKnownFileType = sourcecode.c.h; path = acts.h; sourceTree = "<group>"; };
		1AC35A5E18CECF0B00F37B72 /* cons.cpp */ = {isa = PBXFileReference; fileEncoding = 4; lastKnownFileType = sourcecode.cpp.cpp; path = cons.cpp; sourceTree = "<group>"; };
		1AC35A5F18CECF0B00F37B72 /* cons.h */ = {isa = PBXFileReference; fileEncoding = 4; lastKnownFileType = sourcecode.c.h; path = cons.h; sourceTree = "<group>"; };
		1AC35A6018CECF0B00F37B72 /* EventDef.h */ = {isa = PBXFileReference; fileEncoding = 4; lastKnownFileType = sourcecode.c.h; path = EventDef.h; sourceTree = "<group>"; };
		1AC35A6318CECF0B00F37B72 /* CCControlButtonTest.cpp */ = {isa = PBXFileReference; fileEncoding = 4; lastKnownFileType = sourcecode.cpp.cpp; path = CCControlButtonTest.cpp; sourceTree = "<group>"; };
		1AC35A6418CECF0B00F37B72 /* CCControlButtonTest.h */ = {isa = PBXFileReference; fileEncoding = 4; lastKnownFileType = sourcecode.c.h; path = CCControlButtonTest.h; sourceTree = "<group>"; };
		1AC35A6618CECF0B00F37B72 /* CCControlColourPickerTest.cpp */ = {isa = PBXFileReference; fileEncoding = 4; lastKnownFileType = sourcecode.cpp.cpp; path = CCControlColourPickerTest.cpp; sourceTree = "<group>"; };
		1AC35A6718CECF0B00F37B72 /* CCControlColourPickerTest.h */ = {isa = PBXFileReference; fileEncoding = 4; lastKnownFileType = sourcecode.c.h; path = CCControlColourPickerTest.h; sourceTree = "<group>"; };
		1AC35A6918CECF0B00F37B72 /* CCControlPotentiometerTest.cpp */ = {isa = PBXFileReference; fileEncoding = 4; lastKnownFileType = sourcecode.cpp.cpp; path = CCControlPotentiometerTest.cpp; sourceTree = "<group>"; };
		1AC35A6A18CECF0B00F37B72 /* CCControlPotentiometerTest.h */ = {isa = PBXFileReference; fileEncoding = 4; lastKnownFileType = sourcecode.c.h; path = CCControlPotentiometerTest.h; sourceTree = "<group>"; };
		1AC35A6B18CECF0B00F37B72 /* CCControlScene.cpp */ = {isa = PBXFileReference; fileEncoding = 4; lastKnownFileType = sourcecode.cpp.cpp; path = CCControlScene.cpp; sourceTree = "<group>"; };
		1AC35A6C18CECF0B00F37B72 /* CCControlScene.h */ = {isa = PBXFileReference; fileEncoding = 4; lastKnownFileType = sourcecode.c.h; path = CCControlScene.h; sourceTree = "<group>"; };
		1AC35A6D18CECF0B00F37B72 /* CCControlSceneManager.cpp */ = {isa = PBXFileReference; fileEncoding = 4; lastKnownFileType = sourcecode.cpp.cpp; path = CCControlSceneManager.cpp; sourceTree = "<group>"; };
		1AC35A6E18CECF0B00F37B72 /* CCControlSceneManager.h */ = {isa = PBXFileReference; fileEncoding = 4; lastKnownFileType = sourcecode.c.h; path = CCControlSceneManager.h; sourceTree = "<group>"; };
		1AC35A7018CECF0B00F37B72 /* CCControlSliderTest.cpp */ = {isa = PBXFileReference; fileEncoding = 4; lastKnownFileType = sourcecode.cpp.cpp; path = CCControlSliderTest.cpp; sourceTree = "<group>"; };
		1AC35A7118CECF0B00F37B72 /* CCControlSliderTest.h */ = {isa = PBXFileReference; fileEncoding = 4; lastKnownFileType = sourcecode.c.h; path = CCControlSliderTest.h; sourceTree = "<group>"; };
		1AC35A7318CECF0B00F37B72 /* CCControlStepperTest.cpp */ = {isa = PBXFileReference; fileEncoding = 4; lastKnownFileType = sourcecode.cpp.cpp; path = CCControlStepperTest.cpp; sourceTree = "<group>"; };
		1AC35A7418CECF0B00F37B72 /* CCControlStepperTest.h */ = {isa = PBXFileReference; fileEncoding = 4; lastKnownFileType = sourcecode.c.h; path = CCControlStepperTest.h; sourceTree = "<group>"; };
		1AC35A7618CECF0B00F37B72 /* CCControlSwitchTest.cpp */ = {isa = PBXFileReference; fileEncoding = 4; lastKnownFileType = sourcecode.cpp.cpp; path = CCControlSwitchTest.cpp; sourceTree = "<group>"; };
		1AC35A7718CECF0B00F37B72 /* CCControlSwitchTest.h */ = {isa = PBXFileReference; fileEncoding = 4; lastKnownFileType = sourcecode.c.h; path = CCControlSwitchTest.h; sourceTree = "<group>"; };
		1AC35A7B18CECF0B00F37B72 /* ExtensionsTest.cpp */ = {isa = PBXFileReference; fileEncoding = 4; lastKnownFileType = sourcecode.cpp.cpp; path = ExtensionsTest.cpp; sourceTree = "<group>"; };
		1AC35A7C18CECF0B00F37B72 /* ExtensionsTest.h */ = {isa = PBXFileReference; fileEncoding = 4; lastKnownFileType = sourcecode.c.h; path = ExtensionsTest.h; sourceTree = "<group>"; };
		1AC35A7E18CECF0B00F37B72 /* HttpClientTest.cpp */ = {isa = PBXFileReference; fileEncoding = 4; lastKnownFileType = sourcecode.cpp.cpp; path = HttpClientTest.cpp; sourceTree = "<group>"; };
		1AC35A7F18CECF0B00F37B72 /* HttpClientTest.h */ = {isa = PBXFileReference; fileEncoding = 4; lastKnownFileType = sourcecode.c.h; path = HttpClientTest.h; sourceTree = "<group>"; };
		1AC35A8018CECF0B00F37B72 /* SocketIOTest.cpp */ = {isa = PBXFileReference; fileEncoding = 4; lastKnownFileType = sourcecode.cpp.cpp; path = SocketIOTest.cpp; sourceTree = "<group>"; };
		1AC35A8118CECF0B00F37B72 /* SocketIOTest.h */ = {isa = PBXFileReference; fileEncoding = 4; lastKnownFileType = sourcecode.c.h; path = SocketIOTest.h; sourceTree = "<group>"; };
		1AC35A8218CECF0B00F37B72 /* WebSocketTest.cpp */ = {isa = PBXFileReference; fileEncoding = 4; lastKnownFileType = sourcecode.cpp.cpp; path = WebSocketTest.cpp; sourceTree = "<group>"; };
		1AC35A8318CECF0B00F37B72 /* WebSocketTest.h */ = {isa = PBXFileReference; fileEncoding = 4; lastKnownFileType = sourcecode.c.h; path = WebSocketTest.h; sourceTree = "<group>"; };
		1AC35A8518CECF0B00F37B72 /* NotificationCenterTest.cpp */ = {isa = PBXFileReference; fileEncoding = 4; lastKnownFileType = sourcecode.cpp.cpp; path = NotificationCenterTest.cpp; sourceTree = "<group>"; };
		1AC35A8618CECF0B00F37B72 /* NotificationCenterTest.h */ = {isa = PBXFileReference; fileEncoding = 4; lastKnownFileType = sourcecode.c.h; path = NotificationCenterTest.h; sourceTree = "<group>"; };
		1AC35A8B18CECF0B00F37B72 /* CustomTableViewCell.cpp */ = {isa = PBXFileReference; fileEncoding = 4; lastKnownFileType = sourcecode.cpp.cpp; path = CustomTableViewCell.cpp; sourceTree = "<group>"; };
		1AC35A8C18CECF0B00F37B72 /* CustomTableViewCell.h */ = {isa = PBXFileReference; fileEncoding = 4; lastKnownFileType = sourcecode.c.h; path = CustomTableViewCell.h; sourceTree = "<group>"; };
		1AC35A8D18CECF0B00F37B72 /* TableViewTestScene.cpp */ = {isa = PBXFileReference; fileEncoding = 4; lastKnownFileType = sourcecode.cpp.cpp; path = TableViewTestScene.cpp; sourceTree = "<group>"; };
		1AC35A8E18CECF0B00F37B72 /* TableViewTestScene.h */ = {isa = PBXFileReference; fileEncoding = 4; lastKnownFileType = sourcecode.c.h; path = TableViewTestScene.h; sourceTree = "<group>"; };
		1AC35A9018CECF0B00F37B72 /* FileUtilsTest.cpp */ = {isa = PBXFileReference; fileEncoding = 4; lastKnownFileType = sourcecode.cpp.cpp; path = FileUtilsTest.cpp; sourceTree = "<group>"; };
		1AC35A9118CECF0B00F37B72 /* FileUtilsTest.h */ = {isa = PBXFileReference; fileEncoding = 4; lastKnownFileType = sourcecode.c.h; path = FileUtilsTest.h; sourceTree = "<group>"; };
		1AC35A9318CECF0B00F37B72 /* FontTest.cpp */ = {isa = PBXFileReference; fileEncoding = 4; lastKnownFileType = sourcecode.cpp.cpp; path = FontTest.cpp; sourceTree = "<group>"; };
		1AC35A9418CECF0B00F37B72 /* FontTest.h */ = {isa = PBXFileReference; fileEncoding = 4; lastKnownFileType = sourcecode.c.h; path = FontTest.h; sourceTree = "<group>"; };
		1AC35A9618CECF0B00F37B72 /* MouseTest.cpp */ = {isa = PBXFileReference; fileEncoding = 4; lastKnownFileType = sourcecode.cpp.cpp; path = MouseTest.cpp; sourceTree = "<group>"; };
		1AC35A9718CECF0B00F37B72 /* MouseTest.h */ = {isa = PBXFileReference; fileEncoding = 4; lastKnownFileType = sourcecode.c.h; path = MouseTest.h; sourceTree = "<group>"; };
		1AC35A9918CECF0B00F37B72 /* IntervalTest.cpp */ = {isa = PBXFileReference; fileEncoding = 4; lastKnownFileType = sourcecode.cpp.cpp; path = IntervalTest.cpp; sourceTree = "<group>"; };
		1AC35A9A18CECF0B00F37B72 /* IntervalTest.h */ = {isa = PBXFileReference; fileEncoding = 4; lastKnownFileType = sourcecode.c.h; path = IntervalTest.h; sourceTree = "<group>"; };
		1AC35AA218CECF0C00F37B72 /* LabelTest.cpp */ = {isa = PBXFileReference; fileEncoding = 4; lastKnownFileType = sourcecode.cpp.cpp; lineEnding = 0; path = LabelTest.cpp; sourceTree = "<group>"; xcLanguageSpecificationIdentifier = xcode.lang.cpp; };
		1AC35AA318CECF0C00F37B72 /* LabelTest.h */ = {isa = PBXFileReference; fileEncoding = 4; lastKnownFileType = sourcecode.c.h; path = LabelTest.h; sourceTree = "<group>"; };
		1AC35AA418CECF0C00F37B72 /* LabelTestNew.cpp */ = {isa = PBXFileReference; fileEncoding = 4; lastKnownFileType = sourcecode.cpp.cpp; path = LabelTestNew.cpp; sourceTree = "<group>"; };
		1AC35AA518CECF0C00F37B72 /* LabelTestNew.h */ = {isa = PBXFileReference; fileEncoding = 4; lastKnownFileType = sourcecode.c.h; path = LabelTestNew.h; sourceTree = "<group>"; };
		1AC35AA718CECF0C00F37B72 /* LayerTest.cpp */ = {isa = PBXFileReference; fileEncoding = 4; lastKnownFileType = sourcecode.cpp.cpp; path = LayerTest.cpp; sourceTree = "<group>"; };
		1AC35AA818CECF0C00F37B72 /* LayerTest.h */ = {isa = PBXFileReference; fileEncoding = 4; lastKnownFileType = sourcecode.c.h; path = LayerTest.h; sourceTree = "<group>"; };
		1AC35AAA18CECF0C00F37B72 /* MenuTest.cpp */ = {isa = PBXFileReference; fileEncoding = 4; lastKnownFileType = sourcecode.cpp.cpp; path = MenuTest.cpp; sourceTree = "<group>"; };
		1AC35AAB18CECF0C00F37B72 /* MenuTest.h */ = {isa = PBXFileReference; fileEncoding = 4; lastKnownFileType = sourcecode.c.h; path = MenuTest.h; sourceTree = "<group>"; };
		1AC35AAD18CECF0C00F37B72 /* MotionStreakTest.cpp */ = {isa = PBXFileReference; fileEncoding = 4; lastKnownFileType = sourcecode.cpp.cpp; path = MotionStreakTest.cpp; sourceTree = "<group>"; };
		1AC35AAE18CECF0C00F37B72 /* MotionStreakTest.h */ = {isa = PBXFileReference; fileEncoding = 4; lastKnownFileType = sourcecode.c.h; path = MotionStreakTest.h; sourceTree = "<group>"; };
		1AC35AB018CECF0C00F37B72 /* MutiTouchTest.cpp */ = {isa = PBXFileReference; fileEncoding = 4; lastKnownFileType = sourcecode.cpp.cpp; lineEnding = 0; path = MutiTouchTest.cpp; sourceTree = "<group>"; xcLanguageSpecificationIdentifier = xcode.lang.cpp; };
		1AC35AB118CECF0C00F37B72 /* MutiTouchTest.h */ = {isa = PBXFileReference; fileEncoding = 4; lastKnownFileType = sourcecode.c.h; path = MutiTouchTest.h; sourceTree = "<group>"; };
		1AC35AB318CECF0C00F37B72 /* NewEventDispatcherTest.cpp */ = {isa = PBXFileReference; fileEncoding = 4; lastKnownFileType = sourcecode.cpp.cpp; path = NewEventDispatcherTest.cpp; sourceTree = "<group>"; };
		1AC35AB418CECF0C00F37B72 /* NewEventDispatcherTest.h */ = {isa = PBXFileReference; fileEncoding = 4; lastKnownFileType = sourcecode.c.h; path = NewEventDispatcherTest.h; sourceTree = "<group>"; };
		1AC35AB618CECF0C00F37B72 /* NewRendererTest.cpp */ = {isa = PBXFileReference; fileEncoding = 4; lastKnownFileType = sourcecode.cpp.cpp; path = NewRendererTest.cpp; sourceTree = "<group>"; };
		1AC35AB718CECF0C00F37B72 /* NewRendererTest.h */ = {isa = PBXFileReference; fileEncoding = 4; lastKnownFileType = sourcecode.c.h; path = NewRendererTest.h; sourceTree = "<group>"; };
		1AC35AB918CECF0C00F37B72 /* NodeTest.cpp */ = {isa = PBXFileReference; fileEncoding = 4; lastKnownFileType = sourcecode.cpp.cpp; lineEnding = 0; path = NodeTest.cpp; sourceTree = "<group>"; xcLanguageSpecificationIdentifier = xcode.lang.cpp; };
		1AC35ABA18CECF0C00F37B72 /* NodeTest.h */ = {isa = PBXFileReference; fileEncoding = 4; lastKnownFileType = sourcecode.c.h; path = NodeTest.h; sourceTree = "<group>"; };
		1AC35ABC18CECF0C00F37B72 /* ParallaxTest.cpp */ = {isa = PBXFileReference; fileEncoding = 4; lastKnownFileType = sourcecode.cpp.cpp; path = ParallaxTest.cpp; sourceTree = "<group>"; };
		1AC35ABD18CECF0C00F37B72 /* ParallaxTest.h */ = {isa = PBXFileReference; fileEncoding = 4; lastKnownFileType = sourcecode.c.h; path = ParallaxTest.h; sourceTree = "<group>"; };
		1AC35ABF18CECF0C00F37B72 /* ParticleTest.cpp */ = {isa = PBXFileReference; fileEncoding = 4; lastKnownFileType = sourcecode.cpp.cpp; path = ParticleTest.cpp; sourceTree = "<group>"; };
		1AC35AC018CECF0C00F37B72 /* ParticleTest.h */ = {isa = PBXFileReference; fileEncoding = 4; lastKnownFileType = sourcecode.c.h; path = ParticleTest.h; sourceTree = "<group>"; };
		1AC35AC218CECF0C00F37B72 /* PerformanceAllocTest.cpp */ = {isa = PBXFileReference; fileEncoding = 4; lastKnownFileType = sourcecode.cpp.cpp; path = PerformanceAllocTest.cpp; sourceTree = "<group>"; };
		1AC35AC318CECF0C00F37B72 /* PerformanceAllocTest.h */ = {isa = PBXFileReference; fileEncoding = 4; lastKnownFileType = sourcecode.c.h; path = PerformanceAllocTest.h; sourceTree = "<group>"; };
		1AC35AC418CECF0C00F37B72 /* PerformanceContainerTest.cpp */ = {isa = PBXFileReference; fileEncoding = 4; lastKnownFileType = sourcecode.cpp.cpp; path = PerformanceContainerTest.cpp; sourceTree = "<group>"; };
		1AC35AC518CECF0C00F37B72 /* PerformanceContainerTest.h */ = {isa = PBXFileReference; fileEncoding = 4; lastKnownFileType = sourcecode.c.h; path = PerformanceContainerTest.h; sourceTree = "<group>"; };
		1AC35AC618CECF0C00F37B72 /* PerformanceEventDispatcherTest.cpp */ = {isa = PBXFileReference; fileEncoding = 4; lastKnownFileType = sourcecode.cpp.cpp; path = PerformanceEventDispatcherTest.cpp; sourceTree = "<group>"; };
		1AC35AC718CECF0C00F37B72 /* PerformanceEventDispatcherTest.h */ = {isa = PBXFileReference; fileEncoding = 4; lastKnownFileType = sourcecode.c.h; path = PerformanceEventDispatcherTest.h; sourceTree = "<group>"; };
		1AC35AC818CECF0C00F37B72 /* PerformanceLabelTest.cpp */ = {isa = PBXFileReference; fileEncoding = 4; lastKnownFileType = sourcecode.cpp.cpp; path = PerformanceLabelTest.cpp; sourceTree = "<group>"; };
		1AC35AC918CECF0C00F37B72 /* PerformanceLabelTest.h */ = {isa = PBXFileReference; fileEncoding = 4; lastKnownFileType = sourcecode.c.h; path = PerformanceLabelTest.h; sourceTree = "<group>"; };
		1AC35ACA18CECF0C00F37B72 /* PerformanceNodeChildrenTest.cpp */ = {isa = PBXFileReference; fileEncoding = 4; lastKnownFileType = sourcecode.cpp.cpp; path = PerformanceNodeChildrenTest.cpp; sourceTree = "<group>"; };
		1AC35ACB18CECF0C00F37B72 /* PerformanceNodeChildrenTest.h */ = {isa = PBXFileReference; fileEncoding = 4; lastKnownFileType = sourcecode.c.h; path = PerformanceNodeChildrenTest.h; sourceTree = "<group>"; };
		1AC35ACC18CECF0C00F37B72 /* PerformanceParticleTest.cpp */ = {isa = PBXFileReference; fileEncoding = 4; lastKnownFileType = sourcecode.cpp.cpp; path = PerformanceParticleTest.cpp; sourceTree = "<group>"; };
		1AC35ACD18CECF0C00F37B72 /* PerformanceParticleTest.h */ = {isa = PBXFileReference; fileEncoding = 4; lastKnownFileType = sourcecode.c.h; path = PerformanceParticleTest.h; sourceTree = "<group>"; };
		1AC35ACE18CECF0C00F37B72 /* PerformanceRendererTest.cpp */ = {isa = PBXFileReference; fileEncoding = 4; lastKnownFileType = sourcecode.cpp.cpp; path = PerformanceRendererTest.cpp; sourceTree = "<group>"; };
		1AC35ACF18CECF0C00F37B72 /* PerformanceRendererTest.h */ = {isa = PBXFileReference; fileEncoding = 4; lastKnownFileType = sourcecode.c.h; path = PerformanceRendererTest.h; sourceTree = "<group>"; };
		1AC35AD018CECF0C00F37B72 /* PerformanceScenarioTest.cpp */ = {isa = PBXFileReference; fileEncoding = 4; lastKnownFileType = sourcecode.cpp.cpp; path = PerformanceScenarioTest.cpp; sourceTree = "<group>"; };
		1AC35AD118CECF0C00F37B72 /* PerformanceScenarioTest.h */ = {isa = PBXFileReference; fileEncoding = 4; lastKnownFileType = sourcecode.c.h; path = PerformanceScenarioTest.h; sourceTree = "<group>"; };
		1AC35AD218CECF0C00F37B72 /* PerformanceSpriteTest.cpp */ = {isa = PBXFileReference; fileEncoding = 4; lastKnownFileType = sourcecode.cpp.cpp; path = PerformanceSpriteTest.cpp; sourceTree = "<group>"; };
		1AC35AD318CECF0C00F37B72 /* PerformanceSpriteTest.h */ = {isa = PBXFileReference; fileEncoding = 4; lastKnownFileType = sourcecode.c.h; path = PerformanceSpriteTest.h; sourceTree = "<group>"; };
		1AC35AD418CECF0C00F37B72 /* PerformanceTest.cpp */ = {isa = PBXFileReference; fileEncoding = 4; lastKnownFileType = sourcecode.cpp.cpp; path = PerformanceTest.cpp; sourceTree = "<group>"; };
		1AC35AD518CECF0C00F37B72 /* PerformanceTest.h */ = {isa = PBXFileReference; fileEncoding = 4; lastKnownFileType = sourcecode.c.h; path = PerformanceTest.h; sourceTree = "<group>"; };
		1AC35AD618CECF0C00F37B72 /* PerformanceTextureTest.cpp */ = {isa = PBXFileReference; fileEncoding = 4; lastKnownFileType = sourcecode.cpp.cpp; path = PerformanceTextureTest.cpp; sourceTree = "<group>"; };
		1AC35AD718CECF0C00F37B72 /* PerformanceTextureTest.h */ = {isa = PBXFileReference; fileEncoding = 4; lastKnownFileType = sourcecode.c.h; path = PerformanceTextureTest.h; sourceTree = "<group>"; };
		1AC35AD818CECF0C00F37B72 /* PerformanceTouchesTest.cpp */ = {isa = PBXFileReference; fileEncoding = 4; lastKnownFileType = sourcecode.cpp.cpp; path = PerformanceTouchesTest.cpp; sourceTree = "<group>"; };
		1AC35AD918CECF0C00F37B72 /* PerformanceTouchesTest.h */ = {isa = PBXFileReference; fileEncoding = 4; lastKnownFileType = sourcecode.c.h; path = PerformanceTouchesTest.h; sourceTree = "<group>"; };
		1AC35ADB18CECF0C00F37B72 /* PhysicsTest.cpp */ = {isa = PBXFileReference; fileEncoding = 4; lastKnownFileType = sourcecode.cpp.cpp; path = PhysicsTest.cpp; sourceTree = "<group>"; };
		1AC35ADC18CECF0C00F37B72 /* PhysicsTest.h */ = {isa = PBXFileReference; fileEncoding = 4; lastKnownFileType = sourcecode.c.h; path = PhysicsTest.h; sourceTree = "<group>"; };
		1AC35ADE18CECF0C00F37B72 /* ReleasePoolTest.cpp */ = {isa = PBXFileReference; fileEncoding = 4; lastKnownFileType = sourcecode.cpp.cpp; path = ReleasePoolTest.cpp; sourceTree = "<group>"; };
		1AC35ADF18CECF0C00F37B72 /* ReleasePoolTest.h */ = {isa = PBXFileReference; fileEncoding = 4; lastKnownFileType = sourcecode.c.h; path = ReleasePoolTest.h; sourceTree = "<group>"; };
		1AC35AE118CECF0C00F37B72 /* RenderTextureTest.cpp */ = {isa = PBXFileReference; fileEncoding = 4; lastKnownFileType = sourcecode.cpp.cpp; path = RenderTextureTest.cpp; sourceTree = "<group>"; };
		1AC35AE218CECF0C00F37B72 /* RenderTextureTest.h */ = {isa = PBXFileReference; fileEncoding = 4; lastKnownFileType = sourcecode.c.h; path = RenderTextureTest.h; sourceTree = "<group>"; };
		1AC35AE418CECF0C00F37B72 /* RotateWorldTest.cpp */ = {isa = PBXFileReference; fileEncoding = 4; lastKnownFileType = sourcecode.cpp.cpp; path = RotateWorldTest.cpp; sourceTree = "<group>"; };
		1AC35AE518CECF0C00F37B72 /* RotateWorldTest.h */ = {isa = PBXFileReference; fileEncoding = 4; lastKnownFileType = sourcecode.c.h; path = RotateWorldTest.h; sourceTree = "<group>"; };
		1AC35AE718CECF0C00F37B72 /* SceneTest.cpp */ = {isa = PBXFileReference; fileEncoding = 4; lastKnownFileType = sourcecode.cpp.cpp; path = SceneTest.cpp; sourceTree = "<group>"; };
		1AC35AE818CECF0C00F37B72 /* SceneTest.h */ = {isa = PBXFileReference; fileEncoding = 4; lastKnownFileType = sourcecode.c.h; path = SceneTest.h; sourceTree = "<group>"; };
		1AC35AEA18CECF0C00F37B72 /* SchedulerTest.cpp */ = {isa = PBXFileReference; fileEncoding = 4; lastKnownFileType = sourcecode.cpp.cpp; path = SchedulerTest.cpp; sourceTree = "<group>"; };
		1AC35AEB18CECF0C00F37B72 /* SchedulerTest.h */ = {isa = PBXFileReference; fileEncoding = 4; lastKnownFileType = sourcecode.c.h; path = SchedulerTest.h; sourceTree = "<group>"; };
		1AC35AED18CECF0C00F37B72 /* ShaderTest.cpp */ = {isa = PBXFileReference; fileEncoding = 4; lastKnownFileType = sourcecode.cpp.cpp; path = ShaderTest.cpp; sourceTree = "<group>"; };
		1AC35AEE18CECF0C00F37B72 /* ShaderTest.h */ = {isa = PBXFileReference; fileEncoding = 4; lastKnownFileType = sourcecode.c.h; path = ShaderTest.h; sourceTree = "<group>"; };
		1AC35AEF18CECF0C00F37B72 /* ShaderTest2.cpp */ = {isa = PBXFileReference; fileEncoding = 4; lastKnownFileType = sourcecode.cpp.cpp; path = ShaderTest2.cpp; sourceTree = "<group>"; };
		1AC35AF018CECF0C00F37B72 /* ShaderTest2.h */ = {isa = PBXFileReference; fileEncoding = 4; lastKnownFileType = sourcecode.c.h; path = ShaderTest2.h; sourceTree = "<group>"; };
		1AC35AF218CECF0C00F37B72 /* SpineTest.cpp */ = {isa = PBXFileReference; fileEncoding = 4; lastKnownFileType = sourcecode.cpp.cpp; path = SpineTest.cpp; sourceTree = "<group>"; };
		1AC35AF318CECF0C00F37B72 /* SpineTest.h */ = {isa = PBXFileReference; fileEncoding = 4; lastKnownFileType = sourcecode.c.h; path = SpineTest.h; sourceTree = "<group>"; };
		1AC35AF518CECF0C00F37B72 /* SpriteTest.cpp */ = {isa = PBXFileReference; fileEncoding = 4; lastKnownFileType = sourcecode.cpp.cpp; lineEnding = 0; path = SpriteTest.cpp; sourceTree = "<group>"; xcLanguageSpecificationIdentifier = xcode.lang.cpp; };
		1AC35AF618CECF0C00F37B72 /* SpriteTest.h */ = {isa = PBXFileReference; fileEncoding = 4; lastKnownFileType = sourcecode.c.h; path = SpriteTest.h; sourceTree = "<group>"; };
		1AC35AF718CECF0C00F37B72 /* testBasic.cpp */ = {isa = PBXFileReference; fileEncoding = 4; lastKnownFileType = sourcecode.cpp.cpp; path = testBasic.cpp; sourceTree = "<group>"; };
		1AC35AF818CECF0C00F37B72 /* testBasic.h */ = {isa = PBXFileReference; fileEncoding = 4; lastKnownFileType = sourcecode.c.h; path = testBasic.h; sourceTree = "<group>"; };
		1AC35AF918CECF0C00F37B72 /* testResource.h */ = {isa = PBXFileReference; fileEncoding = 4; lastKnownFileType = sourcecode.c.h; path = testResource.h; sourceTree = "<group>"; };
		1AC35AFA18CECF0C00F37B72 /* tests.h */ = {isa = PBXFileReference; fileEncoding = 4; lastKnownFileType = sourcecode.c.h; path = tests.h; sourceTree = "<group>"; };
		1AC35AFC18CECF0C00F37B72 /* TextInputTest.cpp */ = {isa = PBXFileReference; fileEncoding = 4; lastKnownFileType = sourcecode.cpp.cpp; path = TextInputTest.cpp; sourceTree = "<group>"; };
		1AC35AFD18CECF0C00F37B72 /* TextInputTest.h */ = {isa = PBXFileReference; fileEncoding = 4; lastKnownFileType = sourcecode.c.h; path = TextInputTest.h; sourceTree = "<group>"; };
		1AC35AFF18CECF0C00F37B72 /* Texture2dTest.cpp */ = {isa = PBXFileReference; fileEncoding = 4; lastKnownFileType = sourcecode.cpp.cpp; path = Texture2dTest.cpp; sourceTree = "<group>"; };
		1AC35B0018CECF0C00F37B72 /* Texture2dTest.h */ = {isa = PBXFileReference; fileEncoding = 4; lastKnownFileType = sourcecode.c.h; path = Texture2dTest.h; sourceTree = "<group>"; };
		1AC35B0218CECF0C00F37B72 /* TextureCacheTest.cpp */ = {isa = PBXFileReference; fileEncoding = 4; lastKnownFileType = sourcecode.cpp.cpp; path = TextureCacheTest.cpp; sourceTree = "<group>"; };
		1AC35B0318CECF0C00F37B72 /* TextureCacheTest.h */ = {isa = PBXFileReference; fileEncoding = 4; lastKnownFileType = sourcecode.c.h; path = TextureCacheTest.h; sourceTree = "<group>"; };
		1AC35B0518CECF0C00F37B72 /* TextureAtlasEncryptionTest.cpp */ = {isa = PBXFileReference; fileEncoding = 4; lastKnownFileType = sourcecode.cpp.cpp; path = TextureAtlasEncryptionTest.cpp; sourceTree = "<group>"; };
		1AC35B0618CECF0C00F37B72 /* TextureAtlasEncryptionTest.h */ = {isa = PBXFileReference; fileEncoding = 4; lastKnownFileType = sourcecode.c.h; path = TextureAtlasEncryptionTest.h; sourceTree = "<group>"; };
		1AC35B0818CECF0C00F37B72 /* TileMapTest.cpp */ = {isa = PBXFileReference; fileEncoding = 4; lastKnownFileType = sourcecode.cpp.cpp; path = TileMapTest.cpp; sourceTree = "<group>"; };
		1AC35B0918CECF0C00F37B72 /* TileMapTest.h */ = {isa = PBXFileReference; fileEncoding = 4; lastKnownFileType = sourcecode.c.h; path = TileMapTest.h; sourceTree = "<group>"; };
		1AC35B0B18CECF0C00F37B72 /* Ball.cpp */ = {isa = PBXFileReference; fileEncoding = 4; lastKnownFileType = sourcecode.cpp.cpp; path = Ball.cpp; sourceTree = "<group>"; };
		1AC35B0C18CECF0C00F37B72 /* Ball.h */ = {isa = PBXFileReference; fileEncoding = 4; lastKnownFileType = sourcecode.c.h; path = Ball.h; sourceTree = "<group>"; };
		1AC35B0D18CECF0C00F37B72 /* Paddle.cpp */ = {isa = PBXFileReference; fileEncoding = 4; lastKnownFileType = sourcecode.cpp.cpp; path = Paddle.cpp; sourceTree = "<group>"; };
		1AC35B0E18CECF0C00F37B72 /* Paddle.h */ = {isa = PBXFileReference; fileEncoding = 4; lastKnownFileType = sourcecode.c.h; path = Paddle.h; sourceTree = "<group>"; };
		1AC35B0F18CECF0C00F37B72 /* TouchesTest.cpp */ = {isa = PBXFileReference; fileEncoding = 4; lastKnownFileType = sourcecode.cpp.cpp; path = TouchesTest.cpp; sourceTree = "<group>"; };
		1AC35B1018CECF0C00F37B72 /* TouchesTest.h */ = {isa = PBXFileReference; fileEncoding = 4; lastKnownFileType = sourcecode.c.h; path = TouchesTest.h; sourceTree = "<group>"; };
		1AC35B1218CECF0C00F37B72 /* TransitionsTest.cpp */ = {isa = PBXFileReference; fileEncoding = 4; lastKnownFileType = sourcecode.cpp.cpp; path = TransitionsTest.cpp; sourceTree = "<group>"; };
		1AC35B1318CECF0C00F37B72 /* TransitionsTest.h */ = {isa = PBXFileReference; fileEncoding = 4; lastKnownFileType = sourcecode.c.h; path = TransitionsTest.h; sourceTree = "<group>"; };
		1AC35B1518CECF0C00F37B72 /* UnitTest.cpp */ = {isa = PBXFileReference; fileEncoding = 4; lastKnownFileType = sourcecode.cpp.cpp; path = UnitTest.cpp; sourceTree = "<group>"; };
		1AC35B1618CECF0C00F37B72 /* UnitTest.h */ = {isa = PBXFileReference; fileEncoding = 4; lastKnownFileType = sourcecode.c.h; path = UnitTest.h; sourceTree = "<group>"; };
		1AC35B1818CECF0C00F37B72 /* UserDefaultTest.cpp */ = {isa = PBXFileReference; fileEncoding = 4; lastKnownFileType = sourcecode.cpp.cpp; path = UserDefaultTest.cpp; sourceTree = "<group>"; };
		1AC35B1918CECF0C00F37B72 /* UserDefaultTest.h */ = {isa = PBXFileReference; fileEncoding = 4; lastKnownFileType = sourcecode.c.h; path = UserDefaultTest.h; sourceTree = "<group>"; };
		1AC35B1A18CECF0C00F37B72 /* VisibleRect.cpp */ = {isa = PBXFileReference; fileEncoding = 4; lastKnownFileType = sourcecode.cpp.cpp; path = VisibleRect.cpp; sourceTree = "<group>"; };
		1AC35B1B18CECF0C00F37B72 /* VisibleRect.h */ = {isa = PBXFileReference; fileEncoding = 4; lastKnownFileType = sourcecode.c.h; path = VisibleRect.h; sourceTree = "<group>"; };
		1AC35B1D18CECF0C00F37B72 /* ZwoptexTest.cpp */ = {isa = PBXFileReference; fileEncoding = 4; lastKnownFileType = sourcecode.cpp.cpp; path = ZwoptexTest.cpp; sourceTree = "<group>"; };
		1AC35B1E18CECF0C00F37B72 /* ZwoptexTest.h */ = {isa = PBXFileReference; fileEncoding = 4; lastKnownFileType = sourcecode.c.h; path = ZwoptexTest.h; sourceTree = "<group>"; };
		1AC35C6F18CECF1400F37B72 /* RootViewController.h */ = {isa = PBXFileReference; fileEncoding = 4; lastKnownFileType = sourcecode.c.h; path = RootViewController.h; sourceTree = "<group>"; };
		1AC35C7018CECF1400F37B72 /* RootViewController.mm */ = {isa = PBXFileReference; fileEncoding = 4; lastKnownFileType = sourcecode.cpp.objcpp; path = RootViewController.mm; sourceTree = "<group>"; };
		1AC35C7118CECF1400F37B72 /* testsAppDelegate.h */ = {isa = PBXFileReference; fileEncoding = 4; lastKnownFileType = sourcecode.c.h; path = testsAppDelegate.h; sourceTree = "<group>"; };
		1AC35C7218CECF1400F37B72 /* testsAppDelegate.mm */ = {isa = PBXFileReference; fileEncoding = 4; lastKnownFileType = sourcecode.cpp.objcpp; path = testsAppDelegate.mm; sourceTree = "<group>"; };
		1AC35C7318CECF1400F37B72 /* Default-568h@2x.png */ = {isa = PBXFileReference; lastKnownFileType = image.png; path = "Default-568h@2x.png"; sourceTree = "<group>"; };
		1AC35C7418CECF1400F37B72 /* Default.png */ = {isa = PBXFileReference; lastKnownFileType = image.png; path = Default.png; sourceTree = "<group>"; };
		1AC35C7518CECF1400F37B72 /* Default@2x.png */ = {isa = PBXFileReference; lastKnownFileType = image.png; path = "Default@2x.png"; sourceTree = "<group>"; };
		1AC35C7618CECF1400F37B72 /* Icon-100.png */ = {isa = PBXFileReference; lastKnownFileType = image.png; path = "Icon-100.png"; sourceTree = "<group>"; };
		1AC35C7718CECF1400F37B72 /* Icon-114.png */ = {isa = PBXFileReference; lastKnownFileType = image.png; path = "Icon-114.png"; sourceTree = "<group>"; };
		1AC35C7818CECF1400F37B72 /* Icon-120.png */ = {isa = PBXFileReference; lastKnownFileType = image.png; path = "Icon-120.png"; sourceTree = "<group>"; };
		1AC35C7918CECF1400F37B72 /* Icon-144.png */ = {isa = PBXFileReference; lastKnownFileType = image.png; path = "Icon-144.png"; sourceTree = "<group>"; };
		1AC35C7A18CECF1400F37B72 /* Icon-152.png */ = {isa = PBXFileReference; lastKnownFileType = image.png; path = "Icon-152.png"; sourceTree = "<group>"; };
		1AC35C7B18CECF1400F37B72 /* Icon-29.png */ = {isa = PBXFileReference; lastKnownFileType = image.png; path = "Icon-29.png"; sourceTree = "<group>"; };
		1AC35C7C18CECF1400F37B72 /* Icon-40.png */ = {isa = PBXFileReference; lastKnownFileType = image.png; path = "Icon-40.png"; sourceTree = "<group>"; };
		1AC35C7D18CECF1400F37B72 /* Icon-50.png */ = {isa = PBXFileReference; lastKnownFileType = image.png; path = "Icon-50.png"; sourceTree = "<group>"; };
		1AC35C7E18CECF1400F37B72 /* Icon-57.png */ = {isa = PBXFileReference; lastKnownFileType = image.png; path = "Icon-57.png"; sourceTree = "<group>"; };
		1AC35C7F18CECF1400F37B72 /* Icon-58.png */ = {isa = PBXFileReference; lastKnownFileType = image.png; path = "Icon-58.png"; sourceTree = "<group>"; };
		1AC35C8018CECF1400F37B72 /* Icon-72.png */ = {isa = PBXFileReference; lastKnownFileType = image.png; path = "Icon-72.png"; sourceTree = "<group>"; };
		1AC35C8118CECF1400F37B72 /* Icon-76.png */ = {isa = PBXFileReference; lastKnownFileType = image.png; path = "Icon-76.png"; sourceTree = "<group>"; };
		1AC35C8218CECF1400F37B72 /* Icon-80.png */ = {isa = PBXFileReference; lastKnownFileType = image.png; path = "Icon-80.png"; sourceTree = "<group>"; };
		1AC35C8418CECF1400F37B72 /* main.m */ = {isa = PBXFileReference; fileEncoding = 4; lastKnownFileType = sourcecode.c.objc; path = main.m; sourceTree = "<group>"; };
		1AC35C9C18CECF1E00F37B72 /* en */ = {isa = PBXFileReference; lastKnownFileType = text.plist.strings; name = en; path = en.lproj/InfoPlist.strings; sourceTree = "<group>"; };
		1AC35C9E18CECF1E00F37B72 /* en */ = {isa = PBXFileReference; lastKnownFileType = file.xib; name = en; path = en.lproj/MainMenu.xib; sourceTree = "<group>"; };
		1AC35C9F18CECF1E00F37B72 /* Icon.icns */ = {isa = PBXFileReference; lastKnownFileType = image.icns; path = Icon.icns; sourceTree = "<group>"; };
		1AC35CA018CECF1E00F37B72 /* main.cpp */ = {isa = PBXFileReference; fileEncoding = 4; lastKnownFileType = sourcecode.cpp.cpp; path = main.cpp; sourceTree = "<group>"; };
		1AC35CA918CED84500F37B72 /* animations */ = {isa = PBXFileReference; lastKnownFileType = folder; name = animations; path = "../tests/cpp-tests/Resources/animations"; sourceTree = "<group>"; };
		1AC35CAC18CED84500F37B72 /* background.mp3 */ = {isa = PBXFileReference; lastKnownFileType = audio.mp3; name = background.mp3; path = "../tests/cpp-tests/Resources/background.mp3"; sourceTree = "<group>"; };
		1AC35CAD18CED84500F37B72 /* background.ogg */ = {isa = PBXFileReference; lastKnownFileType = file; name = background.ogg; path = "../tests/cpp-tests/Resources/background.ogg"; sourceTree = "<group>"; };
		1AC35CAE18CED84500F37B72 /* ccb */ = {isa = PBXFileReference; lastKnownFileType = folder; name = ccb; path = "../tests/cpp-tests/Resources/ccb"; sourceTree = "<group>"; };
		1AC35CAF18CED84500F37B72 /* CocosBuilderExample.ccbproj */ = {isa = PBXFileReference; fileEncoding = 4; lastKnownFileType = text.xml; name = CocosBuilderExample.ccbproj; path = "../tests/cpp-tests/Resources/CocosBuilderExample.ccbproj"; sourceTree = "<group>"; };
		1AC35CB018CED84500F37B72 /* CocosBuilderExample.ccbresourcelog */ = {isa = PBXFileReference; fileEncoding = 4; lastKnownFileType = text; name = CocosBuilderExample.ccbresourcelog; path = "../tests/cpp-tests/Resources/CocosBuilderExample.ccbresourcelog"; sourceTree = "<group>"; };
		1AC35CB318CED84500F37B72 /* components */ = {isa = PBXFileReference; lastKnownFileType = folder; name = components; path = "../tests/cpp-tests/Resources/components"; sourceTree = "<group>"; };
		1AC35CB418CED84500F37B72 /* configs */ = {isa = PBXFileReference; lastKnownFileType = folder; name = configs; path = "../tests/cpp-tests/Resources/configs"; sourceTree = "<group>"; };
		1AC35CB518CED84500F37B72 /* effect1.raw */ = {isa = PBXFileReference; lastKnownFileType = file; name = effect1.raw; path = "../tests/cpp-tests/Resources/effect1.raw"; sourceTree = "<group>"; };
		1AC35CB618CED84500F37B72 /* effect1.wav */ = {isa = PBXFileReference; lastKnownFileType = audio.wav; name = effect1.wav; path = "../tests/cpp-tests/Resources/effect1.wav"; sourceTree = "<group>"; };
		1AC35CB718CED84500F37B72 /* effect2.ogg */ = {isa = PBXFileReference; lastKnownFileType = file; name = effect2.ogg; path = "../tests/cpp-tests/Resources/effect2.ogg"; sourceTree = "<group>"; };
		1AC35CB818CED84500F37B72 /* extensions */ = {isa = PBXFileReference; lastKnownFileType = folder; name = extensions; path = "../tests/cpp-tests/Resources/extensions"; sourceTree = "<group>"; };
		1AC35CB918CED84500F37B72 /* fileLookup.plist */ = {isa = PBXFileReference; fileEncoding = 4; lastKnownFileType = text.plist.xml; name = fileLookup.plist; path = "../tests/cpp-tests/Resources/fileLookup.plist"; sourceTree = "<group>"; };
		1AC35CBA18CED84500F37B72 /* fonts */ = {isa = PBXFileReference; lastKnownFileType = folder; name = fonts; path = "../tests/cpp-tests/Resources/fonts"; sourceTree = "<group>"; };
		1AC35CBC18CED84500F37B72 /* hd */ = {isa = PBXFileReference; lastKnownFileType = folder; name = hd; path = "../tests/cpp-tests/Resources/hd"; sourceTree = "<group>"; };
		1AC35CBD18CED84500F37B72 /* Hello.png */ = {isa = PBXFileReference; lastKnownFileType = image.png; name = Hello.png; path = "../tests/cpp-tests/Resources/Hello.png"; sourceTree = "<group>"; };
		1AC35CBE18CED84500F37B72 /* Images */ = {isa = PBXFileReference; lastKnownFileType = folder; name = Images; path = "../tests/cpp-tests/Resources/Images"; sourceTree = "<group>"; };
		1AC35CC118CED84500F37B72 /* Misc */ = {isa = PBXFileReference; lastKnownFileType = folder; name = Misc; path = "../tests/cpp-tests/Resources/Misc"; sourceTree = "<group>"; };
		1AC35CC218CED84500F37B72 /* music.mid */ = {isa = PBXFileReference; lastKnownFileType = audio.midi; name = music.mid; path = "../tests/cpp-tests/Resources/music.mid"; sourceTree = "<group>"; };
		1AC35CC318CED84500F37B72 /* Particles */ = {isa = PBXFileReference; lastKnownFileType = folder; name = Particles; path = "../tests/cpp-tests/Resources/Particles"; sourceTree = "<group>"; };
		1AC35CC418CED84500F37B72 /* pew-pew-lei.wav */ = {isa = PBXFileReference; lastKnownFileType = audio.wav; name = "pew-pew-lei.wav"; path = "../tests/cpp-tests/Resources/pew-pew-lei.wav"; sourceTree = "<group>"; };
		1AC35CC618CED84500F37B72 /* Shaders */ = {isa = PBXFileReference; lastKnownFileType = folder; name = Shaders; path = "../tests/cpp-tests/Resources/Shaders"; sourceTree = "<group>"; };
		1AC35CC718CED84500F37B72 /* spine */ = {isa = PBXFileReference; lastKnownFileType = folder; name = spine; path = "../tests/cpp-tests/Resources/spine"; sourceTree = "<group>"; };
		1AC35CC818CED84500F37B72 /* TileMaps */ = {isa = PBXFileReference; lastKnownFileType = folder; name = TileMaps; path = "../tests/cpp-tests/Resources/TileMaps"; sourceTree = "<group>"; };
		1AC35CC918CED84500F37B72 /* zwoptex */ = {isa = PBXFileReference; lastKnownFileType = folder; name = zwoptex; path = "../tests/cpp-tests/Resources/zwoptex"; sourceTree = "<group>"; };
		1AC35D0C18CED89100F37B72 /* Info.plist */ = {isa = PBXFileReference; fileEncoding = 4; lastKnownFileType = text.plist.xml; path = Info.plist; sourceTree = "<group>"; };
		1AC35D0E18CED89E00F37B72 /* Info.plist */ = {isa = PBXFileReference; fileEncoding = 4; lastKnownFileType = text.plist.xml; path = Info.plist; sourceTree = "<group>"; };
		1AC35D2718CEDE7200F37B72 /* res */ = {isa = PBXFileReference; lastKnownFileType = folder; name = res; path = "../tests/lua-empty-test/res"; sourceTree = "<group>"; };
		1AC35D2818CEDE7200F37B72 /* src */ = {isa = PBXFileReference; lastKnownFileType = folder; name = src; path = "../tests/lua-empty-test/src"; sourceTree = "<group>"; };
		1AC35D2F18CEDE8B00F37B72 /* AppDelegate.cpp */ = {isa = PBXFileReference; fileEncoding = 4; lastKnownFileType = sourcecode.cpp.cpp; path = AppDelegate.cpp; sourceTree = "<group>"; };
		1AC35D3018CEDE8B00F37B72 /* AppDelegate.h */ = {isa = PBXFileReference; fileEncoding = 4; lastKnownFileType = sourcecode.c.h; path = AppDelegate.h; sourceTree = "<group>"; };
		1AC35D3418CEDE9400F37B72 /* AppController.h */ = {isa = PBXFileReference; fileEncoding = 4; lastKnownFileType = sourcecode.c.h; path = AppController.h; sourceTree = "<group>"; };
		1AC35D3518CEDE9400F37B72 /* AppController.mm */ = {isa = PBXFileReference; fileEncoding = 4; lastKnownFileType = sourcecode.cpp.objcpp; path = AppController.mm; sourceTree = "<group>"; };
		1AC35D3618CEDE9400F37B72 /* Default-568h@2x.png */ = {isa = PBXFileReference; lastKnownFileType = image.png; path = "Default-568h@2x.png"; sourceTree = "<group>"; };
		1AC35D3718CEDE9400F37B72 /* Default.png */ = {isa = PBXFileReference; lastKnownFileType = image.png; path = Default.png; sourceTree = "<group>"; };
		1AC35D3818CEDE9400F37B72 /* Default@2x.png */ = {isa = PBXFileReference; lastKnownFileType = image.png; path = "Default@2x.png"; sourceTree = "<group>"; };
		1AC35D3918CEDE9400F37B72 /* HelloLua_Prefix.pch */ = {isa = PBXFileReference; fileEncoding = 4; lastKnownFileType = sourcecode.c.h; path = HelloLua_Prefix.pch; sourceTree = "<group>"; };
		1AC35D3A18CEDE9400F37B72 /* Icon-114.png */ = {isa = PBXFileReference; lastKnownFileType = image.png; path = "Icon-114.png"; sourceTree = "<group>"; };
		1AC35D3B18CEDE9400F37B72 /* Icon-120.png */ = {isa = PBXFileReference; lastKnownFileType = image.png; path = "Icon-120.png"; sourceTree = "<group>"; };
		1AC35D3C18CEDE9400F37B72 /* Icon-144.png */ = {isa = PBXFileReference; lastKnownFileType = image.png; path = "Icon-144.png"; sourceTree = "<group>"; };
		1AC35D3D18CEDE9400F37B72 /* Icon-152.png */ = {isa = PBXFileReference; lastKnownFileType = image.png; path = "Icon-152.png"; sourceTree = "<group>"; };
		1AC35D3E18CEDE9400F37B72 /* Icon-57.png */ = {isa = PBXFileReference; lastKnownFileType = image.png; path = "Icon-57.png"; sourceTree = "<group>"; };
		1AC35D3F18CEDE9400F37B72 /* Icon-72.png */ = {isa = PBXFileReference; lastKnownFileType = image.png; path = "Icon-72.png"; sourceTree = "<group>"; };
		1AC35D4018CEDE9400F37B72 /* Icon-76.png */ = {isa = PBXFileReference; lastKnownFileType = image.png; path = "Icon-76.png"; sourceTree = "<group>"; };
		1AC35D4118CEDE9400F37B72 /* Info.plist */ = {isa = PBXFileReference; fileEncoding = 4; lastKnownFileType = text.plist.xml; path = Info.plist; sourceTree = "<group>"; };
		1AC35D4218CEDE9400F37B72 /* main.m */ = {isa = PBXFileReference; fileEncoding = 4; lastKnownFileType = sourcecode.c.objc; path = main.m; sourceTree = "<group>"; };
		1AC35D4318CEDE9400F37B72 /* RootViewController.h */ = {isa = PBXFileReference; fileEncoding = 4; lastKnownFileType = sourcecode.c.h; path = RootViewController.h; sourceTree = "<group>"; };
		1AC35D4418CEDE9400F37B72 /* RootViewController.mm */ = {isa = PBXFileReference; fileEncoding = 4; lastKnownFileType = sourcecode.cpp.objcpp; path = RootViewController.mm; sourceTree = "<group>"; };
		1AC35D5518CEDE9E00F37B72 /* en */ = {isa = PBXFileReference; lastKnownFileType = text.plist.strings; name = en; path = en.lproj/InfoPlist.strings; sourceTree = "<group>"; };
		1AC35D5718CEDE9E00F37B72 /* en */ = {isa = PBXFileReference; lastKnownFileType = file.xib; name = en; path = en.lproj/MainMenu.xib; sourceTree = "<group>"; };
		1AC35D5818CEDE9E00F37B72 /* HelloLua_Prefix.pch */ = {isa = PBXFileReference; fileEncoding = 4; lastKnownFileType = sourcecode.c.h; path = HelloLua_Prefix.pch; sourceTree = "<group>"; };
		1AC35D5918CEDE9E00F37B72 /* Icon.icns */ = {isa = PBXFileReference; lastKnownFileType = image.icns; path = Icon.icns; sourceTree = "<group>"; };
		1AC35D5A18CEDE9E00F37B72 /* Info.plist */ = {isa = PBXFileReference; fileEncoding = 4; lastKnownFileType = text.plist.xml; path = Info.plist; sourceTree = "<group>"; };
		1AC35D5B18CEDE9E00F37B72 /* main.cpp */ = {isa = PBXFileReference; fileEncoding = 4; lastKnownFileType = sourcecode.cpp.cpp; path = main.cpp; sourceTree = "<group>"; };
		1AC35D7818CEE59900F37B72 /* cocosbuilderRes */ = {isa = PBXFileReference; lastKnownFileType = folder; name = cocosbuilderRes; path = "../tests/lua-tests/res/cocosbuilderRes"; sourceTree = "<group>"; };
		1AC35D7D18CEE5B100F37B72 /* AppDelegate.cpp */ = {isa = PBXFileReference; fileEncoding = 4; lastKnownFileType = sourcecode.cpp.cpp; path = AppDelegate.cpp; sourceTree = "<group>"; };
		1AC35D7E18CEE5B100F37B72 /* AppDelegate.h */ = {isa = PBXFileReference; fileEncoding = 4; lastKnownFileType = sourcecode.c.h; path = AppDelegate.h; sourceTree = "<group>"; };
		1AC35D7F18CEE5B100F37B72 /* lua_assetsmanager_test_sample.cpp */ = {isa = PBXFileReference; fileEncoding = 4; lastKnownFileType = sourcecode.cpp.cpp; path = lua_assetsmanager_test_sample.cpp; sourceTree = "<group>"; };
		1AC35D8018CEE5B100F37B72 /* lua_assetsmanager_test_sample.h */ = {isa = PBXFileReference; fileEncoding = 4; lastKnownFileType = sourcecode.c.h; path = lua_assetsmanager_test_sample.h; sourceTree = "<group>"; };
		1AC35D8618CEE5D100F37B72 /* AppController.h */ = {isa = PBXFileReference; fileEncoding = 4; lastKnownFileType = sourcecode.c.h; path = AppController.h; sourceTree = "<group>"; };
		1AC35D8718CEE5D100F37B72 /* AppController.mm */ = {isa = PBXFileReference; fileEncoding = 4; lastKnownFileType = sourcecode.cpp.objcpp; path = AppController.mm; sourceTree = "<group>"; };
		1AC35D8818CEE5D100F37B72 /* Default-568h@2x.png */ = {isa = PBXFileReference; lastKnownFileType = image.png; path = "Default-568h@2x.png"; sourceTree = "<group>"; };
		1AC35D8918CEE5D100F37B72 /* Default.png */ = {isa = PBXFileReference; lastKnownFileType = image.png; path = Default.png; sourceTree = "<group>"; };
		1AC35D8A18CEE5D100F37B72 /* Default@2x.png */ = {isa = PBXFileReference; lastKnownFileType = image.png; path = "Default@2x.png"; sourceTree = "<group>"; };
		1AC35D8B18CEE5D100F37B72 /* Icon-114.png */ = {isa = PBXFileReference; lastKnownFileType = image.png; path = "Icon-114.png"; sourceTree = "<group>"; };
		1AC35D8C18CEE5D100F37B72 /* Icon-120.png */ = {isa = PBXFileReference; lastKnownFileType = image.png; path = "Icon-120.png"; sourceTree = "<group>"; };
		1AC35D8D18CEE5D100F37B72 /* Icon-144.png */ = {isa = PBXFileReference; lastKnownFileType = image.png; path = "Icon-144.png"; sourceTree = "<group>"; };
		1AC35D8E18CEE5D100F37B72 /* Icon-152.png */ = {isa = PBXFileReference; lastKnownFileType = image.png; path = "Icon-152.png"; sourceTree = "<group>"; };
		1AC35D8F18CEE5D100F37B72 /* Icon-57.png */ = {isa = PBXFileReference; lastKnownFileType = image.png; path = "Icon-57.png"; sourceTree = "<group>"; };
		1AC35D9018CEE5D100F37B72 /* Icon-72.png */ = {isa = PBXFileReference; lastKnownFileType = image.png; path = "Icon-72.png"; sourceTree = "<group>"; };
		1AC35D9118CEE5D100F37B72 /* Icon-76.png */ = {isa = PBXFileReference; lastKnownFileType = image.png; path = "Icon-76.png"; sourceTree = "<group>"; };
		1AC35D9218CEE5D100F37B72 /* Info.plist */ = {isa = PBXFileReference; fileEncoding = 4; lastKnownFileType = text.plist.xml; path = Info.plist; sourceTree = "<group>"; };
		1AC35D9318CEE5D100F37B72 /* LuaObjectCBridgeTest.h */ = {isa = PBXFileReference; fileEncoding = 4; lastKnownFileType = sourcecode.c.h; path = LuaObjectCBridgeTest.h; sourceTree = "<group>"; };
		1AC35D9418CEE5D100F37B72 /* LuaObjectCBridgeTest.mm */ = {isa = PBXFileReference; fileEncoding = 4; lastKnownFileType = sourcecode.cpp.objcpp; path = LuaObjectCBridgeTest.mm; sourceTree = "<group>"; };
		1AC35D9518CEE5D100F37B72 /* main.m */ = {isa = PBXFileReference; fileEncoding = 4; lastKnownFileType = sourcecode.c.objc; path = main.m; sourceTree = "<group>"; };
		1AC35D9618CEE5D100F37B72 /* RootViewController.h */ = {isa = PBXFileReference; fileEncoding = 4; lastKnownFileType = sourcecode.c.h; path = RootViewController.h; sourceTree = "<group>"; };
		1AC35D9718CEE5D100F37B72 /* RootViewController.mm */ = {isa = PBXFileReference; fileEncoding = 4; lastKnownFileType = sourcecode.cpp.objcpp; path = RootViewController.mm; sourceTree = "<group>"; };
		1AC35DA918CEE5DA00F37B72 /* en */ = {isa = PBXFileReference; lastKnownFileType = text.plist.strings; name = en; path = en.lproj/InfoPlist.strings; sourceTree = "<group>"; };
		1AC35DAB18CEE5DA00F37B72 /* en */ = {isa = PBXFileReference; lastKnownFileType = file.xib; name = en; path = en.lproj/MainMenu.xib; sourceTree = "<group>"; };
		1AC35DAC18CEE5DA00F37B72 /* Icon.icns */ = {isa = PBXFileReference; lastKnownFileType = image.icns; path = Icon.icns; sourceTree = "<group>"; };
		1AC35DAD18CEE5DA00F37B72 /* Info.plist */ = {isa = PBXFileReference; fileEncoding = 4; lastKnownFileType = text.plist.xml; path = Info.plist; sourceTree = "<group>"; };
		1AC35DAE18CEE5DA00F37B72 /* LuaObjectCBridgeTest.h */ = {isa = PBXFileReference; fileEncoding = 4; lastKnownFileType = sourcecode.c.h; path = LuaObjectCBridgeTest.h; sourceTree = "<group>"; };
		1AC35DAF18CEE5DA00F37B72 /* LuaObjectCBridgeTest.mm */ = {isa = PBXFileReference; fileEncoding = 4; lastKnownFileType = sourcecode.cpp.objcpp; path = LuaObjectCBridgeTest.mm; sourceTree = "<group>"; };
		1AC35DB018CEE5DA00F37B72 /* main.cpp */ = {isa = PBXFileReference; fileEncoding = 4; lastKnownFileType = sourcecode.cpp.cpp; path = main.cpp; sourceTree = "<group>"; };
		1AF152D718FD252A00A52F3D /* PerformanceCallbackTest.cpp */ = {isa = PBXFileReference; fileEncoding = 4; lastKnownFileType = sourcecode.cpp.cpp; path = PerformanceCallbackTest.cpp; sourceTree = "<group>"; };
		1AF152D818FD252A00A52F3D /* PerformanceCallbackTest.h */ = {isa = PBXFileReference; fileEncoding = 4; lastKnownFileType = sourcecode.c.h; path = PerformanceCallbackTest.h; sourceTree = "<group>"; };
		1D6058910D05DD3D006BFB54 /* cpp-tests Mac.app */ = {isa = PBXFileReference; explicitFileType = wrapper.application; includeInIndex = 0; path = "cpp-tests Mac.app"; sourceTree = BUILT_PRODUCTS_DIR; };
		1F33634D18E37E840074764D /* RefPtrTest.cpp */ = {isa = PBXFileReference; fileEncoding = 4; lastKnownFileType = sourcecode.cpp.cpp; path = RefPtrTest.cpp; sourceTree = "<group>"; };
		1F33634E18E37E840074764D /* RefPtrTest.h */ = {isa = PBXFileReference; fileEncoding = 4; lastKnownFileType = sourcecode.c.h; path = RefPtrTest.h; sourceTree = "<group>"; };
		29080D1A191B574B0066F8DF /* UITest.cpp */ = {isa = PBXFileReference; fileEncoding = 4; lastKnownFileType = sourcecode.cpp.cpp; name = UITest.cpp; path = UITest/UITest.cpp; sourceTree = "<group>"; };
		29080D1B191B574B0066F8DF /* UITest.h */ = {isa = PBXFileReference; fileEncoding = 4; lastKnownFileType = sourcecode.c.h; name = UITest.h; path = UITest/UITest.h; sourceTree = "<group>"; };
		29080D1F191B595E0066F8DF /* CocosGUIScene.cpp */ = {isa = PBXFileReference; fileEncoding = 4; lastKnownFileType = sourcecode.cpp.cpp; path = CocosGUIScene.cpp; sourceTree = "<group>"; };
		29080D20191B595E0066F8DF /* CocosGUIScene.h */ = {isa = PBXFileReference; fileEncoding = 4; lastKnownFileType = sourcecode.c.h; path = CocosGUIScene.h; sourceTree = "<group>"; };
		29080D21191B595E0066F8DF /* CocoStudioGUITest.cpp */ = {isa = PBXFileReference; fileEncoding = 4; lastKnownFileType = sourcecode.cpp.cpp; name = CocoStudioGUITest.cpp; path = UITest/CocoStudioGUITest/CocoStudioGUITest.cpp; sourceTree = "<group>"; };
		29080D22191B595E0066F8DF /* CocoStudioGUITest.h */ = {isa = PBXFileReference; fileEncoding = 4; lastKnownFileType = sourcecode.c.h; name = CocoStudioGUITest.h; path = UITest/CocoStudioGUITest/CocoStudioGUITest.h; sourceTree = "<group>"; };
		29080D23191B595E0066F8DF /* CustomGUIScene.cpp */ = {isa = PBXFileReference; fileEncoding = 4; lastKnownFileType = sourcecode.cpp.cpp; name = CustomGUIScene.cpp; path = ../CustomGUIScene.cpp; sourceTree = "<group>"; };
		29080D24191B595E0066F8DF /* CustomGUIScene.h */ = {isa = PBXFileReference; fileEncoding = 4; lastKnownFileType = sourcecode.c.h; name = CustomGUIScene.h; path = ../CustomGUIScene.h; sourceTree = "<group>"; };
		29080D27191B595E0066F8DF /* CustomImageTest.cpp */ = {isa = PBXFileReference; fileEncoding = 4; lastKnownFileType = sourcecode.cpp.cpp; path = CustomImageTest.cpp; sourceTree = "<group>"; };
		29080D28191B595E0066F8DF /* CustomImageTest.h */ = {isa = PBXFileReference; fileEncoding = 4; lastKnownFileType = sourcecode.c.h; path = CustomImageTest.h; sourceTree = "<group>"; };
		29080D2A191B595E0066F8DF /* CustomParticleWidgetTest.cpp */ = {isa = PBXFileReference; fileEncoding = 4; lastKnownFileType = sourcecode.cpp.cpp; path = CustomParticleWidgetTest.cpp; sourceTree = "<group>"; };
		29080D2B191B595E0066F8DF /* CustomParticleWidgetTest.h */ = {isa = PBXFileReference; fileEncoding = 4; lastKnownFileType = sourcecode.c.h; path = CustomParticleWidgetTest.h; sourceTree = "<group>"; };
		29080D2D191B595E0066F8DF /* CustomImageView.cpp */ = {isa = PBXFileReference; fileEncoding = 4; lastKnownFileType = sourcecode.cpp.cpp; path = CustomImageView.cpp; sourceTree = "<group>"; };
		29080D2E191B595E0066F8DF /* CustomImageView.h */ = {isa = PBXFileReference; fileEncoding = 4; lastKnownFileType = sourcecode.c.h; path = CustomImageView.h; sourceTree = "<group>"; };
		29080D2F191B595E0066F8DF /* CustomImageViewReader.cpp */ = {isa = PBXFileReference; fileEncoding = 4; lastKnownFileType = sourcecode.cpp.cpp; path = CustomImageViewReader.cpp; sourceTree = "<group>"; };
		29080D30191B595E0066F8DF /* CustomImageViewReader.h */ = {isa = PBXFileReference; fileEncoding = 4; lastKnownFileType = sourcecode.c.h; path = CustomImageViewReader.h; sourceTree = "<group>"; };
		29080D31191B595E0066F8DF /* CustomParticleWidget.cpp */ = {isa = PBXFileReference; fileEncoding = 4; lastKnownFileType = sourcecode.cpp.cpp; path = CustomParticleWidget.cpp; sourceTree = "<group>"; };
		29080D32191B595E0066F8DF /* CustomParticleWidget.h */ = {isa = PBXFileReference; fileEncoding = 4; lastKnownFileType = sourcecode.c.h; path = CustomParticleWidget.h; sourceTree = "<group>"; };
		29080D33191B595E0066F8DF /* CustomParticleWidgetReader.cpp */ = {isa = PBXFileReference; fileEncoding = 4; lastKnownFileType = sourcecode.cpp.cpp; path = CustomParticleWidgetReader.cpp; sourceTree = "<group>"; };
		29080D34191B595E0066F8DF /* CustomParticleWidgetReader.h */ = {isa = PBXFileReference; fileEncoding = 4; lastKnownFileType = sourcecode.c.h; path = CustomParticleWidgetReader.h; sourceTree = "<group>"; };
		29080D35191B595E0066F8DF /* CustomReader.cpp */ = {isa = PBXFileReference; fileEncoding = 4; lastKnownFileType = sourcecode.cpp.cpp; path = CustomReader.cpp; sourceTree = "<group>"; };
		29080D36191B595E0066F8DF /* CustomReader.h */ = {isa = PBXFileReference; fileEncoding = 4; lastKnownFileType = sourcecode.c.h; path = CustomReader.h; sourceTree = "<group>"; };
		29080D37191B595E0066F8DF /* GUIEditorTest.cpp */ = {isa = PBXFileReference; fileEncoding = 4; lastKnownFileType = sourcecode.cpp.cpp; path = GUIEditorTest.cpp; sourceTree = "<group>"; };
		29080D38191B595E0066F8DF /* GUIEditorTest.h */ = {isa = PBXFileReference; fileEncoding = 4; lastKnownFileType = sourcecode.c.h; path = GUIEditorTest.h; sourceTree = "<group>"; };
		29080D3A191B595E0066F8DF /* UIButtonTest.cpp */ = {isa = PBXFileReference; fileEncoding = 4; lastKnownFileType = sourcecode.cpp.cpp; path = UIButtonTest.cpp; sourceTree = "<group>"; };
		29080D3B191B595E0066F8DF /* UIButtonTest.h */ = {isa = PBXFileReference; fileEncoding = 4; lastKnownFileType = sourcecode.c.h; path = UIButtonTest.h; sourceTree = "<group>"; };
		29080D3C191B595E0066F8DF /* UIButtonTest_Editor.cpp */ = {isa = PBXFileReference; fileEncoding = 4; lastKnownFileType = sourcecode.cpp.cpp; path = UIButtonTest_Editor.cpp; sourceTree = "<group>"; };
		29080D3D191B595E0066F8DF /* UIButtonTest_Editor.h */ = {isa = PBXFileReference; fileEncoding = 4; lastKnownFileType = sourcecode.c.h; path = UIButtonTest_Editor.h; sourceTree = "<group>"; };
		29080D3F191B595E0066F8DF /* UICheckBoxTest.cpp */ = {isa = PBXFileReference; fileEncoding = 4; lastKnownFileType = sourcecode.cpp.cpp; path = UICheckBoxTest.cpp; sourceTree = "<group>"; };
		29080D40191B595E0066F8DF /* UICheckBoxTest.h */ = {isa = PBXFileReference; fileEncoding = 4; lastKnownFileType = sourcecode.c.h; path = UICheckBoxTest.h; sourceTree = "<group>"; };
		29080D41191B595E0066F8DF /* UICheckBoxTest_Editor.cpp */ = {isa = PBXFileReference; fileEncoding = 4; lastKnownFileType = sourcecode.cpp.cpp; path = UICheckBoxTest_Editor.cpp; sourceTree = "<group>"; };
		29080D42191B595E0066F8DF /* UICheckBoxTest_Editor.h */ = {isa = PBXFileReference; fileEncoding = 4; lastKnownFileType = sourcecode.c.h; path = UICheckBoxTest_Editor.h; sourceTree = "<group>"; };
		29080D44191B595E0066F8DF /* UIFocusTest.cpp */ = {isa = PBXFileReference; fileEncoding = 4; lastKnownFileType = sourcecode.cpp.cpp; path = UIFocusTest.cpp; sourceTree = "<group>"; };
		29080D45191B595E0066F8DF /* UIFocusTest.h */ = {isa = PBXFileReference; fileEncoding = 4; lastKnownFileType = sourcecode.c.h; path = UIFocusTest.h; sourceTree = "<group>"; };
		29080D47191B595E0066F8DF /* UIImageViewTest.cpp */ = {isa = PBXFileReference; fileEncoding = 4; lastKnownFileType = sourcecode.cpp.cpp; path = UIImageViewTest.cpp; sourceTree = "<group>"; };
		29080D48191B595E0066F8DF /* UIImageViewTest.h */ = {isa = PBXFileReference; fileEncoding = 4; lastKnownFileType = sourcecode.c.h; path = UIImageViewTest.h; sourceTree = "<group>"; };
		29080D49191B595E0066F8DF /* UIImageViewTest_Editor.cpp */ = {isa = PBXFileReference; fileEncoding = 4; lastKnownFileType = sourcecode.cpp.cpp; path = UIImageViewTest_Editor.cpp; sourceTree = "<group>"; };
		29080D4A191B595E0066F8DF /* UIImageViewTest_Editor.h */ = {isa = PBXFileReference; fileEncoding = 4; lastKnownFileType = sourcecode.c.h; path = UIImageViewTest_Editor.h; sourceTree = "<group>"; };
		29080D4C191B595E0066F8DF /* UILayoutTest.cpp */ = {isa = PBXFileReference; fileEncoding = 4; lastKnownFileType = sourcecode.cpp.cpp; path = UILayoutTest.cpp; sourceTree = "<group>"; };
		29080D4D191B595E0066F8DF /* UILayoutTest.h */ = {isa = PBXFileReference; fileEncoding = 4; lastKnownFileType = sourcecode.c.h; path = UILayoutTest.h; sourceTree = "<group>"; };
		29080D4E191B595E0066F8DF /* UILayoutTest_Editor.cpp */ = {isa = PBXFileReference; fileEncoding = 4; lastKnownFileType = sourcecode.cpp.cpp; path = UILayoutTest_Editor.cpp; sourceTree = "<group>"; };
		29080D4F191B595E0066F8DF /* UILayoutTest_Editor.h */ = {isa = PBXFileReference; fileEncoding = 4; lastKnownFileType = sourcecode.c.h; path = UILayoutTest_Editor.h; sourceTree = "<group>"; };
		29080D51191B595E0066F8DF /* UIListViewTest.cpp */ = {isa = PBXFileReference; fileEncoding = 4; lastKnownFileType = sourcecode.cpp.cpp; path = UIListViewTest.cpp; sourceTree = "<group>"; };
		29080D52191B595E0066F8DF /* UIListViewTest.h */ = {isa = PBXFileReference; fileEncoding = 4; lastKnownFileType = sourcecode.c.h; path = UIListViewTest.h; sourceTree = "<group>"; };
		29080D53191B595E0066F8DF /* UIListViewTest_Editor.cpp */ = {isa = PBXFileReference; fileEncoding = 4; lastKnownFileType = sourcecode.cpp.cpp; path = UIListViewTest_Editor.cpp; sourceTree = "<group>"; };
		29080D54191B595E0066F8DF /* UIListViewTest_Editor.h */ = {isa = PBXFileReference; fileEncoding = 4; lastKnownFileType = sourcecode.c.h; path = UIListViewTest_Editor.h; sourceTree = "<group>"; };
		29080D56191B595E0066F8DF /* UILoadingBarTest.cpp */ = {isa = PBXFileReference; fileEncoding = 4; lastKnownFileType = sourcecode.cpp.cpp; path = UILoadingBarTest.cpp; sourceTree = "<group>"; };
		29080D57191B595E0066F8DF /* UILoadingBarTest.h */ = {isa = PBXFileReference; fileEncoding = 4; lastKnownFileType = sourcecode.c.h; path = UILoadingBarTest.h; sourceTree = "<group>"; };
		29080D58191B595E0066F8DF /* UILoadingBarTest_Editor.cpp */ = {isa = PBXFileReference; fileEncoding = 4; lastKnownFileType = sourcecode.cpp.cpp; path = UILoadingBarTest_Editor.cpp; sourceTree = "<group>"; };
		29080D59191B595E0066F8DF /* UILoadingBarTest_Editor.h */ = {isa = PBXFileReference; fileEncoding = 4; lastKnownFileType = sourcecode.c.h; path = UILoadingBarTest_Editor.h; sourceTree = "<group>"; };
		29080D5B191B595E0066F8DF /* UIPageViewTest.cpp */ = {isa = PBXFileReference; fileEncoding = 4; lastKnownFileType = sourcecode.cpp.cpp; path = UIPageViewTest.cpp; sourceTree = "<group>"; };
		29080D5C191B595E0066F8DF /* UIPageViewTest.h */ = {isa = PBXFileReference; fileEncoding = 4; lastKnownFileType = sourcecode.c.h; path = UIPageViewTest.h; sourceTree = "<group>"; };
		29080D5D191B595E0066F8DF /* UIPageViewTest_Editor.cpp */ = {isa = PBXFileReference; fileEncoding = 4; lastKnownFileType = sourcecode.cpp.cpp; path = UIPageViewTest_Editor.cpp; sourceTree = "<group>"; };
		29080D5E191B595E0066F8DF /* UIPageViewTest_Editor.h */ = {isa = PBXFileReference; fileEncoding = 4; lastKnownFileType = sourcecode.c.h; path = UIPageViewTest_Editor.h; sourceTree = "<group>"; };
		29080D60191B595E0066F8DF /* UIRichTextTest.cpp */ = {isa = PBXFileReference; fileEncoding = 4; lastKnownFileType = sourcecode.cpp.cpp; path = UIRichTextTest.cpp; sourceTree = "<group>"; };
		29080D61191B595E0066F8DF /* UIRichTextTest.h */ = {isa = PBXFileReference; fileEncoding = 4; lastKnownFileType = sourcecode.c.h; path = UIRichTextTest.h; sourceTree = "<group>"; };
		29080D62191B595E0066F8DF /* UIScene.cpp */ = {isa = PBXFileReference; fileEncoding = 4; lastKnownFileType = sourcecode.cpp.cpp; path = UIScene.cpp; sourceTree = "<group>"; };
		29080D63191B595E0066F8DF /* UIScene.h */ = {isa = PBXFileReference; fileEncoding = 4; lastKnownFileType = sourcecode.c.h; path = UIScene.h; sourceTree = "<group>"; };
		29080D64191B595E0066F8DF /* UIScene_Editor.cpp */ = {isa = PBXFileReference; fileEncoding = 4; lastKnownFileType = sourcecode.cpp.cpp; path = UIScene_Editor.cpp; sourceTree = "<group>"; };
		29080D65191B595E0066F8DF /* UIScene_Editor.h */ = {isa = PBXFileReference; fileEncoding = 4; lastKnownFileType = sourcecode.c.h; path = UIScene_Editor.h; sourceTree = "<group>"; };
		29080D66191B595E0066F8DF /* UISceneManager.cpp */ = {isa = PBXFileReference; fileEncoding = 4; lastKnownFileType = sourcecode.cpp.cpp; path = UISceneManager.cpp; sourceTree = "<group>"; };
		29080D67191B595E0066F8DF /* UISceneManager.h */ = {isa = PBXFileReference; fileEncoding = 4; lastKnownFileType = sourcecode.c.h; path = UISceneManager.h; sourceTree = "<group>"; };
		29080D68191B595E0066F8DF /* UISceneManager_Editor.cpp */ = {isa = PBXFileReference; fileEncoding = 4; lastKnownFileType = sourcecode.cpp.cpp; path = UISceneManager_Editor.cpp; sourceTree = "<group>"; };
		29080D69191B595E0066F8DF /* UISceneManager_Editor.h */ = {isa = PBXFileReference; fileEncoding = 4; lastKnownFileType = sourcecode.c.h; path = UISceneManager_Editor.h; sourceTree = "<group>"; };
		29080D6B191B595E0066F8DF /* UIScrollViewTest.cpp */ = {isa = PBXFileReference; fileEncoding = 4; lastKnownFileType = sourcecode.cpp.cpp; path = UIScrollViewTest.cpp; sourceTree = "<group>"; };
		29080D6C191B595E0066F8DF /* UIScrollViewTest.h */ = {isa = PBXFileReference; fileEncoding = 4; lastKnownFileType = sourcecode.c.h; path = UIScrollViewTest.h; sourceTree = "<group>"; };
		29080D6D191B595E0066F8DF /* UIScrollViewTest_Editor.cpp */ = {isa = PBXFileReference; fileEncoding = 4; lastKnownFileType = sourcecode.cpp.cpp; path = UIScrollViewTest_Editor.cpp; sourceTree = "<group>"; };
		29080D6E191B595E0066F8DF /* UIScrollViewTest_Editor.h */ = {isa = PBXFileReference; fileEncoding = 4; lastKnownFileType = sourcecode.c.h; path = UIScrollViewTest_Editor.h; sourceTree = "<group>"; };
		29080D70191B595E0066F8DF /* UISliderTest.cpp */ = {isa = PBXFileReference; fileEncoding = 4; lastKnownFileType = sourcecode.cpp.cpp; path = UISliderTest.cpp; sourceTree = "<group>"; };
		29080D71191B595E0066F8DF /* UISliderTest.h */ = {isa = PBXFileReference; fileEncoding = 4; lastKnownFileType = sourcecode.c.h; path = UISliderTest.h; sourceTree = "<group>"; };
		29080D72191B595E0066F8DF /* UISliderTest_Editor.cpp */ = {isa = PBXFileReference; fileEncoding = 4; lastKnownFileType = sourcecode.cpp.cpp; path = UISliderTest_Editor.cpp; sourceTree = "<group>"; };
		29080D73191B595E0066F8DF /* UISliderTest_Editor.h */ = {isa = PBXFileReference; fileEncoding = 4; lastKnownFileType = sourcecode.c.h; path = UISliderTest_Editor.h; sourceTree = "<group>"; };
		29080D75191B595E0066F8DF /* UITextAtlasTest.cpp */ = {isa = PBXFileReference; fileEncoding = 4; lastKnownFileType = sourcecode.cpp.cpp; path = UITextAtlasTest.cpp; sourceTree = "<group>"; };
		29080D76191B595E0066F8DF /* UITextAtlasTest.h */ = {isa = PBXFileReference; fileEncoding = 4; lastKnownFileType = sourcecode.c.h; path = UITextAtlasTest.h; sourceTree = "<group>"; };
		29080D77191B595E0066F8DF /* UITextAtlasTest_Editor.cpp */ = {isa = PBXFileReference; fileEncoding = 4; lastKnownFileType = sourcecode.cpp.cpp; path = UITextAtlasTest_Editor.cpp; sourceTree = "<group>"; };
		29080D78191B595E0066F8DF /* UITextAtlasTest_Editor.h */ = {isa = PBXFileReference; fileEncoding = 4; lastKnownFileType = sourcecode.c.h; path = UITextAtlasTest_Editor.h; sourceTree = "<group>"; };
		29080D7A191B595E0066F8DF /* UITextBMFontTest.cpp */ = {isa = PBXFileReference; fileEncoding = 4; lastKnownFileType = sourcecode.cpp.cpp; path = UITextBMFontTest.cpp; sourceTree = "<group>"; };
		29080D7B191B595E0066F8DF /* UITextBMFontTest.h */ = {isa = PBXFileReference; fileEncoding = 4; lastKnownFileType = sourcecode.c.h; path = UITextBMFontTest.h; sourceTree = "<group>"; };
		29080D7C191B595E0066F8DF /* UITextBMFontTest_Editor.cpp */ = {isa = PBXFileReference; fileEncoding = 4; lastKnownFileType = sourcecode.cpp.cpp; path = UITextBMFontTest_Editor.cpp; sourceTree = "<group>"; };
		29080D7D191B595E0066F8DF /* UITextBMFontTest_Editor.h */ = {isa = PBXFileReference; fileEncoding = 4; lastKnownFileType = sourcecode.c.h; path = UITextBMFontTest_Editor.h; sourceTree = "<group>"; };
		29080D7F191B595E0066F8DF /* UITextFieldTest.cpp */ = {isa = PBXFileReference; fileEncoding = 4; lastKnownFileType = sourcecode.cpp.cpp; path = UITextFieldTest.cpp; sourceTree = "<group>"; };
		29080D80191B595E0066F8DF /* UITextFieldTest.h */ = {isa = PBXFileReference; fileEncoding = 4; lastKnownFileType = sourcecode.c.h; path = UITextFieldTest.h; sourceTree = "<group>"; };
		29080D81191B595E0066F8DF /* UITextFieldTest_Editor.cpp */ = {isa = PBXFileReference; fileEncoding = 4; lastKnownFileType = sourcecode.cpp.cpp; path = UITextFieldTest_Editor.cpp; sourceTree = "<group>"; };
		29080D82191B595E0066F8DF /* UITextFieldTest_Editor.h */ = {isa = PBXFileReference; fileEncoding = 4; lastKnownFileType = sourcecode.c.h; path = UITextFieldTest_Editor.h; sourceTree = "<group>"; };
		29080D84191B595E0066F8DF /* UITextTest.cpp */ = {isa = PBXFileReference; fileEncoding = 4; lastKnownFileType = sourcecode.cpp.cpp; path = UITextTest.cpp; sourceTree = "<group>"; };
		29080D85191B595E0066F8DF /* UITextTest.h */ = {isa = PBXFileReference; fileEncoding = 4; lastKnownFileType = sourcecode.c.h; path = UITextTest.h; sourceTree = "<group>"; };
		29080D86191B595E0066F8DF /* UITextTest_Editor.cpp */ = {isa = PBXFileReference; fileEncoding = 4; lastKnownFileType = sourcecode.cpp.cpp; path = UITextTest_Editor.cpp; sourceTree = "<group>"; };
		29080D87191B595E0066F8DF /* UITextTest_Editor.h */ = {isa = PBXFileReference; fileEncoding = 4; lastKnownFileType = sourcecode.c.h; path = UITextTest_Editor.h; sourceTree = "<group>"; };
		29080D89191B595E0066F8DF /* UIWidgetAddNodeTest.cpp */ = {isa = PBXFileReference; fileEncoding = 4; lastKnownFileType = sourcecode.cpp.cpp; path = UIWidgetAddNodeTest.cpp; sourceTree = "<group>"; };
		29080D8A191B595E0066F8DF /* UIWidgetAddNodeTest.h */ = {isa = PBXFileReference; fileEncoding = 4; lastKnownFileType = sourcecode.c.h; path = UIWidgetAddNodeTest.h; sourceTree = "<group>"; };
		29080D8B191B595E0066F8DF /* UIWidgetAddNodeTest_Editor.cpp */ = {isa = PBXFileReference; fileEncoding = 4; lastKnownFileType = sourcecode.cpp.cpp; path = UIWidgetAddNodeTest_Editor.cpp; sourceTree = "<group>"; };
		29080D8C191B595E0066F8DF /* UIWidgetAddNodeTest_Editor.h */ = {isa = PBXFileReference; fileEncoding = 4; lastKnownFileType = sourcecode.c.h; path = UIWidgetAddNodeTest_Editor.h; sourceTree = "<group>"; };
		290E94B3196FC16900694919 /* CocostudioParserTest.cpp */ = {isa = PBXFileReference; fileEncoding = 4; lastKnownFileType = sourcecode.cpp.cpp; name = CocostudioParserTest.cpp; path = ../CocostudioParserTest.cpp; sourceTree = "<group>"; };
		290E94B4196FC16900694919 /* CocostudioParserTest.h */ = {isa = PBXFileReference; fileEncoding = 4; lastKnownFileType = sourcecode.c.h; name = CocostudioParserTest.h; path = ../CocostudioParserTest.h; sourceTree = "<group>"; };
		292CF01219A1965E00E8E6A0 /* UIEditBoxTest.cpp */ = {isa = PBXFileReference; fileEncoding = 4; lastKnownFileType = sourcecode.cpp.cpp; path = UIEditBoxTest.cpp; sourceTree = "<group>"; };
		292CF01319A1965E00E8E6A0 /* UIEditBoxTest.h */ = {isa = PBXFileReference; fileEncoding = 4; lastKnownFileType = sourcecode.c.h; path = UIEditBoxTest.h; sourceTree = "<group>"; };
		295824571987415900F9746D /* UIScale9SpriteTest.cpp */ = {isa = PBXFileReference; fileEncoding = 4; lastKnownFileType = sourcecode.cpp.cpp; path = UIScale9SpriteTest.cpp; sourceTree = "<group>"; };
		295824581987415900F9746D /* UIScale9SpriteTest.h */ = {isa = PBXFileReference; fileEncoding = 4; lastKnownFileType = sourcecode.c.h; path = UIScale9SpriteTest.h; sourceTree = "<group>"; };
		298D7F6D19AC31F300FF096D /* UIWebViewTest.cpp */ = {isa = PBXFileReference; fileEncoding = 4; lastKnownFileType = sourcecode.cpp.cpp; name = UIWebViewTest.cpp; path = UIWebViewTest/UIWebViewTest.cpp; sourceTree = "<group>"; };
		298D7F6E19AC31F300FF096D /* UIWebViewTest.h */ = {isa = PBXFileReference; fileEncoding = 4; lastKnownFileType = sourcecode.c.h; name = UIWebViewTest.h; path = UIWebViewTest/UIWebViewTest.h; sourceTree = "<group>"; };
		29AFEF6619ACCAA000F6B10A /* Test.html */ = {isa = PBXFileReference; fileEncoding = 4; lastKnownFileType = text.html; name = Test.html; path = "../tests/cpp-tests/Resources/Test.html"; sourceTree = "<group>"; };
		29FBBBFC196A9ECD00E65826 /* CocostudioParserJsonTest.cpp */ = {isa = PBXFileReference; fileEncoding = 4; lastKnownFileType = sourcecode.cpp.cpp; path = CocostudioParserJsonTest.cpp; sourceTree = "<group>"; };
		29FBBBFD196A9ECD00E65826 /* CocostudioParserJsonTest.h */ = {isa = PBXFileReference; fileEncoding = 4; lastKnownFileType = sourcecode.c.h; path = CocostudioParserJsonTest.h; sourceTree = "<group>"; };
		3825CC431A2C982A00C92EA8 /* CustomRootNode.cpp */ = {isa = PBXFileReference; fileEncoding = 4; lastKnownFileType = sourcecode.cpp.cpp; path = CustomRootNode.cpp; sourceTree = "<group>"; };
		3825CC441A2C982A00C92EA8 /* CustomRootNode.h */ = {isa = PBXFileReference; fileEncoding = 4; lastKnownFileType = sourcecode.c.h; path = CustomRootNode.h; sourceTree = "<group>"; };
		3825CC451A2C982A00C92EA8 /* CustomRootNodeReader.cpp */ = {isa = PBXFileReference; fileEncoding = 4; lastKnownFileType = sourcecode.cpp.cpp; path = CustomRootNodeReader.cpp; sourceTree = "<group>"; };
		3825CC461A2C982A00C92EA8 /* CustomRootNodeReader.h */ = {isa = PBXFileReference; fileEncoding = 4; lastKnownFileType = sourcecode.c.h; path = CustomRootNodeReader.h; sourceTree = "<group>"; };
		3825CC471A2C982A00C92EA8 /* CustomWidgetCallbackBindTest.cpp */ = {isa = PBXFileReference; fileEncoding = 4; lastKnownFileType = sourcecode.cpp.cpp; path = CustomWidgetCallbackBindTest.cpp; sourceTree = "<group>"; };
		3825CC481A2C982A00C92EA8 /* CustomWidgetCallbackBindTest.h */ = {isa = PBXFileReference; fileEncoding = 4; lastKnownFileType = sourcecode.c.h; path = CustomWidgetCallbackBindTest.h; sourceTree = "<group>"; };
		38FA2E71194AEBE100FF2BE4 /* ActionTimelineTestScene.cpp */ = {isa = PBXFileReference; fileEncoding = 4; lastKnownFileType = sourcecode.cpp.cpp; path = ActionTimelineTestScene.cpp; sourceTree = "<group>"; };
		38FA2E72194AEBE100FF2BE4 /* ActionTimelineTestScene.h */ = {isa = PBXFileReference; fileEncoding = 4; lastKnownFileType = sourcecode.c.h; path = ActionTimelineTestScene.h; sourceTree = "<group>"; };
		38FA2E75194AECF800FF2BE4 /* ActionTimeline */ = {isa = PBXFileReference; lastKnownFileType = folder; name = ActionTimeline; path = "../tests/cpp-tests/Resources/ActionTimeline"; sourceTree = "<group>"; };
		3E2BDACE19BEA3410055CDCD /* NewAudioEngineTest.cpp */ = {isa = PBXFileReference; fileEncoding = 4; lastKnownFileType = sourcecode.cpp.cpp; path = NewAudioEngineTest.cpp; sourceTree = "<group>"; };
		3E2BDACF19BEA3410055CDCD /* NewAudioEngineTest.h */ = {isa = PBXFileReference; fileEncoding = 4; lastKnownFileType = sourcecode.c.h; path = NewAudioEngineTest.h; sourceTree = "<group>"; };
		3E2BDAD119BEA3E20055CDCD /* audio */ = {isa = PBXFileReference; lastKnownFileType = folder; name = audio; path = "../tests/cpp-tests/Resources/audio"; sourceTree = "<group>"; };
		3E2BDB0019C5E5D40055CDCD /* background.wav */ = {isa = PBXFileReference; lastKnownFileType = audio.wav; name = background.wav; path = "../tests/cpp-tests/Resources/background.wav"; sourceTree = "<group>"; };
		3E6176B71960FA6300DE83F5 /* AppDelegate.cpp */ = {isa = PBXFileReference; lastKnownFileType = sourcecode.cpp.cpp; path = AppDelegate.cpp; sourceTree = "<group>"; };
		3E6176B81960FA6300DE83F5 /* AppDelegate.h */ = {isa = PBXFileReference; lastKnownFileType = sourcecode.c.h; path = AppDelegate.h; sourceTree = "<group>"; };
		3E6176B91960FA6300DE83F5 /* AppMacros.h */ = {isa = PBXFileReference; lastKnownFileType = sourcecode.c.h; path = AppMacros.h; sourceTree = "<group>"; };
		3E6176BA1960FA6300DE83F5 /* GameControllerTest.cpp */ = {isa = PBXFileReference; lastKnownFileType = sourcecode.cpp.cpp; path = GameControllerTest.cpp; sourceTree = "<group>"; };
		3E6176BB1960FA6300DE83F5 /* GameControllerTest.h */ = {isa = PBXFileReference; lastKnownFileType = sourcecode.c.h; path = GameControllerTest.h; sourceTree = "<group>"; };
		3E6176DD1960FA6300DE83F5 /* AppController.h */ = {isa = PBXFileReference; lastKnownFileType = sourcecode.c.h; path = AppController.h; sourceTree = "<group>"; };
		3E6176DE1960FA6300DE83F5 /* AppController.mm */ = {isa = PBXFileReference; lastKnownFileType = sourcecode.cpp.objcpp; path = AppController.mm; sourceTree = "<group>"; };
		3E6176DF1960FA6300DE83F5 /* Default-568h@2x.png */ = {isa = PBXFileReference; lastKnownFileType = image.png; path = "Default-568h@2x.png"; sourceTree = "<group>"; };
		3E6176E01960FA6300DE83F5 /* Default.png */ = {isa = PBXFileReference; lastKnownFileType = image.png; path = Default.png; sourceTree = "<group>"; };
		3E6176E11960FA6300DE83F5 /* Default@2x.png */ = {isa = PBXFileReference; lastKnownFileType = image.png; path = "Default@2x.png"; sourceTree = "<group>"; };
		3E6176E21960FA6300DE83F5 /* Icon-100.png */ = {isa = PBXFileReference; lastKnownFileType = image.png; path = "Icon-100.png"; sourceTree = "<group>"; };
		3E6176E31960FA6300DE83F5 /* Icon-114.png */ = {isa = PBXFileReference; lastKnownFileType = image.png; path = "Icon-114.png"; sourceTree = "<group>"; };
		3E6176E41960FA6300DE83F5 /* Icon-120.png */ = {isa = PBXFileReference; lastKnownFileType = image.png; path = "Icon-120.png"; sourceTree = "<group>"; };
		3E6176E51960FA6300DE83F5 /* Icon-144.png */ = {isa = PBXFileReference; lastKnownFileType = image.png; path = "Icon-144.png"; sourceTree = "<group>"; };
		3E6176E61960FA6300DE83F5 /* Icon-152.png */ = {isa = PBXFileReference; lastKnownFileType = image.png; path = "Icon-152.png"; sourceTree = "<group>"; };
		3E6176E71960FA6300DE83F5 /* Icon-40.png */ = {isa = PBXFileReference; lastKnownFileType = image.png; path = "Icon-40.png"; sourceTree = "<group>"; };
		3E6176E81960FA6300DE83F5 /* Icon-57.png */ = {isa = PBXFileReference; lastKnownFileType = image.png; path = "Icon-57.png"; sourceTree = "<group>"; };
		3E6176E91960FA6300DE83F5 /* Icon-58.png */ = {isa = PBXFileReference; lastKnownFileType = image.png; path = "Icon-58.png"; sourceTree = "<group>"; };
		3E6176EA1960FA6300DE83F5 /* Icon-72.png */ = {isa = PBXFileReference; lastKnownFileType = image.png; path = "Icon-72.png"; sourceTree = "<group>"; };
		3E6176EB1960FA6300DE83F5 /* Icon-76.png */ = {isa = PBXFileReference; lastKnownFileType = image.png; path = "Icon-76.png"; sourceTree = "<group>"; };
		3E6176EC1960FA6300DE83F5 /* Icon-80.png */ = {isa = PBXFileReference; lastKnownFileType = image.png; path = "Icon-80.png"; sourceTree = "<group>"; };
		3E6176ED1960FA6300DE83F5 /* Info.plist */ = {isa = PBXFileReference; lastKnownFileType = text.plist.xml; path = Info.plist; sourceTree = "<group>"; };
		3E6176EE1960FA6300DE83F5 /* main.m */ = {isa = PBXFileReference; lastKnownFileType = sourcecode.c.objc; path = main.m; sourceTree = "<group>"; };
		3E6176EF1960FA6300DE83F5 /* RootViewController.h */ = {isa = PBXFileReference; lastKnownFileType = sourcecode.c.h; path = RootViewController.h; sourceTree = "<group>"; };
		3E6176F01960FA6300DE83F5 /* RootViewController.mm */ = {isa = PBXFileReference; lastKnownFileType = sourcecode.cpp.objcpp; path = RootViewController.mm; sourceTree = "<group>"; };
		3E6177311960FAED00DE83F5 /* game-controller-test IOS.app */ = {isa = PBXFileReference; explicitFileType = wrapper.application; includeInIndex = 0; path = "game-controller-test IOS.app"; sourceTree = BUILT_PRODUCTS_DIR; };
		3E6177381960FBB800DE83F5 /* SystemConfiguration.framework */ = {isa = PBXFileReference; lastKnownFileType = wrapper.framework; name = SystemConfiguration.framework; path = Platforms/iPhoneOS.platform/Developer/SDKs/iPhoneOS7.1.sdk/System/Library/Frameworks/SystemConfiguration.framework; sourceTree = DEVELOPER_DIR; };
		3E61773A1960FBC300DE83F5 /* CFNetwork.framework */ = {isa = PBXFileReference; lastKnownFileType = wrapper.framework; name = CFNetwork.framework; path = Platforms/iPhoneOS.platform/Developer/SDKs/iPhoneOS7.1.sdk/System/Library/Frameworks/CFNetwork.framework; sourceTree = DEVELOPER_DIR; };
		3E61773C1960FBD100DE83F5 /* GameController.framework */ = {isa = PBXFileReference; lastKnownFileType = wrapper.framework; name = GameController.framework; path = Platforms/iPhoneOS.platform/Developer/SDKs/iPhoneOS7.1.sdk/System/Library/Frameworks/GameController.framework; sourceTree = DEVELOPER_DIR; };
		3E6177F01960FEFE00DE83F5 /* fonts */ = {isa = PBXFileReference; lastKnownFileType = folder; name = fonts; path = Resources/fonts; sourceTree = "<group>"; };
		3E6177F11960FEFE00DE83F5 /* ipad */ = {isa = PBXFileReference; lastKnownFileType = folder; name = ipad; path = Resources/ipad; sourceTree = "<group>"; };
		3E6177F21960FEFE00DE83F5 /* ipadhd */ = {isa = PBXFileReference; lastKnownFileType = folder; name = ipadhd; path = Resources/ipadhd; sourceTree = "<group>"; };
		3E6177F31960FEFE00DE83F5 /* iphone */ = {isa = PBXFileReference; lastKnownFileType = folder; name = iphone; path = Resources/iphone; sourceTree = "<group>"; };
		3E92EA801921A1400094CD21 /* Sprite3DTest.cpp */ = {isa = PBXFileReference; fileEncoding = 4; lastKnownFileType = sourcecode.cpp.cpp; name = Sprite3DTest.cpp; path = Sprite3DTest/Sprite3DTest.cpp; sourceTree = "<group>"; };
		3E92EA811921A1400094CD21 /* Sprite3DTest.h */ = {isa = PBXFileReference; fileEncoding = 4; lastKnownFileType = sourcecode.c.h; name = Sprite3DTest.h; path = Sprite3DTest/Sprite3DTest.h; sourceTree = "<group>"; };
		3E92EA841921A7720094CD21 /* Sprite3DTest */ = {isa = PBXFileReference; lastKnownFileType = folder; name = Sprite3DTest; path = "../tests/cpp-tests/Resources/Sprite3DTest"; sourceTree = "<group>"; };
		3E9E75CE199324CB005B7047 /* Camera3DTest.cpp */ = {isa = PBXFileReference; fileEncoding = 4; lastKnownFileType = sourcecode.cpp.cpp; name = Camera3DTest.cpp; path = Camera3DTest/Camera3DTest.cpp; sourceTree = "<group>"; };
		3E9E75CF199324CB005B7047 /* Camera3DTest.h */ = {isa = PBXFileReference; fileEncoding = 4; lastKnownFileType = sourcecode.c.h; name = Camera3DTest.h; path = Camera3DTest/Camera3DTest.h; sourceTree = "<group>"; };
		3EA0FB5D191B92F100B170C8 /* cocosvideo.mp4 */ = {isa = PBXFileReference; lastKnownFileType = file; name = cocosvideo.mp4; path = "../tests/cpp-tests/Resources/cocosvideo.mp4"; sourceTree = "<group>"; };
		3EA0FB65191B933000B170C8 /* MediaPlayer.framework */ = {isa = PBXFileReference; lastKnownFileType = wrapper.framework; name = MediaPlayer.framework; path = Platforms/iPhoneOS.platform/Developer/SDKs/iPhoneOS7.1.sdk/System/Library/Frameworks/MediaPlayer.framework; sourceTree = DEVELOPER_DIR; };
		3EA0FB70191C844400B170C8 /* UIVideoPlayerTest.cpp */ = {isa = PBXFileReference; fileEncoding = 4; lastKnownFileType = sourcecode.cpp.cpp; path = UIVideoPlayerTest.cpp; sourceTree = "<group>"; };
		3EA0FB71191C844400B170C8 /* UIVideoPlayerTest.h */ = {isa = PBXFileReference; fileEncoding = 4; lastKnownFileType = sourcecode.c.h; path = UIVideoPlayerTest.h; sourceTree = "<group>"; };
		46A15F9C1807A4F8005B8026 /* cocos2d_libs.xcodeproj */ = {isa = PBXFileReference; lastKnownFileType = "wrapper.pb-project"; path = cocos2d_libs.xcodeproj; sourceTree = "<group>"; };
		5046AB481AF2A8D80060550B /* MaterialSystemTest.cpp */ = {isa = PBXFileReference; fileEncoding = 4; lastKnownFileType = sourcecode.cpp.cpp; path = MaterialSystemTest.cpp; sourceTree = "<group>"; };
		5046AB491AF2A8D80060550B /* MaterialSystemTest.h */ = {isa = PBXFileReference; fileEncoding = 4; lastKnownFileType = sourcecode.c.h; path = MaterialSystemTest.h; sourceTree = "<group>"; };
		5046AB5A1AF2C4180060550B /* Materials */ = {isa = PBXFileReference; lastKnownFileType = folder; name = Materials; path = "../tests/cpp-tests/Resources/Materials"; sourceTree = "<group>"; };
		527B1F2E19EF9819000A1F82 /* Default-667h@2x.png */ = {isa = PBXFileReference; lastKnownFileType = image.png; path = "Default-667h@2x.png"; sourceTree = "<group>"; };
		527B1F2F19EF9819000A1F82 /* Default-736h@3x.png */ = {isa = PBXFileReference; lastKnownFileType = image.png; path = "Default-736h@3x.png"; sourceTree = "<group>"; };
		527B1F3219EF9CF8000A1F82 /* Default-667h@2x.png */ = {isa = PBXFileReference; lastKnownFileType = image.png; path = "Default-667h@2x.png"; sourceTree = "<group>"; };
		527B1F3319EF9CF8000A1F82 /* Default-736h@3x.png */ = {isa = PBXFileReference; lastKnownFileType = image.png; path = "Default-736h@3x.png"; sourceTree = "<group>"; };
		527B1F3619EFABC9000A1F82 /* Default-667h@2x.png */ = {isa = PBXFileReference; lastKnownFileType = image.png; path = "Default-667h@2x.png"; sourceTree = "<group>"; };
		527B1F3719EFABC9000A1F82 /* Default-736h@3x.png */ = {isa = PBXFileReference; lastKnownFileType = image.png; path = "Default-736h@3x.png"; sourceTree = "<group>"; };
		527B1F3A19EFACBB000A1F82 /* Default-667h@2x.png */ = {isa = PBXFileReference; lastKnownFileType = image.png; path = "Default-667h@2x.png"; sourceTree = "<group>"; };
		527B1F3B19EFACBB000A1F82 /* Default-736h@3x.png */ = {isa = PBXFileReference; lastKnownFileType = image.png; path = "Default-736h@3x.png"; sourceTree = "<group>"; };
		527B1F3E19EFAD44000A1F82 /* Default-667h@2x.png */ = {isa = PBXFileReference; lastKnownFileType = image.png; path = "Default-667h@2x.png"; sourceTree = "<group>"; };
		527B1F3F19EFAD44000A1F82 /* Default-736h@3x.png */ = {isa = PBXFileReference; lastKnownFileType = image.png; path = "Default-736h@3x.png"; sourceTree = "<group>"; };
		527B1F4219EFAE13000A1F82 /* Default-667h@2x.png */ = {isa = PBXFileReference; lastKnownFileType = image.png; path = "Default-667h@2x.png"; sourceTree = "<group>"; };
		527B1F4319EFAE13000A1F82 /* Default-736h@3x.png */ = {isa = PBXFileReference; lastKnownFileType = image.png; path = "Default-736h@3x.png"; sourceTree = "<group>"; };
		52B47A331A534B2B004E4C60 /* Security.framework */ = {isa = PBXFileReference; lastKnownFileType = wrapper.framework; name = Security.framework; path = Platforms/iPhoneOS.platform/Developer/SDKs/iPhoneOS8.1.sdk/System/Library/Frameworks/Security.framework; sourceTree = DEVELOPER_DIR; };
		59620E8D1921E5CF002021B6 /* Bug-Child.cpp */ = {isa = PBXFileReference; fileEncoding = 4; lastKnownFileType = sourcecode.cpp.cpp; path = "Bug-Child.cpp"; sourceTree = "<group>"; };
		59620E8E1921E5CF002021B6 /* Bug-Child.h */ = {isa = PBXFileReference; fileEncoding = 4; lastKnownFileType = sourcecode.c.h; path = "Bug-Child.h"; sourceTree = "<group>"; };
		5EBEECAE1995247000429821 /* DrawNode3D.cpp */ = {isa = PBXFileReference; fileEncoding = 4; lastKnownFileType = sourcecode.cpp.cpp; name = DrawNode3D.cpp; path = Sprite3DTest/DrawNode3D.cpp; sourceTree = "<group>"; };
		5EBEECAF1995247000429821 /* DrawNode3D.h */ = {isa = PBXFileReference; fileEncoding = 4; lastKnownFileType = sourcecode.c.h; name = DrawNode3D.h; path = Sprite3DTest/DrawNode3D.h; sourceTree = "<group>"; };
		6886696F1AE8E8B500C2CFD9 /* SpritePolygonTest.cpp */ = {isa = PBXFileReference; fileEncoding = 4; lastKnownFileType = sourcecode.cpp.cpp; path = SpritePolygonTest.cpp; sourceTree = "<group>"; };
		688669701AE8E8B500C2CFD9 /* SpritePolygonTest.h */ = {isa = PBXFileReference; fileEncoding = 4; lastKnownFileType = sourcecode.c.h; path = SpritePolygonTest.h; sourceTree = "<group>"; };
		70A7F72D191D3E4900F0F206 /* shaderTest.psh.h */ = {isa = PBXFileReference; lastKnownFileType = sourcecode.c.h; path = shaderTest.psh.h; sourceTree = "<group>"; };
		70A7F730191D421B00F0F206 /* ShaderTest.vsh.h */ = {isa = PBXFileReference; lastKnownFileType = sourcecode.c.h; path = ShaderTest.vsh.h; sourceTree = "<group>"; };
		826294421AAF071500CB7CF7 /* Security.framework */ = {isa = PBXFileReference; lastKnownFileType = wrapper.framework; name = Security.framework; path = System/Library/Frameworks/Security.framework; sourceTree = SDKROOT; };
		A035A71117822E9E00987F6C /* libsqlite3.dylib */ = {isa = PBXFileReference; lastKnownFileType = "compiled.mach-o.dylib"; name = libsqlite3.dylib; path = usr/lib/libsqlite3.dylib; sourceTree = SDKROOT; };
		A07A52291783A1D20073F6A7 /* cpp-tests iOS.app */ = {isa = PBXFileReference; explicitFileType = wrapper.application; includeInIndex = 0; path = "cpp-tests iOS.app"; sourceTree = BUILT_PRODUCTS_DIR; };
		A07A52B71783AE6D0073F6A7 /* UIKit.framework */ = {isa = PBXFileReference; lastKnownFileType = wrapper.framework; name = UIKit.framework; path = Platforms/iPhoneOS.platform/Developer/SDKs/iPhoneOS6.1.sdk/System/Library/Frameworks/UIKit.framework; sourceTree = DEVELOPER_DIR; };
		A07A52B91783AE900073F6A7 /* OpenGLES.framework */ = {isa = PBXFileReference; lastKnownFileType = wrapper.framework; name = OpenGLES.framework; path = Platforms/iPhoneOS.platform/Developer/SDKs/iPhoneOS6.1.sdk/System/Library/Frameworks/OpenGLES.framework; sourceTree = DEVELOPER_DIR; };
		A07A52BB1783AEB80073F6A7 /* CoreGraphics.framework */ = {isa = PBXFileReference; lastKnownFileType = wrapper.framework; name = CoreGraphics.framework; path = Platforms/iPhoneOS.platform/Developer/SDKs/iPhoneOS6.1.sdk/System/Library/Frameworks/CoreGraphics.framework; sourceTree = DEVELOPER_DIR; };
		A07A52C11783B01F0073F6A7 /* AVFoundation.framework */ = {isa = PBXFileReference; lastKnownFileType = wrapper.framework; name = AVFoundation.framework; path = Platforms/iPhoneOS.platform/Developer/SDKs/iPhoneOS6.1.sdk/System/Library/Frameworks/AVFoundation.framework; sourceTree = DEVELOPER_DIR; };
		A0BD49FC1AFAFEE50046CCE3 /* Scene3DTest.cpp */ = {isa = PBXFileReference; fileEncoding = 4; lastKnownFileType = sourcecode.cpp.cpp; path = Scene3DTest.cpp; sourceTree = "<group>"; };
		A0BD49FD1AFAFEE50046CCE3 /* Scene3DTest.h */ = {isa = PBXFileReference; fileEncoding = 4; lastKnownFileType = sourcecode.c.h; path = Scene3DTest.h; sourceTree = "<group>"; };
		A5030C3319D059DA000E78E7 /* OpenURLTest.cpp */ = {isa = PBXFileReference; fileEncoding = 4; lastKnownFileType = sourcecode.cpp.cpp; name = OpenURLTest.cpp; path = OpenURLTest/OpenURLTest.cpp; sourceTree = "<group>"; };
		A5030C3419D059DA000E78E7 /* OpenURLTest.h */ = {isa = PBXFileReference; fileEncoding = 4; lastKnownFileType = sourcecode.c.h; name = OpenURLTest.h; path = OpenURLTest/OpenURLTest.h; sourceTree = "<group>"; };
		B2507B6A192589AF00FA4972 /* Shaders3D */ = {isa = PBXFileReference; lastKnownFileType = folder; name = Shaders3D; path = "../tests/cpp-tests/Resources/Shaders3D"; sourceTree = "<group>"; };
		B603F1AD1AC8EA4E00A9579C /* TerrainTest.cpp */ = {isa = PBXFileReference; fileEncoding = 4; lastKnownFileType = sourcecode.cpp.cpp; name = TerrainTest.cpp; path = TerrainTest/TerrainTest.cpp; sourceTree = "<group>"; };
		B603F1AE1AC8EA4E00A9579C /* TerrainTest.h */ = {isa = PBXFileReference; fileEncoding = 4; lastKnownFileType = sourcecode.c.h; name = TerrainTest.h; path = TerrainTest/TerrainTest.h; sourceTree = "<group>"; };
		B603F1B31AC8FBFB00A9579C /* TerrainTest */ = {isa = PBXFileReference; lastKnownFileType = folder; name = TerrainTest; path = "../tests/cpp-tests/Resources/TerrainTest"; sourceTree = "<group>"; };
		B609E67119C18DAD003D0074 /* BillBoardTest.cpp */ = {isa = PBXFileReference; fileEncoding = 4; lastKnownFileType = sourcecode.cpp.cpp; name = BillBoardTest.cpp; path = BillBoardTest/BillBoardTest.cpp; sourceTree = "<group>"; };
		B609E67219C18DAD003D0074 /* BillBoardTest.h */ = {isa = PBXFileReference; fileEncoding = 4; lastKnownFileType = sourcecode.c.h; name = BillBoardTest.h; path = BillBoardTest/BillBoardTest.h; sourceTree = "<group>"; };
		B61E90CA1B12B74B00BE69EA /* NavMesh */ = {isa = PBXFileReference; lastKnownFileType = folder; name = NavMesh; path = "../tests/cpp-tests/Resources/NavMesh"; sourceTree = "<group>"; };
		B6337DF51ABA9B44005AEF24 /* PerformanceParticle3DTest.cpp */ = {isa = PBXFileReference; fileEncoding = 4; lastKnownFileType = sourcecode.cpp.cpp; path = PerformanceParticle3DTest.cpp; sourceTree = "<group>"; };
		B6337DF61ABA9B44005AEF24 /* PerformanceParticle3DTest.h */ = {isa = PBXFileReference; fileEncoding = 4; lastKnownFileType = sourcecode.c.h; path = PerformanceParticle3DTest.h; sourceTree = "<group>"; };
		B639932C1A490EC700B07923 /* Particle3DTest.cpp */ = {isa = PBXFileReference; fileEncoding = 4; lastKnownFileType = sourcecode.cpp.cpp; name = Particle3DTest.cpp; path = Particle3DTest/Particle3DTest.cpp; sourceTree = "<group>"; };
		B639932D1A490EC700B07923 /* Particle3DTest.h */ = {isa = PBXFileReference; fileEncoding = 4; lastKnownFileType = sourcecode.c.h; name = Particle3DTest.h; path = Particle3DTest/Particle3DTest.h; sourceTree = "<group>"; };
		B63993301A49359F00B07923 /* Particle3D */ = {isa = PBXFileReference; lastKnownFileType = folder; name = Particle3D; path = "../tests/cpp-tests/Resources/Particle3D"; sourceTree = "<group>"; };
		B6C039D719C95D83007207DC /* LightTest.cpp */ = {isa = PBXFileReference; fileEncoding = 4; lastKnownFileType = sourcecode.cpp.cpp; name = LightTest.cpp; path = LightTest/LightTest.cpp; sourceTree = "<group>"; };
		B6C039D819C95D83007207DC /* LightTest.h */ = {isa = PBXFileReference; fileEncoding = 4; lastKnownFileType = sourcecode.c.h; name = LightTest.h; path = LightTest/LightTest.h; sourceTree = "<group>"; };
		B6CAB54C1AF9AA6C00B9B856 /* Physics3DTest.cpp */ = {isa = PBXFileReference; fileEncoding = 4; lastKnownFileType = sourcecode.cpp.cpp; name = Physics3DTest.cpp; path = Physics3DTest/Physics3DTest.cpp; sourceTree = "<group>"; };
		B6CAB54D1AF9AA6C00B9B856 /* Physics3DTest.h */ = {isa = PBXFileReference; fileEncoding = 4; lastKnownFileType = sourcecode.c.h; name = Physics3DTest.h; path = Physics3DTest/Physics3DTest.h; sourceTree = "<group>"; };
		B6DD2FFA1B04979C00E47F5F /* NavMeshTest.cpp */ = {isa = PBXFileReference; fileEncoding = 4; lastKnownFileType = sourcecode.cpp.cpp; name = NavMeshTest.cpp; path = NavMeshTest/NavMeshTest.cpp; sourceTree = "<group>"; };
		B6DD2FFB1B04979C00E47F5F /* NavMeshTest.h */ = {isa = PBXFileReference; fileEncoding = 4; lastKnownFileType = sourcecode.c.h; name = NavMeshTest.h; path = NavMeshTest/NavMeshTest.h; sourceTree = "<group>"; };
		C04F93581941B05400E9FEAB /* TileMapTest2.cpp */ = {isa = PBXFileReference; fileEncoding = 4; lastKnownFileType = sourcecode.cpp.cpp; path = TileMapTest2.cpp; sourceTree = "<group>"; };
		C04F93591941B05400E9FEAB /* TileMapTest2.h */ = {isa = PBXFileReference; fileEncoding = 4; lastKnownFileType = sourcecode.c.h; path = TileMapTest2.h; sourceTree = "<group>"; };
		C08689C018D370C90093E810 /* background.caf */ = {isa = PBXFileReference; lastKnownFileType = file; name = background.caf; path = "../tests/cpp-tests/Resources/background.caf"; sourceTree = "<group>"; };
		D0FD03621A3B546400825BB5 /* AllocatorTest.cpp */ = {isa = PBXFileReference; fileEncoding = 4; lastKnownFileType = sourcecode.cpp.cpp; name = AllocatorTest.cpp; path = AllocatorTest/AllocatorTest.cpp; sourceTree = "<group>"; };
		D0FD03631A3B546400825BB5 /* AllocatorTest.h */ = {isa = PBXFileReference; fileEncoding = 4; lastKnownFileType = sourcecode.c.h; name = AllocatorTest.h; path = AllocatorTest/AllocatorTest.h; sourceTree = "<group>"; };
		D60AE43317F7FFE100757E4B /* CoreMotion.framework */ = {isa = PBXFileReference; lastKnownFileType = wrapper.framework; name = CoreMotion.framework; path = Platforms/iPhoneOS.platform/Developer/SDKs/iPhoneOS7.0.sdk/System/Library/Frameworks/CoreMotion.framework; sourceTree = DEVELOPER_DIR; };
		EDCC747E17C455FD007B692C /* IOKit.framework */ = {isa = PBXFileReference; lastKnownFileType = wrapper.framework; name = IOKit.framework; path = System/Library/Frameworks/IOKit.framework; sourceTree = SDKROOT; };
/* End PBXFileReference section */

/* Begin PBXFrameworksBuildPhase section */
		15CBA025196EE56C005877BB /* Frameworks */ = {
			isa = PBXFrameworksBuildPhase;
			buildActionMask = 2147483647;
			files = (
				15427B7A198B87AA00DC375D /* libcocos2d iOS.a in Frameworks */,
				15427B79198B879900DC375D /* libluacocos2d iOS.a in Frameworks */,
				15CBA9E0196EEBD4005877BB /* MediaPlayer.framework in Frameworks */,
				15CBA9DE196EEAF8005877BB /* GameController.framework in Frameworks */,
				15CBA9DD196EEAA6005877BB /* libz.dylib in Frameworks */,
				15CBA9DB196EEA90005877BB /* CoreMotion.framework in Frameworks */,
				15CBA9D7196EEA63005877BB /* AudioToolbox.framework in Frameworks */,
				15CBA9D4196EEA33005877BB /* OpenAL.framework in Frameworks */,
				15CBA9D9196EEA7D005877BB /* QuartzCore.framework in Frameworks */,
				15CBA9D5196EEA43005877BB /* CoreGraphics.framework in Frameworks */,
				15CBA9D2196EEA33005877BB /* OpenGLES.framework in Frameworks */,
				15CBA9D0196EEA05005877BB /* UIKit.framework in Frameworks */,
				15CBA9CF196EE9FB005877BB /* AVFoundation.framework in Frameworks */,
				15CBA9D1196EEA1D005877BB /* Foundation.framework in Frameworks */,
			);
			runOnlyForDeploymentPostprocessing = 0;
		};
		1A0EE29F18CDF6DA004CD58F /* Frameworks */ = {
			isa = PBXFrameworksBuildPhase;
			buildActionMask = 2147483647;
			files = (
				1A0EE2A218CDF6DA004CD58F /* libcocos2d Mac.a in Frameworks */,
				1A0EE2A518CDF6DA004CD58F /* IOKit.framework in Frameworks */,
				1A0EE2A718CDF6DA004CD58F /* libz.dylib in Frameworks */,
				1A0EE2A818CDF6DA004CD58F /* Foundation.framework in Frameworks */,
				1A0EE2A918CDF6DA004CD58F /* AudioToolbox.framework in Frameworks */,
				1A0EE2AA18CDF6DA004CD58F /* ApplicationServices.framework in Frameworks */,
				1A0EE2AB18CDF6DA004CD58F /* OpenAL.framework in Frameworks */,
				1A0EE2AC18CDF6DA004CD58F /* QuartzCore.framework in Frameworks */,
				1A0EE2AD18CDF6DA004CD58F /* OpenGL.framework in Frameworks */,
				1A0EE2AE18CDF6DA004CD58F /* Cocoa.framework in Frameworks */,
			);
			runOnlyForDeploymentPostprocessing = 0;
		};
		1A0EE2C818CDF733004CD58F /* Frameworks */ = {
			isa = PBXFrameworksBuildPhase;
			buildActionMask = 2147483647;
			files = (
				15EFA270198B25B9000C57D3 /* libcocos2d Mac.a in Frameworks */,
				15EFA25B198A4A47000C57D3 /* libluacocos2d Mac.a in Frameworks */,
				1A0EE2CA18CDF733004CD58F /* libz.dylib in Frameworks */,
				1A0EE2CB18CDF733004CD58F /* IOKit.framework in Frameworks */,
				1A0EE2CC18CDF733004CD58F /* Foundation.framework in Frameworks */,
				1A0EE2CD18CDF733004CD58F /* AudioToolbox.framework in Frameworks */,
				1A0EE2CE18CDF733004CD58F /* ApplicationServices.framework in Frameworks */,
				1A0EE2CF18CDF733004CD58F /* OpenAL.framework in Frameworks */,
				1A0EE2D018CDF733004CD58F /* QuartzCore.framework in Frameworks */,
				1A0EE2D118CDF733004CD58F /* OpenGL.framework in Frameworks */,
				1A0EE2D718CDF733004CD58F /* Cocoa.framework in Frameworks */,
			);
			runOnlyForDeploymentPostprocessing = 0;
		};
		1A0EE40018CDF775004CD58F /* Frameworks */ = {
			isa = PBXFrameworksBuildPhase;
			buildActionMask = 2147483647;
			files = (
				1A0EE40318CDF775004CD58F /* libcocos2d iOS.a in Frameworks */,
				1A0EE40618CDF775004CD58F /* CoreMotion.framework in Frameworks */,
				1A0EE40718CDF775004CD58F /* libz.dylib in Frameworks */,
				1A0EE40818CDF775004CD58F /* Foundation.framework in Frameworks */,
				1A0EE40918CDF775004CD58F /* AudioToolbox.framework in Frameworks */,
				1A0EE40A18CDF775004CD58F /* OpenAL.framework in Frameworks */,
				1A0EE40B18CDF775004CD58F /* QuartzCore.framework in Frameworks */,
				1A0EE40C18CDF775004CD58F /* CoreGraphics.framework in Frameworks */,
				1A0EE40D18CDF775004CD58F /* OpenGLES.framework in Frameworks */,
				1A0EE40E18CDF775004CD58F /* UIKit.framework in Frameworks */,
				1A0EE40F18CDF775004CD58F /* AVFoundation.framework in Frameworks */,
			);
			runOnlyForDeploymentPostprocessing = 0;
		};
		1A0EE42B18CDF799004CD58F /* Frameworks */ = {
			isa = PBXFrameworksBuildPhase;
			buildActionMask = 2147483647;
			files = (
				15EFA68B198B3AD8000C57D3 /* libcocos2d iOS.a in Frameworks */,
				15EFA68D198B3AD8000C57D3 /* libluacocos2d iOS.a in Frameworks */,
				15AECE25195D467D00907DB0 /* MediaPlayer.framework in Frameworks */,
				1A0EE42C18CDF799004CD58F /* libz.dylib in Frameworks */,
				1A0EE42D18CDF799004CD58F /* CoreMotion.framework in Frameworks */,
				1A0EE42E18CDF799004CD58F /* AudioToolbox.framework in Frameworks */,
				1A0EE42F18CDF799004CD58F /* OpenAL.framework in Frameworks */,
				1A0EE43018CDF799004CD58F /* QuartzCore.framework in Frameworks */,
				1A0EE43118CDF799004CD58F /* CoreGraphics.framework in Frameworks */,
				1A0EE43218CDF799004CD58F /* OpenGLES.framework in Frameworks */,
				1A0EE43318CDF799004CD58F /* UIKit.framework in Frameworks */,
				1A0EE43418CDF799004CD58F /* AVFoundation.framework in Frameworks */,
				1A0EE43518CDF799004CD58F /* Foundation.framework in Frameworks */,
			);
			runOnlyForDeploymentPostprocessing = 0;
		};
		1ABCA28318CD91510087CE3A /* Frameworks */ = {
			isa = PBXFrameworksBuildPhase;
			buildActionMask = 2147483647;
			files = (
				59E170151AB42EB10007F2BF /* Security.framework in Frameworks */,
				15EFA273198B265A000C57D3 /* libluacocos2d Mac.a in Frameworks */,
				1ABCA2C318CD92420087CE3A /* libcocos2d Mac.a in Frameworks */,
				1ABCA36118CD9AC00087CE3A /* libz.dylib in Frameworks */,
				1ABCA35F18CD9AAE0087CE3A /* IOKit.framework in Frameworks */,
				1ABCA35E18CD9AA50087CE3A /* Foundation.framework in Frameworks */,
				1ABCA35D18CD9A9E0087CE3A /* AudioToolbox.framework in Frameworks */,
				1ABCA35B18CD9A950087CE3A /* ApplicationServices.framework in Frameworks */,
				1ABCA35918CD9A8F0087CE3A /* OpenAL.framework in Frameworks */,
				1ABCA35718CD9A890087CE3A /* QuartzCore.framework in Frameworks */,
				1ABCA35518CD9A820087CE3A /* OpenGL.framework in Frameworks */,
				1ABCA28718CD91510087CE3A /* Cocoa.framework in Frameworks */,
			);
			runOnlyForDeploymentPostprocessing = 0;
		};
		1ABCA2CA18CD93580087CE3A /* Frameworks */ = {
			isa = PBXFrameworksBuildPhase;
			buildActionMask = 2147483647;
			files = (
				52B47A351A53A43A004E4C60 /* Security.framework in Frameworks */,
				15EFA66F198B356E000C57D3 /* libluacocos2d iOS.a in Frameworks */,
				15EFA666198B34D7000C57D3 /* libcocos2d iOS.a in Frameworks */,
				15AECE0B195C0F8A00907DB0 /* MediaPlayer.framework in Frameworks */,
				1ABCA3B018CDA06D0087CE3A /* libz.dylib in Frameworks */,
				1ABCA3AA18CD9F1A0087CE3A /* CoreMotion.framework in Frameworks */,
				1ABCA3A918CD9F130087CE3A /* AudioToolbox.framework in Frameworks */,
				1ABCA3A718CD9F0D0087CE3A /* OpenAL.framework in Frameworks */,
				1ABCA3A518CD9F060087CE3A /* QuartzCore.framework in Frameworks */,
				1ABCA3A318CD9EFE0087CE3A /* CoreGraphics.framework in Frameworks */,
				1ABCA3A118CD9EF60087CE3A /* OpenGLES.framework in Frameworks */,
				1ABCA39F18CD9EE50087CE3A /* UIKit.framework in Frameworks */,
				1ABCA39D18CD9ED80087CE3A /* AVFoundation.framework in Frameworks */,
				1ABCA2CE18CD93580087CE3A /* Foundation.framework in Frameworks */,
			);
			runOnlyForDeploymentPostprocessing = 0;
		};
		1D60588F0D05DD3D006BFB54 /* Frameworks */ = {
			isa = PBXFrameworksBuildPhase;
			buildActionMask = 2147483647;
			files = (
				1AAF534D180E2F4E000584C8 /* libcocos2d Mac.a in Frameworks */,
				826294431AAF071500CB7CF7 /* Security.framework in Frameworks */,
				EDCC747F17C455FD007B692C /* IOKit.framework in Frameworks */,
				15C6482F165F399D007D4F18 /* libz.dylib in Frameworks */,
				15C64833165F3AFD007D4F18 /* Foundation.framework in Frameworks */,
				15C6482D165F3988007D4F18 /* AudioToolbox.framework in Frameworks */,
				15C6482B165F3979007D4F18 /* ApplicationServices.framework in Frameworks */,
				15C64829165F396B007D4F18 /* OpenAL.framework in Frameworks */,
				15C64827165F394E007D4F18 /* QuartzCore.framework in Frameworks */,
				15C64825165F3934007D4F18 /* OpenGL.framework in Frameworks */,
				A05FCACA177C124500BE600E /* Cocoa.framework in Frameworks */,
			);
			runOnlyForDeploymentPostprocessing = 0;
		};
		3E6177201960FAED00DE83F5 /* Frameworks */ = {
			isa = PBXFrameworksBuildPhase;
			buildActionMask = 2147483647;
			files = (
				3E61773D1960FBD200DE83F5 /* GameController.framework in Frameworks */,
				3E6177221960FAED00DE83F5 /* libcocos2d iOS.a in Frameworks */,
				3E6177241960FAED00DE83F5 /* CoreMotion.framework in Frameworks */,
				3E6177251960FAED00DE83F5 /* libz.dylib in Frameworks */,
				3E6177261960FAED00DE83F5 /* Foundation.framework in Frameworks */,
				3E6177271960FAED00DE83F5 /* AudioToolbox.framework in Frameworks */,
				3E6177281960FAED00DE83F5 /* OpenAL.framework in Frameworks */,
				3E6177291960FAED00DE83F5 /* QuartzCore.framework in Frameworks */,
				3E61772A1960FAED00DE83F5 /* CoreGraphics.framework in Frameworks */,
				3E61772B1960FAED00DE83F5 /* OpenGLES.framework in Frameworks */,
				3E61772C1960FAED00DE83F5 /* UIKit.framework in Frameworks */,
				3E61772D1960FAED00DE83F5 /* AVFoundation.framework in Frameworks */,
			);
			runOnlyForDeploymentPostprocessing = 0;
		};
		A07A52171783A1D20073F6A7 /* Frameworks */ = {
			isa = PBXFrameworksBuildPhase;
			buildActionMask = 2147483647;
			files = (
				52B47A341A534B2B004E4C60 /* Security.framework in Frameworks */,
				3EA0FB66191B933000B170C8 /* MediaPlayer.framework in Frameworks */,
				1AAF5400180E39D4000584C8 /* libcocos2d iOS.a in Frameworks */,
				D60AE43417F7FFE100757E4B /* CoreMotion.framework in Frameworks */,
				A07A521E1783A1D20073F6A7 /* libz.dylib in Frameworks */,
				A07A521F1783A1D20073F6A7 /* Foundation.framework in Frameworks */,
				A07A52201783A1D20073F6A7 /* AudioToolbox.framework in Frameworks */,
				A07A52221783A1D20073F6A7 /* OpenAL.framework in Frameworks */,
				A07A52231783A1D20073F6A7 /* QuartzCore.framework in Frameworks */,
				A07A52BE1783AF1E0073F6A7 /* CoreGraphics.framework in Frameworks */,
				A07A52BF1783AF210073F6A7 /* OpenGLES.framework in Frameworks */,
				A07A52C01783AF250073F6A7 /* UIKit.framework in Frameworks */,
				A07A52C31783B02C0073F6A7 /* AVFoundation.framework in Frameworks */,
			);
			runOnlyForDeploymentPostprocessing = 0;
		};
/* End PBXFrameworksBuildPhase section */

/* Begin PBXGroup section */
		15B3709519EE5DBA00ABE682 /* AssetsManagerExTest */ = {
			isa = PBXGroup;
			children = (
				15B3709619EE5DBA00ABE682 /* AssetsManagerExTest.cpp */,
				15B3709719EE5DBA00ABE682 /* AssetsManagerExTest.h */,
			);
			path = AssetsManagerExTest;
			sourceTree = "<group>";
		};
		15CBA087196EE66D005877BB /* lua-game-controller-test */ = {
			isa = PBXGroup;
			children = (
				15CBA089196EE66D005877BB /* project */,
				15CBA9A6196EE6DB005877BB /* res */,
				15CBA9A4196EE6B1005877BB /* src */,
			);
			name = "lua-game-controller-test";
			path = "../tests/lua-game-controller-test";
			sourceTree = "<group>";
		};
		15CBA089196EE66D005877BB /* project */ = {
			isa = PBXGroup;
			children = (
				15CBA08A196EE66D005877BB /* Classes */,
				15CBA53D196EE671005877BB /* proj.ios */,
			);
			path = project;
			sourceTree = "<group>";
		};
		15CBA08A196EE66D005877BB /* Classes */ = {
			isa = PBXGroup;
			children = (
				15427B7B198B880100DC375D /* lua_cocos2dx_controller_manual.cpp */,
				15427B7C198B880100DC375D /* lua_cocos2dx_controller_manual.hpp */,
				15CBA9EB196F7BD8005877BB /* lua_cocos2dx_controller_auto.cpp */,
				15CBA9EC196F7BD8005877BB /* lua_cocos2dx_controller_auto.hpp */,
				15CBA08B196EE66D005877BB /* AppDelegate.cpp */,
				15CBA08C196EE66D005877BB /* AppDelegate.h */,
			);
			path = Classes;
			sourceTree = "<group>";
		};
		15CBA53D196EE671005877BB /* proj.ios */ = {
			isa = PBXGroup;
			children = (
				527B1F3619EFABC9000A1F82 /* Default-667h@2x.png */,
				527B1F3719EFABC9000A1F82 /* Default-736h@3x.png */,
				15CBA53E196EE671005877BB /* AppController.h */,
				15CBA53F196EE671005877BB /* AppController.mm */,
				15CBA540196EE671005877BB /* Default-568h@2x.png */,
				15CBA541196EE671005877BB /* Default.png */,
				15CBA542196EE671005877BB /* Default@2x.png */,
				15CBA543196EE671005877BB /* HelloLua_Prefix.pch */,
				15CBA544196EE671005877BB /* Icon-114.png */,
				15CBA545196EE671005877BB /* Icon-120.png */,
				15CBA546196EE671005877BB /* Icon-144.png */,
				15CBA547196EE671005877BB /* Icon-152.png */,
				15CBA548196EE671005877BB /* Icon-57.png */,
				15CBA549196EE671005877BB /* Icon-72.png */,
				15CBA54A196EE671005877BB /* Icon-76.png */,
				15CBA54B196EE671005877BB /* Info.plist */,
				15CBA54C196EE671005877BB /* main.m */,
				15CBA54D196EE671005877BB /* RootViewController.h */,
				15CBA54E196EE671005877BB /* RootViewController.mm */,
			);
			path = proj.ios;
			sourceTree = "<group>";
		};
		15CBA9A6196EE6DB005877BB /* res */ = {
			isa = PBXGroup;
			children = (
				15CBA9A7196EE6DB005877BB /* .gitignore */,
			);
			path = res;
			sourceTree = "<group>";
		};
		182C5CB71A95B28A00C30D34 /* CocosStudio3DTest */ = {
			isa = PBXGroup;
			children = (
				182C5CB81A95B2FD00C30D34 /* CocosStudio3DTest.cpp */,
				182C5CB91A95B2FD00C30D34 /* CocosStudio3DTest.h */,
			);
			name = CocosStudio3DTest;
			sourceTree = "<group>";
		};
		19C28FACFE9D520D11CA2CBB /* Products */ = {
			isa = PBXGroup;
			children = (
				1D6058910D05DD3D006BFB54 /* cpp-tests Mac.app */,
				A07A52291783A1D20073F6A7 /* cpp-tests iOS.app */,
				1ABCA28618CD91510087CE3A /* lua-tests Mac.app */,
				1ABCA2CD18CD93580087CE3A /* lua-tests iOS.app */,
				1A0EE2B218CDF6DA004CD58F /* cpp-empty-test Mac.app */,
				1A0EE31418CDF733004CD58F /* lua-empty-test Mac.app */,
				1A0EE41318CDF775004CD58F /* cpp-empty-test iOS.app */,
				1A0EE47E18CDF799004CD58F /* lua-empty-test iOS.app */,
				3E6177311960FAED00DE83F5 /* game-controller-test IOS.app */,
				15CBA063196EE56C005877BB /* lua-game-controller-test iOS.app */,
			);
			name = Products;
			sourceTree = "<group>";
		};
		1ABCA27718CD90A40087CE3A /* Products */ = {
			isa = PBXGroup;
			children = (
				15EFA258198A4A24000C57D3 /* libluacocos2d Mac.a */,
				15EFA665198B33EE000C57D3 /* libluacocos2d iOS.a */,
			);
			name = Products;
			sourceTree = "<group>";
		};
		1ABCA28818CD91510087CE3A /* Other Frameworks */ = {
			isa = PBXGroup;
			children = (
				1ABCA28918CD91510087CE3A /* AppKit.framework */,
				1ABCA28A18CD91510087CE3A /* CoreData.framework */,
				1ABCA28B18CD91510087CE3A /* Foundation.framework */,
			);
			name = "Other Frameworks";
			sourceTree = "<group>";
		};
		1AC358B618CEC19F00F37B72 /* cpp-empty-test */ = {
			isa = PBXGroup;
			children = (
				1AC358BA18CEC1BF00F37B72 /* Classes */,
				1AC358C418CEC1CA00F37B72 /* proj.ios */,
				1AC358EC18CEC1D400F37B72 /* proj.mac */,
				1AC358FD18CEC1EF00F37B72 /* Resources */,
			);
			name = "cpp-empty-test";
			sourceTree = "<group>";
		};
		1AC358BA18CEC1BF00F37B72 /* Classes */ = {
			isa = PBXGroup;
			children = (
				1AC358BB18CEC1BF00F37B72 /* AppDelegate.cpp */,
				1AC358BC18CEC1BF00F37B72 /* AppDelegate.h */,
				1AC358BD18CEC1BF00F37B72 /* AppMacros.h */,
				1AC358BE18CEC1BF00F37B72 /* HelloWorldScene.cpp */,
				1AC358BF18CEC1BF00F37B72 /* HelloWorldScene.h */,
			);
			name = Classes;
			path = "../tests/cpp-empty-test/Classes";
			sourceTree = "<group>";
		};
		1AC358C418CEC1CA00F37B72 /* proj.ios */ = {
			isa = PBXGroup;
			children = (
				527B1F2E19EF9819000A1F82 /* Default-667h@2x.png */,
				527B1F2F19EF9819000A1F82 /* Default-736h@3x.png */,
				1AC358C518CEC1CA00F37B72 /* AppController.h */,
				1AC358C618CEC1CA00F37B72 /* AppController.mm */,
				1AC358C718CEC1CA00F37B72 /* Default-568h@2x.png */,
				1AC358C818CEC1CA00F37B72 /* Default.png */,
				1AC358C918CEC1CA00F37B72 /* Default@2x.png */,
				1AC358CC18CEC1CB00F37B72 /* Icon-100.png */,
				1AC358CD18CEC1CB00F37B72 /* Icon-114.png */,
				1AC358CE18CEC1CB00F37B72 /* Icon-120.png */,
				1AC358CF18CEC1CB00F37B72 /* Icon-144.png */,
				1AC358D018CEC1CB00F37B72 /* Icon-152.png */,
				1AC358D118CEC1CB00F37B72 /* Icon-40.png */,
				1AC358D218CEC1CB00F37B72 /* Icon-57.png */,
				1AC358D318CEC1CB00F37B72 /* Icon-58.png */,
				1AC358D418CEC1CB00F37B72 /* Icon-72.png */,
				1AC358D518CEC1CB00F37B72 /* Icon-76.png */,
				1AC358D618CEC1CB00F37B72 /* Icon-80.png */,
				1AC3590F18CEC26700F37B72 /* Info.plist */,
				1AC358D718CEC1CB00F37B72 /* main.m */,
				1AC358D818CEC1CB00F37B72 /* RootViewController.h */,
				1AC358D918CEC1CB00F37B72 /* RootViewController.mm */,
			);
			name = proj.ios;
			path = "../tests/cpp-empty-test/proj.ios";
			sourceTree = "<group>";
		};
		1AC358EC18CEC1D400F37B72 /* proj.mac */ = {
			isa = PBXGroup;
			children = (
				1AC358F318CEC1D400F37B72 /* Icon.icns */,
				1AC3590D18CEC25300F37B72 /* Info.plist */,
				1AC358ED18CEC1D400F37B72 /* InfoPlist.strings */,
				1AC358F418CEC1D400F37B72 /* main.cpp */,
				1AC358EF18CEC1D400F37B72 /* MainMenu.xib */,
			);
			name = proj.mac;
			path = "../tests/cpp-empty-test/proj.mac";
			sourceTree = "<group>";
		};
		1AC358FD18CEC1EF00F37B72 /* Resources */ = {
			isa = PBXGroup;
			children = (
				1AC358FE18CEC1FB00F37B72 /* bang.png */,
				1AC358FF18CEC1FB00F37B72 /* fonts */,
				1AC3590018CEC1FB00F37B72 /* ipad */,
				1AC3590118CEC1FB00F37B72 /* ipadhd */,
				1AC3590218CEC1FB00F37B72 /* iphone */,
			);
			name = Resources;
			sourceTree = "<group>";
		};
		1AC3592118CECEFF00F37B72 /* cpp-tests */ = {
			isa = PBXGroup;
			children = (
				1AC35CA818CED83500F37B72 /* Resources */,
				1AC3592418CECF0A00F37B72 /* Classes */,
				1AC35C6D18CECF1400F37B72 /* proj.ios */,
				1AC35C9A18CECF1E00F37B72 /* proj.mac */,
			);
			name = "cpp-tests";
			sourceTree = "<group>";
		};
		1AC3592418CECF0A00F37B72 /* Classes */ = {
			isa = PBXGroup;
			children = (
				B6DD2FF91B04972B00E47F5F /* NavMeshTest */,
				B6CAB54B1AF9AA4B00B9B856 /* Physics3DTest */,
				5046AB471AF2A8D80060550B /* MaterialSystemTest */,
				6886696E1AE8E8A000C2CFD9 /* SpritePolygonTest */,
				B603F1AC1AC8EA2E00A9579C /* TerrainTest */,
				182C5CB71A95B28A00C30D34 /* CocosStudio3DTest */,
				B639932B1A490E9900B07923 /* Particle3DTest */,
				D0FD03611A3B543700825BB5 /* AllocatorTest */,
				B6C039D619C95D28007207DC /* LightTest */,
				B609E67019C18D90003D0074 /* BillBoardTest */,
				3E2BDACD19BEA3410055CDCD /* NewAudioEngineTest */,
				3E9E75CB199324A8005B7047 /* Camera3DTest */,
				1AC3592818CECF0A00F37B72 /* ActionManagerTest */,
				1AC3592B18CECF0A00F37B72 /* ActionsEaseTest */,
				1AC3592E18CECF0A00F37B72 /* ActionsProgressTest */,
				1AC3593118CECF0A00F37B72 /* ActionsTest */,
				1AC3593418CECF0A00F37B72 /* AppDelegate.cpp */,
				1AC3593518CECF0A00F37B72 /* AppDelegate.h */,
				1AC3593618CECF0A00F37B72 /* BaseTest.cpp */,
				1AC3593718CECF0A00F37B72 /* BaseTest.h */,
				1AC3593818CECF0A00F37B72 /* Box2DTest */,
				1AC3593B18CECF0A00F37B72 /* Box2DTestBed */,
				1AC3597618CECF0B00F37B72 /* BugsTest */,
				1AC3598E18CECF0B00F37B72 /* ChipmunkTest */,
				1AC3599118CECF0B00F37B72 /* ClickAndMoveTest */,
				1AC3599418CECF0B00F37B72 /* ClippingNodeTest */,
				1AC3599718CECF0B00F37B72 /* CocosDenshionTest */,
				1AC3599A18CECF0B00F37B72 /* ConfigurationTest */,
				1AC3599D18CECF0B00F37B72 /* ConsoleTest */,
				1AC359A018CECF0B00F37B72 /* controller.cpp */,
				1AC359A118CECF0B00F37B72 /* controller.h */,
				1AC359A218CECF0B00F37B72 /* CurlTest */,
				1AC359A518CECF0B00F37B72 /* CurrentLanguageTest */,
				1AC359A818CECF0B00F37B72 /* DataVisitorTest */,
				1AC359AB18CECF0B00F37B72 /* DrawPrimitivesTest */,
				1AC359AE18CECF0B00F37B72 /* EffectsAdvancedTest */,
				1AC359B118CECF0B00F37B72 /* EffectsTest */,
				1AC359B418CECF0B00F37B72 /* ExtensionsTest */,
				1AC35A8F18CECF0B00F37B72 /* FileUtilsTest */,
				1AC35A9218CECF0B00F37B72 /* FontTest */,
				1AC35A9518CECF0B00F37B72 /* InputTest */,
				1AC35A9818CECF0B00F37B72 /* IntervalTest */,
				1AC35AA118CECF0B00F37B72 /* LabelTest */,
				1AC35AA618CECF0C00F37B72 /* LayerTest */,
				1AC35AA918CECF0C00F37B72 /* MenuTest */,
				1AC35AAC18CECF0C00F37B72 /* MotionStreakTest */,
				1AC35AAF18CECF0C00F37B72 /* MutiTouchTest */,
				1AC35AB218CECF0C00F37B72 /* NewEventDispatcherTest */,
				1AC35AB518CECF0C00F37B72 /* NewRendererTest */,
				1AC35AB818CECF0C00F37B72 /* NodeTest */,
				1AC35ABB18CECF0C00F37B72 /* ParallaxTest */,
				1AC35ABE18CECF0C00F37B72 /* ParticleTest */,
				1AC35AC118CECF0C00F37B72 /* PerformanceTest */,
				1AC35ADA18CECF0C00F37B72 /* PhysicsTest */,
				1AC35ADD18CECF0C00F37B72 /* ReleasePoolTest */,
				1AC35AE018CECF0C00F37B72 /* RenderTextureTest */,
				1AC35AE318CECF0C00F37B72 /* RotateWorldTest */,
				A0BD49FB1AFAFEE50046CCE3 /* Scene3DTest */,
				1AC35AE618CECF0C00F37B72 /* SceneTest */,
				1AC35AE918CECF0C00F37B72 /* SchedulerTest */,
				1AC35AEC18CECF0C00F37B72 /* ShaderTest */,
				1AC35AF118CECF0C00F37B72 /* SpineTest */,
				3E92EA7D1921A0C60094CD21 /* Sprite3DTest */,
				1AC35AF418CECF0C00F37B72 /* SpriteTest */,
				1AC35AF718CECF0C00F37B72 /* testBasic.cpp */,
				1AC35AF818CECF0C00F37B72 /* testBasic.h */,
				1AC35AF918CECF0C00F37B72 /* testResource.h */,
				1AC35AFA18CECF0C00F37B72 /* tests.h */,
				1AC35AFB18CECF0C00F37B72 /* TextInputTest */,
				1AC35AFE18CECF0C00F37B72 /* Texture2dTest */,
				1AC35B0118CECF0C00F37B72 /* TextureCacheTest */,
				1AC35B0418CECF0C00F37B72 /* TexturePackerEncryptionTest */,
				1AC35B0718CECF0C00F37B72 /* TileMapTest */,
				1AC35B0A18CECF0C00F37B72 /* TouchesTest */,
				1AC35B1118CECF0C00F37B72 /* TransitionsTest */,
				29080D17191B571F0066F8DF /* UITest */,
				1AC35B1418CECF0C00F37B72 /* UnitTest */,
				1AC35B1718CECF0C00F37B72 /* UserDefaultTest */,
				1AC35B1A18CECF0C00F37B72 /* VisibleRect.cpp */,
				1AC35B1B18CECF0C00F37B72 /* VisibleRect.h */,
				A5030C3219D059AB000E78E7 /* OpenURLTest */,
				1AC35B1C18CECF0C00F37B72 /* ZwoptexTest */,
			);
			name = Classes;
			path = "../tests/cpp-tests/Classes";
			sourceTree = "<group>";
		};
		1AC3592818CECF0A00F37B72 /* ActionManagerTest */ = {
			isa = PBXGroup;
			children = (
				1AC3592918CECF0A00F37B72 /* ActionManagerTest.cpp */,
				1AC3592A18CECF0A00F37B72 /* ActionManagerTest.h */,
			);
			path = ActionManagerTest;
			sourceTree = "<group>";
		};
		1AC3592B18CECF0A00F37B72 /* ActionsEaseTest */ = {
			isa = PBXGroup;
			children = (
				1AC3592C18CECF0A00F37B72 /* ActionsEaseTest.cpp */,
				1AC3592D18CECF0A00F37B72 /* ActionsEaseTest.h */,
			);
			path = ActionsEaseTest;
			sourceTree = "<group>";
		};
		1AC3592E18CECF0A00F37B72 /* ActionsProgressTest */ = {
			isa = PBXGroup;
			children = (
				1AC3592F18CECF0A00F37B72 /* ActionsProgressTest.cpp */,
				1AC3593018CECF0A00F37B72 /* ActionsProgressTest.h */,
			);
			path = ActionsProgressTest;
			sourceTree = "<group>";
		};
		1AC3593118CECF0A00F37B72 /* ActionsTest */ = {
			isa = PBXGroup;
			children = (
				1AC3593218CECF0A00F37B72 /* ActionsTest.cpp */,
				1AC3593318CECF0A00F37B72 /* ActionsTest.h */,
			);
			path = ActionsTest;
			sourceTree = "<group>";
		};
		1AC3593818CECF0A00F37B72 /* Box2DTest */ = {
			isa = PBXGroup;
			children = (
				1AC3593918CECF0A00F37B72 /* Box2dTest.cpp */,
				1AC3593A18CECF0A00F37B72 /* Box2dTest.h */,
			);
			path = Box2DTest;
			sourceTree = "<group>";
		};
		1AC3593B18CECF0A00F37B72 /* Box2DTestBed */ = {
			isa = PBXGroup;
			children = (
				1AC3593C18CECF0A00F37B72 /* Box2dView.cpp */,
				1AC3593D18CECF0A00F37B72 /* Box2dView.h */,
				1AC3593E18CECF0A00F37B72 /* GLES-Render.cpp */,
				1AC3593F18CECF0A00F37B72 /* GLES-Render.h */,
				1AC3594018CECF0A00F37B72 /* Test.cpp */,
				1AC3594118CECF0A00F37B72 /* Test.h */,
				1AC3594218CECF0A00F37B72 /* TestEntries.cpp */,
				1AC3594318CECF0A00F37B72 /* Tests */,
			);
			path = Box2DTestBed;
			sourceTree = "<group>";
		};
		1AC3594318CECF0A00F37B72 /* Tests */ = {
			isa = PBXGroup;
			children = (
				1AC3594418CECF0B00F37B72 /* AddPair.h */,
				1AC3594518CECF0B00F37B72 /* ApplyForce.h */,
				1AC3594618CECF0B00F37B72 /* BodyTypes.h */,
				1AC3594718CECF0B00F37B72 /* Breakable.h */,
				1AC3594818CECF0B00F37B72 /* Bridge.h */,
				1AC3594918CECF0B00F37B72 /* BulletTest.h */,
				1AC3594A18CECF0B00F37B72 /* Cantilever.h */,
				1AC3594B18CECF0B00F37B72 /* Car.h */,
				1AC3594C18CECF0B00F37B72 /* Chain.h */,
				1AC3594D18CECF0B00F37B72 /* CharacterCollision.h */,
				1AC3594E18CECF0B00F37B72 /* CollisionFiltering.h */,
				1AC3594F18CECF0B00F37B72 /* CollisionProcessing.h */,
				1AC3595018CECF0B00F37B72 /* CompoundShapes.h */,
				1AC3595118CECF0B00F37B72 /* Confined.h */,
				1AC3595218CECF0B00F37B72 /* ContinuousTest.h */,
				1AC3595318CECF0B00F37B72 /* ConvexHull.h */,
				1AC3595418CECF0B00F37B72 /* ConveyorBelt.h */,
				1AC3595518CECF0B00F37B72 /* DistanceTest.h */,
				1AC3595618CECF0B00F37B72 /* Dominos.h */,
				1AC3595718CECF0B00F37B72 /* DumpShell.h */,
				1AC3595818CECF0B00F37B72 /* DynamicTreeTest.h */,
				1AC3595918CECF0B00F37B72 /* EdgeShapes.h */,
				1AC3595A18CECF0B00F37B72 /* EdgeTest.h */,
				1AC3595B18CECF0B00F37B72 /* Gears.h */,
				1AC3595C18CECF0B00F37B72 /* Mobile.h */,
				1AC3595D18CECF0B00F37B72 /* MobileBalanced.h */,
				1AC3595E18CECF0B00F37B72 /* MotorJoint.h */,
				1AC3595F18CECF0B00F37B72 /* OneSidedPlatform.h */,
				1AC3596018CECF0B00F37B72 /* Pinball.h */,
				1AC3596118CECF0B00F37B72 /* PolyCollision.h */,
				1AC3596218CECF0B00F37B72 /* PolyShapes.h */,
				1AC3596318CECF0B00F37B72 /* Prismatic.h */,
				1AC3596418CECF0B00F37B72 /* Pulleys.h */,
				1AC3596518CECF0B00F37B72 /* Pyramid.h */,
				1AC3596618CECF0B00F37B72 /* RayCast.h */,
				1AC3596718CECF0B00F37B72 /* Revolute.h */,
				1AC3596818CECF0B00F37B72 /* Rope.h */,
				1AC3596918CECF0B00F37B72 /* RopeJoint.h */,
				1AC3596A18CECF0B00F37B72 /* SensorTest.h */,
				1AC3596B18CECF0B00F37B72 /* ShapeEditing.h */,
				1AC3596C18CECF0B00F37B72 /* SliderCrank.h */,
				1AC3596D18CECF0B00F37B72 /* SphereStack.h */,
				1AC3596E18CECF0B00F37B72 /* TheoJansen.h */,
				1AC3596F18CECF0B00F37B72 /* Tiles.h */,
				1AC3597018CECF0B00F37B72 /* TimeOfImpact.h */,
				1AC3597118CECF0B00F37B72 /* Tumbler.h */,
				1AC3597218CECF0B00F37B72 /* VaryingFriction.h */,
				1AC3597318CECF0B00F37B72 /* VaryingRestitution.h */,
				1AC3597418CECF0B00F37B72 /* VerticalStack.h */,
				1AC3597518CECF0B00F37B72 /* Web.h */,
			);
			path = Tests;
			sourceTree = "<group>";
		};
		1AC3597618CECF0B00F37B72 /* BugsTest */ = {
			isa = PBXGroup;
			children = (
				1AC3597718CECF0B00F37B72 /* Bug-1159.cpp */,
				1AC3597818CECF0B00F37B72 /* Bug-1159.h */,
				1AC3597918CECF0B00F37B72 /* Bug-1174.cpp */,
				1AC3597A18CECF0B00F37B72 /* Bug-1174.h */,
				1AC3597B18CECF0B00F37B72 /* Bug-350.cpp */,
				1AC3597C18CECF0B00F37B72 /* Bug-350.h */,
				1AC3597D18CECF0B00F37B72 /* Bug-422.cpp */,
				1AC3597E18CECF0B00F37B72 /* Bug-422.h */,
				1AC3597F18CECF0B00F37B72 /* Bug-458 */,
				1AC3598418CECF0B00F37B72 /* Bug-624.cpp */,
				1AC3598518CECF0B00F37B72 /* Bug-624.h */,
				1AC3598618CECF0B00F37B72 /* Bug-886.cpp */,
				1AC3598718CECF0B00F37B72 /* Bug-886.h */,
				1AC3598818CECF0B00F37B72 /* Bug-899.cpp */,
				1AC3598918CECF0B00F37B72 /* Bug-899.h */,
				1AC3598A18CECF0B00F37B72 /* Bug-914.cpp */,
				1AC3598B18CECF0B00F37B72 /* Bug-914.h */,
				1AC3598C18CECF0B00F37B72 /* BugsTest.cpp */,
				1AC3598D18CECF0B00F37B72 /* BugsTest.h */,
				59620E8D1921E5CF002021B6 /* Bug-Child.cpp */,
				59620E8E1921E5CF002021B6 /* Bug-Child.h */,
			);
			path = BugsTest;
			sourceTree = "<group>";
		};
		1AC3597F18CECF0B00F37B72 /* Bug-458 */ = {
			isa = PBXGroup;
			children = (
				1AC3598018CECF0B00F37B72 /* Bug-458.cpp */,
				1AC3598118CECF0B00F37B72 /* Bug-458.h */,
				1AC3598218CECF0B00F37B72 /* QuestionContainerSprite.cpp */,
				1AC3598318CECF0B00F37B72 /* QuestionContainerSprite.h */,
			);
			path = "Bug-458";
			sourceTree = "<group>";
		};
		1AC3598E18CECF0B00F37B72 /* ChipmunkTest */ = {
			isa = PBXGroup;
			children = (
				1AC3598F18CECF0B00F37B72 /* ChipmunkTest.cpp */,
				1AC3599018CECF0B00F37B72 /* ChipmunkTest.h */,
			);
			path = ChipmunkTest;
			sourceTree = "<group>";
		};
		1AC3599118CECF0B00F37B72 /* ClickAndMoveTest */ = {
			isa = PBXGroup;
			children = (
				1AC3599218CECF0B00F37B72 /* ClickAndMoveTest.cpp */,
				1AC3599318CECF0B00F37B72 /* ClickAndMoveTest.h */,
			);
			path = ClickAndMoveTest;
			sourceTree = "<group>";
		};
		1AC3599418CECF0B00F37B72 /* ClippingNodeTest */ = {
			isa = PBXGroup;
			children = (
				1AC3599518CECF0B00F37B72 /* ClippingNodeTest.cpp */,
				1AC3599618CECF0B00F37B72 /* ClippingNodeTest.h */,
			);
			path = ClippingNodeTest;
			sourceTree = "<group>";
		};
		1AC3599718CECF0B00F37B72 /* CocosDenshionTest */ = {
			isa = PBXGroup;
			children = (
				1AC3599818CECF0B00F37B72 /* CocosDenshionTest.cpp */,
				1AC3599918CECF0B00F37B72 /* CocosDenshionTest.h */,
			);
			path = CocosDenshionTest;
			sourceTree = "<group>";
		};
		1AC3599A18CECF0B00F37B72 /* ConfigurationTest */ = {
			isa = PBXGroup;
			children = (
				1AC3599B18CECF0B00F37B72 /* ConfigurationTest.cpp */,
				1AC3599C18CECF0B00F37B72 /* ConfigurationTest.h */,
			);
			path = ConfigurationTest;
			sourceTree = "<group>";
		};
		1AC3599D18CECF0B00F37B72 /* ConsoleTest */ = {
			isa = PBXGroup;
			children = (
				1AC3599E18CECF0B00F37B72 /* ConsoleTest.cpp */,
				1AC3599F18CECF0B00F37B72 /* ConsoleTest.h */,
			);
			path = ConsoleTest;
			sourceTree = "<group>";
		};
		1AC359A218CECF0B00F37B72 /* CurlTest */ = {
			isa = PBXGroup;
			children = (
				1AC359A318CECF0B00F37B72 /* CurlTest.cpp */,
				1AC359A418CECF0B00F37B72 /* CurlTest.h */,
			);
			path = CurlTest;
			sourceTree = "<group>";
		};
		1AC359A518CECF0B00F37B72 /* CurrentLanguageTest */ = {
			isa = PBXGroup;
			children = (
				1AC359A618CECF0B00F37B72 /* CurrentLanguageTest.cpp */,
				1AC359A718CECF0B00F37B72 /* CurrentLanguageTest.h */,
			);
			path = CurrentLanguageTest;
			sourceTree = "<group>";
		};
		1AC359A818CECF0B00F37B72 /* DataVisitorTest */ = {
			isa = PBXGroup;
			children = (
				1AC359A918CECF0B00F37B72 /* DataVisitorTest.cpp */,
				1AC359AA18CECF0B00F37B72 /* DataVisitorTest.h */,
			);
			path = DataVisitorTest;
			sourceTree = "<group>";
		};
		1AC359AB18CECF0B00F37B72 /* DrawPrimitivesTest */ = {
			isa = PBXGroup;
			children = (
				1AC359AC18CECF0B00F37B72 /* DrawPrimitivesTest.cpp */,
				1AC359AD18CECF0B00F37B72 /* DrawPrimitivesTest.h */,
			);
			path = DrawPrimitivesTest;
			sourceTree = "<group>";
		};
		1AC359AE18CECF0B00F37B72 /* EffectsAdvancedTest */ = {
			isa = PBXGroup;
			children = (
				1AC359AF18CECF0B00F37B72 /* EffectsAdvancedTest.cpp */,
				1AC359B018CECF0B00F37B72 /* EffectsAdvancedTest.h */,
			);
			path = EffectsAdvancedTest;
			sourceTree = "<group>";
		};
		1AC359B118CECF0B00F37B72 /* EffectsTest */ = {
			isa = PBXGroup;
			children = (
				1AC359B218CECF0B00F37B72 /* EffectsTest.cpp */,
				1AC359B318CECF0B00F37B72 /* EffectsTest.h */,
			);
			path = EffectsTest;
			sourceTree = "<group>";
		};
		1AC359B418CECF0B00F37B72 /* ExtensionsTest */ = {
			isa = PBXGroup;
			children = (
				15B3709519EE5DBA00ABE682 /* AssetsManagerExTest */,
				38FA2E70194AEBE100FF2BE4 /* CocoStudioActionTimelineTest */,
				1AC359B518CECF0B00F37B72 /* CocosBuilderTest */,
				1AC359DC18CECF0B00F37B72 /* CocoStudioArmatureTest */,
				1AC359DF18CECF0B00F37B72 /* CocoStudioComponentsTest */,
				1AC35A5818CECF0B00F37B72 /* CocoStudioSceneTest */,
				1AC35A6118CECF0B00F37B72 /* ControlExtensionTest */,
				1AC35A7B18CECF0B00F37B72 /* ExtensionsTest.cpp */,
				1AC35A7C18CECF0B00F37B72 /* ExtensionsTest.h */,
				1AC35A7D18CECF0B00F37B72 /* NetworkTest */,
				1AC35A8418CECF0B00F37B72 /* NotificationCenterTest */,
				1AC35A8A18CECF0B00F37B72 /* TableViewTest */,
			);
			path = ExtensionsTest;
			sourceTree = "<group>";
		};
		1AC359B518CECF0B00F37B72 /* CocosBuilderTest */ = {
			isa = PBXGroup;
			children = (
				1AC359B618CECF0B00F37B72 /* AnimationsTest */,
				1AC359BA18CECF0B00F37B72 /* ButtonTest */,
				1AC359BE18CECF0B00F37B72 /* CocosBuilderTest.cpp */,
				1AC359BF18CECF0B00F37B72 /* CocosBuilderTest.h */,
				1AC359C018CECF0B00F37B72 /* HelloCocosBuilder */,
				1AC359C418CECF0B00F37B72 /* LabelTest */,
				1AC359C718CECF0B00F37B72 /* MenuTest */,
				1AC359CB18CECF0B00F37B72 /* ParticleSystemTest */,
				1AC359CE18CECF0B00F37B72 /* ScrollViewTest */,
				1AC359D118CECF0B00F37B72 /* SpriteTest */,
				1AC359D418CECF0B00F37B72 /* TestHeader */,
				1AC359D818CECF0B00F37B72 /* TimelineCallbackTest */,
			);
			path = CocosBuilderTest;
			sourceTree = "<group>";
		};
		1AC359B618CECF0B00F37B72 /* AnimationsTest */ = {
			isa = PBXGroup;
			children = (
				1AC359B718CECF0B00F37B72 /* AnimationsLayerLoader.h */,
				1AC359B818CECF0B00F37B72 /* AnimationsTestLayer.cpp */,
				1AC359B918CECF0B00F37B72 /* AnimationsTestLayer.h */,
			);
			path = AnimationsTest;
			sourceTree = "<group>";
		};
		1AC359BA18CECF0B00F37B72 /* ButtonTest */ = {
			isa = PBXGroup;
			children = (
				1AC359BB18CECF0B00F37B72 /* ButtonTestLayer.cpp */,
				1AC359BC18CECF0B00F37B72 /* ButtonTestLayer.h */,
				1AC359BD18CECF0B00F37B72 /* ButtonTestLayerLoader.h */,
			);
			path = ButtonTest;
			sourceTree = "<group>";
		};
		1AC359C018CECF0B00F37B72 /* HelloCocosBuilder */ = {
			isa = PBXGroup;
			children = (
				1AC359C118CECF0B00F37B72 /* HelloCocosBuilderLayer.cpp */,
				1AC359C218CECF0B00F37B72 /* HelloCocosBuilderLayer.h */,
				1AC359C318CECF0B00F37B72 /* HelloCocosBuilderLayerLoader.h */,
			);
			path = HelloCocosBuilder;
			sourceTree = "<group>";
		};
		1AC359C418CECF0B00F37B72 /* LabelTest */ = {
			isa = PBXGroup;
			children = (
				1AC359C518CECF0B00F37B72 /* LabelTestLayer.h */,
				1AC359C618CECF0B00F37B72 /* LabelTestLayerLoader.h */,
			);
			path = LabelTest;
			sourceTree = "<group>";
		};
		1AC359C718CECF0B00F37B72 /* MenuTest */ = {
			isa = PBXGroup;
			children = (
				1AC359C818CECF0B00F37B72 /* MenuTestLayer.cpp */,
				1AC359C918CECF0B00F37B72 /* MenuTestLayer.h */,
				1AC359CA18CECF0B00F37B72 /* MenuTestLayerLoader.h */,
			);
			path = MenuTest;
			sourceTree = "<group>";
		};
		1AC359CB18CECF0B00F37B72 /* ParticleSystemTest */ = {
			isa = PBXGroup;
			children = (
				1AC359CC18CECF0B00F37B72 /* ParticleSystemTestLayer.h */,
				1AC359CD18CECF0B00F37B72 /* ParticleSystemTestLayerLoader.h */,
			);
			path = ParticleSystemTest;
			sourceTree = "<group>";
		};
		1AC359CE18CECF0B00F37B72 /* ScrollViewTest */ = {
			isa = PBXGroup;
			children = (
				1AC359CF18CECF0B00F37B72 /* ScrollViewTestLayer.h */,
				1AC359D018CECF0B00F37B72 /* ScrollViewTestLayerLoader.h */,
			);
			path = ScrollViewTest;
			sourceTree = "<group>";
		};
		1AC359D118CECF0B00F37B72 /* SpriteTest */ = {
			isa = PBXGroup;
			children = (
				1AC359D218CECF0B00F37B72 /* SpriteTestLayer.h */,
				1AC359D318CECF0B00F37B72 /* SpriteTestLayerLoader.h */,
			);
			path = SpriteTest;
			sourceTree = "<group>";
		};
		1AC359D418CECF0B00F37B72 /* TestHeader */ = {
			isa = PBXGroup;
			children = (
				1AC359D518CECF0B00F37B72 /* TestHeaderLayer.cpp */,
				1AC359D618CECF0B00F37B72 /* TestHeaderLayer.h */,
				1AC359D718CECF0B00F37B72 /* TestHeaderLayerLoader.h */,
			);
			path = TestHeader;
			sourceTree = "<group>";
		};
		1AC359D818CECF0B00F37B72 /* TimelineCallbackTest */ = {
			isa = PBXGroup;
			children = (
				1AC359D918CECF0B00F37B72 /* TimelineCallbackLayerLoader.h */,
				1AC359DA18CECF0B00F37B72 /* TimelineCallbackTestLayer.cpp */,
				1AC359DB18CECF0B00F37B72 /* TimelineCallbackTestLayer.h */,
			);
			path = TimelineCallbackTest;
			sourceTree = "<group>";
		};
		1AC359DC18CECF0B00F37B72 /* CocoStudioArmatureTest */ = {
			isa = PBXGroup;
			children = (
				1AC359DD18CECF0B00F37B72 /* ArmatureScene.cpp */,
				1AC359DE18CECF0B00F37B72 /* ArmatureScene.h */,
			);
			path = CocoStudioArmatureTest;
			sourceTree = "<group>";
		};
		1AC359DF18CECF0B00F37B72 /* CocoStudioComponentsTest */ = {
			isa = PBXGroup;
			children = (
				1AC359E018CECF0B00F37B72 /* ComponentsTestScene.cpp */,
				1AC359E118CECF0B00F37B72 /* ComponentsTestScene.h */,
				1AC359E218CECF0B00F37B72 /* EnemyController.cpp */,
				1AC359E318CECF0B00F37B72 /* EnemyController.h */,
				1AC359E418CECF0B00F37B72 /* GameOverScene.cpp */,
				1AC359E518CECF0B00F37B72 /* GameOverScene.h */,
				1AC359E618CECF0B00F37B72 /* PlayerController.cpp */,
				1AC359E718CECF0B00F37B72 /* PlayerController.h */,
				1AC359E818CECF0B00F37B72 /* ProjectileController.cpp */,
				1AC359E918CECF0B00F37B72 /* ProjectileController.h */,
				1AC359EA18CECF0B00F37B72 /* SceneController.cpp */,
				1AC359EB18CECF0B00F37B72 /* SceneController.h */,
			);
			path = CocoStudioComponentsTest;
			sourceTree = "<group>";
		};
		1AC35A5818CECF0B00F37B72 /* CocoStudioSceneTest */ = {
			isa = PBXGroup;
			children = (
				1AC35A5918CECF0B00F37B72 /* SceneEditorTest.cpp */,
				1AC35A5A18CECF0B00F37B72 /* SceneEditorTest.h */,
				1AC35A5B18CECF0B00F37B72 /* TriggerCode */,
			);
			path = CocoStudioSceneTest;
			sourceTree = "<group>";
		};
		1AC35A5B18CECF0B00F37B72 /* TriggerCode */ = {
			isa = PBXGroup;
			children = (
				1AC35A5C18CECF0B00F37B72 /* acts.cpp */,
				1AC35A5D18CECF0B00F37B72 /* acts.h */,
				1AC35A5E18CECF0B00F37B72 /* cons.cpp */,
				1AC35A5F18CECF0B00F37B72 /* cons.h */,
				1AC35A6018CECF0B00F37B72 /* EventDef.h */,
			);
			path = TriggerCode;
			sourceTree = "<group>";
		};
		1AC35A6118CECF0B00F37B72 /* ControlExtensionTest */ = {
			isa = PBXGroup;
			children = (
				1AC35A6218CECF0B00F37B72 /* CCControlButtonTest */,
				1AC35A6518CECF0B00F37B72 /* CCControlColourPicker */,
				1AC35A6818CECF0B00F37B72 /* CCControlPotentiometerTest */,
				1AC35A6B18CECF0B00F37B72 /* CCControlScene.cpp */,
				1AC35A6C18CECF0B00F37B72 /* CCControlScene.h */,
				1AC35A6D18CECF0B00F37B72 /* CCControlSceneManager.cpp */,
				1AC35A6E18CECF0B00F37B72 /* CCControlSceneManager.h */,
				1AC35A6F18CECF0B00F37B72 /* CCControlSliderTest */,
				1AC35A7218CECF0B00F37B72 /* CCControlStepperTest */,
				1AC35A7518CECF0B00F37B72 /* CCControlSwitchTest */,
			);
			path = ControlExtensionTest;
			sourceTree = "<group>";
		};
		1AC35A6218CECF0B00F37B72 /* CCControlButtonTest */ = {
			isa = PBXGroup;
			children = (
				1AC35A6318CECF0B00F37B72 /* CCControlButtonTest.cpp */,
				1AC35A6418CECF0B00F37B72 /* CCControlButtonTest.h */,
			);
			path = CCControlButtonTest;
			sourceTree = "<group>";
		};
		1AC35A6518CECF0B00F37B72 /* CCControlColourPicker */ = {
			isa = PBXGroup;
			children = (
				1AC35A6618CECF0B00F37B72 /* CCControlColourPickerTest.cpp */,
				1AC35A6718CECF0B00F37B72 /* CCControlColourPickerTest.h */,
			);
			path = CCControlColourPicker;
			sourceTree = "<group>";
		};
		1AC35A6818CECF0B00F37B72 /* CCControlPotentiometerTest */ = {
			isa = PBXGroup;
			children = (
				1AC35A6918CECF0B00F37B72 /* CCControlPotentiometerTest.cpp */,
				1AC35A6A18CECF0B00F37B72 /* CCControlPotentiometerTest.h */,
			);
			path = CCControlPotentiometerTest;
			sourceTree = "<group>";
		};
		1AC35A6F18CECF0B00F37B72 /* CCControlSliderTest */ = {
			isa = PBXGroup;
			children = (
				1AC35A7018CECF0B00F37B72 /* CCControlSliderTest.cpp */,
				1AC35A7118CECF0B00F37B72 /* CCControlSliderTest.h */,
			);
			path = CCControlSliderTest;
			sourceTree = "<group>";
		};
		1AC35A7218CECF0B00F37B72 /* CCControlStepperTest */ = {
			isa = PBXGroup;
			children = (
				1AC35A7318CECF0B00F37B72 /* CCControlStepperTest.cpp */,
				1AC35A7418CECF0B00F37B72 /* CCControlStepperTest.h */,
			);
			path = CCControlStepperTest;
			sourceTree = "<group>";
		};
		1AC35A7518CECF0B00F37B72 /* CCControlSwitchTest */ = {
			isa = PBXGroup;
			children = (
				1AC35A7618CECF0B00F37B72 /* CCControlSwitchTest.cpp */,
				1AC35A7718CECF0B00F37B72 /* CCControlSwitchTest.h */,
			);
			path = CCControlSwitchTest;
			sourceTree = "<group>";
		};
		1AC35A7D18CECF0B00F37B72 /* NetworkTest */ = {
			isa = PBXGroup;
			children = (
				1AC35A7E18CECF0B00F37B72 /* HttpClientTest.cpp */,
				1AC35A7F18CECF0B00F37B72 /* HttpClientTest.h */,
				1AC35A8018CECF0B00F37B72 /* SocketIOTest.cpp */,
				1AC35A8118CECF0B00F37B72 /* SocketIOTest.h */,
				1AC35A8218CECF0B00F37B72 /* WebSocketTest.cpp */,
				1AC35A8318CECF0B00F37B72 /* WebSocketTest.h */,
			);
			path = NetworkTest;
			sourceTree = "<group>";
		};
		1AC35A8418CECF0B00F37B72 /* NotificationCenterTest */ = {
			isa = PBXGroup;
			children = (
				1AC35A8518CECF0B00F37B72 /* NotificationCenterTest.cpp */,
				1AC35A8618CECF0B00F37B72 /* NotificationCenterTest.h */,
			);
			path = NotificationCenterTest;
			sourceTree = "<group>";
		};
		1AC35A8A18CECF0B00F37B72 /* TableViewTest */ = {
			isa = PBXGroup;
			children = (
				1AC35A8B18CECF0B00F37B72 /* CustomTableViewCell.cpp */,
				1AC35A8C18CECF0B00F37B72 /* CustomTableViewCell.h */,
				1AC35A8D18CECF0B00F37B72 /* TableViewTestScene.cpp */,
				1AC35A8E18CECF0B00F37B72 /* TableViewTestScene.h */,
			);
			path = TableViewTest;
			sourceTree = "<group>";
		};
		1AC35A8F18CECF0B00F37B72 /* FileUtilsTest */ = {
			isa = PBXGroup;
			children = (
				1AC35A9018CECF0B00F37B72 /* FileUtilsTest.cpp */,
				1AC35A9118CECF0B00F37B72 /* FileUtilsTest.h */,
			);
			path = FileUtilsTest;
			sourceTree = "<group>";
		};
		1AC35A9218CECF0B00F37B72 /* FontTest */ = {
			isa = PBXGroup;
			children = (
				1AC35A9318CECF0B00F37B72 /* FontTest.cpp */,
				1AC35A9418CECF0B00F37B72 /* FontTest.h */,
			);
			path = FontTest;
			sourceTree = "<group>";
		};
		1AC35A9518CECF0B00F37B72 /* InputTest */ = {
			isa = PBXGroup;
			children = (
				1AC35A9618CECF0B00F37B72 /* MouseTest.cpp */,
				1AC35A9718CECF0B00F37B72 /* MouseTest.h */,
			);
			path = InputTest;
			sourceTree = "<group>";
		};
		1AC35A9818CECF0B00F37B72 /* IntervalTest */ = {
			isa = PBXGroup;
			children = (
				1AC35A9918CECF0B00F37B72 /* IntervalTest.cpp */,
				1AC35A9A18CECF0B00F37B72 /* IntervalTest.h */,
			);
			path = IntervalTest;
			sourceTree = "<group>";
		};
		1AC35AA118CECF0B00F37B72 /* LabelTest */ = {
			isa = PBXGroup;
			children = (
				1AC35AA218CECF0C00F37B72 /* LabelTest.cpp */,
				1AC35AA318CECF0C00F37B72 /* LabelTest.h */,
				1AC35AA418CECF0C00F37B72 /* LabelTestNew.cpp */,
				1AC35AA518CECF0C00F37B72 /* LabelTestNew.h */,
			);
			path = LabelTest;
			sourceTree = "<group>";
		};
		1AC35AA618CECF0C00F37B72 /* LayerTest */ = {
			isa = PBXGroup;
			children = (
				1AC35AA718CECF0C00F37B72 /* LayerTest.cpp */,
				1AC35AA818CECF0C00F37B72 /* LayerTest.h */,
			);
			path = LayerTest;
			sourceTree = "<group>";
		};
		1AC35AA918CECF0C00F37B72 /* MenuTest */ = {
			isa = PBXGroup;
			children = (
				1AC35AAA18CECF0C00F37B72 /* MenuTest.cpp */,
				1AC35AAB18CECF0C00F37B72 /* MenuTest.h */,
			);
			path = MenuTest;
			sourceTree = "<group>";
		};
		1AC35AAC18CECF0C00F37B72 /* MotionStreakTest */ = {
			isa = PBXGroup;
			children = (
				1AC35AAD18CECF0C00F37B72 /* MotionStreakTest.cpp */,
				1AC35AAE18CECF0C00F37B72 /* MotionStreakTest.h */,
			);
			path = MotionStreakTest;
			sourceTree = "<group>";
		};
		1AC35AAF18CECF0C00F37B72 /* MutiTouchTest */ = {
			isa = PBXGroup;
			children = (
				1AC35AB018CECF0C00F37B72 /* MutiTouchTest.cpp */,
				1AC35AB118CECF0C00F37B72 /* MutiTouchTest.h */,
			);
			path = MutiTouchTest;
			sourceTree = "<group>";
		};
		1AC35AB218CECF0C00F37B72 /* NewEventDispatcherTest */ = {
			isa = PBXGroup;
			children = (
				1AC35AB318CECF0C00F37B72 /* NewEventDispatcherTest.cpp */,
				1AC35AB418CECF0C00F37B72 /* NewEventDispatcherTest.h */,
			);
			path = NewEventDispatcherTest;
			sourceTree = "<group>";
		};
		1AC35AB518CECF0C00F37B72 /* NewRendererTest */ = {
			isa = PBXGroup;
			children = (
				1AC35AB618CECF0C00F37B72 /* NewRendererTest.cpp */,
				1AC35AB718CECF0C00F37B72 /* NewRendererTest.h */,
			);
			path = NewRendererTest;
			sourceTree = "<group>";
		};
		1AC35AB818CECF0C00F37B72 /* NodeTest */ = {
			isa = PBXGroup;
			children = (
				1AC35AB918CECF0C00F37B72 /* NodeTest.cpp */,
				1AC35ABA18CECF0C00F37B72 /* NodeTest.h */,
			);
			path = NodeTest;
			sourceTree = "<group>";
		};
		1AC35ABB18CECF0C00F37B72 /* ParallaxTest */ = {
			isa = PBXGroup;
			children = (
				1AC35ABC18CECF0C00F37B72 /* ParallaxTest.cpp */,
				1AC35ABD18CECF0C00F37B72 /* ParallaxTest.h */,
			);
			path = ParallaxTest;
			sourceTree = "<group>";
		};
		1AC35ABE18CECF0C00F37B72 /* ParticleTest */ = {
			isa = PBXGroup;
			children = (
				1AC35ABF18CECF0C00F37B72 /* ParticleTest.cpp */,
				1AC35AC018CECF0C00F37B72 /* ParticleTest.h */,
			);
			path = ParticleTest;
			sourceTree = "<group>";
		};
		1AC35AC118CECF0C00F37B72 /* PerformanceTest */ = {
			isa = PBXGroup;
			children = (
				B6337DF51ABA9B44005AEF24 /* PerformanceParticle3DTest.cpp */,
				B6337DF61ABA9B44005AEF24 /* PerformanceParticle3DTest.h */,
				1AC35AC218CECF0C00F37B72 /* PerformanceAllocTest.cpp */,
				1AC35AC318CECF0C00F37B72 /* PerformanceAllocTest.h */,
				1AF152D718FD252A00A52F3D /* PerformanceCallbackTest.cpp */,
				1AF152D818FD252A00A52F3D /* PerformanceCallbackTest.h */,
				1AC35AC418CECF0C00F37B72 /* PerformanceContainerTest.cpp */,
				1AC35AC518CECF0C00F37B72 /* PerformanceContainerTest.h */,
				1AC35AC618CECF0C00F37B72 /* PerformanceEventDispatcherTest.cpp */,
				1AC35AC718CECF0C00F37B72 /* PerformanceEventDispatcherTest.h */,
				1AC35AC818CECF0C00F37B72 /* PerformanceLabelTest.cpp */,
				1AC35AC918CECF0C00F37B72 /* PerformanceLabelTest.h */,
				1A97ABFE1A1DC3E30076D9CC /* PerformanceMathTest.cpp */,
				1A97ABFF1A1DC3E30076D9CC /* PerformanceMathTest.h */,
				1AC35ACA18CECF0C00F37B72 /* PerformanceNodeChildrenTest.cpp */,
				1AC35ACB18CECF0C00F37B72 /* PerformanceNodeChildrenTest.h */,
				1AC35ACC18CECF0C00F37B72 /* PerformanceParticleTest.cpp */,
				1AC35ACD18CECF0C00F37B72 /* PerformanceParticleTest.h */,
				1AC35ACE18CECF0C00F37B72 /* PerformanceRendererTest.cpp */,
				1AC35ACF18CECF0C00F37B72 /* PerformanceRendererTest.h */,
				1AC35AD018CECF0C00F37B72 /* PerformanceScenarioTest.cpp */,
				1AC35AD118CECF0C00F37B72 /* PerformanceScenarioTest.h */,
				1AC35AD218CECF0C00F37B72 /* PerformanceSpriteTest.cpp */,
				1AC35AD318CECF0C00F37B72 /* PerformanceSpriteTest.h */,
				1AC35AD418CECF0C00F37B72 /* PerformanceTest.cpp */,
				1AC35AD518CECF0C00F37B72 /* PerformanceTest.h */,
				1AC35AD618CECF0C00F37B72 /* PerformanceTextureTest.cpp */,
				1AC35AD718CECF0C00F37B72 /* PerformanceTextureTest.h */,
				1AC35AD818CECF0C00F37B72 /* PerformanceTouchesTest.cpp */,
				1AC35AD918CECF0C00F37B72 /* PerformanceTouchesTest.h */,
			);
			path = PerformanceTest;
			sourceTree = "<group>";
		};
		1AC35ADA18CECF0C00F37B72 /* PhysicsTest */ = {
			isa = PBXGroup;
			children = (
				1AC35ADB18CECF0C00F37B72 /* PhysicsTest.cpp */,
				1AC35ADC18CECF0C00F37B72 /* PhysicsTest.h */,
			);
			path = PhysicsTest;
			sourceTree = "<group>";
		};
		1AC35ADD18CECF0C00F37B72 /* ReleasePoolTest */ = {
			isa = PBXGroup;
			children = (
				1AC35ADE18CECF0C00F37B72 /* ReleasePoolTest.cpp */,
				1AC35ADF18CECF0C00F37B72 /* ReleasePoolTest.h */,
			);
			path = ReleasePoolTest;
			sourceTree = "<group>";
		};
		1AC35AE018CECF0C00F37B72 /* RenderTextureTest */ = {
			isa = PBXGroup;
			children = (
				1AC35AE118CECF0C00F37B72 /* RenderTextureTest.cpp */,
				1AC35AE218CECF0C00F37B72 /* RenderTextureTest.h */,
			);
			path = RenderTextureTest;
			sourceTree = "<group>";
		};
		1AC35AE318CECF0C00F37B72 /* RotateWorldTest */ = {
			isa = PBXGroup;
			children = (
				1AC35AE418CECF0C00F37B72 /* RotateWorldTest.cpp */,
				1AC35AE518CECF0C00F37B72 /* RotateWorldTest.h */,
			);
			path = RotateWorldTest;
			sourceTree = "<group>";
		};
		1AC35AE618CECF0C00F37B72 /* SceneTest */ = {
			isa = PBXGroup;
			children = (
				1AC35AE718CECF0C00F37B72 /* SceneTest.cpp */,
				1AC35AE818CECF0C00F37B72 /* SceneTest.h */,
			);
			path = SceneTest;
			sourceTree = "<group>";
		};
		1AC35AE918CECF0C00F37B72 /* SchedulerTest */ = {
			isa = PBXGroup;
			children = (
				1AC35AEA18CECF0C00F37B72 /* SchedulerTest.cpp */,
				1AC35AEB18CECF0C00F37B72 /* SchedulerTest.h */,
			);
			path = SchedulerTest;
			sourceTree = "<group>";
		};
		1AC35AEC18CECF0C00F37B72 /* ShaderTest */ = {
			isa = PBXGroup;
			children = (
				1AC35AED18CECF0C00F37B72 /* ShaderTest.cpp */,
				1AC35AEE18CECF0C00F37B72 /* ShaderTest.h */,
				1AC35AEF18CECF0C00F37B72 /* ShaderTest2.cpp */,
				1AC35AF018CECF0C00F37B72 /* ShaderTest2.h */,
				70A7F72D191D3E4900F0F206 /* shaderTest.psh.h */,
				70A7F730191D421B00F0F206 /* ShaderTest.vsh.h */,
			);
			path = ShaderTest;
			sourceTree = "<group>";
		};
		1AC35AF118CECF0C00F37B72 /* SpineTest */ = {
			isa = PBXGroup;
			children = (
				1AC35AF218CECF0C00F37B72 /* SpineTest.cpp */,
				1AC35AF318CECF0C00F37B72 /* SpineTest.h */,
			);
			path = SpineTest;
			sourceTree = "<group>";
		};
		1AC35AF418CECF0C00F37B72 /* SpriteTest */ = {
			isa = PBXGroup;
			children = (
				1AC35AF518CECF0C00F37B72 /* SpriteTest.cpp */,
				1AC35AF618CECF0C00F37B72 /* SpriteTest.h */,
			);
			path = SpriteTest;
			sourceTree = "<group>";
		};
		1AC35AFB18CECF0C00F37B72 /* TextInputTest */ = {
			isa = PBXGroup;
			children = (
				1AC35AFC18CECF0C00F37B72 /* TextInputTest.cpp */,
				1AC35AFD18CECF0C00F37B72 /* TextInputTest.h */,
			);
			path = TextInputTest;
			sourceTree = "<group>";
		};
		1AC35AFE18CECF0C00F37B72 /* Texture2dTest */ = {
			isa = PBXGroup;
			children = (
				1AC35AFF18CECF0C00F37B72 /* Texture2dTest.cpp */,
				1AC35B0018CECF0C00F37B72 /* Texture2dTest.h */,
			);
			path = Texture2dTest;
			sourceTree = "<group>";
		};
		1AC35B0118CECF0C00F37B72 /* TextureCacheTest */ = {
			isa = PBXGroup;
			children = (
				1AC35B0218CECF0C00F37B72 /* TextureCacheTest.cpp */,
				1AC35B0318CECF0C00F37B72 /* TextureCacheTest.h */,
			);
			path = TextureCacheTest;
			sourceTree = "<group>";
		};
		1AC35B0418CECF0C00F37B72 /* TexturePackerEncryptionTest */ = {
			isa = PBXGroup;
			children = (
				1AC35B0518CECF0C00F37B72 /* TextureAtlasEncryptionTest.cpp */,
				1AC35B0618CECF0C00F37B72 /* TextureAtlasEncryptionTest.h */,
			);
			path = TexturePackerEncryptionTest;
			sourceTree = "<group>";
		};
		1AC35B0718CECF0C00F37B72 /* TileMapTest */ = {
			isa = PBXGroup;
			children = (
				C04F93581941B05400E9FEAB /* TileMapTest2.cpp */,
				C04F93591941B05400E9FEAB /* TileMapTest2.h */,
				1AC35B0818CECF0C00F37B72 /* TileMapTest.cpp */,
				1AC35B0918CECF0C00F37B72 /* TileMapTest.h */,
			);
			path = TileMapTest;
			sourceTree = "<group>";
		};
		1AC35B0A18CECF0C00F37B72 /* TouchesTest */ = {
			isa = PBXGroup;
			children = (
				1AC35B0B18CECF0C00F37B72 /* Ball.cpp */,
				1AC35B0C18CECF0C00F37B72 /* Ball.h */,
				1AC35B0D18CECF0C00F37B72 /* Paddle.cpp */,
				1AC35B0E18CECF0C00F37B72 /* Paddle.h */,
				1AC35B0F18CECF0C00F37B72 /* TouchesTest.cpp */,
				1AC35B1018CECF0C00F37B72 /* TouchesTest.h */,
			);
			path = TouchesTest;
			sourceTree = "<group>";
		};
		1AC35B1118CECF0C00F37B72 /* TransitionsTest */ = {
			isa = PBXGroup;
			children = (
				1AC35B1218CECF0C00F37B72 /* TransitionsTest.cpp */,
				1AC35B1318CECF0C00F37B72 /* TransitionsTest.h */,
			);
			path = TransitionsTest;
			sourceTree = "<group>";
		};
		1AC35B1418CECF0C00F37B72 /* UnitTest */ = {
			isa = PBXGroup;
			children = (
				1F33634D18E37E840074764D /* RefPtrTest.cpp */,
				1F33634E18E37E840074764D /* RefPtrTest.h */,
				1AC35B1518CECF0C00F37B72 /* UnitTest.cpp */,
				1AC35B1618CECF0C00F37B72 /* UnitTest.h */,
			);
			path = UnitTest;
			sourceTree = "<group>";
		};
		1AC35B1718CECF0C00F37B72 /* UserDefaultTest */ = {
			isa = PBXGroup;
			children = (
				1AC35B1818CECF0C00F37B72 /* UserDefaultTest.cpp */,
				1AC35B1918CECF0C00F37B72 /* UserDefaultTest.h */,
			);
			path = UserDefaultTest;
			sourceTree = "<group>";
		};
		1AC35B1C18CECF0C00F37B72 /* ZwoptexTest */ = {
			isa = PBXGroup;
			children = (
				1AC35B1D18CECF0C00F37B72 /* ZwoptexTest.cpp */,
				1AC35B1E18CECF0C00F37B72 /* ZwoptexTest.h */,
			);
			path = ZwoptexTest;
			sourceTree = "<group>";
		};
		1AC35C6D18CECF1400F37B72 /* proj.ios */ = {
			isa = PBXGroup;
			children = (
				527B1F3219EF9CF8000A1F82 /* Default-667h@2x.png */,
				527B1F3319EF9CF8000A1F82 /* Default-736h@3x.png */,
				1AC35C6E18CECF1400F37B72 /* Classes */,
				1AC35C7318CECF1400F37B72 /* Default-568h@2x.png */,
				1AC35C7418CECF1400F37B72 /* Default.png */,
				1AC35C7518CECF1400F37B72 /* Default@2x.png */,
				1AC35C7618CECF1400F37B72 /* Icon-100.png */,
				1AC35C7718CECF1400F37B72 /* Icon-114.png */,
				1AC35C7818CECF1400F37B72 /* Icon-120.png */,
				1AC35C7918CECF1400F37B72 /* Icon-144.png */,
				1AC35C7A18CECF1400F37B72 /* Icon-152.png */,
				1AC35C7B18CECF1400F37B72 /* Icon-29.png */,
				1AC35C7C18CECF1400F37B72 /* Icon-40.png */,
				1AC35C7D18CECF1400F37B72 /* Icon-50.png */,
				1AC35C7E18CECF1400F37B72 /* Icon-57.png */,
				1AC35C7F18CECF1400F37B72 /* Icon-58.png */,
				1AC35C8018CECF1400F37B72 /* Icon-72.png */,
				1AC35C8118CECF1400F37B72 /* Icon-76.png */,
				1AC35C8218CECF1400F37B72 /* Icon-80.png */,
				1AC35D0E18CED89E00F37B72 /* Info.plist */,
				1AC35C8418CECF1400F37B72 /* main.m */,
			);
			name = proj.ios;
			path = "../tests/cpp-tests/proj.ios";
			sourceTree = "<group>";
		};
		1AC35C6E18CECF1400F37B72 /* Classes */ = {
			isa = PBXGroup;
			children = (
				1AC35C6F18CECF1400F37B72 /* RootViewController.h */,
				1AC35C7018CECF1400F37B72 /* RootViewController.mm */,
				1AC35C7118CECF1400F37B72 /* testsAppDelegate.h */,
				1AC35C7218CECF1400F37B72 /* testsAppDelegate.mm */,
			);
			path = Classes;
			sourceTree = "<group>";
		};
		1AC35C9A18CECF1E00F37B72 /* proj.mac */ = {
			isa = PBXGroup;
			children = (
				1AC35D0C18CED89100F37B72 /* Info.plist */,
				1AC35C9B18CECF1E00F37B72 /* InfoPlist.strings */,
				1AC35C9D18CECF1E00F37B72 /* MainMenu.xib */,
				1AC35C9F18CECF1E00F37B72 /* Icon.icns */,
				1AC35CA018CECF1E00F37B72 /* main.cpp */,
			);
			name = proj.mac;
			path = "../tests/cpp-tests/proj.mac";
			sourceTree = "<group>";
		};
		1AC35CA818CED83500F37B72 /* Resources */ = {
			isa = PBXGroup;
			children = (
				B61E90CA1B12B74B00BE69EA /* NavMesh */,
				5046AB5A1AF2C4180060550B /* Materials */,
				B603F1B31AC8FBFB00A9579C /* TerrainTest */,
				B63993301A49359F00B07923 /* Particle3D */,
				15B3709219EE5D1000ABE682 /* Manifests */,
				3E2BDB0019C5E5D40055CDCD /* background.wav */,
				3E2BDAD119BEA3E20055CDCD /* audio */,
				38FA2E75194AECF800FF2BE4 /* ActionTimeline */,
				B2507B6A192589AF00FA4972 /* Shaders3D */,
				3E92EA841921A7720094CD21 /* Sprite3DTest */,
				3EA0FB5D191B92F100B170C8 /* cocosvideo.mp4 */,
				1AC35CA918CED84500F37B72 /* animations */,
				1AC35CAE18CED84500F37B72 /* ccb */,
				1A221C9B191771E300FD2BE4 /* ccs-res */,
				1AC35CB318CED84500F37B72 /* components */,
				1AC35CB418CED84500F37B72 /* configs */,
				1AC35CB818CED84500F37B72 /* extensions */,
				1AC35CBA18CED84500F37B72 /* fonts */,
				1AC35CBC18CED84500F37B72 /* hd */,
				1AC35CBE18CED84500F37B72 /* Images */,
				1AC35CC118CED84500F37B72 /* Misc */,
				1AC35CC318CED84500F37B72 /* Particles */,
				1AC35CC618CED84500F37B72 /* Shaders */,
				1AC35CC718CED84500F37B72 /* spine */,
				1AC35CC818CED84500F37B72 /* TileMaps */,
				1AC35CC918CED84500F37B72 /* zwoptex */,
				C08689C018D370C90093E810 /* background.caf */,
				1AC35CAF18CED84500F37B72 /* CocosBuilderExample.ccbproj */,
				1AC35CB018CED84500F37B72 /* CocosBuilderExample.ccbresourcelog */,
				1AC35CC218CED84500F37B72 /* music.mid */,
				1AC35CAC18CED84500F37B72 /* background.mp3 */,
				1AC35CAD18CED84500F37B72 /* background.ogg */,
				1AC35CB718CED84500F37B72 /* effect2.ogg */,
				1AC35CB918CED84500F37B72 /* fileLookup.plist */,
				1AC35CBD18CED84500F37B72 /* Hello.png */,
				1AC35CB518CED84500F37B72 /* effect1.raw */,
				1AC35CB618CED84500F37B72 /* effect1.wav */,
				1AC35CC418CED84500F37B72 /* pew-pew-lei.wav */,
				29AFEF6619ACCAA000F6B10A /* Test.html */,
			);
			name = Resources;
			sourceTree = "<group>";
		};
		1AC35D2418CEDE5600F37B72 /* lua-empty-test */ = {
			isa = PBXGroup;
			children = (
				1AC35D2D18CEDE7D00F37B72 /* project */,
				1AC35D2718CEDE7200F37B72 /* res */,
				1AC35D2818CEDE7200F37B72 /* src */,
			);
			name = "lua-empty-test";
			sourceTree = "<group>";
		};
		1AC35D2D18CEDE7D00F37B72 /* project */ = {
			isa = PBXGroup;
			children = (
				1AC35D2E18CEDE8B00F37B72 /* Classes */,
				1AC35D3318CEDE9400F37B72 /* proj.ios */,
				1AC35D5318CEDE9E00F37B72 /* proj.mac */,
			);
			name = project;
			sourceTree = "<group>";
		};
		1AC35D2E18CEDE8B00F37B72 /* Classes */ = {
			isa = PBXGroup;
			children = (
				15427B77198B843300DC375D /* lua_module_register.h */,
				1AC35D2F18CEDE8B00F37B72 /* AppDelegate.cpp */,
				1AC35D3018CEDE8B00F37B72 /* AppDelegate.h */,
			);
			name = Classes;
			path = "../tests/lua-empty-test/project/Classes";
			sourceTree = "<group>";
		};
		1AC35D3318CEDE9400F37B72 /* proj.ios */ = {
			isa = PBXGroup;
			children = (
				527B1F3E19EFAD44000A1F82 /* Default-667h@2x.png */,
				527B1F3F19EFAD44000A1F82 /* Default-736h@3x.png */,
				1AC35D3418CEDE9400F37B72 /* AppController.h */,
				1AC35D3518CEDE9400F37B72 /* AppController.mm */,
				1AC35D3618CEDE9400F37B72 /* Default-568h@2x.png */,
				1AC35D3718CEDE9400F37B72 /* Default.png */,
				1AC35D3818CEDE9400F37B72 /* Default@2x.png */,
				1AC35D3918CEDE9400F37B72 /* HelloLua_Prefix.pch */,
				1AC35D3A18CEDE9400F37B72 /* Icon-114.png */,
				1AC35D3B18CEDE9400F37B72 /* Icon-120.png */,
				1AC35D3C18CEDE9400F37B72 /* Icon-144.png */,
				1AC35D3D18CEDE9400F37B72 /* Icon-152.png */,
				1AC35D3E18CEDE9400F37B72 /* Icon-57.png */,
				1AC35D3F18CEDE9400F37B72 /* Icon-72.png */,
				1AC35D4018CEDE9400F37B72 /* Icon-76.png */,
				1AC35D4118CEDE9400F37B72 /* Info.plist */,
				1AC35D4218CEDE9400F37B72 /* main.m */,
				1AC35D4318CEDE9400F37B72 /* RootViewController.h */,
				1AC35D4418CEDE9400F37B72 /* RootViewController.mm */,
			);
			name = proj.ios;
			path = "../tests/lua-empty-test/project/proj.ios";
			sourceTree = "<group>";
		};
		1AC35D5318CEDE9E00F37B72 /* proj.mac */ = {
			isa = PBXGroup;
			children = (
				1AC35D5418CEDE9E00F37B72 /* InfoPlist.strings */,
				1AC35D5618CEDE9E00F37B72 /* MainMenu.xib */,
				1AC35D5818CEDE9E00F37B72 /* HelloLua_Prefix.pch */,
				1AC35D5918CEDE9E00F37B72 /* Icon.icns */,
				1AC35D5A18CEDE9E00F37B72 /* Info.plist */,
				1AC35D5B18CEDE9E00F37B72 /* main.cpp */,
			);
			name = proj.mac;
			path = "../tests/lua-empty-test/project/proj.mac";
			sourceTree = "<group>";
		};
		1AC35D7118CEE4AE00F37B72 /* lua-tests */ = {
			isa = PBXGroup;
			children = (
				182C5CCC1A95D9BA00C30D34 /* src */,
				1AC35D7B18CEE5A100F37B72 /* project */,
				1AC35D7718CEE58D00F37B72 /* res */,
			);
			name = "lua-tests";
			sourceTree = "<group>";
		};
		1AC35D7718CEE58D00F37B72 /* res */ = {
			isa = PBXGroup;
			children = (
				1AC35D7818CEE59900F37B72 /* cocosbuilderRes */,
			);
			name = res;
			sourceTree = "<group>";
		};
		1AC35D7B18CEE5A100F37B72 /* project */ = {
			isa = PBXGroup;
			children = (
				1AC35D7C18CEE5B100F37B72 /* Classes */,
				1AC35D8518CEE5D100F37B72 /* ios */,
				1AC35DA718CEE5DA00F37B72 /* mac */,
			);
			name = project;
			sourceTree = "<group>";
		};
		1AC35D7C18CEE5B100F37B72 /* Classes */ = {
			isa = PBXGroup;
			children = (
				150F918619DA409E00B89F57 /* lua_test_bindings.cpp */,
				150F918719DA409E00B89F57 /* lua_test_bindings.h */,
				15427B76198B750300DC375D /* lua_module_register.h */,
				1AC35D7D18CEE5B100F37B72 /* AppDelegate.cpp */,
				1AC35D7E18CEE5B100F37B72 /* AppDelegate.h */,
				1AC35D7F18CEE5B100F37B72 /* lua_assetsmanager_test_sample.cpp */,
				1AC35D8018CEE5B100F37B72 /* lua_assetsmanager_test_sample.h */,
			);
			name = Classes;
			path = "../tests/lua-tests/project/Classes";
			sourceTree = "<group>";
		};
		1AC35D8518CEE5D100F37B72 /* ios */ = {
			isa = PBXGroup;
			children = (
				527B1F4219EFAE13000A1F82 /* Default-667h@2x.png */,
				527B1F4319EFAE13000A1F82 /* Default-736h@3x.png */,
				1AC35D8618CEE5D100F37B72 /* AppController.h */,
				1AC35D8718CEE5D100F37B72 /* AppController.mm */,
				1AC35D8818CEE5D100F37B72 /* Default-568h@2x.png */,
				1AC35D8918CEE5D100F37B72 /* Default.png */,
				1AC35D8A18CEE5D100F37B72 /* Default@2x.png */,
				1AC35D8B18CEE5D100F37B72 /* Icon-114.png */,
				1AC35D8C18CEE5D100F37B72 /* Icon-120.png */,
				1AC35D8D18CEE5D100F37B72 /* Icon-144.png */,
				1AC35D8E18CEE5D100F37B72 /* Icon-152.png */,
				1AC35D8F18CEE5D100F37B72 /* Icon-57.png */,
				1AC35D9018CEE5D100F37B72 /* Icon-72.png */,
				1AC35D9118CEE5D100F37B72 /* Icon-76.png */,
				1AC35D9218CEE5D100F37B72 /* Info.plist */,
				1AC35D9318CEE5D100F37B72 /* LuaObjectCBridgeTest.h */,
				1AC35D9418CEE5D100F37B72 /* LuaObjectCBridgeTest.mm */,
				1AC35D9518CEE5D100F37B72 /* main.m */,
				1AC35D9618CEE5D100F37B72 /* RootViewController.h */,
				1AC35D9718CEE5D100F37B72 /* RootViewController.mm */,
			);
			name = ios;
			path = "../tests/lua-tests/project/proj.ios_mac/ios";
			sourceTree = "<group>";
		};
		1AC35DA718CEE5DA00F37B72 /* mac */ = {
			isa = PBXGroup;
			children = (
				1AC35DA818CEE5DA00F37B72 /* InfoPlist.strings */,
				1AC35DAA18CEE5DA00F37B72 /* MainMenu.xib */,
				1AC35DAC18CEE5DA00F37B72 /* Icon.icns */,
				1AC35DAD18CEE5DA00F37B72 /* Info.plist */,
				1AC35DAE18CEE5DA00F37B72 /* LuaObjectCBridgeTest.h */,
				1AC35DAF18CEE5DA00F37B72 /* LuaObjectCBridgeTest.mm */,
				1AC35DB018CEE5DA00F37B72 /* main.cpp */,
			);
			name = mac;
			path = "../tests/lua-tests/project/proj.ios_mac/mac";
			sourceTree = "<group>";
		};
		1AC35E0318CEE78300F37B72 /* tests */ = {
			isa = PBXGroup;
			children = (
				15CBA087196EE66D005877BB /* lua-game-controller-test */,
				3E6176B51960FA6300DE83F5 /* game-controller-test */,
				1AC358B618CEC19F00F37B72 /* cpp-empty-test */,
				1AC3592118CECEFF00F37B72 /* cpp-tests */,
				1AC35D2418CEDE5600F37B72 /* lua-empty-test */,
				1AC35D7118CEE4AE00F37B72 /* lua-tests */,
			);
			name = tests;
			sourceTree = "<group>";
		};
		29080D17191B571F0066F8DF /* UITest */ = {
			isa = PBXGroup;
			children = (
				29080D1A191B574B0066F8DF /* UITest.cpp */,
				29080D1B191B574B0066F8DF /* UITest.h */,
				29080D21191B595E0066F8DF /* CocoStudioGUITest.cpp */,
				29080D22191B595E0066F8DF /* CocoStudioGUITest.h */,
				29FBBC00196A9F0D00E65826 /* UIAndEditorTests */,
				29FBBBFB196A9ECD00E65826 /* CocostudioParserTest */,
				29080D25191B595E0066F8DF /* CustomTest */,
			);
			name = UITest;
			sourceTree = "<group>";
		};
		29080D25191B595E0066F8DF /* CustomTest */ = {
			isa = PBXGroup;
			children = (
				3825CC421A2C982A00C92EA8 /* CustomWidgetCallbackBindTest */,
				29080D2C191B595E0066F8DF /* CustomWidget */,
				29080D23191B595E0066F8DF /* CustomGUIScene.cpp */,
				29080D24191B595E0066F8DF /* CustomGUIScene.h */,
				29080D26191B595E0066F8DF /* CustomImageTest */,
				29080D29191B595E0066F8DF /* CustomParticleWidgetTest */,
			);
			name = CustomTest;
			path = UITest/CocoStudioGUITest/CustomTest;
			sourceTree = "<group>";
		};
		29080D26191B595E0066F8DF /* CustomImageTest */ = {
			isa = PBXGroup;
			children = (
				29080D27191B595E0066F8DF /* CustomImageTest.cpp */,
				29080D28191B595E0066F8DF /* CustomImageTest.h */,
			);
			path = CustomImageTest;
			sourceTree = "<group>";
		};
		29080D29191B595E0066F8DF /* CustomParticleWidgetTest */ = {
			isa = PBXGroup;
			children = (
				29080D2A191B595E0066F8DF /* CustomParticleWidgetTest.cpp */,
				29080D2B191B595E0066F8DF /* CustomParticleWidgetTest.h */,
			);
			path = CustomParticleWidgetTest;
			sourceTree = "<group>";
		};
		29080D2C191B595E0066F8DF /* CustomWidget */ = {
			isa = PBXGroup;
			children = (
				29080D2D191B595E0066F8DF /* CustomImageView.cpp */,
				29080D2E191B595E0066F8DF /* CustomImageView.h */,
				29080D2F191B595E0066F8DF /* CustomImageViewReader.cpp */,
				29080D30191B595E0066F8DF /* CustomImageViewReader.h */,
				29080D31191B595E0066F8DF /* CustomParticleWidget.cpp */,
				29080D32191B595E0066F8DF /* CustomParticleWidget.h */,
				29080D33191B595E0066F8DF /* CustomParticleWidgetReader.cpp */,
				29080D34191B595E0066F8DF /* CustomParticleWidgetReader.h */,
				29080D35191B595E0066F8DF /* CustomReader.cpp */,
				29080D36191B595E0066F8DF /* CustomReader.h */,
			);
			name = CustomWidget;
			path = ../CustomWidget;
			sourceTree = "<group>";
		};
		29080D39191B595E0066F8DF /* UIButtonTest */ = {
			isa = PBXGroup;
			children = (
				29080D3A191B595E0066F8DF /* UIButtonTest.cpp */,
				29080D3B191B595E0066F8DF /* UIButtonTest.h */,
				29080D3C191B595E0066F8DF /* UIButtonTest_Editor.cpp */,
				29080D3D191B595E0066F8DF /* UIButtonTest_Editor.h */,
			);
			path = UIButtonTest;
			sourceTree = "<group>";
		};
		29080D3E191B595E0066F8DF /* UICheckBoxTest */ = {
			isa = PBXGroup;
			children = (
				29080D3F191B595E0066F8DF /* UICheckBoxTest.cpp */,
				29080D40191B595E0066F8DF /* UICheckBoxTest.h */,
				29080D41191B595E0066F8DF /* UICheckBoxTest_Editor.cpp */,
				29080D42191B595E0066F8DF /* UICheckBoxTest_Editor.h */,
			);
			path = UICheckBoxTest;
			sourceTree = "<group>";
		};
		29080D43191B595E0066F8DF /* UIFocusTest */ = {
			isa = PBXGroup;
			children = (
				29080D44191B595E0066F8DF /* UIFocusTest.cpp */,
				29080D45191B595E0066F8DF /* UIFocusTest.h */,
			);
			path = UIFocusTest;
			sourceTree = "<group>";
		};
		29080D46191B595E0066F8DF /* UIImageViewTest */ = {
			isa = PBXGroup;
			children = (
				29080D47191B595E0066F8DF /* UIImageViewTest.cpp */,
				29080D48191B595E0066F8DF /* UIImageViewTest.h */,
				29080D49191B595E0066F8DF /* UIImageViewTest_Editor.cpp */,
				29080D4A191B595E0066F8DF /* UIImageViewTest_Editor.h */,
			);
			path = UIImageViewTest;
			sourceTree = "<group>";
		};
		29080D4B191B595E0066F8DF /* UILayoutTest */ = {
			isa = PBXGroup;
			children = (
				29080D4C191B595E0066F8DF /* UILayoutTest.cpp */,
				29080D4D191B595E0066F8DF /* UILayoutTest.h */,
				29080D4E191B595E0066F8DF /* UILayoutTest_Editor.cpp */,
				29080D4F191B595E0066F8DF /* UILayoutTest_Editor.h */,
			);
			path = UILayoutTest;
			sourceTree = "<group>";
		};
		29080D50191B595E0066F8DF /* UIListViewTest */ = {
			isa = PBXGroup;
			children = (
				29080D51191B595E0066F8DF /* UIListViewTest.cpp */,
				29080D52191B595E0066F8DF /* UIListViewTest.h */,
				29080D53191B595E0066F8DF /* UIListViewTest_Editor.cpp */,
				29080D54191B595E0066F8DF /* UIListViewTest_Editor.h */,
			);
			path = UIListViewTest;
			sourceTree = "<group>";
		};
		29080D55191B595E0066F8DF /* UILoadingBarTest */ = {
			isa = PBXGroup;
			children = (
				29080D56191B595E0066F8DF /* UILoadingBarTest.cpp */,
				29080D57191B595E0066F8DF /* UILoadingBarTest.h */,
				29080D58191B595E0066F8DF /* UILoadingBarTest_Editor.cpp */,
				29080D59191B595E0066F8DF /* UILoadingBarTest_Editor.h */,
			);
			path = UILoadingBarTest;
			sourceTree = "<group>";
		};
		29080D5A191B595E0066F8DF /* UIPageViewTest */ = {
			isa = PBXGroup;
			children = (
				29080D5B191B595E0066F8DF /* UIPageViewTest.cpp */,
				29080D5C191B595E0066F8DF /* UIPageViewTest.h */,
				29080D5D191B595E0066F8DF /* UIPageViewTest_Editor.cpp */,
				29080D5E191B595E0066F8DF /* UIPageViewTest_Editor.h */,
			);
			path = UIPageViewTest;
			sourceTree = "<group>";
		};
		29080D5F191B595E0066F8DF /* UIRichTextTest */ = {
			isa = PBXGroup;
			children = (
				29080D60191B595E0066F8DF /* UIRichTextTest.cpp */,
				29080D61191B595E0066F8DF /* UIRichTextTest.h */,
			);
			path = UIRichTextTest;
			sourceTree = "<group>";
		};
		29080D6A191B595E0066F8DF /* UIScrollViewTest */ = {
			isa = PBXGroup;
			children = (
				29080D6B191B595E0066F8DF /* UIScrollViewTest.cpp */,
				29080D6C191B595E0066F8DF /* UIScrollViewTest.h */,
				29080D6D191B595E0066F8DF /* UIScrollViewTest_Editor.cpp */,
				29080D6E191B595E0066F8DF /* UIScrollViewTest_Editor.h */,
			);
			path = UIScrollViewTest;
			sourceTree = "<group>";
		};
		29080D6F191B595E0066F8DF /* UISliderTest */ = {
			isa = PBXGroup;
			children = (
				29080D70191B595E0066F8DF /* UISliderTest.cpp */,
				29080D71191B595E0066F8DF /* UISliderTest.h */,
				29080D72191B595E0066F8DF /* UISliderTest_Editor.cpp */,
				29080D73191B595E0066F8DF /* UISliderTest_Editor.h */,
			);
			path = UISliderTest;
			sourceTree = "<group>";
		};
		29080D74191B595E0066F8DF /* UITextAtlasTest */ = {
			isa = PBXGroup;
			children = (
				29080D75191B595E0066F8DF /* UITextAtlasTest.cpp */,
				29080D76191B595E0066F8DF /* UITextAtlasTest.h */,
				29080D77191B595E0066F8DF /* UITextAtlasTest_Editor.cpp */,
				29080D78191B595E0066F8DF /* UITextAtlasTest_Editor.h */,
			);
			path = UITextAtlasTest;
			sourceTree = "<group>";
		};
		29080D79191B595E0066F8DF /* UITextBMFontTest */ = {
			isa = PBXGroup;
			children = (
				29080D7A191B595E0066F8DF /* UITextBMFontTest.cpp */,
				29080D7B191B595E0066F8DF /* UITextBMFontTest.h */,
				29080D7C191B595E0066F8DF /* UITextBMFontTest_Editor.cpp */,
				29080D7D191B595E0066F8DF /* UITextBMFontTest_Editor.h */,
			);
			path = UITextBMFontTest;
			sourceTree = "<group>";
		};
		29080D7E191B595E0066F8DF /* UITextFieldTest */ = {
			isa = PBXGroup;
			children = (
				29080D7F191B595E0066F8DF /* UITextFieldTest.cpp */,
				29080D80191B595E0066F8DF /* UITextFieldTest.h */,
				29080D81191B595E0066F8DF /* UITextFieldTest_Editor.cpp */,
				29080D82191B595E0066F8DF /* UITextFieldTest_Editor.h */,
			);
			path = UITextFieldTest;
			sourceTree = "<group>";
		};
		29080D83191B595E0066F8DF /* UITextTest */ = {
			isa = PBXGroup;
			children = (
				29080D84191B595E0066F8DF /* UITextTest.cpp */,
				29080D85191B595E0066F8DF /* UITextTest.h */,
				29080D86191B595E0066F8DF /* UITextTest_Editor.cpp */,
				29080D87191B595E0066F8DF /* UITextTest_Editor.h */,
			);
			path = UITextTest;
			sourceTree = "<group>";
		};
		29080D88191B595E0066F8DF /* UIWidgetAddNodeTest */ = {
			isa = PBXGroup;
			children = (
				29080D89191B595E0066F8DF /* UIWidgetAddNodeTest.cpp */,
				29080D8A191B595E0066F8DF /* UIWidgetAddNodeTest.h */,
				29080D8B191B595E0066F8DF /* UIWidgetAddNodeTest_Editor.cpp */,
				29080D8C191B595E0066F8DF /* UIWidgetAddNodeTest_Editor.h */,
			);
			path = UIWidgetAddNodeTest;
			sourceTree = "<group>";
		};
		298D7F6C19AC31C000FF096D /* UIWebViewTest */ = {
			isa = PBXGroup;
			children = (
				298D7F6D19AC31F300FF096D /* UIWebViewTest.cpp */,
				298D7F6E19AC31F300FF096D /* UIWebViewTest.h */,
			);
			name = UIWebViewTest;
			sourceTree = "<group>";
		};
		29AAE28519F0BD02004F5A18 /* UIScale9SpriteTest */ = {
			isa = PBXGroup;
			children = (
				295824571987415900F9746D /* UIScale9SpriteTest.cpp */,
				295824581987415900F9746D /* UIScale9SpriteTest.h */,
			);
			name = UIScale9SpriteTest;
			sourceTree = "<group>";
		};
		29AAE28619F0BD12004F5A18 /* UIEditBoxTest */ = {
			isa = PBXGroup;
			children = (
				292CF01219A1965E00E8E6A0 /* UIEditBoxTest.cpp */,
				292CF01319A1965E00E8E6A0 /* UIEditBoxTest.h */,
			);
			name = UIEditBoxTest;
			sourceTree = "<group>";
		};
		29B97314FDCFA39411CA2CEA /* CustomTemplate */ = {
			isa = PBXGroup;
			children = (
				46A15F9C1807A4F8005B8026 /* cocos2d_libs.xcodeproj */,
				1ABCA27618CD90A40087CE3A /* cocos2d_lua_bindings.xcodeproj */,
				29B97323FDCFA39411CA2CEA /* Frameworks */,
				19C28FACFE9D520D11CA2CBB /* Products */,
				1AC35E0318CEE78300F37B72 /* tests */,
			);
			name = CustomTemplate;
			sourceTree = "<group>";
		};
		29B97323FDCFA39411CA2CEA /* Frameworks */ = {
			isa = PBXGroup;
			children = (
				826294421AAF071500CB7CF7 /* Security.framework */,
				52B47A331A534B2B004E4C60 /* Security.framework */,
				15EE465A19A7200300AF29F1 /* libcurl.a */,
				15CBA9DC196EEAA6005877BB /* libz.dylib */,
				15CBA9DA196EEA90005877BB /* CoreMotion.framework */,
				15CBA9D8196EEA7D005877BB /* QuartzCore.framework */,
				15CBA9D6196EEA63005877BB /* AudioToolbox.framework */,
				15CBA9D3196EEA33005877BB /* OpenAL.framework */,
				15CBA9C8196EE97F005877BB /* CoreGraphics.framework */,
				15CBA9C6196EE971005877BB /* OpenGLES.framework */,
				15CBA9C4196EE962005877BB /* UIKit.framework */,
				15CBA9C2196EE951005877BB /* AVFoundation.framework */,
				15CBA9C0196EE943005877BB /* Foundation.framework */,
				3E61773C1960FBD100DE83F5 /* GameController.framework */,
				3E61773A1960FBC300DE83F5 /* CFNetwork.framework */,
				3E6177381960FBB800DE83F5 /* SystemConfiguration.framework */,
				3EA0FB65191B933000B170C8 /* MediaPlayer.framework */,
				1ABCA3AF18CDA06D0087CE3A /* libz.dylib */,
				1ABCA3A818CD9F130087CE3A /* AudioToolbox.framework */,
				1ABCA3A618CD9F0D0087CE3A /* OpenAL.framework */,
				1ABCA3A418CD9F060087CE3A /* QuartzCore.framework */,
				1ABCA3A218CD9EFE0087CE3A /* CoreGraphics.framework */,
				1ABCA3A018CD9EF60087CE3A /* OpenGLES.framework */,
				1ABCA39E18CD9EE50087CE3A /* UIKit.framework */,
				1ABCA39C18CD9ED80087CE3A /* AVFoundation.framework */,
				1ABCA36018CD9AC00087CE3A /* libz.dylib */,
				1ABCA35C18CD9A9E0087CE3A /* AudioToolbox.framework */,
				1ABCA35A18CD9A950087CE3A /* ApplicationServices.framework */,
				1ABCA35818CD9A8F0087CE3A /* OpenAL.framework */,
				1ABCA35618CD9A890087CE3A /* QuartzCore.framework */,
				1ABCA35418CD9A820087CE3A /* OpenGL.framework */,
				D60AE43317F7FFE100757E4B /* CoreMotion.framework */,
				A035A71117822E9E00987F6C /* libsqlite3.dylib */,
				1A9F808C177E98A600D9A1CB /* libcurl.dylib */,
				15C6482E165F399D007D4F18 /* libz.dylib */,
				EDCC747E17C455FD007B692C /* IOKit.framework */,
				A07A52C11783B01F0073F6A7 /* AVFoundation.framework */,
				A07A52BB1783AEB80073F6A7 /* CoreGraphics.framework */,
				A07A52B91783AE900073F6A7 /* OpenGLES.framework */,
				A07A52B71783AE6D0073F6A7 /* UIKit.framework */,
				15C6482C165F3988007D4F18 /* AudioToolbox.framework */,
				15C6482A165F3979007D4F18 /* ApplicationServices.framework */,
				15C64828165F396B007D4F18 /* OpenAL.framework */,
				15C64826165F394E007D4F18 /* QuartzCore.framework */,
				15C64824165F3934007D4F18 /* OpenGL.framework */,
				15C64822165F391E007D4F18 /* Cocoa.framework */,
				15C64832165F3AFD007D4F18 /* Foundation.framework */,
				1ABCA2A518CD91520087CE3A /* XCTest.framework */,
				1ABCA28818CD91510087CE3A /* Other Frameworks */,
			);
			name = Frameworks;
			sourceTree = "<group>";
		};
		29FBBBFB196A9ECD00E65826 /* CocostudioParserTest */ = {
			isa = PBXGroup;
			children = (
				290E94B3196FC16900694919 /* CocostudioParserTest.cpp */,
				290E94B4196FC16900694919 /* CocostudioParserTest.h */,
				29FBBBFC196A9ECD00E65826 /* CocostudioParserJsonTest.cpp */,
				29FBBBFD196A9ECD00E65826 /* CocostudioParserJsonTest.h */,
			);
			name = CocostudioParserTest;
			path = UITest/CocoStudioGUITest/CocostudioParserTest;
			sourceTree = "<group>";
		};
		29FBBC00196A9F0D00E65826 /* UIAndEditorTests */ = {
			isa = PBXGroup;
			children = (
				29080D1F191B595E0066F8DF /* CocosGUIScene.cpp */,
				29080D20191B595E0066F8DF /* CocosGUIScene.h */,
				29080D37191B595E0066F8DF /* GUIEditorTest.cpp */,
				29080D38191B595E0066F8DF /* GUIEditorTest.h */,
				29080D62191B595E0066F8DF /* UIScene.cpp */,
				29080D63191B595E0066F8DF /* UIScene.h */,
				29080D64191B595E0066F8DF /* UIScene_Editor.cpp */,
				29080D65191B595E0066F8DF /* UIScene_Editor.h */,
				29080D66191B595E0066F8DF /* UISceneManager.cpp */,
				29080D67191B595E0066F8DF /* UISceneManager.h */,
				29080D68191B595E0066F8DF /* UISceneManager_Editor.cpp */,
				29080D69191B595E0066F8DF /* UISceneManager_Editor.h */,
				29AAE28619F0BD12004F5A18 /* UIEditBoxTest */,
				29AAE28519F0BD02004F5A18 /* UIScale9SpriteTest */,
				298D7F6C19AC31C000FF096D /* UIWebViewTest */,
				29080D6A191B595E0066F8DF /* UIScrollViewTest */,
				29080D6F191B595E0066F8DF /* UISliderTest */,
				29080D74191B595E0066F8DF /* UITextAtlasTest */,
				29080D79191B595E0066F8DF /* UITextBMFontTest */,
				29080D7E191B595E0066F8DF /* UITextFieldTest */,
				29080D83191B595E0066F8DF /* UITextTest */,
				29080D88191B595E0066F8DF /* UIWidgetAddNodeTest */,
				29080D39191B595E0066F8DF /* UIButtonTest */,
				29080D3E191B595E0066F8DF /* UICheckBoxTest */,
				29080D43191B595E0066F8DF /* UIFocusTest */,
				29080D46191B595E0066F8DF /* UIImageViewTest */,
				29080D4B191B595E0066F8DF /* UILayoutTest */,
				29080D50191B595E0066F8DF /* UIListViewTest */,
				29080D55191B595E0066F8DF /* UILoadingBarTest */,
				29080D5A191B595E0066F8DF /* UIPageViewTest */,
				29080D5F191B595E0066F8DF /* UIRichTextTest */,
				3EA0FB6F191C844400B170C8 /* UIVideoPlayerTest */,
			);
			name = UIAndEditorTests;
			path = UITest/CocoStudioGUITest;
			sourceTree = "<group>";
		};
		3825CC421A2C982A00C92EA8 /* CustomWidgetCallbackBindTest */ = {
			isa = PBXGroup;
			children = (
				3825CC431A2C982A00C92EA8 /* CustomRootNode.cpp */,
				3825CC441A2C982A00C92EA8 /* CustomRootNode.h */,
				3825CC451A2C982A00C92EA8 /* CustomRootNodeReader.cpp */,
				3825CC461A2C982A00C92EA8 /* CustomRootNodeReader.h */,
				3825CC471A2C982A00C92EA8 /* CustomWidgetCallbackBindTest.cpp */,
				3825CC481A2C982A00C92EA8 /* CustomWidgetCallbackBindTest.h */,
			);
			path = CustomWidgetCallbackBindTest;
			sourceTree = "<group>";
		};
		38FA2E70194AEBE100FF2BE4 /* CocoStudioActionTimelineTest */ = {
			isa = PBXGroup;
			children = (
				38FA2E71194AEBE100FF2BE4 /* ActionTimelineTestScene.cpp */,
				38FA2E72194AEBE100FF2BE4 /* ActionTimelineTestScene.h */,
			);
			path = CocoStudioActionTimelineTest;
			sourceTree = "<group>";
		};
		3E2BDACD19BEA3410055CDCD /* NewAudioEngineTest */ = {
			isa = PBXGroup;
			children = (
				3E2BDACE19BEA3410055CDCD /* NewAudioEngineTest.cpp */,
				3E2BDACF19BEA3410055CDCD /* NewAudioEngineTest.h */,
			);
			path = NewAudioEngineTest;
			sourceTree = "<group>";
		};
		3E6176B51960FA6300DE83F5 /* game-controller-test */ = {
			isa = PBXGroup;
			children = (
				3E6177EF1960FEE300DE83F5 /* Resource */,
				3E6176B61960FA6300DE83F5 /* Classes */,
				3E6176DC1960FA6300DE83F5 /* proj.ios */,
			);
			name = "game-controller-test";
			path = "../tests/game-controller-test";
			sourceTree = "<group>";
		};
		3E6176B61960FA6300DE83F5 /* Classes */ = {
			isa = PBXGroup;
			children = (
				3E6176B71960FA6300DE83F5 /* AppDelegate.cpp */,
				3E6176B81960FA6300DE83F5 /* AppDelegate.h */,
				3E6176B91960FA6300DE83F5 /* AppMacros.h */,
				3E6176BA1960FA6300DE83F5 /* GameControllerTest.cpp */,
				3E6176BB1960FA6300DE83F5 /* GameControllerTest.h */,
			);
			path = Classes;
			sourceTree = "<group>";
		};
		3E6176DC1960FA6300DE83F5 /* proj.ios */ = {
			isa = PBXGroup;
			children = (
				527B1F3A19EFACBB000A1F82 /* Default-667h@2x.png */,
				527B1F3B19EFACBB000A1F82 /* Default-736h@3x.png */,
				3E6176DD1960FA6300DE83F5 /* AppController.h */,
				3E6176DE1960FA6300DE83F5 /* AppController.mm */,
				3E6176DF1960FA6300DE83F5 /* Default-568h@2x.png */,
				3E6176E01960FA6300DE83F5 /* Default.png */,
				3E6176E11960FA6300DE83F5 /* Default@2x.png */,
				3E6176E21960FA6300DE83F5 /* Icon-100.png */,
				3E6176E31960FA6300DE83F5 /* Icon-114.png */,
				3E6176E41960FA6300DE83F5 /* Icon-120.png */,
				3E6176E51960FA6300DE83F5 /* Icon-144.png */,
				3E6176E61960FA6300DE83F5 /* Icon-152.png */,
				3E6176E71960FA6300DE83F5 /* Icon-40.png */,
				3E6176E81960FA6300DE83F5 /* Icon-57.png */,
				3E6176E91960FA6300DE83F5 /* Icon-58.png */,
				3E6176EA1960FA6300DE83F5 /* Icon-72.png */,
				3E6176EB1960FA6300DE83F5 /* Icon-76.png */,
				3E6176EC1960FA6300DE83F5 /* Icon-80.png */,
				3E6176ED1960FA6300DE83F5 /* Info.plist */,
				3E6176EE1960FA6300DE83F5 /* main.m */,
				3E6176EF1960FA6300DE83F5 /* RootViewController.h */,
				3E6176F01960FA6300DE83F5 /* RootViewController.mm */,
			);
			path = proj.ios;
			sourceTree = "<group>";
		};
		3E6177EF1960FEE300DE83F5 /* Resource */ = {
			isa = PBXGroup;
			children = (
				3E6177F01960FEFE00DE83F5 /* fonts */,
				3E6177F11960FEFE00DE83F5 /* ipad */,
				3E6177F21960FEFE00DE83F5 /* ipadhd */,
				3E6177F31960FEFE00DE83F5 /* iphone */,
			);
			name = Resource;
			sourceTree = "<group>";
		};
		3E92EA7D1921A0C60094CD21 /* Sprite3DTest */ = {
			isa = PBXGroup;
			children = (
				5EBEECAE1995247000429821 /* DrawNode3D.cpp */,
				5EBEECAF1995247000429821 /* DrawNode3D.h */,
				3E92EA801921A1400094CD21 /* Sprite3DTest.cpp */,
				3E92EA811921A1400094CD21 /* Sprite3DTest.h */,
			);
			name = Sprite3DTest;
			sourceTree = "<group>";
		};
		3E9E75CB199324A8005B7047 /* Camera3DTest */ = {
			isa = PBXGroup;
			children = (
				3E9E75CE199324CB005B7047 /* Camera3DTest.cpp */,
				3E9E75CF199324CB005B7047 /* Camera3DTest.h */,
			);
			name = Camera3DTest;
			sourceTree = "<group>";
		};
		3EA0FB6F191C844400B170C8 /* UIVideoPlayerTest */ = {
			isa = PBXGroup;
			children = (
				3EA0FB70191C844400B170C8 /* UIVideoPlayerTest.cpp */,
				3EA0FB71191C844400B170C8 /* UIVideoPlayerTest.h */,
			);
			path = UIVideoPlayerTest;
			sourceTree = "<group>";
		};
		46A15F9D1807A4F8005B8026 /* Products */ = {
			isa = PBXGroup;
			children = (
				46A15FB01807A4F9005B8026 /* libcocos2d Mac.a */,
				46A15FBE1807A4F9005B8026 /* libcocos2d iOS.a */,
			);
			name = Products;
			sourceTree = "<group>";
		};
		5046AB471AF2A8D80060550B /* MaterialSystemTest */ = {
			isa = PBXGroup;
			children = (
				5046AB481AF2A8D80060550B /* MaterialSystemTest.cpp */,
				5046AB491AF2A8D80060550B /* MaterialSystemTest.h */,
			);
			path = MaterialSystemTest;
			sourceTree = "<group>";
		};
		6886696E1AE8E8A000C2CFD9 /* SpritePolygonTest */ = {
			isa = PBXGroup;
			children = (
				6886696F1AE8E8B500C2CFD9 /* SpritePolygonTest.cpp */,
				688669701AE8E8B500C2CFD9 /* SpritePolygonTest.h */,
			);
			path = SpritePolygonTest;
			sourceTree = "<group>";
		};
		A0BD49FB1AFAFEE50046CCE3 /* Scene3DTest */ = {
			isa = PBXGroup;
			children = (
				A0BD49FC1AFAFEE50046CCE3 /* Scene3DTest.cpp */,
				A0BD49FD1AFAFEE50046CCE3 /* Scene3DTest.h */,
			);
			path = Scene3DTest;
			sourceTree = "<group>";
		};
		A5030C3219D059AB000E78E7 /* OpenURLTest */ = {
			isa = PBXGroup;
			children = (
				A5030C3319D059DA000E78E7 /* OpenURLTest.cpp */,
				A5030C3419D059DA000E78E7 /* OpenURLTest.h */,
			);
			name = OpenURLTest;
			sourceTree = "<group>";
		};
		B603F1AC1AC8EA2E00A9579C /* TerrainTest */ = {
			isa = PBXGroup;
			children = (
				B603F1AD1AC8EA4E00A9579C /* TerrainTest.cpp */,
				B603F1AE1AC8EA4E00A9579C /* TerrainTest.h */,
			);
			name = TerrainTest;
			sourceTree = "<group>";
		};
		B609E67019C18D90003D0074 /* BillBoardTest */ = {
			isa = PBXGroup;
			children = (
				B609E67119C18DAD003D0074 /* BillBoardTest.cpp */,
				B609E67219C18DAD003D0074 /* BillBoardTest.h */,
			);
			name = BillBoardTest;
			sourceTree = "<group>";
		};
		B639932B1A490E9900B07923 /* Particle3DTest */ = {
			isa = PBXGroup;
			children = (
				B639932C1A490EC700B07923 /* Particle3DTest.cpp */,
				B639932D1A490EC700B07923 /* Particle3DTest.h */,
			);
			name = Particle3DTest;
			sourceTree = "<group>";
		};
		B6C039D619C95D28007207DC /* LightTest */ = {
			isa = PBXGroup;
			children = (
				B6C039D719C95D83007207DC /* LightTest.cpp */,
				B6C039D819C95D83007207DC /* LightTest.h */,
			);
			name = LightTest;
			sourceTree = "<group>";
		};
		B6CAB54B1AF9AA4B00B9B856 /* Physics3DTest */ = {
			isa = PBXGroup;
			children = (
				B6CAB54C1AF9AA6C00B9B856 /* Physics3DTest.cpp */,
				B6CAB54D1AF9AA6C00B9B856 /* Physics3DTest.h */,
			);
			name = Physics3DTest;
			sourceTree = "<group>";
		};
		B6DD2FF91B04972B00E47F5F /* NavMeshTest */ = {
			isa = PBXGroup;
			children = (
				B6DD2FFA1B04979C00E47F5F /* NavMeshTest.cpp */,
				B6DD2FFB1B04979C00E47F5F /* NavMeshTest.h */,
			);
			name = NavMeshTest;
			sourceTree = "<group>";
		};
		D0FD03611A3B543700825BB5 /* AllocatorTest */ = {
			isa = PBXGroup;
			children = (
				D0FD03621A3B546400825BB5 /* AllocatorTest.cpp */,
				D0FD03631A3B546400825BB5 /* AllocatorTest.h */,
			);
			name = AllocatorTest;
			sourceTree = "<group>";
		};
/* End PBXGroup section */

/* Begin PBXNativeTarget section */
		15CBA015196EE56C005877BB /* lua-game-controller-test iOS */ = {
			isa = PBXNativeTarget;
			buildConfigurationList = 15CBA060196EE56C005877BB /* Build configuration list for PBXNativeTarget "lua-game-controller-test iOS" */;
			buildPhases = (
				15CBA020196EE56C005877BB /* Sources */,
				15CBA025196EE56C005877BB /* Frameworks */,
				1529F07B19EDA35E0064B9B1 /* Run Script */,
				15CBA036196EE56C005877BB /* Resources */,
			);
			buildRules = (
			);
			dependencies = (
				15427B9D198B8C0500DC375D /* PBXTargetDependency */,
				15CBA016196EE56C005877BB /* PBXTargetDependency */,
			);
			name = "lua-game-controller-test iOS";
			productName = "Test lua iOS";
			productReference = 15CBA063196EE56C005877BB /* lua-game-controller-test iOS.app */;
			productType = "com.apple.product-type.application";
		};
		1A0EE1C618CDF6DA004CD58F /* cpp-empty-test Mac */ = {
			isa = PBXNativeTarget;
			buildConfigurationList = 1A0EE2AF18CDF6DA004CD58F /* Build configuration list for PBXNativeTarget "cpp-empty-test Mac" */;
			buildPhases = (
				1A0EE1D118CDF6DA004CD58F /* Resources */,
				1A0EE1F618CDF6DA004CD58F /* Sources */,
				1A0EE29F18CDF6DA004CD58F /* Frameworks */,
			);
			buildRules = (
			);
			dependencies = (
				1A0EE1C718CDF6DA004CD58F /* PBXTargetDependency */,
			);
			name = "cpp-empty-test Mac";
			productName = iphone;
			productReference = 1A0EE2B218CDF6DA004CD58F /* cpp-empty-test Mac.app */;
			productType = "com.apple.product-type.application";
		};
		1A0EE2B818CDF733004CD58F /* lua-empty-test Mac */ = {
			isa = PBXNativeTarget;
			buildConfigurationList = 1A0EE31118CDF733004CD58F /* Build configuration list for PBXNativeTarget "lua-empty-test Mac" */;
			buildPhases = (
				1A0EE2C318CDF733004CD58F /* Sources */,
				1A0EE2C818CDF733004CD58F /* Frameworks */,
				1529F07D19EDA3B90064B9B1 /* ShellScript */,
				1A0EE2D818CDF733004CD58F /* Resources */,
			);
			buildRules = (
			);
			dependencies = (
				15427BA5198B8C2E00DC375D /* PBXTargetDependency */,
				1A0EE2BB18CDF733004CD58F /* PBXTargetDependency */,
			);
			name = "lua-empty-test Mac";
			productName = "Test lua Mac";
			productReference = 1A0EE31418CDF733004CD58F /* lua-empty-test Mac.app */;
			productType = "com.apple.product-type.application";
		};
		1A0EE31818CDF775004CD58F /* cpp-empty-test iOS */ = {
			isa = PBXNativeTarget;
			buildConfigurationList = 1A0EE41018CDF775004CD58F /* Build configuration list for PBXNativeTarget "cpp-empty-test iOS" */;
			buildPhases = (
				1A0EE32318CDF775004CD58F /* Resources */,
				1A0EE35518CDF775004CD58F /* Sources */,
				1A0EE40018CDF775004CD58F /* Frameworks */,
			);
			buildRules = (
			);
			dependencies = (
				1A0EE31918CDF775004CD58F /* PBXTargetDependency */,
			);
			name = "cpp-empty-test iOS";
			productName = iphone;
			productReference = 1A0EE41318CDF775004CD58F /* cpp-empty-test iOS.app */;
			productType = "com.apple.product-type.application";
		};
		1A0EE41918CDF799004CD58F /* lua-empty-test iOS */ = {
			isa = PBXNativeTarget;
			buildConfigurationList = 1A0EE47B18CDF799004CD58F /* Build configuration list for PBXNativeTarget "lua-empty-test iOS" */;
			buildPhases = (
				1A0EE42418CDF799004CD58F /* Sources */,
				1A0EE42B18CDF799004CD58F /* Frameworks */,
				1529F07C19EDA3860064B9B1 /* ShellScript */,
				1A0EE43B18CDF799004CD58F /* Resources */,
			);
			buildRules = (
			);
			dependencies = (
				15427B99198B8BDE00DC375D /* PBXTargetDependency */,
				15427B85198B8ACB00DC375D /* PBXTargetDependency */,
			);
			name = "lua-empty-test iOS";
			productName = "Test lua iOS";
			productReference = 1A0EE47E18CDF799004CD58F /* lua-empty-test iOS.app */;
			productType = "com.apple.product-type.application";
		};
		1ABCA28518CD91510087CE3A /* lua-tests Mac */ = {
			isa = PBXNativeTarget;
			buildConfigurationList = 1ABCA2B218CD91520087CE3A /* Build configuration list for PBXNativeTarget "lua-tests Mac" */;
			buildPhases = (
				1529F07F19EDA4260064B9B1 /* ShellScript */,
				1ABCA28218CD91510087CE3A /* Sources */,
				1ABCA28318CD91510087CE3A /* Frameworks */,
				1529F07E19EDA3F20064B9B1 /* ShellScript */,
				1ABCA28418CD91510087CE3A /* Resources */,
			);
			buildRules = (
			);
			dependencies = (
				15427BB5198B8C5000DC375D /* PBXTargetDependency */,
				1ABCA2B918CD92230087CE3A /* PBXTargetDependency */,
			);
			name = "lua-tests Mac";
			productName = "Test lua Mac";
			productReference = 1ABCA28618CD91510087CE3A /* lua-tests Mac.app */;
			productType = "com.apple.product-type.application";
		};
		1ABCA2CC18CD93580087CE3A /* lua-tests iOS */ = {
			isa = PBXNativeTarget;
			buildConfigurationList = 1ABCA2F118CD93590087CE3A /* Build configuration list for PBXNativeTarget "lua-tests iOS" */;
			buildPhases = (
				150906CB19CFCAF3002C4D97 /* ShellScript */,
				1ABCA2C918CD93580087CE3A /* Sources */,
				1ABCA2CA18CD93580087CE3A /* Frameworks */,
				1529F07A19EDA0650064B9B1 /* ShellScript */,
				1ABCA2CB18CD93580087CE3A /* Resources */,
			);
			buildRules = (
			);
			dependencies = (
				15427B95198B8BB400DC375D /* PBXTargetDependency */,
				1ABCA2F818CD93850087CE3A /* PBXTargetDependency */,
			);
			name = "lua-tests iOS";
			productName = "Test lua iOS";
			productReference = 1ABCA2CD18CD93580087CE3A /* lua-tests iOS.app */;
			productType = "com.apple.product-type.application";
		};
		1D6058900D05DD3D006BFB54 /* cpp-tests Mac */ = {
			isa = PBXNativeTarget;
			buildConfigurationList = 1D6058960D05DD3E006BFB54 /* Build configuration list for PBXNativeTarget "cpp-tests Mac" */;
			buildPhases = (
				1D60588D0D05DD3D006BFB54 /* Resources */,
				1D60588E0D05DD3D006BFB54 /* Sources */,
				1D60588F0D05DD3D006BFB54 /* Frameworks */,
			);
			buildRules = (
			);
			dependencies = (
				1AAF5342180E2F41000584C8 /* PBXTargetDependency */,
			);
			name = "cpp-tests Mac";
			productName = iphone;
			productReference = 1D6058910D05DD3D006BFB54 /* cpp-tests Mac.app */;
			productType = "com.apple.product-type.application";
		};
		3E6176FF1960FAED00DE83F5 /* game-controller-test IOS */ = {
			isa = PBXNativeTarget;
			buildConfigurationList = 3E61772E1960FAED00DE83F5 /* Build configuration list for PBXNativeTarget "game-controller-test IOS" */;
			buildPhases = (
				3E6177061960FAED00DE83F5 /* Resources */,
				3E61771A1960FAED00DE83F5 /* Sources */,
				3E6177201960FAED00DE83F5 /* Frameworks */,
			);
			buildRules = (
			);
			dependencies = (
				3E6177001960FAED00DE83F5 /* PBXTargetDependency */,
			);
			name = "game-controller-test IOS";
			productName = iphone;
			productReference = 3E6177311960FAED00DE83F5 /* game-controller-test IOS.app */;
			productType = "com.apple.product-type.application";
		};
		A07A517F1783A1D20073F6A7 /* cpp-tests iOS */ = {
			isa = PBXNativeTarget;
			buildConfigurationList = A07A52261783A1D20073F6A7 /* Build configuration list for PBXNativeTarget "cpp-tests iOS" */;
			buildPhases = (
				A07A518A1783A1D20073F6A7 /* Resources */,
				A07A51AD1783A1D20073F6A7 /* Sources */,
				A07A52171783A1D20073F6A7 /* Frameworks */,
			);
			buildRules = (
			);
			dependencies = (
				1AAF53F5180E39C6000584C8 /* PBXTargetDependency */,
			);
			name = "cpp-tests iOS";
			productName = iphone;
			productReference = A07A52291783A1D20073F6A7 /* cpp-tests iOS.app */;
			productType = "com.apple.product-type.application";
		};
/* End PBXNativeTarget section */

/* Begin PBXProject section */
		29B97313FDCFA39411CA2CEA /* Project object */ = {
			isa = PBXProject;
			attributes = {
				LastUpgradeCheck = 0600;
				TargetAttributes = {
<<<<<<< HEAD
					A07A517F1783A1D20073F6A7 = {
						DevelopmentTeam = NQ596S94Q5;
=======
					1D6058900D05DD3D006BFB54 = {
						DevelopmentTeam = U7E7529TA5;
>>>>>>> 86b6ea70
					};
				};
			};
			buildConfigurationList = C01FCF4E08A954540054247B /* Build configuration list for PBXProject "cocos2d_tests" */;
			compatibilityVersion = "Xcode 3.2";
			developmentRegion = English;
			hasScannedForEncodings = 1;
			knownRegions = (
				English,
				Japanese,
				French,
				German,
				en,
				Base,
			);
			mainGroup = 29B97314FDCFA39411CA2CEA /* CustomTemplate */;
			projectDirPath = "";
			projectReferences = (
				{
					ProductGroup = 46A15F9D1807A4F8005B8026 /* Products */;
					ProjectRef = 46A15F9C1807A4F8005B8026 /* cocos2d_libs.xcodeproj */;
				},
				{
					ProductGroup = 1ABCA27718CD90A40087CE3A /* Products */;
					ProjectRef = 1ABCA27618CD90A40087CE3A /* cocos2d_lua_bindings.xcodeproj */;
				},
			);
			projectRoot = "";
			targets = (
				A035ACBB1782469700987F6C /* build all tests Mac */,
				1D6058900D05DD3D006BFB54 /* cpp-tests Mac */,
				1A0EE1C618CDF6DA004CD58F /* cpp-empty-test Mac */,
				1ABCA28518CD91510087CE3A /* lua-tests Mac */,
				1A0EE2B818CDF733004CD58F /* lua-empty-test Mac */,
				A07A517B1783A1CC0073F6A7 /* build all tests iOS */,
				A07A517F1783A1D20073F6A7 /* cpp-tests iOS */,
				1A0EE31818CDF775004CD58F /* cpp-empty-test iOS */,
				1ABCA2CC18CD93580087CE3A /* lua-tests iOS */,
				1A0EE41918CDF799004CD58F /* lua-empty-test iOS */,
				3E6176FF1960FAED00DE83F5 /* game-controller-test IOS */,
				15CBA015196EE56C005877BB /* lua-game-controller-test iOS */,
			);
		};
/* End PBXProject section */

/* Begin PBXReferenceProxy section */
		15EFA258198A4A24000C57D3 /* libluacocos2d Mac.a */ = {
			isa = PBXReferenceProxy;
			fileType = archive.ar;
			path = "libluacocos2d Mac.a";
			remoteRef = 15EFA257198A4A24000C57D3 /* PBXContainerItemProxy */;
			sourceTree = BUILT_PRODUCTS_DIR;
		};
		15EFA665198B33EE000C57D3 /* libluacocos2d iOS.a */ = {
			isa = PBXReferenceProxy;
			fileType = archive.ar;
			path = "libluacocos2d iOS.a";
			remoteRef = 15EFA664198B33EE000C57D3 /* PBXContainerItemProxy */;
			sourceTree = BUILT_PRODUCTS_DIR;
		};
		46A15FB01807A4F9005B8026 /* libcocos2d Mac.a */ = {
			isa = PBXReferenceProxy;
			fileType = archive.ar;
			path = "libcocos2d Mac.a";
			remoteRef = 46A15FAF1807A4F9005B8026 /* PBXContainerItemProxy */;
			sourceTree = BUILT_PRODUCTS_DIR;
		};
		46A15FBE1807A4F9005B8026 /* libcocos2d iOS.a */ = {
			isa = PBXReferenceProxy;
			fileType = archive.ar;
			path = "libcocos2d iOS.a";
			remoteRef = 46A15FBD1807A4F9005B8026 /* PBXContainerItemProxy */;
			sourceTree = BUILT_PRODUCTS_DIR;
		};
/* End PBXReferenceProxy section */

/* Begin PBXResourcesBuildPhase section */
		15CBA036196EE56C005877BB /* Resources */ = {
			isa = PBXResourcesBuildPhase;
			buildActionMask = 2147483647;
			files = (
				15CBA9B3196EE824005877BB /* src in Resources */,
				527B1F3819EFABC9000A1F82 /* Default-667h@2x.png in Resources */,
				15CBA9AF196EE80B005877BB /* fonts in Resources */,
				15CBA9B0196EE80B005877BB /* ipad in Resources */,
				15CBA9B1196EE80B005877BB /* ipadhd in Resources */,
				15CBA9B2196EE80B005877BB /* iphone in Resources */,
				527B1F3919EFABC9000A1F82 /* Default-736h@3x.png in Resources */,
			);
			runOnlyForDeploymentPostprocessing = 0;
		};
		1A0EE1D118CDF6DA004CD58F /* Resources */ = {
			isa = PBXResourcesBuildPhase;
			buildActionMask = 2147483647;
			files = (
				1AC3590918CEC1FB00F37B72 /* ipadhd in Resources */,
				1AC358F518CEC1D400F37B72 /* InfoPlist.strings in Resources */,
				1AC3590318CEC1FB00F37B72 /* bang.png in Resources */,
				1AC3590718CEC1FB00F37B72 /* ipad in Resources */,
				1AC3590B18CEC1FB00F37B72 /* iphone in Resources */,
				1AC358F818CEC1D400F37B72 /* Icon.icns in Resources */,
				1AC3590518CEC1FB00F37B72 /* fonts in Resources */,
				1AC358F618CEC1D400F37B72 /* MainMenu.xib in Resources */,
			);
			runOnlyForDeploymentPostprocessing = 0;
		};
		1A0EE2D818CDF733004CD58F /* Resources */ = {
			isa = PBXResourcesBuildPhase;
			buildActionMask = 2147483647;
			files = (
				1AC35D5C18CEDE9E00F37B72 /* InfoPlist.strings in Resources */,
				1AC35D5D18CEDE9E00F37B72 /* MainMenu.xib in Resources */,
				1AC35D5E18CEDE9E00F37B72 /* Icon.icns in Resources */,
				1AC35D2918CEDE7200F37B72 /* res in Resources */,
				1AC35D2B18CEDE7200F37B72 /* src in Resources */,
			);
			runOnlyForDeploymentPostprocessing = 0;
		};
		1A0EE32318CDF775004CD58F /* Resources */ = {
			isa = PBXResourcesBuildPhase;
			buildActionMask = 2147483647;
			files = (
				1AC358E118CEC1CB00F37B72 /* Icon-120.png in Resources */,
				1AC358DD18CEC1CB00F37B72 /* Default@2x.png in Resources */,
				1AC358E018CEC1CB00F37B72 /* Icon-114.png in Resources */,
				1AC3590418CEC1FB00F37B72 /* bang.png in Resources */,
				1AC3590A18CEC1FB00F37B72 /* ipadhd in Resources */,
				1AC3590C18CEC1FB00F37B72 /* iphone in Resources */,
				1AC358E818CEC1CB00F37B72 /* Icon-76.png in Resources */,
				1AC358E418CEC1CB00F37B72 /* Icon-40.png in Resources */,
				1AC358E618CEC1CB00F37B72 /* Icon-58.png in Resources */,
				527B1F3019EF9819000A1F82 /* Default-667h@2x.png in Resources */,
				1AC358DB18CEC1CB00F37B72 /* Default-568h@2x.png in Resources */,
				1AC358DF18CEC1CB00F37B72 /* Icon-100.png in Resources */,
				1AC358E218CEC1CB00F37B72 /* Icon-144.png in Resources */,
				1AC3590618CEC1FB00F37B72 /* fonts in Resources */,
				1AC358E718CEC1CB00F37B72 /* Icon-72.png in Resources */,
				1AC358E918CEC1CB00F37B72 /* Icon-80.png in Resources */,
				1AC3590818CEC1FB00F37B72 /* ipad in Resources */,
				1AC358E318CEC1CB00F37B72 /* Icon-152.png in Resources */,
				1AC358E518CEC1CB00F37B72 /* Icon-57.png in Resources */,
				1AC358DC18CEC1CB00F37B72 /* Default.png in Resources */,
				527B1F3119EF9819000A1F82 /* Default-736h@3x.png in Resources */,
			);
			runOnlyForDeploymentPostprocessing = 0;
		};
		1A0EE43B18CDF799004CD58F /* Resources */ = {
			isa = PBXResourcesBuildPhase;
			buildActionMask = 2147483647;
			files = (
				1AC35D4A18CEDE9400F37B72 /* Icon-120.png in Resources */,
				1AC35D4D18CEDE9400F37B72 /* Icon-57.png in Resources */,
				527B1F4019EFAD44000A1F82 /* Default-667h@2x.png in Resources */,
				1AC35D4B18CEDE9400F37B72 /* Icon-144.png in Resources */,
				1AC35D4618CEDE9400F37B72 /* Default-568h@2x.png in Resources */,
				1AC35D4818CEDE9400F37B72 /* Default@2x.png in Resources */,
				1AC35D4E18CEDE9400F37B72 /* Icon-72.png in Resources */,
				1AC35D4F18CEDE9400F37B72 /* Icon-76.png in Resources */,
				1AC35D4918CEDE9400F37B72 /* Icon-114.png in Resources */,
				1AC35D2A18CEDE7200F37B72 /* res in Resources */,
				1AC35D2C18CEDE7200F37B72 /* src in Resources */,
				1AC35D4C18CEDE9400F37B72 /* Icon-152.png in Resources */,
				1AC35D4718CEDE9400F37B72 /* Default.png in Resources */,
				527B1F4119EFAD44000A1F82 /* Default-736h@3x.png in Resources */,
			);
			runOnlyForDeploymentPostprocessing = 0;
		};
		1ABCA28418CD91510087CE3A /* Resources */ = {
			isa = PBXResourcesBuildPhase;
			buildActionMask = 2147483647;
			files = (
				15B914491B15721400C6B95B /* Shaders3D in Resources */,
				15B914481B156A3700C6B95B /* Materials in Resources */,
				1531B2501AE013DE0075DB94 /* Test.html in Resources */,
				1502702E1AD3BDC90089CD03 /* TerrainTest in Resources */,
				157B08EC1A90864100B7BEA4 /* Particle3D in Resources */,
				15B13E5219F0FD4D008A1ADC /* Manifests in Resources */,
				156EAE071977D0BD00F53709 /* ActionTimeline in Resources */,
				182C5CCE1A95D9BA00C30D34 /* src in Resources */,
				15E66FD6192DC8C700C20A52 /* Sprite3DTest in Resources */,
				3E2F27BC19D00D7200E7C490 /* audio in Resources */,
				1AC35DC318CEE65100F37B72 /* Misc in Resources */,
				1AC35DC618CEE65100F37B72 /* Shaders in Resources */,
				1AC35DBB18CEE65100F37B72 /* components in Resources */,
				1AC35DE218CEE65900F37B72 /* effect2.ogg in Resources */,
				1AC35DB118CEE5DA00F37B72 /* InfoPlist.strings in Resources */,
				1AC35DDD18CEE65900F37B72 /* CocosBuilderExample.ccbproj in Resources */,
				1AC35DB218CEE5DA00F37B72 /* MainMenu.xib in Resources */,
				1AC35DBF18CEE65100F37B72 /* hd in Resources */,
				1AC35DC818CEE65100F37B72 /* TileMaps in Resources */,
				1AC35DBE18CEE65100F37B72 /* fonts in Resources */,
				1AC35DDE18CEE65900F37B72 /* CocosBuilderExample.ccbresourcelog in Resources */,
				1AC35DBC18CEE65100F37B72 /* configs in Resources */,
				1AC35DE118CEE65900F37B72 /* background.ogg in Resources */,
				1AC35DDF18CEE65900F37B72 /* music.mid in Resources */,
				1AC35DE018CEE65900F37B72 /* background.mp3 in Resources */,
				1A1645A6191B6281008C7C7F /* ccs-res in Resources */,
				C08689C218D370C90093E810 /* background.caf in Resources */,
				1AC35DE918CEE65900F37B72 /* effect1.wav in Resources */,
				3E2F27BD19D00D7D00E7C490 /* background.wav in Resources */,
				1AC35DE518CEE65900F37B72 /* Hello.png in Resources */,
				1AC35DEA18CEE65900F37B72 /* pew-pew-lei.wav in Resources */,
				1AC35DC418CEE65100F37B72 /* Particles in Resources */,
				1AC35DB918CEE65100F37B72 /* ccb in Resources */,
				1AC35DB318CEE5DA00F37B72 /* Icon.icns in Resources */,
				1AC35DE318CEE65900F37B72 /* fileLookup.plist in Resources */,
				1AC35DE618CEE65900F37B72 /* effect1.raw in Resources */,
				1AC35DC018CEE65100F37B72 /* Images in Resources */,
				1AC35D7918CEE59900F37B72 /* cocosbuilderRes in Resources */,
				1AC35DC918CEE65100F37B72 /* zwoptex in Resources */,
				1AC35DBD18CEE65100F37B72 /* extensions in Resources */,
				1AC35DC718CEE65100F37B72 /* spine in Resources */,
				1AC35DB718CEE65100F37B72 /* animations in Resources */,
			);
			runOnlyForDeploymentPostprocessing = 0;
		};
		1ABCA2CB18CD93580087CE3A /* Resources */ = {
			isa = PBXResourcesBuildPhase;
			buildActionMask = 2147483647;
			files = (
				15B9144A1B15A18C00C6B95B /* Materials in Resources */,
				15B9144B1B15A18C00C6B95B /* Shaders3D in Resources */,
				1531B2511AE013F00075DB94 /* Test.html in Resources */,
				1502702D1AD3BDBC0089CD03 /* TerrainTest in Resources */,
				157B08ED1A90865600B7BEA4 /* Particle3D in Resources */,
				15B3709A19EE5EED00ABE682 /* Manifests in Resources */,
				15AECE0F195C1FDD00907DB0 /* cocosvideo.mp4 in Resources */,
				15B0870D195AD52000D6F62B /* ActionTimeline in Resources */,
				15E66FC8192D957100C20A52 /* Sprite3DTest in Resources */,
				1AC35DD618CEE65200F37B72 /* Misc in Resources */,
				1AC35DF718CEE65B00F37B72 /* effect1.wav in Resources */,
				C08689C418D370C90093E810 /* background.caf in Resources */,
				1AC35DD118CEE65200F37B72 /* fonts in Resources */,
				1AC35DCC18CEE65200F37B72 /* ccb in Resources */,
				1AC35DD218CEE65200F37B72 /* hd in Resources */,
				1AC35DD718CEE65200F37B72 /* Particles in Resources */,
				182C5CD01A95D9BA00C30D34 /* src in Resources */,
				3E2BDB0219C5E5D40055CDCD /* background.wav in Resources */,
				1AC35D9D18CEE5D100F37B72 /* Icon-120.png in Resources */,
				1AC35DA018CEE5D100F37B72 /* Icon-57.png in Resources */,
				1AC35DF118CEE65B00F37B72 /* fileLookup.plist in Resources */,
				1AC35DEF18CEE65B00F37B72 /* background.ogg in Resources */,
				1AC35D9E18CEE5D100F37B72 /* Icon-144.png in Resources */,
				1AC35DF818CEE65B00F37B72 /* pew-pew-lei.wav in Resources */,
				1AC35D9918CEE5D100F37B72 /* Default-568h@2x.png in Resources */,
				527B1F4419EFAE13000A1F82 /* Default-667h@2x.png in Resources */,
				1AC35D9B18CEE5D100F37B72 /* Default@2x.png in Resources */,
				1AC35DCE18CEE65200F37B72 /* components in Resources */,
				1AC35DDC18CEE65200F37B72 /* zwoptex in Resources */,
				1AC35DEC18CEE65B00F37B72 /* CocosBuilderExample.ccbresourcelog in Resources */,
				1AC35DED18CEE65B00F37B72 /* music.mid in Resources */,
				527B1F4519EFAE13000A1F82 /* Default-736h@3x.png in Resources */,
				1AC35DD018CEE65200F37B72 /* extensions in Resources */,
				1AC35DD318CEE65200F37B72 /* Images in Resources */,
				1AC35DF018CEE65B00F37B72 /* effect2.ogg in Resources */,
				3E2BDAFF19C5E5B40055CDCD /* audio in Resources */,
				1AC35DEB18CEE65B00F37B72 /* CocosBuilderExample.ccbproj in Resources */,
				1AC35DCA18CEE65200F37B72 /* animations in Resources */,
				1A1645A9191B6283008C7C7F /* ccs-res in Resources */,
				1AC35DA118CEE5D100F37B72 /* Icon-72.png in Resources */,
				1AC35DA218CEE5D100F37B72 /* Icon-76.png in Resources */,
				1AC35DF418CEE65B00F37B72 /* effect1.raw in Resources */,
				1AC35DD918CEE65200F37B72 /* Shaders in Resources */,
				1AC35DCF18CEE65200F37B72 /* configs in Resources */,
				1AC35DDA18CEE65200F37B72 /* spine in Resources */,
				1AC35DDB18CEE65200F37B72 /* TileMaps in Resources */,
				1AC35DF318CEE65B00F37B72 /* Hello.png in Resources */,
				1AC35D7A18CEE59900F37B72 /* cocosbuilderRes in Resources */,
				1AC35D9C18CEE5D100F37B72 /* Icon-114.png in Resources */,
				1AC35D9F18CEE5D100F37B72 /* Icon-152.png in Resources */,
				1AC35DEE18CEE65B00F37B72 /* background.mp3 in Resources */,
				1AC35D9A18CEE5D100F37B72 /* Default.png in Resources */,
			);
			runOnlyForDeploymentPostprocessing = 0;
		};
		1D60588D0D05DD3D006BFB54 /* Resources */ = {
			isa = PBXResourcesBuildPhase;
			buildActionMask = 2147483647;
			files = (
				1AC35CFE18CED84500F37B72 /* Particles in Resources */,
				1AC35CF418CED84500F37B72 /* Images in Resources */,
				1AC35CE018CED84500F37B72 /* configs in Resources */,
				1AC35CE618CED84500F37B72 /* effect2.ogg in Resources */,
				1AC35CFA18CED84500F37B72 /* Misc in Resources */,
				38FA2E76194AECF800FF2BE4 /* ActionTimeline in Resources */,
				1AC35D0418CED84500F37B72 /* Shaders in Resources */,
				15B3709319EE5D1000ABE682 /* Manifests in Resources */,
				3E2F27BA19CFF52300E7C490 /* audio in Resources */,
				1AC35CD818CED84500F37B72 /* CocosBuilderExample.ccbresourcelog in Resources */,
				B2507B6B192589AF00FA4972 /* Shaders3D in Resources */,
				1AC35D0618CED84500F37B72 /* spine in Resources */,
				3E2F27BB19CFF52A00E7C490 /* background.wav in Resources */,
				1AC35CE818CED84500F37B72 /* extensions in Resources */,
				1AC35CDE18CED84500F37B72 /* components in Resources */,
				1AC35D0818CED84500F37B72 /* TileMaps in Resources */,
				1AC35CE218CED84500F37B72 /* effect1.raw in Resources */,
				B61E90CB1B12B74B00BE69EA /* NavMesh in Resources */,
				1AC35CF218CED84500F37B72 /* Hello.png in Resources */,
				1AC35CA518CECF1E00F37B72 /* Icon.icns in Resources */,
				5046AB5B1AF2C4180060550B /* Materials in Resources */,
				B63993311A49359F00B07923 /* Particle3D in Resources */,
				1AC35CEC18CED84500F37B72 /* fonts in Resources */,
				1AC35CCA18CED84500F37B72 /* animations in Resources */,
				1AC35CEA18CED84500F37B72 /* fileLookup.plist in Resources */,
				1A221C9C191771E300FD2BE4 /* ccs-res in Resources */,
				1AC35CF018CED84500F37B72 /* hd in Resources */,
				1AC35CFC18CED84500F37B72 /* music.mid in Resources */,
				1AC35D0A18CED84500F37B72 /* zwoptex in Resources */,
				1AC35CD218CED84500F37B72 /* background.ogg in Resources */,
				1AC35D0018CED84500F37B72 /* pew-pew-lei.wav in Resources */,
				1AC35CD018CED84500F37B72 /* background.mp3 in Resources */,
				1AC35CD618CED84500F37B72 /* CocosBuilderExample.ccbproj in Resources */,
				3E92EA851921A7720094CD21 /* Sprite3DTest in Resources */,
				1AC35CA318CECF1E00F37B72 /* InfoPlist.strings in Resources */,
				1AC35CA418CECF1E00F37B72 /* MainMenu.xib in Resources */,
				B603F1B41AC8FBFB00A9579C /* TerrainTest in Resources */,
				1AC35CD418CED84500F37B72 /* ccb in Resources */,
				C08689C118D370C90093E810 /* background.caf in Resources */,
				1AC35CE418CED84500F37B72 /* effect1.wav in Resources */,
			);
			runOnlyForDeploymentPostprocessing = 0;
		};
		3E6177061960FAED00DE83F5 /* Resources */ = {
			isa = PBXResourcesBuildPhase;
			buildActionMask = 2147483647;
			files = (
				3E6177F61960FEFE00DE83F5 /* ipadhd in Resources */,
				3E6177FF1960FF1800DE83F5 /* Icon-152.png in Resources */,
				3E6178051960FF1800DE83F5 /* Icon-80.png in Resources */,
				3E6177F91960FF1800DE83F5 /* Default.png in Resources */,
				3E6177F71960FEFE00DE83F5 /* iphone in Resources */,
				3E6178011960FF1800DE83F5 /* Icon-57.png in Resources */,
				3E6177F51960FEFE00DE83F5 /* ipad in Resources */,
				527B1F3D19EFACBB000A1F82 /* Default-736h@3x.png in Resources */,
				527B1F3C19EFACBB000A1F82 /* Default-667h@2x.png in Resources */,
				3E6177F81960FF1800DE83F5 /* Default-568h@2x.png in Resources */,
				3E6177FA1960FF1800DE83F5 /* Default@2x.png in Resources */,
				3E6177FB1960FF1800DE83F5 /* Icon-100.png in Resources */,
				3E6178001960FF1800DE83F5 /* Icon-40.png in Resources */,
				3E6177FE1960FF1800DE83F5 /* Icon-144.png in Resources */,
				3E6177FC1960FF1800DE83F5 /* Icon-114.png in Resources */,
				3E6178041960FF1800DE83F5 /* Icon-76.png in Resources */,
				3E6177FD1960FF1800DE83F5 /* Icon-120.png in Resources */,
				3E6178031960FF1800DE83F5 /* Icon-72.png in Resources */,
				3E6177F41960FEFE00DE83F5 /* fonts in Resources */,
				3E6178021960FF1800DE83F5 /* Icon-58.png in Resources */,
			);
			runOnlyForDeploymentPostprocessing = 0;
		};
		A07A518A1783A1D20073F6A7 /* Resources */ = {
			isa = PBXResourcesBuildPhase;
			buildActionMask = 2147483647;
			files = (
				1AC35CDF18CED84500F37B72 /* components in Resources */,
				1AC35C8E18CECF1400F37B72 /* Icon-144.png in Resources */,
				1AC35C9218CECF1400F37B72 /* Icon-50.png in Resources */,
				B63993321A49359F00B07923 /* Particle3D in Resources */,
				1AC35CE518CED84500F37B72 /* effect1.wav in Resources */,
				1AC35C9618CECF1400F37B72 /* Icon-76.png in Resources */,
				1AC35C8A18CECF1400F37B72 /* Default@2x.png in Resources */,
				1AC35CE318CED84500F37B72 /* effect1.raw in Resources */,
				B603F1B51AC8FBFB00A9579C /* TerrainTest in Resources */,
				1A221C9D191771E400FD2BE4 /* ccs-res in Resources */,
				1AC35C9018CECF1400F37B72 /* Icon-29.png in Resources */,
				1AC35D0918CED84500F37B72 /* TileMaps in Resources */,
				1AC35CFF18CED84500F37B72 /* Particles in Resources */,
				1AC35C8818CECF1400F37B72 /* Default-568h@2x.png in Resources */,
				29AFEF6719ACCAA000F6B10A /* Test.html in Resources */,
				1AC35CD518CED84500F37B72 /* ccb in Resources */,
				1AC35CE118CED84500F37B72 /* configs in Resources */,
				1AC35CE918CED84500F37B72 /* extensions in Resources */,
				3E2BDAD219BEA3E20055CDCD /* audio in Resources */,
				5046AB5C1AF2C4180060550B /* Materials in Resources */,
				C08689C318D370C90093E810 /* background.caf in Resources */,
				1AC35C9518CECF1400F37B72 /* Icon-72.png in Resources */,
				15B3709419EE5D1000ABE682 /* Manifests in Resources */,
				1AC35D0B18CED84500F37B72 /* zwoptex in Resources */,
				1AC35CF518CED84500F37B72 /* Images in Resources */,
				1AC35C9118CECF1400F37B72 /* Icon-40.png in Resources */,
				1AC35C8B18CECF1400F37B72 /* Icon-100.png in Resources */,
				1AC35D0118CED84500F37B72 /* pew-pew-lei.wav in Resources */,
				1AC35D0518CED84500F37B72 /* Shaders in Resources */,
				1AC35CD318CED84500F37B72 /* background.ogg in Resources */,
				3E2BDB0119C5E5D40055CDCD /* background.wav in Resources */,
				1AC35CCB18CED84500F37B72 /* animations in Resources */,
				3EA0FB5E191B92F100B170C8 /* cocosvideo.mp4 in Resources */,
				3E92EA861921A7720094CD21 /* Sprite3DTest in Resources */,
				1AC35C8C18CECF1400F37B72 /* Icon-114.png in Resources */,
				1AC35CF118CED84500F37B72 /* hd in Resources */,
				1AC35C9318CECF1400F37B72 /* Icon-57.png in Resources */,
				1AC35CFB18CED84500F37B72 /* Misc in Resources */,
				1AC35CF318CED84500F37B72 /* Hello.png in Resources */,
				1AC35C8F18CECF1400F37B72 /* Icon-152.png in Resources */,
				1AC35CE718CED84500F37B72 /* effect2.ogg in Resources */,
				38FA2E77194AECF800FF2BE4 /* ActionTimeline in Resources */,
				B61E90CC1B12B74B00BE69EA /* NavMesh in Resources */,
				1AC35C9718CECF1400F37B72 /* Icon-80.png in Resources */,
				1AC35CEB18CED84500F37B72 /* fileLookup.plist in Resources */,
				527B1F3519EF9CF8000A1F82 /* Default-736h@3x.png in Resources */,
				527B1F3419EF9CF8000A1F82 /* Default-667h@2x.png in Resources */,
				1AC35CFD18CED84500F37B72 /* music.mid in Resources */,
				1AC35D0718CED84500F37B72 /* spine in Resources */,
				1AC35C8D18CECF1400F37B72 /* Icon-120.png in Resources */,
				1AC35C9418CECF1400F37B72 /* Icon-58.png in Resources */,
				1AC35CD118CED84500F37B72 /* background.mp3 in Resources */,
				1AC35CD918CED84500F37B72 /* CocosBuilderExample.ccbresourcelog in Resources */,
				B2507B6C192589AF00FA4972 /* Shaders3D in Resources */,
				1AC35CED18CED84500F37B72 /* fonts in Resources */,
				1AC35CD718CED84500F37B72 /* CocosBuilderExample.ccbproj in Resources */,
				1AC35C8918CECF1400F37B72 /* Default.png in Resources */,
			);
			runOnlyForDeploymentPostprocessing = 0;
		};
/* End PBXResourcesBuildPhase section */

/* Begin PBXShellScriptBuildPhase section */
		150906CB19CFCAF3002C4D97 /* ShellScript */ = {
			isa = PBXShellScriptBuildPhase;
			buildActionMask = 2147483647;
			files = (
			);
			inputPaths = (
			);
			outputPaths = (
			);
			runOnlyForDeploymentPostprocessing = 0;
			shellPath = /bin/sh;
			shellScript = "find ${SRCROOT}/../tests/lua-tests/src/ -name \"*\" -exec touch -cm {} \\;";
		};
		1529F07A19EDA0650064B9B1 /* ShellScript */ = {
			isa = PBXShellScriptBuildPhase;
			buildActionMask = 2147483647;
			files = (
			);
			inputPaths = (
			);
			outputPaths = (
			);
			runOnlyForDeploymentPostprocessing = 0;
			shellPath = /bin/sh;
			shellScript = "#!/bin/bash\ncocos_dir=${SRCROOT}/../tests/lua-tests/src/cocos\nif [ -d \"${cocos_dir}\" ]; then\nrm -rv \"${cocos_dir}\"\nmkdir \"${cocos_dir}\"\nelse\nmkdir \"${cocos_dir}\"\nfi\n\ncp -r \"${SRCROOT}/../cocos/scripting/lua-bindings/script/\" \"${cocos_dir}\"";
		};
		1529F07B19EDA35E0064B9B1 /* Run Script */ = {
			isa = PBXShellScriptBuildPhase;
			buildActionMask = 2147483647;
			files = (
			);
			inputPaths = (
			);
			name = "Run Script";
			outputPaths = (
			);
			runOnlyForDeploymentPostprocessing = 0;
			shellPath = /bin/sh;
			shellScript = "#!/bin/bash\ncocos_dir=${SRCROOT}/../tests/lua-game-controller-test/src/cocos\nif [ -d \"${cocos_dir}\" ]; then\nrm -rv \"${cocos_dir}\"\nmkdir \"${cocos_dir}\"\nelse\nmkdir \"${cocos_dir}\"\nfi\n\ncp -r \"${SRCROOT}/../cocos/scripting/lua-bindings/script/\" \"${cocos_dir}\"";
		};
		1529F07C19EDA3860064B9B1 /* ShellScript */ = {
			isa = PBXShellScriptBuildPhase;
			buildActionMask = 2147483647;
			files = (
			);
			inputPaths = (
			);
			outputPaths = (
			);
			runOnlyForDeploymentPostprocessing = 0;
			shellPath = /bin/sh;
			shellScript = "#!/bin/bash\ncocos_dir=${SRCROOT}/../tests/lua-empty-test/src/cocos\nif [ -d \"${cocos_dir}\" ]; then\nrm -rv \"${cocos_dir}\"\nmkdir \"${cocos_dir}\"\nelse\nmkdir \"${cocos_dir}\"\nfi\n\ncp -r \"${SRCROOT}/../cocos/scripting/lua-bindings/script/\" \"${cocos_dir}\"";
		};
		1529F07D19EDA3B90064B9B1 /* ShellScript */ = {
			isa = PBXShellScriptBuildPhase;
			buildActionMask = 2147483647;
			files = (
			);
			inputPaths = (
			);
			outputPaths = (
			);
			runOnlyForDeploymentPostprocessing = 0;
			shellPath = /bin/sh;
			shellScript = "#!/bin/bash\ncocos_dir=${SRCROOT}/../tests/lua-empty-test/src/cocos\nif [ -d \"${cocos_dir}\" ]; then\nrm -rv \"${cocos_dir}\"\nmkdir \"${cocos_dir}\"\nelse\nmkdir \"${cocos_dir}\"\nfi\n\ncp -r \"${SRCROOT}/../cocos/scripting/lua-bindings/script/\" \"${cocos_dir}\"";
		};
		1529F07E19EDA3F20064B9B1 /* ShellScript */ = {
			isa = PBXShellScriptBuildPhase;
			buildActionMask = 2147483647;
			files = (
			);
			inputPaths = (
			);
			outputPaths = (
			);
			runOnlyForDeploymentPostprocessing = 0;
			shellPath = /bin/sh;
			shellScript = "#!/bin/bash\ncocos_dir=${SRCROOT}/../tests/lua-tests/src/cocos\nif [ -d \"${cocos_dir}\" ]; then\nrm -rv \"${cocos_dir}\"\nmkdir \"${cocos_dir}\"\nelse\nmkdir \"${cocos_dir}\"\nfi\n\ncp -r \"${SRCROOT}/../cocos/scripting/lua-bindings/script/\" \"${cocos_dir}\"";
		};
		1529F07F19EDA4260064B9B1 /* ShellScript */ = {
			isa = PBXShellScriptBuildPhase;
			buildActionMask = 2147483647;
			files = (
			);
			inputPaths = (
			);
			outputPaths = (
			);
			runOnlyForDeploymentPostprocessing = 0;
			shellPath = /bin/sh;
			shellScript = "find ${SRCROOT}/../tests/lua-tests/src/ -name \"*\" -exec touch -cm {} \\;";
		};
/* End PBXShellScriptBuildPhase section */

/* Begin PBXSourcesBuildPhase section */
		15CBA020196EE56C005877BB /* Sources */ = {
			isa = PBXSourcesBuildPhase;
			buildActionMask = 2147483647;
			files = (
				15CBA9B7196EE8D9005877BB /* AppController.mm in Sources */,
				15CBA9B8196EE8D9005877BB /* main.m in Sources */,
				15CBA9B9196EE8D9005877BB /* RootViewController.mm in Sources */,
				15427B7D198B880100DC375D /* lua_cocos2dx_controller_manual.cpp in Sources */,
				15CBA9ED196F7BD8005877BB /* lua_cocos2dx_controller_auto.cpp in Sources */,
				15CBA9B4196EE8A0005877BB /* AppDelegate.cpp in Sources */,
			);
			runOnlyForDeploymentPostprocessing = 0;
		};
		1A0EE1F618CDF6DA004CD58F /* Sources */ = {
			isa = PBXSourcesBuildPhase;
			buildActionMask = 2147483647;
			files = (
				1AC358C218CEC1BF00F37B72 /* HelloWorldScene.cpp in Sources */,
				1AC358C018CEC1BF00F37B72 /* AppDelegate.cpp in Sources */,
				1AC358F918CEC1D400F37B72 /* main.cpp in Sources */,
			);
			runOnlyForDeploymentPostprocessing = 0;
		};
		1A0EE2C318CDF733004CD58F /* Sources */ = {
			isa = PBXSourcesBuildPhase;
			buildActionMask = 2147483647;
			files = (
				1AC35D6018CEDE9E00F37B72 /* main.cpp in Sources */,
				1AC35D3118CEDE8B00F37B72 /* AppDelegate.cpp in Sources */,
			);
			runOnlyForDeploymentPostprocessing = 0;
		};
		1A0EE35518CDF775004CD58F /* Sources */ = {
			isa = PBXSourcesBuildPhase;
			buildActionMask = 2147483647;
			files = (
				1AC358DA18CEC1CB00F37B72 /* AppController.mm in Sources */,
				1AC358EB18CEC1CB00F37B72 /* RootViewController.mm in Sources */,
				1AC358C318CEC1BF00F37B72 /* HelloWorldScene.cpp in Sources */,
				1AC358EA18CEC1CB00F37B72 /* main.m in Sources */,
				1AC358C118CEC1BF00F37B72 /* AppDelegate.cpp in Sources */,
			);
			runOnlyForDeploymentPostprocessing = 0;
		};
		1A0EE42418CDF799004CD58F /* Sources */ = {
			isa = PBXSourcesBuildPhase;
			buildActionMask = 2147483647;
			files = (
				1AC35D5218CEDE9400F37B72 /* RootViewController.mm in Sources */,
				1AC35D3218CEDE8B00F37B72 /* AppDelegate.cpp in Sources */,
				1AC35D5118CEDE9400F37B72 /* main.m in Sources */,
				1AC35D4518CEDE9400F37B72 /* AppController.mm in Sources */,
			);
			runOnlyForDeploymentPostprocessing = 0;
		};
		1ABCA28218CD91510087CE3A /* Sources */ = {
			isa = PBXSourcesBuildPhase;
			buildActionMask = 2147483647;
			files = (
				1AC35D8118CEE5B100F37B72 /* AppDelegate.cpp in Sources */,
				1AC35DB518CEE5DA00F37B72 /* LuaObjectCBridgeTest.mm in Sources */,
				150F918819DA409E00B89F57 /* lua_test_bindings.cpp in Sources */,
				1AC35DB618CEE5DA00F37B72 /* main.cpp in Sources */,
				1AC35D8318CEE5B100F37B72 /* lua_assetsmanager_test_sample.cpp in Sources */,
			);
			runOnlyForDeploymentPostprocessing = 0;
		};
		1ABCA2C918CD93580087CE3A /* Sources */ = {
			isa = PBXSourcesBuildPhase;
			buildActionMask = 2147483647;
			files = (
				150F918919DA409F00B89F57 /* lua_test_bindings.cpp in Sources */,
				1AC35DA518CEE5D100F37B72 /* main.m in Sources */,
				1AC35DA418CEE5D100F37B72 /* LuaObjectCBridgeTest.mm in Sources */,
				1AC35D9818CEE5D100F37B72 /* AppController.mm in Sources */,
				1AC35D8218CEE5B100F37B72 /* AppDelegate.cpp in Sources */,
				1AC35DA618CEE5D100F37B72 /* RootViewController.mm in Sources */,
				1AC35D8418CEE5B100F37B72 /* lua_assetsmanager_test_sample.cpp in Sources */,
			);
			runOnlyForDeploymentPostprocessing = 0;
		};
		1D60588E0D05DD3D006BFB54 /* Sources */ = {
			isa = PBXSourcesBuildPhase;
			buildActionMask = 2147483647;
			files = (
				3825CC491A2C982A00C92EA8 /* CustomRootNode.cpp in Sources */,
				1AC35B3118CECF0C00F37B72 /* GLES-Render.cpp in Sources */,
				29080DE1191B595E0066F8DF /* UITextTest_Editor.cpp in Sources */,
				1AC35C5318CECF0C00F37B72 /* TextInputTest.cpp in Sources */,
				1AC35B4518CECF0C00F37B72 /* Bug-886.cpp in Sources */,
				29080DCB191B595E0066F8DF /* UIScrollViewTest.cpp in Sources */,
				1AC35BE118CECF0C00F37B72 /* CCControlButtonTest.cpp in Sources */,
				1AC35BEB18CECF0C00F37B72 /* CCControlSliderTest.cpp in Sources */,
				1AC35C4D18CECF0C00F37B72 /* SpineTest.cpp in Sources */,
				3E92EA821921A1400094CD21 /* Sprite3DTest.cpp in Sources */,
				1AC35C1D18CECF0C00F37B72 /* NewRendererTest.cpp in Sources */,
				1AC35B6718CECF0C00F37B72 /* AnimationsTestLayer.cpp in Sources */,
				29080DB7191B595E0066F8DF /* UIListViewTest_Editor.cpp in Sources */,
				1AC35BF918CECF0C00F37B72 /* WebSocketTest.cpp in Sources */,
				1AC35B3918CECF0C00F37B72 /* Bug-1174.cpp in Sources */,
				1AC35BE318CECF0C00F37B72 /* CCControlColourPickerTest.cpp in Sources */,
				29080DB1191B595E0066F8DF /* UILayoutTest.cpp in Sources */,
				1AC35B2318CECF0C00F37B72 /* ActionsEaseTest.cpp in Sources */,
				29080DE5191B595E0066F8DF /* UIWidgetAddNodeTest_Editor.cpp in Sources */,
				1AC35C1918CECF0C00F37B72 /* MutiTouchTest.cpp in Sources */,
				29080DBD191B595E0066F8DF /* UIPageViewTest.cpp in Sources */,
				1AC35B2918CECF0C00F37B72 /* AppDelegate.cpp in Sources */,
				29080DA1191B595E0066F8DF /* GUIEditorTest.cpp in Sources */,
				1AC35B3718CECF0C00F37B72 /* Bug-1159.cpp in Sources */,
				A5030C3519D059DA000E78E7 /* OpenURLTest.cpp in Sources */,
				29080D1C191B574B0066F8DF /* UITest.cpp in Sources */,
				1AC35C3118CECF0C00F37B72 /* PerformanceRendererTest.cpp in Sources */,
				1AC35C4518CECF0C00F37B72 /* SceneTest.cpp in Sources */,
				1AC35B6F18CECF0C00F37B72 /* MenuTestLayer.cpp in Sources */,
				59620E8F1921E5CF002021B6 /* Bug-Child.cpp in Sources */,
				29080DCD191B595E0066F8DF /* UIScrollViewTest_Editor.cpp in Sources */,
				1AC35B5118CECF0C00F37B72 /* ClippingNodeTest.cpp in Sources */,
				3825CC4D1A2C982A00C92EA8 /* CustomWidgetCallbackBindTest.cpp in Sources */,
				1AC35C1318CECF0C00F37B72 /* LayerTest.cpp in Sources */,
				29080D97191B595E0066F8DF /* CustomImageView.cpp in Sources */,
				1AC35C1F18CECF0C00F37B72 /* NodeTest.cpp in Sources */,
				29080D95191B595E0066F8DF /* CustomParticleWidgetTest.cpp in Sources */,
				C04F935A1941B05400E9FEAB /* TileMapTest2.cpp in Sources */,
				1AC35C4118CECF0C00F37B72 /* RenderTextureTest.cpp in Sources */,
				29080DE3191B595E0066F8DF /* UIWidgetAddNodeTest.cpp in Sources */,
				29080DBB191B595E0066F8DF /* UILoadingBarTest_Editor.cpp in Sources */,
				1AC35C1518CECF0C00F37B72 /* MenuTest.cpp in Sources */,
				1AC35C6718CECF0C00F37B72 /* UserDefaultTest.cpp in Sources */,
				1AC35C2118CECF0C00F37B72 /* ParallaxTest.cpp in Sources */,
				1AC35C6B18CECF0C00F37B72 /* ZwoptexTest.cpp in Sources */,
				1AC35B7718CECF0C00F37B72 /* ComponentsTestScene.cpp in Sources */,
				5046AB4A1AF2A8D80060550B /* MaterialSystemTest.cpp in Sources */,
				B603F1AF1AC8EA4E00A9579C /* TerrainTest.cpp in Sources */,
				29080DC7191B595E0066F8DF /* UISceneManager.cpp in Sources */,
				1AC35C2F18CECF0C00F37B72 /* PerformanceParticleTest.cpp in Sources */,
				1AC35B4918CECF0C00F37B72 /* Bug-914.cpp in Sources */,
				1AC35B6318CECF0C00F37B72 /* EffectsAdvancedTest.cpp in Sources */,
				B6CAB54E1AF9AA6C00B9B856 /* Physics3DTest.cpp in Sources */,
				B639932E1A490EC700B07923 /* Particle3DTest.cpp in Sources */,
				1AC35C5F18CECF0C00F37B72 /* Paddle.cpp in Sources */,
				1AC35BDB18CECF0C00F37B72 /* SceneEditorTest.cpp in Sources */,
				1AC35B4B18CECF0C00F37B72 /* BugsTest.cpp in Sources */,
				1AC35C5118CECF0C00F37B72 /* testBasic.cpp in Sources */,
				1AC35B7918CECF0C00F37B72 /* EnemyController.cpp in Sources */,
				1AC35B6B18CECF0C00F37B72 /* CocosBuilderTest.cpp in Sources */,
				29FBBBFE196A9ECD00E65826 /* CocostudioParserJsonTest.cpp in Sources */,
				1AC35B4118CECF0C00F37B72 /* QuestionContainerSprite.cpp in Sources */,
				1AC35B6118CECF0C00F37B72 /* DrawPrimitivesTest.cpp in Sources */,
				1AC35C1718CECF0C00F37B72 /* MotionStreakTest.cpp in Sources */,
				1AC35C0518CECF0C00F37B72 /* FontTest.cpp in Sources */,
				1AC35C3718CECF0C00F37B72 /* PerformanceTest.cpp in Sources */,
				29080D99191B595E0066F8DF /* CustomImageViewReader.cpp in Sources */,
				29080DD1191B595E0066F8DF /* UISliderTest_Editor.cpp in Sources */,
				1AC35B2718CECF0C00F37B72 /* ActionsTest.cpp in Sources */,
				1AC35C4918CECF0C00F37B72 /* ShaderTest.cpp in Sources */,
				1AC35B4318CECF0C00F37B72 /* Bug-624.cpp in Sources */,
				688669711AE8E8B500C2CFD9 /* SpritePolygonTest.cpp in Sources */,
				1AC35BF718CECF0C00F37B72 /* SocketIOTest.cpp in Sources */,
				1AC35C4F18CECF0C00F37B72 /* SpriteTest.cpp in Sources */,
				29080D9D191B595E0066F8DF /* CustomParticleWidgetReader.cpp in Sources */,
				1AC35C0318CECF0C00F37B72 /* FileUtilsTest.cpp in Sources */,
				B6C039D919C95D83007207DC /* LightTest.cpp in Sources */,
				1AC35B5B18CECF0C00F37B72 /* CurlTest.cpp in Sources */,
				29080DD5191B595E0066F8DF /* UITextAtlasTest_Editor.cpp in Sources */,
				1AC35BFF18CECF0C00F37B72 /* CustomTableViewCell.cpp in Sources */,
				29080DDF191B595E0066F8DF /* UITextTest.cpp in Sources */,
				1AC35C2718CECF0C00F37B72 /* PerformanceContainerTest.cpp in Sources */,
				1AC35BEF18CECF0C00F37B72 /* CCControlSwitchTest.cpp in Sources */,
				29080D91191B595E0066F8DF /* CustomGUIScene.cpp in Sources */,
				3E9E75D0199324CB005B7047 /* Camera3DTest.cpp in Sources */,
				29080DC1191B595E0066F8DF /* UIRichTextTest.cpp in Sources */,
				1AC35B2B18CECF0C00F37B72 /* BaseTest.cpp in Sources */,
				1AC35B7D18CECF0C00F37B72 /* PlayerController.cpp in Sources */,
				29080D9F191B595E0066F8DF /* CustomReader.cpp in Sources */,
				1AC35BE718CECF0C00F37B72 /* CCControlScene.cpp in Sources */,
				B609E67319C18DAD003D0074 /* BillBoardTest.cpp in Sources */,
				292CF01419A1965E00E8E6A0 /* UIEditBoxTest.cpp in Sources */,
				B6DD2FFC1B04979C00E47F5F /* NavMeshTest.cpp in Sources */,
				D0FD03641A3B546400825BB5 /* AllocatorTest.cpp in Sources */,
				29080DBF191B595E0066F8DF /* UIPageViewTest_Editor.cpp in Sources */,
				1AC35B5F18CECF0C00F37B72 /* DataVisitorTest.cpp in Sources */,
				1AC35B5D18CECF0C00F37B72 /* CurrentLanguageTest.cpp in Sources */,
				1AC35B3B18CECF0C00F37B72 /* Bug-350.cpp in Sources */,
				1AC35C4718CECF0C00F37B72 /* SchedulerTest.cpp in Sources */,
				1AF152D918FD252A00A52F3D /* PerformanceCallbackTest.cpp in Sources */,
				29080DA3191B595E0066F8DF /* UIButtonTest.cpp in Sources */,
				1AC35C5518CECF0C00F37B72 /* Texture2dTest.cpp in Sources */,
				1AC35C0718CECF0C00F37B72 /* MouseTest.cpp in Sources */,
				182C5CBA1A95B2FD00C30D34 /* CocosStudio3DTest.cpp in Sources */,
				1AC35C5D18CECF0C00F37B72 /* Ball.cpp in Sources */,
				1AC35B7B18CECF0C00F37B72 /* GameOverScene.cpp in Sources */,
				B6337DF71ABA9B44005AEF24 /* PerformanceParticle3DTest.cpp in Sources */,
				1AC35BF318CECF0C00F37B72 /* ExtensionsTest.cpp in Sources */,
				1AC35B3518CECF0C00F37B72 /* TestEntries.cpp in Sources */,
				1AC35B2D18CECF0C00F37B72 /* Box2dTest.cpp in Sources */,
				290E94B5196FC16900694919 /* CocostudioParserTest.cpp in Sources */,
				29080DDB191B595E0066F8DF /* UITextFieldTest.cpp in Sources */,
				1AC35C1118CECF0C00F37B72 /* LabelTestNew.cpp in Sources */,
				1AC35B4D18CECF0C00F37B72 /* ChipmunkTest.cpp in Sources */,
				1AC35BDF18CECF0C00F37B72 /* cons.cpp in Sources */,
				3825CC4B1A2C982A00C92EA8 /* CustomRootNodeReader.cpp in Sources */,
				1AC35B5718CECF0C00F37B72 /* ConsoleTest.cpp in Sources */,
				29080DA7191B595E0066F8DF /* UICheckBoxTest.cpp in Sources */,
				29080DDD191B595E0066F8DF /* UITextFieldTest_Editor.cpp in Sources */,
				1AC35C0918CECF0C00F37B72 /* IntervalTest.cpp in Sources */,
				29080DA5191B595E0066F8DF /* UIButtonTest_Editor.cpp in Sources */,
				29080DC3191B595E0066F8DF /* UIScene.cpp in Sources */,
				A0BD49FE1AFAFEE50046CCE3 /* Scene3DTest.cpp in Sources */,
				29080D9B191B595E0066F8DF /* CustomParticleWidget.cpp in Sources */,
				29080D8D191B595E0066F8DF /* CocosGUIScene.cpp in Sources */,
				5EBEECB01995247000429821 /* DrawNode3D.cpp in Sources */,
				1AC35BED18CECF0C00F37B72 /* CCControlStepperTest.cpp in Sources */,
				1AC35C3318CECF0C00F37B72 /* PerformanceScenarioTest.cpp in Sources */,
				1AC35C5918CECF0C00F37B72 /* TextureAtlasEncryptionTest.cpp in Sources */,
				29080DA9191B595E0066F8DF /* UICheckBoxTest_Editor.cpp in Sources */,
				1AC35B5518CECF0C00F37B72 /* ConfigurationTest.cpp in Sources */,
				1AC35BE518CECF0C00F37B72 /* CCControlPotentiometerTest.cpp in Sources */,
				1AC35C5B18CECF0C00F37B72 /* TileMapTest.cpp in Sources */,
				1AC35B4718CECF0C00F37B72 /* Bug-899.cpp in Sources */,
				1AC35C1B18CECF0C00F37B72 /* NewEventDispatcherTest.cpp in Sources */,
				1AC35C2D18CECF0C00F37B72 /* PerformanceNodeChildrenTest.cpp in Sources */,
				29080DC5191B595E0066F8DF /* UIScene_Editor.cpp in Sources */,
				1AC35BDD18CECF0C00F37B72 /* acts.cpp in Sources */,
				1AC35B7518CECF0C00F37B72 /* ArmatureScene.cpp in Sources */,
				1AC35B8118CECF0C00F37B72 /* SceneController.cpp in Sources */,
				1AC35B3318CECF0C00F37B72 /* Test.cpp in Sources */,
				1AC35C2318CECF0C00F37B72 /* ParticleTest.cpp in Sources */,
				295824591987415900F9746D /* UIScale9SpriteTest.cpp in Sources */,
				1AC35C6118CECF0C00F37B72 /* TouchesTest.cpp in Sources */,
				1AC35C6318CECF0C00F37B72 /* TransitionsTest.cpp in Sources */,
				29080DB3191B595E0066F8DF /* UILayoutTest_Editor.cpp in Sources */,
				29080DB9191B595E0066F8DF /* UILoadingBarTest.cpp in Sources */,
				29080DAF191B595E0066F8DF /* UIImageViewTest_Editor.cpp in Sources */,
				1AC35C4318CECF0C00F37B72 /* RotateWorldTest.cpp in Sources */,
				29080DD7191B595E0066F8DF /* UITextBMFontTest.cpp in Sources */,
				1AC35B2518CECF0C00F37B72 /* ActionsProgressTest.cpp in Sources */,
				1AC35B6518CECF0C00F37B72 /* EffectsTest.cpp in Sources */,
				1AC35B7118CECF0C00F37B72 /* TestHeaderLayer.cpp in Sources */,
				29080D93191B595E0066F8DF /* CustomImageTest.cpp in Sources */,
				1AC35B2118CECF0C00F37B72 /* ActionManagerTest.cpp in Sources */,
				1AC35C3D18CECF0C00F37B72 /* PhysicsTest.cpp in Sources */,
				29080DAD191B595E0066F8DF /* UIImageViewTest.cpp in Sources */,
				1AC35B6918CECF0C00F37B72 /* ButtonTestLayer.cpp in Sources */,
				1AC35B2F18CECF0C00F37B72 /* Box2dView.cpp in Sources */,
				1AC35C0F18CECF0C00F37B72 /* LabelTest.cpp in Sources */,
				1AC35C6918CECF0C00F37B72 /* VisibleRect.cpp in Sources */,
				1F33634F18E37E840074764D /* RefPtrTest.cpp in Sources */,
				1AC35C3F18CECF0C00F37B72 /* ReleasePoolTest.cpp in Sources */,
				1AC35C5718CECF0C00F37B72 /* TextureCacheTest.cpp in Sources */,
				1AC35B6D18CECF0C00F37B72 /* HelloCocosBuilderLayer.cpp in Sources */,
				1AC35C2B18CECF0C00F37B72 /* PerformanceLabelTest.cpp in Sources */,
				1AC35C0118CECF0C00F37B72 /* TableViewTestScene.cpp in Sources */,
				1AC35C4B18CECF0C00F37B72 /* ShaderTest2.cpp in Sources */,
				38FA2E73194AEBE100FF2BE4 /* ActionTimelineTestScene.cpp in Sources */,
				1AC35C6518CECF0C00F37B72 /* UnitTest.cpp in Sources */,
				15B3709819EE5DBA00ABE682 /* AssetsManagerExTest.cpp in Sources */,
				29080DC9191B595E0066F8DF /* UISceneManager_Editor.cpp in Sources */,
				1AC35B3F18CECF0C00F37B72 /* Bug-458.cpp in Sources */,
				3E2F27B919CFF4AF00E7C490 /* NewAudioEngineTest.cpp in Sources */,
				1A97AC001A1DC3E30076D9CC /* PerformanceMathTest.cpp in Sources */,
				1AC35C3918CECF0C00F37B72 /* PerformanceTextureTest.cpp in Sources */,
				1AC35B5318CECF0C00F37B72 /* CocosDenshionTest.cpp in Sources */,
				29080DD3191B595E0066F8DF /* UITextAtlasTest.cpp in Sources */,
				1AC35B7F18CECF0C00F37B72 /* ProjectileController.cpp in Sources */,
				29080DB5191B595E0066F8DF /* UIListViewTest.cpp in Sources */,
				1AC35C2518CECF0C00F37B72 /* PerformanceAllocTest.cpp in Sources */,
				29080DAB191B595E0066F8DF /* UIFocusTest.cpp in Sources */,
				29080DD9191B595E0066F8DF /* UITextBMFontTest_Editor.cpp in Sources */,
				1AC35B5918CECF0C00F37B72 /* controller.cpp in Sources */,
				1AC35C2918CECF0C00F37B72 /* PerformanceEventDispatcherTest.cpp in Sources */,
				1AC35CA618CECF1E00F37B72 /* main.cpp in Sources */,
				1AC35BE918CECF0C00F37B72 /* CCControlSceneManager.cpp in Sources */,
				1AC35B7318CECF0C00F37B72 /* TimelineCallbackTestLayer.cpp in Sources */,
				1AC35BFB18CECF0C00F37B72 /* NotificationCenterTest.cpp in Sources */,
				1AC35C3518CECF0C00F37B72 /* PerformanceSpriteTest.cpp in Sources */,
				1AC35C3B18CECF0C00F37B72 /* PerformanceTouchesTest.cpp in Sources */,
				29080D8F191B595E0066F8DF /* CocoStudioGUITest.cpp in Sources */,
				1AC35B3D18CECF0C00F37B72 /* Bug-422.cpp in Sources */,
				1AC35BF518CECF0C00F37B72 /* HttpClientTest.cpp in Sources */,
				1AC35B4F18CECF0C00F37B72 /* ClickAndMoveTest.cpp in Sources */,
				29080DCF191B595E0066F8DF /* UISliderTest.cpp in Sources */,
			);
			runOnlyForDeploymentPostprocessing = 0;
		};
		3E61771A1960FAED00DE83F5 /* Sources */ = {
			isa = PBXSourcesBuildPhase;
			buildActionMask = 2147483647;
			files = (
				3E6177351960FB4000DE83F5 /* AppController.mm in Sources */,
				3E6177371960FB5E00DE83F5 /* RootViewController.mm in Sources */,
				3E6177331960FB3500DE83F5 /* AppDelegate.cpp in Sources */,
				3E6177361960FB5A00DE83F5 /* main.m in Sources */,
				3E6177341960FB3900DE83F5 /* GameControllerTest.cpp in Sources */,
			);
			runOnlyForDeploymentPostprocessing = 0;
		};
		A07A51AD1783A1D20073F6A7 /* Sources */ = {
			isa = PBXSourcesBuildPhase;
			buildActionMask = 2147483647;
			files = (
				1AC35B3218CECF0C00F37B72 /* GLES-Render.cpp in Sources */,
				688669721AE8E8B500C2CFD9 /* SpritePolygonTest.cpp in Sources */,
				1AC35C5418CECF0C00F37B72 /* TextInputTest.cpp in Sources */,
				1AC35B4618CECF0C00F37B72 /* Bug-886.cpp in Sources */,
				1AC35BE218CECF0C00F37B72 /* CCControlButtonTest.cpp in Sources */,
				1AC35BEC18CECF0C00F37B72 /* CCControlSliderTest.cpp in Sources */,
				29080DB4191B595E0066F8DF /* UILayoutTest_Editor.cpp in Sources */,
				1AC35C4E18CECF0C00F37B72 /* SpineTest.cpp in Sources */,
				B6CAB54F1AF9AA6C00B9B856 /* Physics3DTest.cpp in Sources */,
				1AC35C1E18CECF0C00F37B72 /* NewRendererTest.cpp in Sources */,
				5EBEECB11995247000429821 /* DrawNode3D.cpp in Sources */,
				1AC35B6818CECF0C00F37B72 /* AnimationsTestLayer.cpp in Sources */,
				29080D8E191B595E0066F8DF /* CocosGUIScene.cpp in Sources */,
				1AC35BFA18CECF0C00F37B72 /* WebSocketTest.cpp in Sources */,
				38FA2E74194AEBE100FF2BE4 /* ActionTimelineTestScene.cpp in Sources */,
				2958245A1987415900F9746D /* UIScale9SpriteTest.cpp in Sources */,
				B639932F1A490EC700B07923 /* Particle3DTest.cpp in Sources */,
				1AC35B3A18CECF0C00F37B72 /* Bug-1174.cpp in Sources */,
				1AC35BE418CECF0C00F37B72 /* CCControlColourPickerTest.cpp in Sources */,
				29080DD4191B595E0066F8DF /* UITextAtlasTest.cpp in Sources */,
				1AC35B2418CECF0C00F37B72 /* ActionsEaseTest.cpp in Sources */,
				1AC35C1A18CECF0C00F37B72 /* MutiTouchTest.cpp in Sources */,
				29080DB8191B595E0066F8DF /* UIListViewTest_Editor.cpp in Sources */,
				29080DBC191B595E0066F8DF /* UILoadingBarTest_Editor.cpp in Sources */,
				1AC35C8718CECF1400F37B72 /* testsAppDelegate.mm in Sources */,
				29080D98191B595E0066F8DF /* CustomImageView.cpp in Sources */,
				1AC35B2A18CECF0C00F37B72 /* AppDelegate.cpp in Sources */,
				1AC35B3818CECF0C00F37B72 /* Bug-1159.cpp in Sources */,
				29080DBA191B595E0066F8DF /* UILoadingBarTest.cpp in Sources */,
				29080D9C191B595E0066F8DF /* CustomParticleWidget.cpp in Sources */,
				1AC35C3218CECF0C00F37B72 /* PerformanceRendererTest.cpp in Sources */,
				1AC35C4618CECF0C00F37B72 /* SceneTest.cpp in Sources */,
				29080D9A191B595E0066F8DF /* CustomImageViewReader.cpp in Sources */,
				29080DD6191B595E0066F8DF /* UITextAtlasTest_Editor.cpp in Sources */,
				1AC35B7018CECF0C00F37B72 /* MenuTestLayer.cpp in Sources */,
				1AC35B5218CECF0C00F37B72 /* ClippingNodeTest.cpp in Sources */,
				1AC35C1418CECF0C00F37B72 /* LayerTest.cpp in Sources */,
				29080DD8191B595E0066F8DF /* UITextBMFontTest.cpp in Sources */,
				1AC35C2018CECF0C00F37B72 /* NodeTest.cpp in Sources */,
				29080DE4191B595E0066F8DF /* UIWidgetAddNodeTest.cpp in Sources */,
				1AC35C4218CECF0C00F37B72 /* RenderTextureTest.cpp in Sources */,
				1AC35C1618CECF0C00F37B72 /* MenuTest.cpp in Sources */,
				1AC35C6818CECF0C00F37B72 /* UserDefaultTest.cpp in Sources */,
				29080D1D191B574B0066F8DF /* UITest.cpp in Sources */,
				3E9E75D1199324CB005B7047 /* Camera3DTest.cpp in Sources */,
				1AF152DA18FD252A00A52F3D /* PerformanceCallbackTest.cpp in Sources */,
				29080DA0191B595E0066F8DF /* CustomReader.cpp in Sources */,
				1AC35C2218CECF0C00F37B72 /* ParallaxTest.cpp in Sources */,
				1AC35C6C18CECF0C00F37B72 /* ZwoptexTest.cpp in Sources */,
				1AC35B7818CECF0C00F37B72 /* ComponentsTestScene.cpp in Sources */,
				1AC35C3018CECF0C00F37B72 /* PerformanceParticleTest.cpp in Sources */,
				1AC35B4A18CECF0C00F37B72 /* Bug-914.cpp in Sources */,
				1AC35B6418CECF0C00F37B72 /* EffectsAdvancedTest.cpp in Sources */,
				1AC35C6018CECF0C00F37B72 /* Paddle.cpp in Sources */,
				29080DBE191B595E0066F8DF /* UIPageViewTest.cpp in Sources */,
				1AC35BDC18CECF0C00F37B72 /* SceneEditorTest.cpp in Sources */,
				A0BD49FF1AFAFEE50046CCE3 /* Scene3DTest.cpp in Sources */,
				A5030C3619D059DA000E78E7 /* OpenURLTest.cpp in Sources */,
				1AC35B4C18CECF0C00F37B72 /* BugsTest.cpp in Sources */,
				1AC35C5218CECF0C00F37B72 /* testBasic.cpp in Sources */,
				1AC35B7A18CECF0C00F37B72 /* EnemyController.cpp in Sources */,
				29080DE6191B595E0066F8DF /* UIWidgetAddNodeTest_Editor.cpp in Sources */,
				1AC35B6C18CECF0C00F37B72 /* CocosBuilderTest.cpp in Sources */,
				29080DDE191B595E0066F8DF /* UITextFieldTest_Editor.cpp in Sources */,
				1AC35B4218CECF0C00F37B72 /* QuestionContainerSprite.cpp in Sources */,
				1AC35B6218CECF0C00F37B72 /* DrawPrimitivesTest.cpp in Sources */,
				29080DDC191B595E0066F8DF /* UITextFieldTest.cpp in Sources */,
				1AC35C1818CECF0C00F37B72 /* MotionStreakTest.cpp in Sources */,
				D0FD03651A3B546400825BB5 /* AllocatorTest.cpp in Sources */,
				1AC35C0618CECF0C00F37B72 /* FontTest.cpp in Sources */,
				1AC35C3818CECF0C00F37B72 /* PerformanceTest.cpp in Sources */,
				1F33635018E37E840074764D /* RefPtrTest.cpp in Sources */,
				292CF01519A1965E00E8E6A0 /* UIEditBoxTest.cpp in Sources */,
				1AC35B2818CECF0C00F37B72 /* ActionsTest.cpp in Sources */,
				1AC35C4A18CECF0C00F37B72 /* ShaderTest.cpp in Sources */,
				B609E67419C18DAD003D0074 /* BillBoardTest.cpp in Sources */,
				C04F935B1941B05400E9FEAB /* TileMapTest2.cpp in Sources */,
				1AC35B4418CECF0C00F37B72 /* Bug-624.cpp in Sources */,
				1AC35BF818CECF0C00F37B72 /* SocketIOTest.cpp in Sources */,
				1AC35C5018CECF0C00F37B72 /* SpriteTest.cpp in Sources */,
				3E2BDAD019BEA3410055CDCD /* NewAudioEngineTest.cpp in Sources */,
				1AC35C0418CECF0C00F37B72 /* FileUtilsTest.cpp in Sources */,
				3825CC4C1A2C982A00C92EA8 /* CustomRootNodeReader.cpp in Sources */,
				1AC35B5C18CECF0C00F37B72 /* CurlTest.cpp in Sources */,
				1AC35C0018CECF0C00F37B72 /* CustomTableViewCell.cpp in Sources */,
				29080D92191B595E0066F8DF /* CustomGUIScene.cpp in Sources */,
				1AC35C2818CECF0C00F37B72 /* PerformanceContainerTest.cpp in Sources */,
				1AC35BF018CECF0C00F37B72 /* CCControlSwitchTest.cpp in Sources */,
				1AC35B2C18CECF0C00F37B72 /* BaseTest.cpp in Sources */,
				1AC35B7E18CECF0C00F37B72 /* PlayerController.cpp in Sources */,
				1AC35C9818CECF1400F37B72 /* main.m in Sources */,
				29080DCC191B595E0066F8DF /* UIScrollViewTest.cpp in Sources */,
				1AC35BE818CECF0C00F37B72 /* CCControlScene.cpp in Sources */,
				29080DAA191B595E0066F8DF /* UICheckBoxTest_Editor.cpp in Sources */,
				1AC35B6018CECF0C00F37B72 /* DataVisitorTest.cpp in Sources */,
				1AC35B5E18CECF0C00F37B72 /* CurrentLanguageTest.cpp in Sources */,
				29080DE2191B595E0066F8DF /* UITextTest_Editor.cpp in Sources */,
				29080DA8191B595E0066F8DF /* UICheckBoxTest.cpp in Sources */,
				1AC35B3C18CECF0C00F37B72 /* Bug-350.cpp in Sources */,
				29080DDA191B595E0066F8DF /* UITextBMFontTest_Editor.cpp in Sources */,
				1AC35C4818CECF0C00F37B72 /* SchedulerTest.cpp in Sources */,
				1AC35C5618CECF0C00F37B72 /* Texture2dTest.cpp in Sources */,
				1AC35C0818CECF0C00F37B72 /* MouseTest.cpp in Sources */,
				1AC35C5E18CECF0C00F37B72 /* Ball.cpp in Sources */,
				1AC35B7C18CECF0C00F37B72 /* GameOverScene.cpp in Sources */,
				1AC35BF418CECF0C00F37B72 /* ExtensionsTest.cpp in Sources */,
				1AC35B3618CECF0C00F37B72 /* TestEntries.cpp in Sources */,
				15B3709919EE5DBA00ABE682 /* AssetsManagerExTest.cpp in Sources */,
				1AC35B2E18CECF0C00F37B72 /* Box2dTest.cpp in Sources */,
				29080DCA191B595E0066F8DF /* UISceneManager_Editor.cpp in Sources */,
				1AC35C1218CECF0C00F37B72 /* LabelTestNew.cpp in Sources */,
				1AC35B4E18CECF0C00F37B72 /* ChipmunkTest.cpp in Sources */,
				1AC35BE018CECF0C00F37B72 /* cons.cpp in Sources */,
				1AC35B5818CECF0C00F37B72 /* ConsoleTest.cpp in Sources */,
				1AC35C0A18CECF0C00F37B72 /* IntervalTest.cpp in Sources */,
				29080DD0191B595E0066F8DF /* UISliderTest.cpp in Sources */,
				1AC35BEE18CECF0C00F37B72 /* CCControlStepperTest.cpp in Sources */,
				1AC35C3418CECF0C00F37B72 /* PerformanceScenarioTest.cpp in Sources */,
				29080DA4191B595E0066F8DF /* UIButtonTest.cpp in Sources */,
				1AC35C5A18CECF0C00F37B72 /* TextureAtlasEncryptionTest.cpp in Sources */,
				1AC35B5618CECF0C00F37B72 /* ConfigurationTest.cpp in Sources */,
				1AC35BE618CECF0C00F37B72 /* CCControlPotentiometerTest.cpp in Sources */,
				1AC35C8618CECF1400F37B72 /* RootViewController.mm in Sources */,
				1AC35C5C18CECF0C00F37B72 /* TileMapTest.cpp in Sources */,
				29080DC2191B595E0066F8DF /* UIRichTextTest.cpp in Sources */,
				3EA0FB72191C844400B170C8 /* UIVideoPlayerTest.cpp in Sources */,
				1AC35B4818CECF0C00F37B72 /* Bug-899.cpp in Sources */,
				1AC35C1C18CECF0C00F37B72 /* NewEventDispatcherTest.cpp in Sources */,
				1AC35C2E18CECF0C00F37B72 /* PerformanceNodeChildrenTest.cpp in Sources */,
				29080DCE191B595E0066F8DF /* UIScrollViewTest_Editor.cpp in Sources */,
				1AC35BDE18CECF0C00F37B72 /* acts.cpp in Sources */,
				1AC35B7618CECF0C00F37B72 /* ArmatureScene.cpp in Sources */,
				1AC35B8218CECF0C00F37B72 /* SceneController.cpp in Sources */,
				29080DD2191B595E0066F8DF /* UISliderTest_Editor.cpp in Sources */,
				1AC35B3418CECF0C00F37B72 /* Test.cpp in Sources */,
				1AC35C2418CECF0C00F37B72 /* ParticleTest.cpp in Sources */,
				1AC35C6218CECF0C00F37B72 /* TouchesTest.cpp in Sources */,
				29080DB0191B595E0066F8DF /* UIImageViewTest_Editor.cpp in Sources */,
				1AC35C6418CECF0C00F37B72 /* TransitionsTest.cpp in Sources */,
				1AC35C4418CECF0C00F37B72 /* RotateWorldTest.cpp in Sources */,
				1AC35B2618CECF0C00F37B72 /* ActionsProgressTest.cpp in Sources */,
				1AC35B6618CECF0C00F37B72 /* EffectsTest.cpp in Sources */,
				1AC35B7218CECF0C00F37B72 /* TestHeaderLayer.cpp in Sources */,
				1AC35B2218CECF0C00F37B72 /* ActionManagerTest.cpp in Sources */,
				29080D90191B595E0066F8DF /* CocoStudioGUITest.cpp in Sources */,
				1AC35C3E18CECF0C00F37B72 /* PhysicsTest.cpp in Sources */,
				3825CC4A1A2C982A00C92EA8 /* CustomRootNode.cpp in Sources */,
				29080DC6191B595E0066F8DF /* UIScene_Editor.cpp in Sources */,
				B6337DF81ABA9B44005AEF24 /* PerformanceParticle3DTest.cpp in Sources */,
				29080DB2191B595E0066F8DF /* UILayoutTest.cpp in Sources */,
				1AC35B6A18CECF0C00F37B72 /* ButtonTestLayer.cpp in Sources */,
				29080DB6191B595E0066F8DF /* UIListViewTest.cpp in Sources */,
				5046AB4B1AF2A8D80060550B /* MaterialSystemTest.cpp in Sources */,
				1AC35B3018CECF0C00F37B72 /* Box2dView.cpp in Sources */,
				29080DAE191B595E0066F8DF /* UIImageViewTest.cpp in Sources */,
				1AC35C1018CECF0C00F37B72 /* LabelTest.cpp in Sources */,
				59620E901921E5CF002021B6 /* Bug-Child.cpp in Sources */,
				29080DC8191B595E0066F8DF /* UISceneManager.cpp in Sources */,
				1AC35C6A18CECF0C00F37B72 /* VisibleRect.cpp in Sources */,
				1AC35C4018CECF0C00F37B72 /* ReleasePoolTest.cpp in Sources */,
				1A97AC011A1DC3E30076D9CC /* PerformanceMathTest.cpp in Sources */,
				1AC35C5818CECF0C00F37B72 /* TextureCacheTest.cpp in Sources */,
				1AC35B6E18CECF0C00F37B72 /* HelloCocosBuilderLayer.cpp in Sources */,
				29080D96191B595E0066F8DF /* CustomParticleWidgetTest.cpp in Sources */,
				1AC35C2C18CECF0C00F37B72 /* PerformanceLabelTest.cpp in Sources */,
				29080DE0191B595E0066F8DF /* UITextTest.cpp in Sources */,
				29080DC0191B595E0066F8DF /* UIPageViewTest_Editor.cpp in Sources */,
				1AC35C0218CECF0C00F37B72 /* TableViewTestScene.cpp in Sources */,
				1AC35C4C18CECF0C00F37B72 /* ShaderTest2.cpp in Sources */,
				1AC35C6618CECF0C00F37B72 /* UnitTest.cpp in Sources */,
				290E94B6196FC16900694919 /* CocostudioParserTest.cpp in Sources */,
				1AC35B4018CECF0C00F37B72 /* Bug-458.cpp in Sources */,
				1AC35C3A18CECF0C00F37B72 /* PerformanceTextureTest.cpp in Sources */,
				29080DC4191B595E0066F8DF /* UIScene.cpp in Sources */,
				1AC35B5418CECF0C00F37B72 /* CocosDenshionTest.cpp in Sources */,
				1AC35B8018CECF0C00F37B72 /* ProjectileController.cpp in Sources */,
				1AC35C2618CECF0C00F37B72 /* PerformanceAllocTest.cpp in Sources */,
				3825CC4E1A2C982A00C92EA8 /* CustomWidgetCallbackBindTest.cpp in Sources */,
				3E92EA831921A1400094CD21 /* Sprite3DTest.cpp in Sources */,
				1AC35B5A18CECF0C00F37B72 /* controller.cpp in Sources */,
				1AC35C2A18CECF0C00F37B72 /* PerformanceEventDispatcherTest.cpp in Sources */,
				1AC35BEA18CECF0C00F37B72 /* CCControlSceneManager.cpp in Sources */,
				182C5CBB1A95B30500C30D34 /* CocosStudio3DTest.cpp in Sources */,
				1AC35B7418CECF0C00F37B72 /* TimelineCallbackTestLayer.cpp in Sources */,
				29080D9E191B595E0066F8DF /* CustomParticleWidgetReader.cpp in Sources */,
				1AC35BFC18CECF0C00F37B72 /* NotificationCenterTest.cpp in Sources */,
				29FBBBFF196A9ECD00E65826 /* CocostudioParserJsonTest.cpp in Sources */,
				1AC35C3618CECF0C00F37B72 /* PerformanceSpriteTest.cpp in Sources */,
				B6DD2FFD1B04979C00E47F5F /* NavMeshTest.cpp in Sources */,
				B6C039DA19C95D83007207DC /* LightTest.cpp in Sources */,
				1AC35C3C18CECF0C00F37B72 /* PerformanceTouchesTest.cpp in Sources */,
				29080DA2191B595E0066F8DF /* GUIEditorTest.cpp in Sources */,
				29080D94191B595E0066F8DF /* CustomImageTest.cpp in Sources */,
				1AC35B3E18CECF0C00F37B72 /* Bug-422.cpp in Sources */,
				29080DAC191B595E0066F8DF /* UIFocusTest.cpp in Sources */,
				1AC35BF618CECF0C00F37B72 /* HttpClientTest.cpp in Sources */,
				298D7F6F19AC31F300FF096D /* UIWebViewTest.cpp in Sources */,
				29080DA6191B595E0066F8DF /* UIButtonTest_Editor.cpp in Sources */,
				1AC35B5018CECF0C00F37B72 /* ClickAndMoveTest.cpp in Sources */,
				B603F1B01AC8EA4E00A9579C /* TerrainTest.cpp in Sources */,
			);
			runOnlyForDeploymentPostprocessing = 0;
		};
/* End PBXSourcesBuildPhase section */

/* Begin PBXTargetDependency section */
		15427B85198B8ACB00DC375D /* PBXTargetDependency */ = {
			isa = PBXTargetDependency;
			name = "libluacocos2d iOS";
			targetProxy = 15427B84198B8ACB00DC375D /* PBXContainerItemProxy */;
		};
		15427B95198B8BB400DC375D /* PBXTargetDependency */ = {
			isa = PBXTargetDependency;
			name = "libluacocos2d iOS";
			targetProxy = 15427B94198B8BB400DC375D /* PBXContainerItemProxy */;
		};
		15427B99198B8BDE00DC375D /* PBXTargetDependency */ = {
			isa = PBXTargetDependency;
			name = "libcocos2d iOS";
			targetProxy = 15427B98198B8BDE00DC375D /* PBXContainerItemProxy */;
		};
		15427B9D198B8C0500DC375D /* PBXTargetDependency */ = {
			isa = PBXTargetDependency;
			name = "libluacocos2d iOS";
			targetProxy = 15427B9C198B8C0500DC375D /* PBXContainerItemProxy */;
		};
		15427BA5198B8C2E00DC375D /* PBXTargetDependency */ = {
			isa = PBXTargetDependency;
			name = "libluacocos2d Mac";
			targetProxy = 15427BA4198B8C2E00DC375D /* PBXContainerItemProxy */;
		};
		15427BB5198B8C5000DC375D /* PBXTargetDependency */ = {
			isa = PBXTargetDependency;
			name = "libluacocos2d Mac";
			targetProxy = 15427BB4198B8C5000DC375D /* PBXContainerItemProxy */;
		};
		15CBA016196EE56C005877BB /* PBXTargetDependency */ = {
			isa = PBXTargetDependency;
			name = "cocos2dx iOS";
			targetProxy = 15CBA017196EE56C005877BB /* PBXContainerItemProxy */;
		};
		1A0EE1C718CDF6DA004CD58F /* PBXTargetDependency */ = {
			isa = PBXTargetDependency;
			name = "cocos2dx Mac";
			targetProxy = 1A0EE1C818CDF6DA004CD58F /* PBXContainerItemProxy */;
		};
		1A0EE2BB18CDF733004CD58F /* PBXTargetDependency */ = {
			isa = PBXTargetDependency;
			name = "cocos2dx Mac";
			targetProxy = 1A0EE2BC18CDF733004CD58F /* PBXContainerItemProxy */;
		};
		1A0EE31918CDF775004CD58F /* PBXTargetDependency */ = {
			isa = PBXTargetDependency;
			name = "cocos2dx iOS";
			targetProxy = 1A0EE31A18CDF775004CD58F /* PBXContainerItemProxy */;
		};
		1AAF5342180E2F41000584C8 /* PBXTargetDependency */ = {
			isa = PBXTargetDependency;
			name = "cocos2dx Mac";
			targetProxy = 1AAF5341180E2F41000584C8 /* PBXContainerItemProxy */;
		};
		1AAF53F5180E39C6000584C8 /* PBXTargetDependency */ = {
			isa = PBXTargetDependency;
			name = "cocos2dx iOS";
			targetProxy = 1AAF53F4180E39C6000584C8 /* PBXContainerItemProxy */;
		};
		1ABCA2B918CD92230087CE3A /* PBXTargetDependency */ = {
			isa = PBXTargetDependency;
			name = "cocos2dx Mac";
			targetProxy = 1ABCA2B818CD92230087CE3A /* PBXContainerItemProxy */;
		};
		1ABCA2F818CD93850087CE3A /* PBXTargetDependency */ = {
			isa = PBXTargetDependency;
			name = "cocos2dx iOS";
			targetProxy = 1ABCA2F718CD93850087CE3A /* PBXContainerItemProxy */;
		};
		1ADA8BA418CF277400AE24B9 /* PBXTargetDependency */ = {
			isa = PBXTargetDependency;
			target = 1A0EE1C618CDF6DA004CD58F /* cpp-empty-test Mac */;
			targetProxy = 1ADA8BA318CF277400AE24B9 /* PBXContainerItemProxy */;
		};
		1ADA8BA618CF277400AE24B9 /* PBXTargetDependency */ = {
			isa = PBXTargetDependency;
			target = 1ABCA28518CD91510087CE3A /* lua-tests Mac */;
			targetProxy = 1ADA8BA518CF277400AE24B9 /* PBXContainerItemProxy */;
		};
		1ADA8BA818CF277400AE24B9 /* PBXTargetDependency */ = {
			isa = PBXTargetDependency;
			target = 1A0EE2B818CDF733004CD58F /* lua-empty-test Mac */;
			targetProxy = 1ADA8BA718CF277400AE24B9 /* PBXContainerItemProxy */;
		};
		1ADA8BAC18CF277C00AE24B9 /* PBXTargetDependency */ = {
			isa = PBXTargetDependency;
			target = 1A0EE31818CDF775004CD58F /* cpp-empty-test iOS */;
			targetProxy = 1ADA8BAB18CF277C00AE24B9 /* PBXContainerItemProxy */;
		};
		1ADA8BAE18CF277C00AE24B9 /* PBXTargetDependency */ = {
			isa = PBXTargetDependency;
			target = 1ABCA2CC18CD93580087CE3A /* lua-tests iOS */;
			targetProxy = 1ADA8BAD18CF277C00AE24B9 /* PBXContainerItemProxy */;
		};
		1ADA8BB018CF277C00AE24B9 /* PBXTargetDependency */ = {
			isa = PBXTargetDependency;
			target = 1A0EE41918CDF799004CD58F /* lua-empty-test iOS */;
			targetProxy = 1ADA8BAF18CF277C00AE24B9 /* PBXContainerItemProxy */;
		};
		3E6177001960FAED00DE83F5 /* PBXTargetDependency */ = {
			isa = PBXTargetDependency;
			name = "cocos2dx iOS";
			targetProxy = 3E6177011960FAED00DE83F5 /* PBXContainerItemProxy */;
		};
		A035ACC0178246BD00987F6C /* PBXTargetDependency */ = {
			isa = PBXTargetDependency;
			target = 1D6058900D05DD3D006BFB54 /* cpp-tests Mac */;
			targetProxy = A035ACBF178246BD00987F6C /* PBXContainerItemProxy */;
		};
		A07A526D1783AB980073F6A7 /* PBXTargetDependency */ = {
			isa = PBXTargetDependency;
			target = A07A517F1783A1D20073F6A7 /* cpp-tests iOS */;
			targetProxy = A07A526C1783AB980073F6A7 /* PBXContainerItemProxy */;
		};
/* End PBXTargetDependency section */

/* Begin PBXVariantGroup section */
		1AC358ED18CEC1D400F37B72 /* InfoPlist.strings */ = {
			isa = PBXVariantGroup;
			children = (
				1AC358EE18CEC1D400F37B72 /* en */,
			);
			name = InfoPlist.strings;
			sourceTree = "<group>";
		};
		1AC358EF18CEC1D400F37B72 /* MainMenu.xib */ = {
			isa = PBXVariantGroup;
			children = (
				1AC358F018CEC1D400F37B72 /* en */,
			);
			name = MainMenu.xib;
			sourceTree = "<group>";
		};
		1AC35C9B18CECF1E00F37B72 /* InfoPlist.strings */ = {
			isa = PBXVariantGroup;
			children = (
				1AC35C9C18CECF1E00F37B72 /* en */,
			);
			name = InfoPlist.strings;
			sourceTree = "<group>";
		};
		1AC35C9D18CECF1E00F37B72 /* MainMenu.xib */ = {
			isa = PBXVariantGroup;
			children = (
				1AC35C9E18CECF1E00F37B72 /* en */,
			);
			name = MainMenu.xib;
			sourceTree = "<group>";
		};
		1AC35D5418CEDE9E00F37B72 /* InfoPlist.strings */ = {
			isa = PBXVariantGroup;
			children = (
				1AC35D5518CEDE9E00F37B72 /* en */,
			);
			name = InfoPlist.strings;
			sourceTree = "<group>";
		};
		1AC35D5618CEDE9E00F37B72 /* MainMenu.xib */ = {
			isa = PBXVariantGroup;
			children = (
				1AC35D5718CEDE9E00F37B72 /* en */,
			);
			name = MainMenu.xib;
			sourceTree = "<group>";
		};
		1AC35DA818CEE5DA00F37B72 /* InfoPlist.strings */ = {
			isa = PBXVariantGroup;
			children = (
				1AC35DA918CEE5DA00F37B72 /* en */,
			);
			name = InfoPlist.strings;
			sourceTree = "<group>";
		};
		1AC35DAA18CEE5DA00F37B72 /* MainMenu.xib */ = {
			isa = PBXVariantGroup;
			children = (
				1AC35DAB18CEE5DA00F37B72 /* en */,
			);
			name = MainMenu.xib;
			sourceTree = "<group>";
		};
/* End PBXVariantGroup section */

/* Begin XCBuildConfiguration section */
		15CBA061196EE56C005877BB /* Debug */ = {
			isa = XCBuildConfiguration;
			buildSettings = {
				CODE_SIGN_IDENTITY = "iPhone Developer";
				FRAMEWORK_SEARCH_PATHS = (
					"$(inherited)",
					"$(DEVELOPER_DIR)/Platforms/iPhoneOS.platform/Developer/SDKs/iPhoneOS7.0.sdk/System/Library/Frameworks",
				);
				GCC_PREPROCESSOR_DEFINITIONS = (
					"$(inherited)",
					CC_TARGET_OS_IPHONE,
				);
				INFOPLIST_FILE = "$(SRCROOT)/../tests/lua-game-controller-test/project/proj.ios/Info.plist";
				IPHONEOS_DEPLOYMENT_TARGET = 5.1.1;
				LIBRARY_SEARCH_PATHS = (
					"$(inherited)",
					"$(DEVELOPER_DIR)/Platforms/iPhoneOS.platform/Developer/SDKs/iPhoneOS7.0.sdk/usr/lib",
				);
				"OTHER_LDFLAGS[sdk=iphonesimulator*][arch=x86_64]" = (
					"-pagezero_size",
					10000,
					"-image_base",
					100000000,
				);
				PRODUCT_NAME = "lua-game-controller-test iOS";
				SDKROOT = iphoneos;
				TARGETED_DEVICE_FAMILY = "1,2";
				USER_HEADER_SEARCH_PATHS = "$(inherited) $(SRCROOT)/.. $(SRCROOT)/../cocos/platform/ios $(SRCROOT)/../external $(SRCROOT)/../external/lua/luajit/include $(SRCROOT)/../external/lua/tolua $(SRCROOT)/../cocos/scripting/lua-bindings/manual $(SRCROOT)/../cocos/scripting/lua-bindings/auto $(SRCROOT)/../cocos/base";
				VALID_ARCHS = "arm64 armv7";
			};
			name = Debug;
		};
		15CBA062196EE56C005877BB /* Release */ = {
			isa = XCBuildConfiguration;
			buildSettings = {
				CODE_SIGN_IDENTITY = "iPhone Developer";
				FRAMEWORK_SEARCH_PATHS = (
					"$(inherited)",
					"$(DEVELOPER_DIR)/Platforms/iPhoneOS.platform/Developer/SDKs/iPhoneOS7.0.sdk/System/Library/Frameworks",
				);
				GCC_PREPROCESSOR_DEFINITIONS = (
					"$(inherited)",
					CC_TARGET_OS_IPHONE,
				);
				INFOPLIST_FILE = "$(SRCROOT)/../tests/lua-game-controller-test/project/proj.ios/Info.plist";
				IPHONEOS_DEPLOYMENT_TARGET = 5.1.1;
				LIBRARY_SEARCH_PATHS = (
					"$(inherited)",
					"$(DEVELOPER_DIR)/Platforms/iPhoneOS.platform/Developer/SDKs/iPhoneOS7.0.sdk/usr/lib",
				);
				"OTHER_LDFLAGS[sdk=iphonesimulator*][arch=x86_64]" = (
					"-pagezero_size",
					10000,
					"-image_base",
					100000000,
				);
				PRODUCT_NAME = "lua-game-controller-test iOS";
				SDKROOT = iphoneos;
				TARGETED_DEVICE_FAMILY = "1,2";
				USER_HEADER_SEARCH_PATHS = "$(inherited) $(SRCROOT)/.. $(SRCROOT)/../cocos/platform/ios $(SRCROOT)/../external $(SRCROOT)/../external/lua/luajit/include $(SRCROOT)/../external/lua/tolua $(SRCROOT)/../cocos/scripting/lua-bindings/manual $(SRCROOT)/../cocos/scripting/lua-bindings/auto $(SRCROOT)/../cocos/base";
				VALIDATE_PRODUCT = YES;
				VALID_ARCHS = "arm64 armv7";
			};
			name = Release;
		};
		1A0EE2B018CDF6DA004CD58F /* Debug */ = {
			isa = XCBuildConfiguration;
			buildSettings = {
				GCC_PRECOMPILE_PREFIX_HEADER = YES;
				GCC_PREPROCESSOR_DEFINITIONS = (
					"$(inherited)",
					CC_TARGET_OS_MAC,
				);
				INFOPLIST_FILE = "$(SRCROOT)/../tests/cpp-empty-test/proj.mac/Info.plist";
				LD_RUNPATH_SEARCH_PATHS = "@loader_path/../Frameworks";
				USER_HEADER_SEARCH_PATHS = "$(inherited) $(SRCROOT)/../cocos/platform/mac $(SRCROOT)/../external/glfw3/include/mac";
			};
			name = Debug;
		};
		1A0EE2B118CDF6DA004CD58F /* Release */ = {
			isa = XCBuildConfiguration;
			buildSettings = {
				GCC_PRECOMPILE_PREFIX_HEADER = YES;
				GCC_PREPROCESSOR_DEFINITIONS = (
					"$(inherited)",
					CC_TARGET_OS_MAC,
				);
				INFOPLIST_FILE = "$(SRCROOT)/../tests/cpp-empty-test/proj.mac/Info.plist";
				LD_RUNPATH_SEARCH_PATHS = "@loader_path/../Frameworks";
				USER_HEADER_SEARCH_PATHS = "$(inherited) $(SRCROOT)/../cocos/platform/mac $(SRCROOT)/../external/glfw3/include/mac";
				VALIDATE_PRODUCT = YES;
			};
			name = Release;
		};
		1A0EE31218CDF733004CD58F /* Debug */ = {
			isa = XCBuildConfiguration;
			buildSettings = {
				GCC_PREPROCESSOR_DEFINITIONS = (
					"$(inherited)",
					CC_TARGET_OS_MAC,
				);
				INFOPLIST_FILE = "$(SRCROOT)/../tests/lua-empty-test/project/proj.mac/Info.plist";
				LD_RUNPATH_SEARCH_PATHS = "@loader_path/../Frameworks";
				OTHER_LDFLAGS = (
					"-pagezero_size",
					10000,
					"-image_base",
					100000000,
				);
				USER_HEADER_SEARCH_PATHS = "$(inherited) $(SRCROOT)/.. $(SRCROOT)/../cocos/platform/mac $(SRCROOT)/../external/glfw3/include/mac $(SRCROOT)/../external $(SRCROOT)/../external/lua/luajit/include $(SRCROOT)/../external/lua/tolua $(SRCROOT)/../cocos/scripting/lua-bindings/manual $(SRCROOT)/../cocos/scripting/lua-bindings/auto";
			};
			name = Debug;
		};
		1A0EE31318CDF733004CD58F /* Release */ = {
			isa = XCBuildConfiguration;
			buildSettings = {
				GCC_PREPROCESSOR_DEFINITIONS = (
					"$(inherited)",
					CC_TARGET_OS_MAC,
				);
				INFOPLIST_FILE = "$(SRCROOT)/../tests/lua-empty-test/project/proj.mac/Info.plist";
				LD_RUNPATH_SEARCH_PATHS = "@loader_path/../Frameworks";
				OTHER_LDFLAGS = (
					"-pagezero_size",
					10000,
					"-image_base",
					100000000,
				);
				USER_HEADER_SEARCH_PATHS = "$(inherited) $(SRCROOT)/.. $(SRCROOT)/../cocos/platform/mac $(SRCROOT)/../external/glfw3/include/mac $(SRCROOT)/../external $(SRCROOT)/../external/lua/luajit/include $(SRCROOT)/../external/lua/tolua $(SRCROOT)/../cocos/scripting/lua-bindings/manual $(SRCROOT)/../cocos/scripting/lua-bindings/auto";
				VALIDATE_PRODUCT = YES;
			};
			name = Release;
		};
		1A0EE41118CDF775004CD58F /* Debug */ = {
			isa = XCBuildConfiguration;
			buildSettings = {
				CODE_SIGN_IDENTITY = "iPhone Developer";
				GCC_PREPROCESSOR_DEFINITIONS = (
					"$(inherited)",
					CC_TARGET_OS_IPHONE,
				);
				INFOPLIST_FILE = "$(SRCROOT)/../tests/cpp-empty-test/proj.ios/Info.plist";
				IPHONEOS_DEPLOYMENT_TARGET = 5.1.1;
				SDKROOT = iphoneos;
				TARGETED_DEVICE_FAMILY = "1,2";
				USER_HEADER_SEARCH_PATHS = "$(inherited) $(SRCROOT)/../cocos/platform/ios $(SRCROOT)/../cocos/platform/ios/Simulation $(SRCROOT)/../external/curl/include/ios";
				VALID_ARCHS = "arm64 armv7";
			};
			name = Debug;
		};
		1A0EE41218CDF775004CD58F /* Release */ = {
			isa = XCBuildConfiguration;
			buildSettings = {
				CODE_SIGN_IDENTITY = "iPhone Developer";
				GCC_PREPROCESSOR_DEFINITIONS = (
					"$(inherited)",
					CC_TARGET_OS_IPHONE,
				);
				INFOPLIST_FILE = "$(SRCROOT)/../tests/cpp-empty-test/proj.ios/Info.plist";
				IPHONEOS_DEPLOYMENT_TARGET = 5.1.1;
				SDKROOT = iphoneos;
				TARGETED_DEVICE_FAMILY = "1,2";
				USER_HEADER_SEARCH_PATHS = "$(inherited) $(SRCROOT)/../cocos/platform/ios $(SRCROOT)/../cocos/platform/ios/Simulation $(SRCROOT)/../external/curl/include/ios";
				VALIDATE_PRODUCT = YES;
				VALID_ARCHS = "arm64 armv7";
			};
			name = Release;
		};
		1A0EE47C18CDF799004CD58F /* Debug */ = {
			isa = XCBuildConfiguration;
			buildSettings = {
				CODE_SIGN_IDENTITY = "iPhone Developer";
				GCC_PREPROCESSOR_DEFINITIONS = (
					"$(inherited)",
					CC_TARGET_OS_IPHONE,
				);
				INFOPLIST_FILE = "$(SRCROOT)/../tests/lua-empty-test/project/proj.ios/Info.plist";
				IPHONEOS_DEPLOYMENT_TARGET = 5.1.1;
				LIBRARY_SEARCH_PATHS = (
					"$(inherited)",
					"$(SRCROOT)/../external/curl/prebuilt/ios",
				);
				"OTHER_LDFLAGS[sdk=iphonesimulator*][arch=x86_64]" = (
					"-pagezero_size",
					10000,
					"-image_base",
					100000000,
				);
				SDKROOT = iphoneos;
				TARGETED_DEVICE_FAMILY = "1,2";
				USER_HEADER_SEARCH_PATHS = "$(inherited) $(SRCROOT)/.. $(SRCROOT)/../cocos/platform/ios $(SRCROOT)/../external $(SRCROOT)/../external/lua/luajit/include $(SRCROOT)/../external/lua/tolua $(SRCROOT)/../cocos/scripting/lua-bindings/manual $(SRCROOT)/../cocos/scripting/lua-bindings/auto";
				VALID_ARCHS = "arm64 armv7";
			};
			name = Debug;
		};
		1A0EE47D18CDF799004CD58F /* Release */ = {
			isa = XCBuildConfiguration;
			buildSettings = {
				CODE_SIGN_IDENTITY = "iPhone Developer";
				GCC_PREPROCESSOR_DEFINITIONS = (
					"$(inherited)",
					CC_TARGET_OS_IPHONE,
				);
				INFOPLIST_FILE = "$(SRCROOT)/../tests/lua-empty-test/project/proj.ios/Info.plist";
				IPHONEOS_DEPLOYMENT_TARGET = 5.1.1;
				LIBRARY_SEARCH_PATHS = (
					"$(inherited)",
					"$(SRCROOT)/../external/curl/prebuilt/ios",
				);
				"OTHER_LDFLAGS[sdk=iphonesimulator*][arch=x86_64]" = (
					"-pagezero_size",
					10000,
					"-image_base",
					100000000,
				);
				SDKROOT = iphoneos;
				TARGETED_DEVICE_FAMILY = "1,2";
				USER_HEADER_SEARCH_PATHS = "$(inherited) $(SRCROOT)/.. $(SRCROOT)/../cocos/platform/ios $(SRCROOT)/../external $(SRCROOT)/../external/lua/luajit/include $(SRCROOT)/../external/lua/tolua $(SRCROOT)/../cocos/scripting/lua-bindings/manual $(SRCROOT)/../cocos/scripting/lua-bindings/auto";
				VALIDATE_PRODUCT = YES;
				VALID_ARCHS = "arm64 armv7";
			};
			name = Release;
		};
		1ABCA2B318CD91520087CE3A /* Debug */ = {
			isa = XCBuildConfiguration;
			buildSettings = {
				GCC_PREPROCESSOR_DEFINITIONS = (
					"$(inherited)",
					CC_TARGET_OS_MAC,
				);
				INFOPLIST_FILE = "$(SRCROOT)/../tests/lua-tests/project/proj.ios_mac/mac/Info.plist";
				LD_RUNPATH_SEARCH_PATHS = "@loader_path/../Frameworks";
				OTHER_LDFLAGS = (
					"-pagezero_size",
					10000,
					"-image_base",
					100000000,
				);
				USER_HEADER_SEARCH_PATHS = "$(inherited) $(SRCROOT)/.. $(SRCROOT)/../cocos/platform/mac $(SRCROOT)/../external/glfw3/include/mac $(SRCROOT)/../external $(SRCROOT)/../external/lua/luajit/include $(SRCROOT)/../external/lua/tolua $(SRCROOT)/../cocos/scripting/lua-bindings/manual $(SRCROOT)/../cocos/scripting/lua-bindings/auto";
			};
			name = Debug;
		};
		1ABCA2B418CD91520087CE3A /* Release */ = {
			isa = XCBuildConfiguration;
			buildSettings = {
				GCC_PREPROCESSOR_DEFINITIONS = (
					"$(inherited)",
					CC_TARGET_OS_MAC,
				);
				INFOPLIST_FILE = "$(SRCROOT)/../tests/lua-tests/project/proj.ios_mac/mac/Info.plist";
				LD_RUNPATH_SEARCH_PATHS = "@loader_path/../Frameworks";
				OTHER_LDFLAGS = (
					"-pagezero_size",
					10000,
					"-image_base",
					100000000,
				);
				USER_HEADER_SEARCH_PATHS = "$(inherited) $(SRCROOT)/.. $(SRCROOT)/../cocos/platform/mac $(SRCROOT)/../external/glfw3/include/mac $(SRCROOT)/../external $(SRCROOT)/../external/lua/luajit/include $(SRCROOT)/../external/lua/tolua $(SRCROOT)/../cocos/scripting/lua-bindings/manual $(SRCROOT)/../cocos/scripting/lua-bindings/auto";
				VALIDATE_PRODUCT = YES;
			};
			name = Release;
		};
		1ABCA2F218CD93590087CE3A /* Debug */ = {
			isa = XCBuildConfiguration;
			buildSettings = {
				CODE_SIGN_IDENTITY = "iPhone Developer";
				GCC_PREPROCESSOR_DEFINITIONS = (
					"$(inherited)",
					CC_TARGET_OS_IPHONE,
				);
				INFOPLIST_FILE = "$(SRCROOT)/../tests/lua-tests/project/proj.ios_mac/ios/Info.plist";
				IPHONEOS_DEPLOYMENT_TARGET = 5.1.1;
				LIBRARY_SEARCH_PATHS = (
					"$(SRCROOT)/../external/curl/prebuilt/ios",
					"/Users/cocos2d/MyWork/cocos2d-x-develop/external/curl/prebuilt/ios",
				);
				"OTHER_LDFLAGS[sdk=iphonesimulator*][arch=x86_64]" = (
					"-pagezero_size",
					10000,
					"-image_base",
					100000000,
				);
				SDKROOT = iphoneos;
				TARGETED_DEVICE_FAMILY = "1,2";
				USER_HEADER_SEARCH_PATHS = "$(inherited) $(SRCROOT)/.. $(SRCROOT)/../cocos/platform/ios $(SRCROOT)/../external $(SRCROOT)/../external/lua/luajit/include $(SRCROOT)/../external/lua/tolua $(SRCROOT)/../cocos/scripting/lua-bindings/manual $(SRCROOT)/../cocos/scripting/lua-bindings/auto";
				VALID_ARCHS = "arm64 armv7";
			};
			name = Debug;
		};
		1ABCA2F318CD93590087CE3A /* Release */ = {
			isa = XCBuildConfiguration;
			buildSettings = {
				CODE_SIGN_IDENTITY = "iPhone Developer";
				GCC_PREPROCESSOR_DEFINITIONS = (
					"$(inherited)",
					CC_TARGET_OS_IPHONE,
				);
				INFOPLIST_FILE = "$(SRCROOT)/../tests/lua-tests/project/proj.ios_mac/ios/Info.plist";
				IPHONEOS_DEPLOYMENT_TARGET = 5.1.1;
				LIBRARY_SEARCH_PATHS = (
					"$(SRCROOT)/../external/curl/prebuilt/ios",
					"/Users/cocos2d/MyWork/cocos2d-x-develop/external/curl/prebuilt/ios",
				);
				"OTHER_LDFLAGS[sdk=iphonesimulator*][arch=x86_64]" = (
					"-pagezero_size",
					10000,
					"-image_base",
					100000000,
				);
				SDKROOT = iphoneos;
				TARGETED_DEVICE_FAMILY = "1,2";
				USER_HEADER_SEARCH_PATHS = "$(inherited) $(SRCROOT)/.. $(SRCROOT)/../cocos/platform/ios $(SRCROOT)/../external $(SRCROOT)/../external/lua/luajit/include $(SRCROOT)/../external/lua/tolua $(SRCROOT)/../cocos/scripting/lua-bindings/manual $(SRCROOT)/../cocos/scripting/lua-bindings/auto";
				VALIDATE_PRODUCT = YES;
				VALID_ARCHS = "arm64 armv7";
			};
			name = Release;
		};
		1D6058940D05DD3E006BFB54 /* Debug */ = {
			isa = XCBuildConfiguration;
			buildSettings = {
				GCC_PRECOMPILE_PREFIX_HEADER = YES;
				GCC_PREFIX_HEADER = "../tests/cpp-tests/proj.mac/Prefix.pch";
				GCC_PREPROCESSOR_DEFINITIONS = (
					"$(inherited)",
					CC_TARGET_OS_MAC,
				);
				GCC_WARN_64_TO_32_BIT_CONVERSION = YES;
				INFOPLIST_FILE = "$(SRCROOT)/../tests/cpp-tests/proj.mac/Info.plist";
				LD_RUNPATH_SEARCH_PATHS = "@loader_path/../Frameworks";
				USER_HEADER_SEARCH_PATHS = "$(inherited) $(SRCROOT)/../cocos/platform/mac $(SRCROOT)/../external/glfw3/include/mac";
			};
			name = Debug;
		};
		1D6058950D05DD3E006BFB54 /* Release */ = {
			isa = XCBuildConfiguration;
			buildSettings = {
				GCC_PRECOMPILE_PREFIX_HEADER = YES;
				GCC_PREFIX_HEADER = "../tests/cpp-tests/proj.mac/Prefix.pch";
				GCC_PREPROCESSOR_DEFINITIONS = (
					"$(inherited)",
					CC_TARGET_OS_MAC,
				);
				GCC_WARN_64_TO_32_BIT_CONVERSION = YES;
				INFOPLIST_FILE = "$(SRCROOT)/../tests/cpp-tests/proj.mac/Info.plist";
				LD_RUNPATH_SEARCH_PATHS = "@loader_path/../Frameworks";
				USER_HEADER_SEARCH_PATHS = "$(inherited) $(SRCROOT)/../cocos/platform/mac $(SRCROOT)/../external/glfw3/include/mac";
				VALIDATE_PRODUCT = YES;
			};
			name = Release;
		};
		3E61772F1960FAED00DE83F5 /* Debug */ = {
			isa = XCBuildConfiguration;
			buildSettings = {
				CODE_SIGN_IDENTITY = "iPhone Developer";
				GCC_PREPROCESSOR_DEFINITIONS = (
					"$(inherited)",
					CC_TARGET_OS_IPHONE,
				);
				GCC_PREPROCESSOR_DEFINITIONS_NOT_USED_IN_PRECOMPS = "";
				INFOPLIST_FILE = "$(SRCROOT)/../tests/game-controller-test/proj.ios/Info.plist";
				IPHONEOS_DEPLOYMENT_TARGET = 5.1.1;
				PRODUCT_NAME = "game-controller-test IOS";
				SDKROOT = iphoneos;
				TARGETED_DEVICE_FAMILY = "1,2";
				USER_HEADER_SEARCH_PATHS = "$(inherited) $(SRCROOT)/../cocos/platform/ios $(SRCROOT)/../cocos/platform/ios/Simulation $(SRCROOT)/../external/curl/include/ios";
				VALID_ARCHS = "arm64 armv7";
			};
			name = Debug;
		};
		3E6177301960FAED00DE83F5 /* Release */ = {
			isa = XCBuildConfiguration;
			buildSettings = {
				CODE_SIGN_IDENTITY = "iPhone Developer";
				GCC_PREPROCESSOR_DEFINITIONS = (
					"$(inherited)",
					CC_TARGET_OS_IPHONE,
				);
				GCC_PREPROCESSOR_DEFINITIONS_NOT_USED_IN_PRECOMPS = "";
				INFOPLIST_FILE = "$(SRCROOT)/../tests/game-controller-test/proj.ios/Info.plist";
				IPHONEOS_DEPLOYMENT_TARGET = 5.1.1;
				PRODUCT_NAME = "game-controller-test IOS";
				SDKROOT = iphoneos;
				TARGETED_DEVICE_FAMILY = "1,2";
				USER_HEADER_SEARCH_PATHS = "$(inherited) $(SRCROOT)/../cocos/platform/ios $(SRCROOT)/../cocos/platform/ios/Simulation $(SRCROOT)/../external/curl/include/ios";
				VALIDATE_PRODUCT = YES;
				VALID_ARCHS = "arm64 armv7";
			};
			name = Release;
		};
		A035ACBD1782469800987F6C /* Debug */ = {
			isa = XCBuildConfiguration;
			buildSettings = {
				HEADER_SEARCH_PATHS = "";
			};
			name = Debug;
		};
		A035ACBE1782469800987F6C /* Release */ = {
			isa = XCBuildConfiguration;
			buildSettings = {
				HEADER_SEARCH_PATHS = "";
			};
			name = Release;
		};
		A07A517D1783A1CC0073F6A7 /* Debug */ = {
			isa = XCBuildConfiguration;
			buildSettings = {
				COMPRESS_PNG_FILES = NO;
				SDKROOT = iphoneos;
				VALID_ARCHS = "arm64 armv7";
			};
			name = Debug;
		};
		A07A517E1783A1CC0073F6A7 /* Release */ = {
			isa = XCBuildConfiguration;
			buildSettings = {
				COMPRESS_PNG_FILES = NO;
				SDKROOT = iphoneos;
				VALID_ARCHS = "arm64 armv7";
			};
			name = Release;
		};
		A07A52271783A1D20073F6A7 /* Debug */ = {
			isa = XCBuildConfiguration;
			buildSettings = {
				CODE_SIGN_IDENTITY = "iPhone Developer";
				"CODE_SIGN_IDENTITY[sdk=iphoneos*]" = "iPhone Developer";
				GCC_PRECOMPILE_PREFIX_HEADER = YES;
				GCC_PREFIX_HEADER = "../tests/cpp-tests/proj.ios/Prefix.pch";
				GCC_PREPROCESSOR_DEFINITIONS = (
					"$(inherited)",
					CC_TARGET_OS_IPHONE,
				);
				GCC_WARN_64_TO_32_BIT_CONVERSION = YES;
				INFOPLIST_FILE = "$(SRCROOT)/../tests/cpp-tests/proj.ios/Info.plist";
				IPHONEOS_DEPLOYMENT_TARGET = 5.1.1;
				LIBRARY_SEARCH_PATHS = (
					"$(inherited)",
					"$(SRCROOT)/../external/curl/prebuilt/ios",
				);
				PROVISIONING_PROFILE = "";
				SDKROOT = iphoneos;
				TARGETED_DEVICE_FAMILY = "1,2";
				USER_HEADER_SEARCH_PATHS = "$(inherited) $(SRCROOT)/../cocos/platform/ios $(SRCROOT)/../cocos/platform/ios/Simulation $(SRCROOT)/../external/curl/include/ios";
				VALID_ARCHS = "arm64 armv7";
			};
			name = Debug;
		};
		A07A52281783A1D20073F6A7 /* Release */ = {
			isa = XCBuildConfiguration;
			buildSettings = {
				CODE_SIGN_IDENTITY = "iPhone Developer";
				"CODE_SIGN_IDENTITY[sdk=iphoneos*]" = "iPhone Developer";
				GCC_PRECOMPILE_PREFIX_HEADER = YES;
				GCC_PREFIX_HEADER = "../tests/cpp-tests/proj.ios/Prefix.pch";
				GCC_PREPROCESSOR_DEFINITIONS = (
					"$(inherited)",
					CC_TARGET_OS_IPHONE,
				);
				GCC_WARN_64_TO_32_BIT_CONVERSION = YES;
				INFOPLIST_FILE = "$(SRCROOT)/../tests/cpp-tests/proj.ios/Info.plist";
				IPHONEOS_DEPLOYMENT_TARGET = 5.1.1;
				LIBRARY_SEARCH_PATHS = (
					"$(inherited)",
					"$(SRCROOT)/../external/curl/prebuilt/ios",
				);
				PROVISIONING_PROFILE = "";
				SDKROOT = iphoneos;
				TARGETED_DEVICE_FAMILY = "1,2";
				USER_HEADER_SEARCH_PATHS = "$(inherited) $(SRCROOT)/../cocos/platform/ios $(SRCROOT)/../cocos/platform/ios/Simulation $(SRCROOT)/../external/curl/include/ios";
				VALIDATE_PRODUCT = YES;
				VALID_ARCHS = "arm64 armv7";
			};
			name = Release;
		};
		C01FCF4F08A954540054247B /* Debug */ = {
			isa = XCBuildConfiguration;
			buildSettings = {
				ALWAYS_SEARCH_USER_PATHS = YES;
				CLANG_CXX_LANGUAGE_STANDARD = "c++0x";
				CLANG_CXX_LIBRARY = "libc++";
				COMBINE_HIDPI_IMAGES = YES;
				COMPRESS_PNG_FILES = NO;
				COPY_PHASE_STRIP = NO;
				GCC_C_LANGUAGE_STANDARD = c99;
				GCC_OPTIMIZATION_LEVEL = 0;
				GCC_PREPROCESSOR_DEFINITIONS = (
					"COCOS2D_DEBUG=1",
					USE_FILE32API,
					"CC_ENABLE_CHIPMUNK_INTEGRATION=1",
					"CC_ENABLE_BULLET_INTEGRATION=1",
				);
				GCC_SYMBOLS_PRIVATE_EXTERN = YES;
				GCC_TREAT_WARNINGS_AS_ERRORS = YES;
				GCC_WARN_ABOUT_RETURN_TYPE = YES;
				GCC_WARN_HIDDEN_VIRTUAL_FUNCTIONS = YES;
				GCC_WARN_UNUSED_VARIABLE = YES;
				HEADER_SEARCH_PATHS = "";
				MACOSX_DEPLOYMENT_TARGET = 10.7;
				ONLY_ACTIVE_ARCH = YES;
				PRODUCT_NAME = "$(TARGET_NAME)";
				SDKROOT = macosx;
				USER_HEADER_SEARCH_PATHS = "$(SRCROOT)/.. $(SRCROOT)/../cocos $(SRCROOT)/../cocos/editor-support $(SRCROOT)/../extensions $(SRCROOT)/../external $(SRCROOT)/../external/chipmunk/include/chipmunk";
			};
			name = Debug;
		};
		C01FCF5008A954540054247B /* Release */ = {
			isa = XCBuildConfiguration;
			buildSettings = {
				ALWAYS_SEARCH_USER_PATHS = YES;
				CLANG_CXX_LANGUAGE_STANDARD = "c++0x";
				CLANG_CXX_LIBRARY = "libc++";
				COMBINE_HIDPI_IMAGES = YES;
				COMPRESS_PNG_FILES = NO;
				GCC_C_LANGUAGE_STANDARD = c99;
				GCC_PREPROCESSOR_DEFINITIONS = (
					NDEBUG,
					USE_FILE32API,
					"CC_ENABLE_CHIPMUNK_INTEGRATION=1",
					"CC_ENABLE_BULLET_INTEGRATION=1",
				);
				GCC_SYMBOLS_PRIVATE_EXTERN = YES;
				GCC_TREAT_WARNINGS_AS_ERRORS = YES;
				GCC_WARN_ABOUT_RETURN_TYPE = YES;
				GCC_WARN_HIDDEN_VIRTUAL_FUNCTIONS = YES;
				GCC_WARN_UNUSED_VARIABLE = YES;
				HEADER_SEARCH_PATHS = "";
				MACOSX_DEPLOYMENT_TARGET = 10.7;
				PRODUCT_NAME = "$(TARGET_NAME)";
				SDKROOT = macosx;
				USER_HEADER_SEARCH_PATHS = "$(SRCROOT)/.. $(SRCROOT)/../cocos $(SRCROOT)/../cocos/editor-support $(SRCROOT)/../extensions $(SRCROOT)/../external $(SRCROOT)/../external/chipmunk/include/chipmunk";
			};
			name = Release;
		};
/* End XCBuildConfiguration section */

/* Begin XCConfigurationList section */
		15CBA060196EE56C005877BB /* Build configuration list for PBXNativeTarget "lua-game-controller-test iOS" */ = {
			isa = XCConfigurationList;
			buildConfigurations = (
				15CBA061196EE56C005877BB /* Debug */,
				15CBA062196EE56C005877BB /* Release */,
			);
			defaultConfigurationIsVisible = 0;
			defaultConfigurationName = Debug;
		};
		1A0EE2AF18CDF6DA004CD58F /* Build configuration list for PBXNativeTarget "cpp-empty-test Mac" */ = {
			isa = XCConfigurationList;
			buildConfigurations = (
				1A0EE2B018CDF6DA004CD58F /* Debug */,
				1A0EE2B118CDF6DA004CD58F /* Release */,
			);
			defaultConfigurationIsVisible = 0;
			defaultConfigurationName = Debug;
		};
		1A0EE31118CDF733004CD58F /* Build configuration list for PBXNativeTarget "lua-empty-test Mac" */ = {
			isa = XCConfigurationList;
			buildConfigurations = (
				1A0EE31218CDF733004CD58F /* Debug */,
				1A0EE31318CDF733004CD58F /* Release */,
			);
			defaultConfigurationIsVisible = 0;
			defaultConfigurationName = Debug;
		};
		1A0EE41018CDF775004CD58F /* Build configuration list for PBXNativeTarget "cpp-empty-test iOS" */ = {
			isa = XCConfigurationList;
			buildConfigurations = (
				1A0EE41118CDF775004CD58F /* Debug */,
				1A0EE41218CDF775004CD58F /* Release */,
			);
			defaultConfigurationIsVisible = 0;
			defaultConfigurationName = Debug;
		};
		1A0EE47B18CDF799004CD58F /* Build configuration list for PBXNativeTarget "lua-empty-test iOS" */ = {
			isa = XCConfigurationList;
			buildConfigurations = (
				1A0EE47C18CDF799004CD58F /* Debug */,
				1A0EE47D18CDF799004CD58F /* Release */,
			);
			defaultConfigurationIsVisible = 0;
			defaultConfigurationName = Debug;
		};
		1ABCA2B218CD91520087CE3A /* Build configuration list for PBXNativeTarget "lua-tests Mac" */ = {
			isa = XCConfigurationList;
			buildConfigurations = (
				1ABCA2B318CD91520087CE3A /* Debug */,
				1ABCA2B418CD91520087CE3A /* Release */,
			);
			defaultConfigurationIsVisible = 0;
			defaultConfigurationName = Debug;
		};
		1ABCA2F118CD93590087CE3A /* Build configuration list for PBXNativeTarget "lua-tests iOS" */ = {
			isa = XCConfigurationList;
			buildConfigurations = (
				1ABCA2F218CD93590087CE3A /* Debug */,
				1ABCA2F318CD93590087CE3A /* Release */,
			);
			defaultConfigurationIsVisible = 0;
			defaultConfigurationName = Debug;
		};
		1D6058960D05DD3E006BFB54 /* Build configuration list for PBXNativeTarget "cpp-tests Mac" */ = {
			isa = XCConfigurationList;
			buildConfigurations = (
				1D6058940D05DD3E006BFB54 /* Debug */,
				1D6058950D05DD3E006BFB54 /* Release */,
			);
			defaultConfigurationIsVisible = 0;
			defaultConfigurationName = Debug;
		};
		3E61772E1960FAED00DE83F5 /* Build configuration list for PBXNativeTarget "game-controller-test IOS" */ = {
			isa = XCConfigurationList;
			buildConfigurations = (
				3E61772F1960FAED00DE83F5 /* Debug */,
				3E6177301960FAED00DE83F5 /* Release */,
			);
			defaultConfigurationIsVisible = 0;
			defaultConfigurationName = Debug;
		};
		A035ACBC1782469800987F6C /* Build configuration list for PBXAggregateTarget "build all tests Mac" */ = {
			isa = XCConfigurationList;
			buildConfigurations = (
				A035ACBD1782469800987F6C /* Debug */,
				A035ACBE1782469800987F6C /* Release */,
			);
			defaultConfigurationIsVisible = 0;
			defaultConfigurationName = Debug;
		};
		A07A517C1783A1CC0073F6A7 /* Build configuration list for PBXAggregateTarget "build all tests iOS" */ = {
			isa = XCConfigurationList;
			buildConfigurations = (
				A07A517D1783A1CC0073F6A7 /* Debug */,
				A07A517E1783A1CC0073F6A7 /* Release */,
			);
			defaultConfigurationIsVisible = 0;
			defaultConfigurationName = Debug;
		};
		A07A52261783A1D20073F6A7 /* Build configuration list for PBXNativeTarget "cpp-tests iOS" */ = {
			isa = XCConfigurationList;
			buildConfigurations = (
				A07A52271783A1D20073F6A7 /* Debug */,
				A07A52281783A1D20073F6A7 /* Release */,
			);
			defaultConfigurationIsVisible = 0;
			defaultConfigurationName = Debug;
		};
		C01FCF4E08A954540054247B /* Build configuration list for PBXProject "cocos2d_tests" */ = {
			isa = XCConfigurationList;
			buildConfigurations = (
				C01FCF4F08A954540054247B /* Debug */,
				C01FCF5008A954540054247B /* Release */,
			);
			defaultConfigurationIsVisible = 0;
			defaultConfigurationName = Debug;
		};
/* End XCConfigurationList section */
	};
	rootObject = 29B97313FDCFA39411CA2CEA /* Project object */;
}<|MERGE_RESOLUTION|>--- conflicted
+++ resolved
@@ -4292,13 +4292,8 @@
 			attributes = {
 				LastUpgradeCheck = 0600;
 				TargetAttributes = {
-<<<<<<< HEAD
-					A07A517F1783A1D20073F6A7 = {
-						DevelopmentTeam = NQ596S94Q5;
-=======
 					1D6058900D05DD3D006BFB54 = {
 						DevelopmentTeam = U7E7529TA5;
->>>>>>> 86b6ea70
 					};
 				};
 			};
