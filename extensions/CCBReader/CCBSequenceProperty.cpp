--- conflicted
+++ resolved
@@ -14,14 +14,9 @@
 
 bool CCBSequenceProperty::init()
 {
-<<<<<<< HEAD
-    _keyframes = Array::createWithCapacity(5);
-    _keyframes->retain();
-=======
     _keyframes = new Array();
     _keyframes->init();
->>>>>>> 441876a5
-    
+
     return true;
 }
 
