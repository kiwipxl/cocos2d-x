/****************************************************************************
 Copyright (c) 2010-2012 cocos2d-x.org
 Copyright (c) 2012 greathqy
 
 http://www.cocos2d-x.org
 
 Permission is hereby granted, free of charge, to any person obtaining a copy
 of this software and associated documentation files (the "Software"), to deal
 in the Software without restriction, including without limitation the rights
 to use, copy, modify, merge, publish, distribute, sublicense, and/or sell
 copies of the Software, and to permit persons to whom the Software is
 furnished to do so, subject to the following conditions:
 
 The above copyright notice and this permission notice shall be included in
 all copies or substantial portions of the Software.
 
 THE SOFTWARE IS PROVIDED "AS IS", WITHOUT WARRANTY OF ANY KIND, EXPRESS OR
 IMPLIED, INCLUDING BUT NOT LIMITED TO THE WARRANTIES OF MERCHANTABILITY,
 FITNESS FOR A PARTICULAR PURPOSE AND NONINFRINGEMENT. IN NO EVENT SHALL THE
 AUTHORS OR COPYRIGHT HOLDERS BE LIABLE FOR ANY CLAIM, DAMAGES OR OTHER
 LIABILITY, WHETHER IN AN ACTION OF CONTRACT, TORT OR OTHERWISE, ARISING FROM,
 OUT OF OR IN CONNECTION WITH THE SOFTWARE OR THE USE OR OTHER DEALINGS IN
 THE SOFTWARE.
 ****************************************************************************/

#include "HttpClient.h"
// #include "platform/CCThread.h"

#include <queue>
#include <pthread.h>
#include <errno.h>

#include "curl/curl.h"

NS_CC_EXT_BEGIN

static pthread_t        s_networkThread;
static pthread_mutex_t  s_requestQueueMutex;
static pthread_mutex_t  s_responseQueueMutex;

static pthread_mutex_t		s_SleepMutex;
static pthread_cond_t		s_SleepCondition;

static unsigned long    s_asyncRequestCount = 0;

#if (CC_TARGET_PLATFORM == CC_PLATFORM_WIN32)
typedef int int32_t;
#endif

static bool need_quit = false;

static CCArray* s_requestQueue = NULL;
static CCArray* s_responseQueue = NULL;

static CCHttpClient *s_pHttpClient = NULL; // pointer to singleton

static char s_errorBuffer[CURL_ERROR_SIZE];

typedef size_t (*write_callback)(void *ptr, size_t size, size_t nmemb, void *stream);

// Callback function used by libcurl for collect response data
size_t writeData(void *ptr, size_t size, size_t nmemb, void *stream)
{
    std::vector<char> *recvBuffer = (std::vector<char>*)stream;
    size_t sizes = size * nmemb;
    
    // add data to the end of recvBuffer
    // write data maybe called more than once in a single request
    recvBuffer->insert(recvBuffer->end(), (char*)ptr, (char*)ptr+sizes);
    
    return sizes;
}

// Prototypes
bool configureCURL(CURL *handle);
<<<<<<< HEAD
int processGetTask(CCHttpRequest *request, write_callback callback, void *stream, long *errorCode);
int processPostTask(CCHttpRequest *request, write_callback callback, void *stream, long *errorCode);
// int processDownloadTask(HttpRequest *task, write_callback callback, void *stream, long *errorCode);
=======
int processGetTask(CCHttpRequest *request, write_callback callback, void *stream, int32_t *errorCode);
int processPostTask(CCHttpRequest *request, write_callback callback, void *stream, int32_t *errorCode);
int processPutTask(CCHttpRequest *request, write_callback callback, void *stream, int32_t *errorCode);
int processDeleteTask(CCHttpRequest *request, write_callback callback, void *stream, int32_t *errorCode);
// int processDownloadTask(HttpRequest *task, write_callback callback, void *stream, int32_t *errorCode);
>>>>>>> 81cfbbfd


// Worker thread
static void* networkThread(void *data)
{    
    CCHttpRequest *request = NULL;
    
    while (true) 
    {
        if (need_quit)
        {
            break;
        }
        
        // step 1: send http request if the requestQueue isn't empty
        request = NULL;
        
        pthread_mutex_lock(&s_requestQueueMutex); //Get request task from queue
        if (0 != s_requestQueue->count())
        {
            request = dynamic_cast<CCHttpRequest*>(s_requestQueue->objectAtIndex(0));
            s_requestQueue->removeObjectAtIndex(0);  
            // request's refcount = 1 here
        }
        pthread_mutex_unlock(&s_requestQueueMutex);
        
        if (NULL == request)
        {
        	// Wait for http request tasks from main thread
        	pthread_cond_wait(&s_SleepCondition, &s_SleepMutex);
            continue;
        }
        
        // step 2: libcurl sync access
        
        // Create a HttpResponse object, the default setting is http access failed
        CCHttpResponse *response = new CCHttpResponse(request);
        
        // request's refcount = 2 here, it's retained by HttpRespose constructor
        request->release();
        // ok, refcount = 1 now, only HttpResponse hold it.
        
        long responseCode = -1;
        int retValue = 0;

        // Process the request -> get response packet
        switch (request->getRequestType())
        {
            case CCHttpRequest::kHttpGet: // HTTP GET
                retValue = processGetTask(request, 
                                          writeData, 
                                          response->getResponseData(), 
                                          &responseCode);
                break;
            
            case CCHttpRequest::kHttpPost: // HTTP POST
                retValue = processPostTask(request, 
                                           writeData, 
                                           response->getResponseData(), 
                                           &responseCode);
                break;

            case CCHttpRequest::kHttpPut:
                retValue = processPutTask(request,
                                          writeData,
                                          response->getResponseData(),
                                          &responseCode);
                break;

            case CCHttpRequest::kHttpDelete:
                retValue = processDeleteTask(request,
                                             writeData,
                                             response->getResponseData(),
                                             &responseCode);
                break;
            
            default:
                CCAssert(true, "CCHttpClient: unkown request type, only GET and POSt are supported");
                break;
        }
                
        // write data to HttpResponse
        response->setResponseCode(responseCode);
        
        if (retValue != 0) 
        {
            response->setSucceed(false);
            response->setErrorBuffer(s_errorBuffer);
        }
        else
        {
            response->setSucceed(true);
        }

        
        // add response packet into queue
        pthread_mutex_lock(&s_responseQueueMutex);
        s_responseQueue->addObject(response);
        pthread_mutex_unlock(&s_responseQueueMutex);
        
        // resume dispatcher selector
        CCDirector::sharedDirector()->getScheduler()->resumeTarget(CCHttpClient::getInstance());
    }
    
    // cleanup: if worker thread received quit signal, clean up un-completed request queue
    pthread_mutex_lock(&s_requestQueueMutex);
    s_requestQueue->removeAllObjects();
    pthread_mutex_unlock(&s_requestQueueMutex);
    s_asyncRequestCount -= s_requestQueue->count();
    
    if (s_requestQueue != NULL) {
        
        pthread_mutex_destroy(&s_requestQueueMutex);
        pthread_mutex_destroy(&s_responseQueueMutex);
        
        pthread_mutex_destroy(&s_SleepMutex);
        pthread_cond_destroy(&s_SleepCondition);

        s_requestQueue->release();
        s_requestQueue = NULL;
        s_responseQueue->release();
        s_responseQueue = NULL;
    }

    pthread_exit(NULL);
    
    return 0;
}

//Configure curl's timeout property
bool configureCURL(CURL *handle)
{
    if (!handle) {
        return false;
    }
    
    int32_t code;
    code = curl_easy_setopt(handle, CURLOPT_ERRORBUFFER, s_errorBuffer);
    if (code != CURLE_OK) {
        return false;
    }
    code = curl_easy_setopt(handle, CURLOPT_TIMEOUT, CCHttpClient::getInstance()->getTimeoutForRead());
    if (code != CURLE_OK) {
        return false;
    }
    code = curl_easy_setopt(handle, CURLOPT_CONNECTTIMEOUT, CCHttpClient::getInstance()->getTimeoutForConnect());
    if (code != CURLE_OK) {
        return false;
    }
    
    return true;
}

<<<<<<< HEAD
//Process Get Request
int processGetTask(CCHttpRequest *request, write_callback callback, void *stream, long *responseCode)
=======
class CURLRaii
>>>>>>> 81cfbbfd
{
    /// Instance of CURL
    CURL *m_curl;
    /// Keeps custom header data
    curl_slist *m_headers;
public:
    CURLRaii()
        : m_curl(curl_easy_init())
        , m_headers(NULL)
    {
    }

    ~CURLRaii()
    {
        if (m_curl)
            curl_easy_cleanup(m_curl);
        /* free the linked list for header data */
        if (m_headers)
            curl_slist_free_all(m_headers);
    }

    template <class T>
    bool setOption(CURLoption option, T data)
    {
        return CURLE_OK == curl_easy_setopt(m_curl, option, data);
    }

    /**
     * @brief Inits CURL instance for common usage
     * @param request Null not allowed
     * @param callback Response write callback
     * @param stream Response write stream
     */
    bool init(CCHttpRequest *request, write_callback callback, void *stream)
    {
        if (!m_curl)
            return false;
        if (!configureCURL(m_curl))
            return false;

        /* get custom header data (if set) */
       	std::vector<std::string> headers=request->getHeaders();
        if(!headers.empty())
        {
            /* append custom headers one by one */
            for (std::vector<std::string>::iterator it = headers.begin(); it != headers.end(); ++it)
                m_headers = curl_slist_append(m_headers,it->c_str());
            /* set custom headers for curl */
            if (!setOption(CURLOPT_HTTPHEADER, m_headers))
                return false;
        }

        return setOption(CURLOPT_URL, request->getUrl())
                && setOption(CURLOPT_WRITEFUNCTION, callback)
                && setOption(CURLOPT_WRITEDATA, stream);
    }

    /// @param responseCode Null not allowed
    bool perform(int *responseCode)
    {
        if (CURLE_OK != curl_easy_perform(m_curl))
            return false;
        CURLcode code = curl_easy_getinfo(m_curl, CURLINFO_RESPONSE_CODE, responseCode);
        if (code != CURLE_OK || *responseCode != 200)
            return false;
        return true;
    }
};

//Process Get Request
int processGetTask(CCHttpRequest *request, write_callback callback, void *stream, int *responseCode)
{
    CURLRaii curl;
    bool ok = curl.init(request, callback, stream)
            && curl.setOption(CURLOPT_FOLLOWLOCATION, true)
            && curl.perform(responseCode);
    return ok ? 0 : 1;
}

//Process POST Request
int processPostTask(CCHttpRequest *request, write_callback callback, void *stream, long *responseCode)
{
    CURLRaii curl;
    bool ok = curl.init(request, callback, stream)
            && curl.setOption(CURLOPT_POST, 1)
            && curl.setOption(CURLOPT_POSTFIELDS, request->getRequestData())
            && curl.setOption(CURLOPT_POSTFIELDSIZE, request->getRequestDataSize())
            && curl.perform(responseCode);
    return ok ? 0 : 1;
}

//Process PUT Request
int processPutTask(CCHttpRequest *request, write_callback callback, void *stream, int32_t *responseCode)
{
    CURLRaii curl;
    bool ok = curl.init(request, callback, stream)
            && curl.setOption(CURLOPT_CUSTOMREQUEST, "PUT")
            && curl.setOption(CURLOPT_POSTFIELDS, request->getRequestData())
            && curl.setOption(CURLOPT_POSTFIELDSIZE, request->getRequestDataSize())
            && curl.perform(responseCode);
    return ok ? 0 : 1;
}

//Process DELETE Request
int processDeleteTask(CCHttpRequest *request, write_callback callback, void *stream, int *responseCode)
{
    CURLRaii curl;
    bool ok = curl.init(request, callback, stream)
            && curl.setOption(CURLOPT_CUSTOMREQUEST, "DELETE")
            && curl.setOption(CURLOPT_FOLLOWLOCATION, true)
            && curl.perform(responseCode);
    return ok ? 0 : 1;
}

// HttpClient implementation
CCHttpClient* CCHttpClient::getInstance()
{
    if (s_pHttpClient == NULL) {
        s_pHttpClient = new CCHttpClient();
    }
    
    return s_pHttpClient;
}

void CCHttpClient::destroyInstance()
{
    CCAssert(s_pHttpClient, "");
    CCDirector::sharedDirector()->getScheduler()->unscheduleSelector(schedule_selector(CCHttpClient::dispatchResponseCallbacks), s_pHttpClient);
    s_pHttpClient->release();
}

CCHttpClient::CCHttpClient()
: _timeoutForConnect(30)
, _timeoutForRead(60)
{
    CCDirector::sharedDirector()->getScheduler()->scheduleSelector(
                    schedule_selector(CCHttpClient::dispatchResponseCallbacks), this, 0, false);
    CCDirector::sharedDirector()->getScheduler()->pauseTarget(this);
}

CCHttpClient::~CCHttpClient()
{
    need_quit = true;
    
    if (s_requestQueue != NULL) {
    	pthread_cond_signal(&s_SleepCondition);
    }
    
    s_pHttpClient = NULL;
}

//Lazy create semaphore & mutex & thread
bool CCHttpClient::lazyInitThreadSemphore()
{
    if (s_requestQueue != NULL) {
        return true;
    } else {
        
        s_requestQueue = new CCArray();
        s_requestQueue->init();
        
        s_responseQueue = new CCArray();
        s_responseQueue->init();
        
        pthread_mutex_init(&s_requestQueueMutex, NULL);
        pthread_mutex_init(&s_responseQueueMutex, NULL);
        
        pthread_mutex_init(&s_SleepMutex, NULL);
        pthread_cond_init(&s_SleepCondition, NULL);

        pthread_create(&s_networkThread, NULL, networkThread, NULL);
        pthread_detach(s_networkThread);
        
        need_quit = false;
    }
    
    return true;
}

//Add a get task to queue
void CCHttpClient::send(CCHttpRequest* request)
{    
    if (false == lazyInitThreadSemphore()) 
    {
        return;
    }
    
    if (!request)
    {
        return;
    }
        
    ++s_asyncRequestCount;
    
    request->retain();
        
    pthread_mutex_lock(&s_requestQueueMutex);
    s_requestQueue->addObject(request);
    pthread_mutex_unlock(&s_requestQueueMutex);
    
    // Notify thread start to work
    pthread_cond_signal(&s_SleepCondition);
}

// Poll and notify main thread if responses exists in queue
void CCHttpClient::dispatchResponseCallbacks(float delta)
{
    // CCLog("CCHttpClient::dispatchResponseCallbacks is running");
    
    CCHttpResponse* response = NULL;
    
    pthread_mutex_lock(&s_responseQueueMutex);
    if (s_responseQueue->count())
    {
        response = dynamic_cast<CCHttpResponse*>(s_responseQueue->objectAtIndex(0));
        s_responseQueue->removeObjectAtIndex(0);
    }
    pthread_mutex_unlock(&s_responseQueueMutex);
    
    if (response)
    {
        --s_asyncRequestCount;
        
        CCHttpRequest *request = response->getHttpRequest();
        CCObject *pTarget = request->getTarget();
        SEL_HttpResponse pSelector = request->getSelector();

        if (pTarget && pSelector) 
        {
            (pTarget->*pSelector)(this, response);
        }
        
        response->release();
    }
    
    if (0 == s_asyncRequestCount) 
    {
        CCDirector::sharedDirector()->getScheduler()->pauseTarget(this);
    }
    
}

NS_CC_EXT_END

<|MERGE_RESOLUTION|>--- conflicted
+++ resolved
@@ -73,17 +73,11 @@
 
 // Prototypes
 bool configureCURL(CURL *handle);
-<<<<<<< HEAD
-int processGetTask(CCHttpRequest *request, write_callback callback, void *stream, long *errorCode);
-int processPostTask(CCHttpRequest *request, write_callback callback, void *stream, long *errorCode);
-// int processDownloadTask(HttpRequest *task, write_callback callback, void *stream, long *errorCode);
-=======
 int processGetTask(CCHttpRequest *request, write_callback callback, void *stream, int32_t *errorCode);
 int processPostTask(CCHttpRequest *request, write_callback callback, void *stream, int32_t *errorCode);
 int processPutTask(CCHttpRequest *request, write_callback callback, void *stream, int32_t *errorCode);
 int processDeleteTask(CCHttpRequest *request, write_callback callback, void *stream, int32_t *errorCode);
 // int processDownloadTask(HttpRequest *task, write_callback callback, void *stream, int32_t *errorCode);
->>>>>>> 81cfbbfd
 
 
 // Worker thread
@@ -126,7 +120,7 @@
         request->release();
         // ok, refcount = 1 now, only HttpResponse hold it.
         
-        long responseCode = -1;
+        int32_t responseCode = -1;
         int retValue = 0;
 
         // Process the request -> get response packet
@@ -237,12 +231,7 @@
     return true;
 }
 
-<<<<<<< HEAD
-//Process Get Request
-int processGetTask(CCHttpRequest *request, write_callback callback, void *stream, long *responseCode)
-=======
 class CURLRaii
->>>>>>> 81cfbbfd
 {
     /// Instance of CURL
     CURL *m_curl;
@@ -313,7 +302,7 @@
 };
 
 //Process Get Request
-int processGetTask(CCHttpRequest *request, write_callback callback, void *stream, int *responseCode)
+int processGetTask(CCHttpRequest *request, write_callback callback, void *stream, int32_t *responseCode)
 {
     CURLRaii curl;
     bool ok = curl.init(request, callback, stream)
@@ -323,7 +312,7 @@
 }
 
 //Process POST Request
-int processPostTask(CCHttpRequest *request, write_callback callback, void *stream, long *responseCode)
+int processPostTask(CCHttpRequest *request, write_callback callback, void *stream, int32_t *responseCode)
 {
     CURLRaii curl;
     bool ok = curl.init(request, callback, stream)
@@ -347,7 +336,7 @@
 }
 
 //Process DELETE Request
-int processDeleteTask(CCHttpRequest *request, write_callback callback, void *stream, int *responseCode)
+int processDeleteTask(CCHttpRequest *request, write_callback callback, void *stream, int32_t *responseCode)
 {
     CURLRaii curl;
     bool ok = curl.init(request, callback, stream)
