--- conflicted
+++ resolved
@@ -8,15 +8,10 @@
 	-I.. \
 	-I../CCBReader \
 	-I../GUI/CCControlExtension \
-<<<<<<< HEAD
-	-I../network
-	-I../GUI/CCEditBox \
-=======
 	-I../network \
 	-I../GUI/CCEditBox \
 	-I../Components \
 	-I../CCArmature
->>>>>>> c1d519aa
 
 DEFINES += -DCC_ENABLE_CHIPMUNK_INTEGRATION=1
 DEFINES += -D__CC_PLATFORM_IMAGE_CPP__
