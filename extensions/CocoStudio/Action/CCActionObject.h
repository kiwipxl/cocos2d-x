/****************************************************************************
 Copyright (c) 2013 cocos2d-x.org
 
 http://www.cocos2d-x.org
 
 Permission is hereby granted, free of charge, to any person obtaining a copy
 of this software and associated documentation files (the "Software"), to deal
 in the Software without restriction, including without limitation the rights
 to use, copy, modify, merge, publish, distribute, sublicense, and/or sell
 copies of the Software, and to permit persons to whom the Software is
 furnished to do so, subject to the following conditions:
 
 The above copyright notice and this permission notice shall be included in
 all copies or substantial portions of the Software.
 
 THE SOFTWARE IS PROVIDED "AS IS", WITHOUT WARRANTY OF ANY KIND, EXPRESS OR
 IMPLIED, INCLUDING BUT NOT LIMITED TO THE WARRANTIES OF MERCHANTABILITY,
 FITNESS FOR A PARTICULAR PURPOSE AND NONINFRINGEMENT. IN NO EVENT SHALL THE
 AUTHORS OR COPYRIGHT HOLDERS BE LIABLE FOR ANY CLAIM, DAMAGES OR OTHER
 LIABILITY, WHETHER IN AN ACTION OF CONTRACT, TORT OR OTHERWISE, ARISING FROM,
 OUT OF OR IN CONNECTION WITH THE SOFTWARE OR THE USE OR OTHER DEALINGS IN
 THE SOFTWARE.
 ****************************************************************************/

#ifndef __ActionObject_H__
#define __ActionObject_H__

#include "cocos2d.h"
#include "ExtensionMacros.h"
#include "../Json/rapidjson/document.h"

NS_CC_EXT_BEGIN

class ActionNode;
/**
*   @js NA
*   @lua NA
*/
class ActionObject:public CCObject
{
public:
    
    /**
     * Default constructor
     */
    ActionObject();
    
    /**
     * Default destructor
     */
    virtual ~ActionObject();
    
    /**
     * Sets name for object
     *
     * @param name    name of object
     */
	void setName(const char* name);
    
    /**
     * Sets name for object
     *
	 * @return name of object
     */
	const char* getName();
    
    /**
     * Sets if the action will loop play.
     *
	 * @param bLoop     that if the action will loop play
     */
	void setLoop(bool bLoop);
    
    /**
     * Gets if the action will loop play.
     *
	 * @return   that if the action will loop play
     */
	bool getLoop();
    
    /**
     * Sets the time interval of frame.
     *
	 * @param fTime   the time interval of frame
     */
	void setUnitTime(float fTime);
    
    /**
     * Gets the time interval of frame.
     *
	 * @return fTime   the time interval of frame
     */
	float getUnitTime();

    /**
     * Sets the current time of frame.
     *
	 * @param fTime   the current time of frame
     */
    void setCurrentTime(float fTime);
    
    /**
     * Gets the current time of frame.
     *
	 * @return fTime   the current time of frame
     */
	float getCurrentTime();

	 /**
     * Gets the total time of frame.
     *
	 * @return fTime   the current time of frame
     */
	float getTotalTime();
    /**
     * Return if the action is playing.
     *
	 * @return true if the action is playing, false the otherwise
     */
	bool isPlaying();

    /**
     * Play the action.
     */
	void play();

	void play(CCCallFunc* func);

    /**
     * Pause the action.
     */
	void pause();
    
    /**
     * Stop the action.
     */
	void stop();

    /**
     * Adds a ActionNode to play the action.
     *
	 * @node    the ActionNode which will play the action
     */
	void addActionNode(ActionNode* node);
    
    /**
     * Removes a ActionNode which play the action.
     *
	 * @node    the ActionNode which play the action
     */
	void removeActionNode(ActionNode* node);

    /*update frame method*/
	void updateToFrameByTime(float fTime);

    /*init properties with a json dictionary*/
	void initWithDictionary(const rapidjson::Value& dic,CCObject* root);
    
	void simulationActionUpdate(float dt);

protected:
	CCArray* m_ActionNodeList;/*actionnode*/
	std::string m_name;
	bool m_loop;
	bool m_bPause;
	bool m_bPlaying;
	float m_fUnitTime;
	float m_CurrentTime;
	CCScheduler *m_pScheduler;
<<<<<<< HEAD
=======
	float m_fTotalTime;
>>>>>>> 9cea4dc1
};

NS_CC_EXT_END

#endif
<|MERGE_RESOLUTION|>--- conflicted
+++ resolved
@@ -1,178 +1,175 @@
-/****************************************************************************
- Copyright (c) 2013 cocos2d-x.org
- 
- http://www.cocos2d-x.org
- 
- Permission is hereby granted, free of charge, to any person obtaining a copy
- of this software and associated documentation files (the "Software"), to deal
- in the Software without restriction, including without limitation the rights
- to use, copy, modify, merge, publish, distribute, sublicense, and/or sell
- copies of the Software, and to permit persons to whom the Software is
- furnished to do so, subject to the following conditions:
- 
- The above copyright notice and this permission notice shall be included in
- all copies or substantial portions of the Software.
- 
- THE SOFTWARE IS PROVIDED "AS IS", WITHOUT WARRANTY OF ANY KIND, EXPRESS OR
- IMPLIED, INCLUDING BUT NOT LIMITED TO THE WARRANTIES OF MERCHANTABILITY,
- FITNESS FOR A PARTICULAR PURPOSE AND NONINFRINGEMENT. IN NO EVENT SHALL THE
- AUTHORS OR COPYRIGHT HOLDERS BE LIABLE FOR ANY CLAIM, DAMAGES OR OTHER
- LIABILITY, WHETHER IN AN ACTION OF CONTRACT, TORT OR OTHERWISE, ARISING FROM,
- OUT OF OR IN CONNECTION WITH THE SOFTWARE OR THE USE OR OTHER DEALINGS IN
- THE SOFTWARE.
- ****************************************************************************/
-
-#ifndef __ActionObject_H__
-#define __ActionObject_H__
-
-#include "cocos2d.h"
-#include "ExtensionMacros.h"
-#include "../Json/rapidjson/document.h"
-
-NS_CC_EXT_BEGIN
-
-class ActionNode;
-/**
-*   @js NA
-*   @lua NA
-*/
-class ActionObject:public CCObject
-{
-public:
-    
-    /**
-     * Default constructor
-     */
-    ActionObject();
-    
-    /**
-     * Default destructor
-     */
-    virtual ~ActionObject();
-    
-    /**
-     * Sets name for object
-     *
-     * @param name    name of object
-     */
-	void setName(const char* name);
-    
-    /**
-     * Sets name for object
-     *
-	 * @return name of object
-     */
-	const char* getName();
-    
-    /**
-     * Sets if the action will loop play.
-     *
-	 * @param bLoop     that if the action will loop play
-     */
-	void setLoop(bool bLoop);
-    
-    /**
-     * Gets if the action will loop play.
-     *
-	 * @return   that if the action will loop play
-     */
-	bool getLoop();
-    
-    /**
-     * Sets the time interval of frame.
-     *
-	 * @param fTime   the time interval of frame
-     */
-	void setUnitTime(float fTime);
-    
-    /**
-     * Gets the time interval of frame.
-     *
-	 * @return fTime   the time interval of frame
-     */
-	float getUnitTime();
-
-    /**
-     * Sets the current time of frame.
-     *
-	 * @param fTime   the current time of frame
-     */
-    void setCurrentTime(float fTime);
-    
-    /**
-     * Gets the current time of frame.
-     *
-	 * @return fTime   the current time of frame
-     */
-	float getCurrentTime();
-
-	 /**
-     * Gets the total time of frame.
-     *
-	 * @return fTime   the current time of frame
-     */
-	float getTotalTime();
-    /**
-     * Return if the action is playing.
-     *
-	 * @return true if the action is playing, false the otherwise
-     */
-	bool isPlaying();
-
-    /**
-     * Play the action.
-     */
-	void play();
-
-	void play(CCCallFunc* func);
-
-    /**
-     * Pause the action.
-     */
-	void pause();
-    
-    /**
-     * Stop the action.
-     */
-	void stop();
-
-    /**
-     * Adds a ActionNode to play the action.
-     *
-	 * @node    the ActionNode which will play the action
-     */
-	void addActionNode(ActionNode* node);
-    
-    /**
-     * Removes a ActionNode which play the action.
-     *
-	 * @node    the ActionNode which play the action
-     */
-	void removeActionNode(ActionNode* node);
-
-    /*update frame method*/
-	void updateToFrameByTime(float fTime);
-
-    /*init properties with a json dictionary*/
-	void initWithDictionary(const rapidjson::Value& dic,CCObject* root);
-    
-	void simulationActionUpdate(float dt);
-
-protected:
-	CCArray* m_ActionNodeList;/*actionnode*/
-	std::string m_name;
-	bool m_loop;
-	bool m_bPause;
-	bool m_bPlaying;
-	float m_fUnitTime;
-	float m_CurrentTime;
-	CCScheduler *m_pScheduler;
-<<<<<<< HEAD
-=======
-	float m_fTotalTime;
->>>>>>> 9cea4dc1
-};
-
-NS_CC_EXT_END
-
-#endif
+/****************************************************************************
+ Copyright (c) 2013 cocos2d-x.org
+ 
+ http://www.cocos2d-x.org
+ 
+ Permission is hereby granted, free of charge, to any person obtaining a copy
+ of this software and associated documentation files (the "Software"), to deal
+ in the Software without restriction, including without limitation the rights
+ to use, copy, modify, merge, publish, distribute, sublicense, and/or sell
+ copies of the Software, and to permit persons to whom the Software is
+ furnished to do so, subject to the following conditions:
+ 
+ The above copyright notice and this permission notice shall be included in
+ all copies or substantial portions of the Software.
+ 
+ THE SOFTWARE IS PROVIDED "AS IS", WITHOUT WARRANTY OF ANY KIND, EXPRESS OR
+ IMPLIED, INCLUDING BUT NOT LIMITED TO THE WARRANTIES OF MERCHANTABILITY,
+ FITNESS FOR A PARTICULAR PURPOSE AND NONINFRINGEMENT. IN NO EVENT SHALL THE
+ AUTHORS OR COPYRIGHT HOLDERS BE LIABLE FOR ANY CLAIM, DAMAGES OR OTHER
+ LIABILITY, WHETHER IN AN ACTION OF CONTRACT, TORT OR OTHERWISE, ARISING FROM,
+ OUT OF OR IN CONNECTION WITH THE SOFTWARE OR THE USE OR OTHER DEALINGS IN
+ THE SOFTWARE.
+ ****************************************************************************/
+
+#ifndef __ActionObject_H__
+#define __ActionObject_H__
+
+#include "cocos2d.h"
+#include "ExtensionMacros.h"
+#include "../Json/rapidjson/document.h"
+
+NS_CC_EXT_BEGIN
+
+class ActionNode;
+/**
+*   @js NA
+*   @lua NA
+*/
+class ActionObject:public CCObject
+{
+public:
+    
+    /**
+     * Default constructor
+     */
+    ActionObject();
+    
+    /**
+     * Default destructor
+     */
+    virtual ~ActionObject();
+    
+    /**
+     * Sets name for object
+     *
+     * @param name    name of object
+     */
+	void setName(const char* name);
+    
+    /**
+     * Sets name for object
+     *
+	 * @return name of object
+     */
+	const char* getName();
+    
+    /**
+     * Sets if the action will loop play.
+     *
+	 * @param bLoop     that if the action will loop play
+     */
+	void setLoop(bool bLoop);
+    
+    /**
+     * Gets if the action will loop play.
+     *
+	 * @return   that if the action will loop play
+     */
+	bool getLoop();
+    
+    /**
+     * Sets the time interval of frame.
+     *
+	 * @param fTime   the time interval of frame
+     */
+	void setUnitTime(float fTime);
+    
+    /**
+     * Gets the time interval of frame.
+     *
+	 * @return fTime   the time interval of frame
+     */
+	float getUnitTime();
+
+    /**
+     * Sets the current time of frame.
+     *
+	 * @param fTime   the current time of frame
+     */
+    void setCurrentTime(float fTime);
+    
+    /**
+     * Gets the current time of frame.
+     *
+	 * @return fTime   the current time of frame
+     */
+	float getCurrentTime();
+
+	 /**
+     * Gets the total time of frame.
+     *
+	 * @return fTime   the current time of frame
+     */
+	float getTotalTime();
+    /**
+     * Return if the action is playing.
+     *
+	 * @return true if the action is playing, false the otherwise
+     */
+	bool isPlaying();
+
+    /**
+     * Play the action.
+     */
+	void play();
+
+	void play(CCCallFunc* func);
+
+    /**
+     * Pause the action.
+     */
+	void pause();
+    
+    /**
+     * Stop the action.
+     */
+	void stop();
+
+    /**
+     * Adds a ActionNode to play the action.
+     *
+	 * @node    the ActionNode which will play the action
+     */
+	void addActionNode(ActionNode* node);
+    
+    /**
+     * Removes a ActionNode which play the action.
+     *
+	 * @node    the ActionNode which play the action
+     */
+	void removeActionNode(ActionNode* node);
+
+    /*update frame method*/
+	void updateToFrameByTime(float fTime);
+
+    /*init properties with a json dictionary*/
+	void initWithDictionary(const rapidjson::Value& dic,CCObject* root);
+    
+	void simulationActionUpdate(float dt);
+
+protected:
+	CCArray* m_ActionNodeList;/*actionnode*/
+	std::string m_name;
+	bool m_loop;
+	bool m_bPause;
+	bool m_bPlaying;
+	float m_fUnitTime;
+	float m_CurrentTime;
+	CCScheduler *m_pScheduler;
+	float m_fTotalTime;
+};
+
+NS_CC_EXT_END
+
+#endif