--- conflicted
+++ resolved
@@ -1,514 +1,511 @@
-/****************************************************************************
-Copyright (c) 2013 cocos2d-x.org
-
-http://www.cocos2d-x.org
-
-Permission is hereby granted, free of charge, to any person obtaining a copy
-of this software and associated documentation files (the "Software"), to deal
-in the Software without restriction, including without limitation the rights
-to use, copy, modify, merge, publish, distribute, sublicense, and/or sell
-copies of the Software, and to permit persons to whom the Software is
-furnished to do so, subject to the following conditions:
-
-The above copyright notice and this permission notice shall be included in
-all copies or substantial portions of the Software.
-
-THE SOFTWARE IS PROVIDED "AS IS", WITHOUT WARRANTY OF ANY KIND, EXPRESS OR
-IMPLIED, INCLUDING BUT NOT LIMITED TO THE WARRANTIES OF MERCHANTABILITY,
-FITNESS FOR A PARTICULAR PURPOSE AND NONINFRINGEMENT. IN NO EVENT SHALL THE
-AUTHORS OR COPYRIGHT HOLDERS BE LIABLE FOR ANY CLAIM, DAMAGES OR OTHER
-LIABILITY, WHETHER IN AN ACTION OF CONTRACT, TORT OR OTHERWISE, ARISING FROM,
-OUT OF OR IN CONNECTION WITH THE SOFTWARE OR THE USE OR OTHER DEALINGS IN
-THE SOFTWARE.
-****************************************************************************/
-
-#include "CCActionNode.h"
-#include "CCActionFrameEasing.h"
-#include "CCActionObject.h"
-#include "../GUI/BaseClasses/UIWidget.h"
-#include "../GUI/System/UIHelper.h"
-#include "../Json/DictionaryHelper.h"
-
-NS_CC_EXT_BEGIN
-
-	ActionNode::ActionNode()
-	: currentFrameIndex(0)
-	, destFrameIndex(0)
-	, m_fUnitTime(0.1f)
-	, m_ActionTag(0)
-	, m_Object(NULL)
-	, m_actionSpawn(NULL)
-	, m_action(NULL)
-	, m_FrameArray(NULL)
-	, frameArrayNum(0)
-{
-	m_FrameArray = CCArray::create();
-	m_FrameArray->retain();
-
-	frameArrayNum = (int)kKeyframeMax;
-	for(int i = 0; i < frameArrayNum; i++)
-	{
-		CCArray* cArray = CCArray::create();
-		m_FrameArray->addObject(cArray);
-	}
-}
-
-ActionNode::~ActionNode()
-{
-	if (m_action == NULL)
-	{
-		CC_SAFE_RELEASE_NULL(m_actionSpawn);
-	}
-	else
-	{
-		CC_SAFE_RELEASE_NULL(m_action);
-	}
-
-	if (m_FrameArray != NULL)
-	{
-		m_FrameArray->removeAllObjects();
-		CC_SAFE_RELEASE_NULL(m_FrameArray);
-	}
-
-}
-
-void ActionNode::initWithDictionary(const rapidjson::Value& dic,CCObject* root)
-{
-	setActionTag(DICTOOL->getIntValue_json(dic, "ActionTag"));
-	int actionFrameCount = DICTOOL->getArrayCount_json(dic, "actionframelist");
-	for (int i=0; i<actionFrameCount; i++) {
-
-		const rapidjson::Value& actionFrameDic = DICTOOL->getDictionaryFromArray_json(dic, "actionframelist", i);
-		int frameInex = DICTOOL->getIntValue_json(actionFrameDic,"frameid");
-
-		bool existPosition = DICTOOL->checkObjectExist_json(actionFrameDic,"positionx");
-		if (existPosition)
-		{
-			float positionX = DICTOOL->getFloatValue_json(actionFrameDic, "positionx");
-			float positionY = DICTOOL->getFloatValue_json(actionFrameDic, "positiony");
-			ActionMoveFrame* actionFrame = new ActionMoveFrame();
-			actionFrame->autorelease();
-			actionFrame->setFrameIndex(frameInex);
-			actionFrame->setPosition(CCPointMake(positionX, positionY));
-			CCArray* cActionArray = (CCArray*)m_FrameArray->objectAtIndex((int)kKeyframeMove);
-			cActionArray->addObject(actionFrame);
-		}
-
-		bool existScale = DICTOOL->checkObjectExist_json(actionFrameDic,"scalex");
-		if (existScale)
-		{
-			float scaleX = DICTOOL->getFloatValue_json(actionFrameDic, "scalex");
-			float scaleY = DICTOOL->getFloatValue_json(actionFrameDic, "scaley");
-			ActionScaleFrame* actionFrame = new ActionScaleFrame();
-			actionFrame->autorelease();
-			actionFrame->setFrameIndex(frameInex);
-			actionFrame->setScaleX(scaleX);
-			actionFrame->setScaleY(scaleY);
-			CCArray* cActionArray = (CCArray*)m_FrameArray->objectAtIndex((int)kKeyframeScale);
-			cActionArray->addObject(actionFrame);
-		}
-
-		bool existRotation = DICTOOL->checkObjectExist_json(actionFrameDic,"rotation");
-		if (existRotation)
-		{
-			float rotation = DICTOOL->getFloatValue_json(actionFrameDic, "rotation");
-			ActionRotationFrame* actionFrame = new ActionRotationFrame();
-			actionFrame->autorelease();
-			actionFrame->setFrameIndex(frameInex);
-			actionFrame->setRotation(rotation);
-			CCArray* cActionArray = (CCArray*)m_FrameArray->objectAtIndex((int)kKeyframeRotate);
-			cActionArray->addObject(actionFrame);
-		}
-
-		bool existOpacity = DICTOOL->checkObjectExist_json(actionFrameDic,"opacity");
-		if (existOpacity)
-		{
-			int opacity = DICTOOL->getIntValue_json(actionFrameDic, "opacity");
-			ActionFadeFrame* actionFrame = new ActionFadeFrame();
-			actionFrame->autorelease();
-			actionFrame->setFrameIndex(frameInex);
-			actionFrame->setOpacity(opacity);
-			CCArray* cActionArray = (CCArray*)m_FrameArray->objectAtIndex((int)kKeyframeFade);
-			cActionArray->addObject(actionFrame);
-		}
-
-		bool existColor = DICTOOL->checkObjectExist_json(actionFrameDic,"colorr");
-		if (existColor)
-		{
-			int colorR = DICTOOL->getIntValue_json(actionFrameDic, "colorr");
-			int colorG = DICTOOL->getIntValue_json(actionFrameDic, "colorg");
-			int colorB = DICTOOL->getIntValue_json(actionFrameDic, "colorb");
-			ActionTintFrame* actionFrame = new ActionTintFrame();
-			actionFrame->autorelease();
-			actionFrame->setFrameIndex(frameInex);
-			actionFrame->setColor(ccc3(colorR,colorG,colorB));
-			CCArray* cActionArray = (CCArray*)m_FrameArray->objectAtIndex((int)kKeyframeTint);
-			cActionArray->addObject(actionFrame);
-		}
-
-	}
-	initActionNodeFromRoot(root);
-}
-
-void ActionNode::initActionNodeFromRoot(CCObject* root)
-{	
-	CCNode* rootNode = dynamic_cast<CCNode*>(root);
-	if (rootNode != NULL)
-	{
-		CCLog("Need a definition of <initActionNodeFromRoot> for gameObject");
-	}
-	else
-	{
-		UIWidget* rootWidget = dynamic_cast<UIWidget*>(root);
-		if (rootWidget != NULL)
-		{
-			UIWidget* widget = UIHelper::seekActionWidgetByActionTag(rootWidget, getActionTag());
-			if (widget != NULL)
-			{
-				setObject(widget);
-			}
-		}
-	}
-}
-
-void ActionNode::setUnitTime(float fTime)
-{
-	m_fUnitTime = fTime;
-	this->refreshActionProperty();
-}
-
-float ActionNode::getUnitTime()
-{
-	return m_fUnitTime;
-}
-
-void ActionNode::setActionTag(int tag)
-{
-	m_ActionTag = tag;
-}
-
-int ActionNode::getActionTag()
-{
-	return m_ActionTag;
-}
-
-void ActionNode::setObject(CCObject* node)
-{
-	m_Object = node;
-}
-
-CCObject* ActionNode::getObject()
-{
-	return m_Object;
-}
-
-CCNode* ActionNode::getActionNode()
-{
-	CCNode* cNode = dynamic_cast<CCNode*>(m_Object);
-	if (cNode != NULL)
-	{
-		return cNode;
-	}
-	else
-	{
-		UIWidget* rootWidget = dynamic_cast<UIWidget*>(m_Object);
-		if (rootWidget != NULL)
-		{
-			return rootWidget->getRenderer();
-		}
-	}
-	return NULL;
-}
-
-void ActionNode::insertFrame(int index, ActionFrame* frame)
-{
-	if (frame == NULL)
-	{
-		return;
-	}
-	int frameType = frame->getFrameType();
-	CCArray* cArray = (CCArray*)m_FrameArray->objectAtIndex(frameType);
-	if (cArray == NULL)
-	{
-		return;
-	}	
-	cArray->insertObject(frame,index);
-}
-
-void ActionNode::addFrame(ActionFrame* frame)
-{
-	if (frame == NULL)
-	{
-		return;
-	}
-	int frameType = frame->getFrameType();
-	CCArray* cArray = (CCArray*)m_FrameArray->objectAtIndex(frameType);
-	if (cArray == NULL)
-	{
-		return;
-	}
-	cArray->addObject(frame);
-}
-
-void ActionNode::deleteFrame(ActionFrame* frame)
-{
-	if (frame == NULL)
-	{
-		return;
-	}
-	int frameType = frame->getFrameType();
-	CCArray* cArray = (CCArray*)m_FrameArray->objectAtIndex(frameType);
-	if (cArray == NULL)
-	{ 
-		return;
-	}
-	cArray->removeObject(frame);
-}
-
-void ActionNode::clearAllFrame()
-{
-	for (int i = 0; i < frameArrayNum; i++)
-	{
-		m_FrameArray[i].removeAllObjects();
-	}
-}
-
-CCSpawn * ActionNode::refreshActionProperty()
-{
-	if ( m_Object == NULL )
-	{
-		return NULL;
-	}
-	CCArray* cSpawnArray = CCArray::create();
-	for (int n = 0; n < frameArrayNum; n++)
-	{
-		CCArray* cArray = (CCArray*)(m_FrameArray->objectAtIndex(n));
-		if (cArray == NULL || cArray->count() <= 0)
-		{
-			continue;
-		}
-
-		CCArray* cSequenceArray = CCArray::create();
-		int frameCount = cArray->count();
-		for (int i = 0; i < frameCount; i++)
-		{
-			ActionFrame* frame = (ActionFrame*)(cArray->objectAtIndex(i));
-			if (i == 0)
-			{
-				CCAction* cAction = frame->getAction(0);
-				cSequenceArray->addObject(cAction);
-			}
-			else
-			{
-				ActionFrame* srcFrame = (ActionFrame*)(cArray->objectAtIndex(i-1));
-				float duration = (frame->getFrameIndex() - srcFrame->getFrameIndex()) * getUnitTime();
-				CCAction* cAction = frame->getAction(duration);
-				cSequenceArray->addObject(cAction);
-			}
-		}
-		CCSequence* cSequence = CCSequence::create(cSequenceArray);
-		if (cSequence != NULL)
-		{
-			cSpawnArray->addObject(cSequence);
-		}
-	}
-
-	if (m_action == NULL)
-	{
-		CC_SAFE_RELEASE_NULL(m_actionSpawn);
-	}
-	else
-	{
-		CC_SAFE_RELEASE_NULL(m_action);
-	}
-
-	m_actionSpawn = CCSpawn::create(cSpawnArray);
-	CC_SAFE_RETAIN(m_actionSpawn);
-	return m_actionSpawn;
-}
-
-void ActionNode::playAction()
-{
-	if ( m_Object == NULL || m_actionSpawn == NULL)
-	{
-		return;
-	}
-
-	if (m_action!=NULL)
-	{
-		m_action->release();
-	}
-
-	m_action = CCSequence::create(m_actionSpawn,NULL);
-<<<<<<< HEAD
-=======
-	m_action->retain();
-
-	this->runAction();
-
-}
-
-void ActionNode::playAction(CCCallFunc* func)
-{
-	if ( m_Object == NULL || m_actionSpawn == NULL)
-	{
-		return;
-	}
-
-	if (m_action!=NULL)
-	{
-		m_action->release();
-	}
-	
-	m_action = CCSequence::create(m_actionSpawn, func, NULL);
->>>>>>> 9cea4dc1
-	m_action->retain();
-
-	this->runAction();
-
-}
-
-void ActionNode::runAction()
-{
-	CCNode* cNode = this->getActionNode();
-	if (cNode != NULL && m_action != NULL)
-	{
-		cNode->runAction(m_action);
-	}
-}
-
-void ActionNode::stopAction()
-{
-	CCNode* cNode = this->getActionNode();
-	if (cNode != NULL && m_action != NULL)
-	{
-		cNode->stopAction(m_action);
-	}
-}
-
-int ActionNode::getFirstFrameIndex()
-{
-	int frameindex = 99999;
-	bool bFindFrame = false;
-	for (int n = 0; n < frameArrayNum; n++)
-	{
-		CCArray* cArray = (CCArray*)(m_FrameArray->objectAtIndex(n));
-		if (cArray == NULL || cArray->count() <= 0)
-		{
-			continue;
-		}
-
-		bFindFrame = true;
-		ActionFrame* frame = (ActionFrame*)(cArray->objectAtIndex(0));
-		int iFrameIndex = frame->getFrameIndex();
-
-		if (frameindex > iFrameIndex)
-		{
-			frameindex = iFrameIndex;
-		}
-	}
-	if (!bFindFrame)
-	{
-		frameindex = 0;
-	}
-	return frameindex;
-}
-
-int ActionNode::getLastFrameIndex()
-{
-	int frameindex = -1;
-	bool bFindFrame = false;
-	for (int n = 0; n < frameArrayNum; n++)
-	{
-		CCArray* cArray = (CCArray*)(m_FrameArray->objectAtIndex(n));
-		if (cArray == NULL || cArray->count() <= 0)
-		{
-			continue;
-		}
-
-		bFindFrame = true;
-		int lastInex = cArray->count() - 1;
-		ActionFrame* frame = (ActionFrame*)(cArray->objectAtIndex(lastInex));
-		int iFrameIndex = frame->getFrameIndex();
-
-		if (frameindex < iFrameIndex)
-		{
-			frameindex = iFrameIndex;
-		}
-	}
-	if (!bFindFrame)
-	{
-		frameindex = 0;
-	}
-	return frameindex;
-}
-bool ActionNode::updateActionToTimeLine(float fTime)
-{
-	bool bFindFrame = false;
-
-	ActionFrame* srcFrame = NULL;
-
-	for (int n = 0; n < frameArrayNum; n++)
-	{
-		CCArray* cArray = (CCArray*)(m_FrameArray->objectAtIndex(n));
-		if (cArray == NULL)
-		{
-			continue;
-		}
-		int frameCount = cArray->count();
-		for (int i = 0; i < frameCount; i++)
-		{
-			ActionFrame* frame = (ActionFrame*)(cArray->objectAtIndex(i));
-
-			if (frame->getFrameIndex()*getUnitTime() == fTime)
-			{
-				this->easingToFrame(1.0f,1.0f,frame);
-				bFindFrame = true;
-				break;
-			}
-			else if (frame->getFrameIndex()*getUnitTime() > fTime)
-			{
-				if (i == 0)
-				{
-					this->easingToFrame(1.0f,1.0f,frame);
-					bFindFrame = false;
-				}
-				else
-				{
-					srcFrame = (ActionFrame*)(cArray->objectAtIndex(i-1));
-					float duration = (frame->getFrameIndex() - srcFrame->getFrameIndex())*getUnitTime();
-					float delaytime = fTime - srcFrame->getFrameIndex()*getUnitTime();
-					this->easingToFrame(duration,1.0f,srcFrame);
-					//float easingTime = ActionFrameEasing::bounceTime(delaytime);
-					this->easingToFrame(duration,delaytime/duration,frame);
-					bFindFrame = true;
-				}
-				break;
-			}
-		}
-	}
-	return bFindFrame;
-}
-
-void ActionNode::easingToFrame(float duration,float delayTime,ActionFrame* destFrame)
-{
-	CCAction* cAction = destFrame->getAction(duration);
-	CCNode* cNode = this->getActionNode();
-	if (cAction == NULL || cNode == NULL)
-	{
-		return;
-	}	
-	cAction->startWithTarget(cNode);
-	cAction->update(delayTime);
-}
-
-
-bool ActionNode::isActionDoneOnce()
-{
-	if (m_action == NULL)
-	{
-		return true;
-	}
-	return m_action->isDone();
-}
+/****************************************************************************
+Copyright (c) 2013 cocos2d-x.org
+
+http://www.cocos2d-x.org
+
+Permission is hereby granted, free of charge, to any person obtaining a copy
+of this software and associated documentation files (the "Software"), to deal
+in the Software without restriction, including without limitation the rights
+to use, copy, modify, merge, publish, distribute, sublicense, and/or sell
+copies of the Software, and to permit persons to whom the Software is
+furnished to do so, subject to the following conditions:
+
+The above copyright notice and this permission notice shall be included in
+all copies or substantial portions of the Software.
+
+THE SOFTWARE IS PROVIDED "AS IS", WITHOUT WARRANTY OF ANY KIND, EXPRESS OR
+IMPLIED, INCLUDING BUT NOT LIMITED TO THE WARRANTIES OF MERCHANTABILITY,
+FITNESS FOR A PARTICULAR PURPOSE AND NONINFRINGEMENT. IN NO EVENT SHALL THE
+AUTHORS OR COPYRIGHT HOLDERS BE LIABLE FOR ANY CLAIM, DAMAGES OR OTHER
+LIABILITY, WHETHER IN AN ACTION OF CONTRACT, TORT OR OTHERWISE, ARISING FROM,
+OUT OF OR IN CONNECTION WITH THE SOFTWARE OR THE USE OR OTHER DEALINGS IN
+THE SOFTWARE.
+****************************************************************************/
+
+#include "CCActionNode.h"
+#include "CCActionFrameEasing.h"
+#include "CCActionObject.h"
+#include "../GUI/BaseClasses/UIWidget.h"
+#include "../GUI/System/UIHelper.h"
+#include "../Json/DictionaryHelper.h"
+
+NS_CC_EXT_BEGIN
+
+	ActionNode::ActionNode()
+	: currentFrameIndex(0)
+	, destFrameIndex(0)
+	, m_fUnitTime(0.1f)
+	, m_ActionTag(0)
+	, m_Object(NULL)
+	, m_actionSpawn(NULL)
+	, m_action(NULL)
+	, m_FrameArray(NULL)
+	, frameArrayNum(0)
+{
+	m_FrameArray = CCArray::create();
+	m_FrameArray->retain();
+
+	frameArrayNum = (int)kKeyframeMax;
+	for(int i = 0; i < frameArrayNum; i++)
+	{
+		CCArray* cArray = CCArray::create();
+		m_FrameArray->addObject(cArray);
+	}
+}
+
+ActionNode::~ActionNode()
+{
+	if (m_action == NULL)
+	{
+		CC_SAFE_RELEASE_NULL(m_actionSpawn);
+	}
+	else
+	{
+		CC_SAFE_RELEASE_NULL(m_action);
+	}
+
+	if (m_FrameArray != NULL)
+	{
+		m_FrameArray->removeAllObjects();
+		CC_SAFE_RELEASE_NULL(m_FrameArray);
+	}
+
+}
+
+void ActionNode::initWithDictionary(const rapidjson::Value& dic,CCObject* root)
+{
+	setActionTag(DICTOOL->getIntValue_json(dic, "ActionTag"));
+	int actionFrameCount = DICTOOL->getArrayCount_json(dic, "actionframelist");
+	for (int i=0; i<actionFrameCount; i++) {
+
+		const rapidjson::Value& actionFrameDic = DICTOOL->getDictionaryFromArray_json(dic, "actionframelist", i);
+		int frameInex = DICTOOL->getIntValue_json(actionFrameDic,"frameid");
+
+		bool existPosition = DICTOOL->checkObjectExist_json(actionFrameDic,"positionx");
+		if (existPosition)
+		{
+			float positionX = DICTOOL->getFloatValue_json(actionFrameDic, "positionx");
+			float positionY = DICTOOL->getFloatValue_json(actionFrameDic, "positiony");
+			ActionMoveFrame* actionFrame = new ActionMoveFrame();
+			actionFrame->autorelease();
+			actionFrame->setFrameIndex(frameInex);
+			actionFrame->setPosition(CCPointMake(positionX, positionY));
+			CCArray* cActionArray = (CCArray*)m_FrameArray->objectAtIndex((int)kKeyframeMove);
+			cActionArray->addObject(actionFrame);
+		}
+
+		bool existScale = DICTOOL->checkObjectExist_json(actionFrameDic,"scalex");
+		if (existScale)
+		{
+			float scaleX = DICTOOL->getFloatValue_json(actionFrameDic, "scalex");
+			float scaleY = DICTOOL->getFloatValue_json(actionFrameDic, "scaley");
+			ActionScaleFrame* actionFrame = new ActionScaleFrame();
+			actionFrame->autorelease();
+			actionFrame->setFrameIndex(frameInex);
+			actionFrame->setScaleX(scaleX);
+			actionFrame->setScaleY(scaleY);
+			CCArray* cActionArray = (CCArray*)m_FrameArray->objectAtIndex((int)kKeyframeScale);
+			cActionArray->addObject(actionFrame);
+		}
+
+		bool existRotation = DICTOOL->checkObjectExist_json(actionFrameDic,"rotation");
+		if (existRotation)
+		{
+			float rotation = DICTOOL->getFloatValue_json(actionFrameDic, "rotation");
+			ActionRotationFrame* actionFrame = new ActionRotationFrame();
+			actionFrame->autorelease();
+			actionFrame->setFrameIndex(frameInex);
+			actionFrame->setRotation(rotation);
+			CCArray* cActionArray = (CCArray*)m_FrameArray->objectAtIndex((int)kKeyframeRotate);
+			cActionArray->addObject(actionFrame);
+		}
+
+		bool existOpacity = DICTOOL->checkObjectExist_json(actionFrameDic,"opacity");
+		if (existOpacity)
+		{
+			int opacity = DICTOOL->getIntValue_json(actionFrameDic, "opacity");
+			ActionFadeFrame* actionFrame = new ActionFadeFrame();
+			actionFrame->autorelease();
+			actionFrame->setFrameIndex(frameInex);
+			actionFrame->setOpacity(opacity);
+			CCArray* cActionArray = (CCArray*)m_FrameArray->objectAtIndex((int)kKeyframeFade);
+			cActionArray->addObject(actionFrame);
+		}
+
+		bool existColor = DICTOOL->checkObjectExist_json(actionFrameDic,"colorr");
+		if (existColor)
+		{
+			int colorR = DICTOOL->getIntValue_json(actionFrameDic, "colorr");
+			int colorG = DICTOOL->getIntValue_json(actionFrameDic, "colorg");
+			int colorB = DICTOOL->getIntValue_json(actionFrameDic, "colorb");
+			ActionTintFrame* actionFrame = new ActionTintFrame();
+			actionFrame->autorelease();
+			actionFrame->setFrameIndex(frameInex);
+			actionFrame->setColor(ccc3(colorR,colorG,colorB));
+			CCArray* cActionArray = (CCArray*)m_FrameArray->objectAtIndex((int)kKeyframeTint);
+			cActionArray->addObject(actionFrame);
+		}
+
+	}
+	initActionNodeFromRoot(root);
+}
+
+void ActionNode::initActionNodeFromRoot(CCObject* root)
+{	
+	CCNode* rootNode = dynamic_cast<CCNode*>(root);
+	if (rootNode != NULL)
+	{
+		CCLog("Need a definition of <initActionNodeFromRoot> for gameObject");
+	}
+	else
+	{
+		UIWidget* rootWidget = dynamic_cast<UIWidget*>(root);
+		if (rootWidget != NULL)
+		{
+			UIWidget* widget = UIHelper::seekActionWidgetByActionTag(rootWidget, getActionTag());
+			if (widget != NULL)
+			{
+				setObject(widget);
+			}
+		}
+	}
+}
+
+void ActionNode::setUnitTime(float fTime)
+{
+	m_fUnitTime = fTime;
+	this->refreshActionProperty();
+}
+
+float ActionNode::getUnitTime()
+{
+	return m_fUnitTime;
+}
+
+void ActionNode::setActionTag(int tag)
+{
+	m_ActionTag = tag;
+}
+
+int ActionNode::getActionTag()
+{
+	return m_ActionTag;
+}
+
+void ActionNode::setObject(CCObject* node)
+{
+	m_Object = node;
+}
+
+CCObject* ActionNode::getObject()
+{
+	return m_Object;
+}
+
+CCNode* ActionNode::getActionNode()
+{
+	CCNode* cNode = dynamic_cast<CCNode*>(m_Object);
+	if (cNode != NULL)
+	{
+		return cNode;
+	}
+	else
+	{
+		UIWidget* rootWidget = dynamic_cast<UIWidget*>(m_Object);
+		if (rootWidget != NULL)
+		{
+			return rootWidget->getRenderer();
+		}
+	}
+	return NULL;
+}
+
+void ActionNode::insertFrame(int index, ActionFrame* frame)
+{
+	if (frame == NULL)
+	{
+		return;
+	}
+	int frameType = frame->getFrameType();
+	CCArray* cArray = (CCArray*)m_FrameArray->objectAtIndex(frameType);
+	if (cArray == NULL)
+	{
+		return;
+	}	
+	cArray->insertObject(frame,index);
+}
+
+void ActionNode::addFrame(ActionFrame* frame)
+{
+	if (frame == NULL)
+	{
+		return;
+	}
+	int frameType = frame->getFrameType();
+	CCArray* cArray = (CCArray*)m_FrameArray->objectAtIndex(frameType);
+	if (cArray == NULL)
+	{
+		return;
+	}
+	cArray->addObject(frame);
+}
+
+void ActionNode::deleteFrame(ActionFrame* frame)
+{
+	if (frame == NULL)
+	{
+		return;
+	}
+	int frameType = frame->getFrameType();
+	CCArray* cArray = (CCArray*)m_FrameArray->objectAtIndex(frameType);
+	if (cArray == NULL)
+	{ 
+		return;
+	}
+	cArray->removeObject(frame);
+}
+
+void ActionNode::clearAllFrame()
+{
+	for (int i = 0; i < frameArrayNum; i++)
+	{
+		m_FrameArray[i].removeAllObjects();
+	}
+}
+
+CCSpawn * ActionNode::refreshActionProperty()
+{
+	if ( m_Object == NULL )
+	{
+		return NULL;
+	}
+	CCArray* cSpawnArray = CCArray::create();
+	for (int n = 0; n < frameArrayNum; n++)
+	{
+		CCArray* cArray = (CCArray*)(m_FrameArray->objectAtIndex(n));
+		if (cArray == NULL || cArray->count() <= 0)
+		{
+			continue;
+		}
+
+		CCArray* cSequenceArray = CCArray::create();
+		int frameCount = cArray->count();
+		for (int i = 0; i < frameCount; i++)
+		{
+			ActionFrame* frame = (ActionFrame*)(cArray->objectAtIndex(i));
+			if (i == 0)
+			{
+				CCAction* cAction = frame->getAction(0);
+				cSequenceArray->addObject(cAction);
+			}
+			else
+			{
+				ActionFrame* srcFrame = (ActionFrame*)(cArray->objectAtIndex(i-1));
+				float duration = (frame->getFrameIndex() - srcFrame->getFrameIndex()) * getUnitTime();
+				CCAction* cAction = frame->getAction(duration);
+				cSequenceArray->addObject(cAction);
+			}
+		}
+		CCSequence* cSequence = CCSequence::create(cSequenceArray);
+		if (cSequence != NULL)
+		{
+			cSpawnArray->addObject(cSequence);
+		}
+	}
+
+	if (m_action == NULL)
+	{
+		CC_SAFE_RELEASE_NULL(m_actionSpawn);
+	}
+	else
+	{
+		CC_SAFE_RELEASE_NULL(m_action);
+	}
+
+	m_actionSpawn = CCSpawn::create(cSpawnArray);
+	CC_SAFE_RETAIN(m_actionSpawn);
+	return m_actionSpawn;
+}
+
+void ActionNode::playAction()
+{
+	if ( m_Object == NULL || m_actionSpawn == NULL)
+	{
+		return;
+	}
+
+	if (m_action!=NULL)
+	{
+		m_action->release();
+	}
+
+	m_action = CCSequence::create(m_actionSpawn,NULL);
+	m_action->retain();
+
+	this->runAction();
+
+}
+
+void ActionNode::playAction(CCCallFunc* func)
+{
+	if ( m_Object == NULL || m_actionSpawn == NULL)
+	{
+		return;
+	}
+
+	if (m_action!=NULL)
+	{
+		m_action->release();
+	}
+	
+	m_action = CCSequence::create(m_actionSpawn, func, NULL);
+	m_action->retain();
+
+	this->runAction();
+
+}
+
+void ActionNode::runAction()
+{
+	CCNode* cNode = this->getActionNode();
+	if (cNode != NULL && m_action != NULL)
+	{
+		cNode->runAction(m_action);
+	}
+}
+
+void ActionNode::stopAction()
+{
+	CCNode* cNode = this->getActionNode();
+	if (cNode != NULL && m_action != NULL)
+	{
+		cNode->stopAction(m_action);
+	}
+}
+
+int ActionNode::getFirstFrameIndex()
+{
+	int frameindex = 99999;
+	bool bFindFrame = false;
+	for (int n = 0; n < frameArrayNum; n++)
+	{
+		CCArray* cArray = (CCArray*)(m_FrameArray->objectAtIndex(n));
+		if (cArray == NULL || cArray->count() <= 0)
+		{
+			continue;
+		}
+
+		bFindFrame = true;
+		ActionFrame* frame = (ActionFrame*)(cArray->objectAtIndex(0));
+		int iFrameIndex = frame->getFrameIndex();
+
+		if (frameindex > iFrameIndex)
+		{
+			frameindex = iFrameIndex;
+		}
+	}
+	if (!bFindFrame)
+	{
+		frameindex = 0;
+	}
+	return frameindex;
+}
+
+int ActionNode::getLastFrameIndex()
+{
+	int frameindex = -1;
+	bool bFindFrame = false;
+	for (int n = 0; n < frameArrayNum; n++)
+	{
+		CCArray* cArray = (CCArray*)(m_FrameArray->objectAtIndex(n));
+		if (cArray == NULL || cArray->count() <= 0)
+		{
+			continue;
+		}
+
+		bFindFrame = true;
+		int lastInex = cArray->count() - 1;
+		ActionFrame* frame = (ActionFrame*)(cArray->objectAtIndex(lastInex));
+		int iFrameIndex = frame->getFrameIndex();
+
+		if (frameindex < iFrameIndex)
+		{
+			frameindex = iFrameIndex;
+		}
+	}
+	if (!bFindFrame)
+	{
+		frameindex = 0;
+	}
+	return frameindex;
+}
+bool ActionNode::updateActionToTimeLine(float fTime)
+{
+	bool bFindFrame = false;
+
+	ActionFrame* srcFrame = NULL;
+
+	for (int n = 0; n < frameArrayNum; n++)
+	{
+		CCArray* cArray = (CCArray*)(m_FrameArray->objectAtIndex(n));
+		if (cArray == NULL)
+		{
+			continue;
+		}
+		int frameCount = cArray->count();
+		for (int i = 0; i < frameCount; i++)
+		{
+			ActionFrame* frame = (ActionFrame*)(cArray->objectAtIndex(i));
+
+			if (frame->getFrameIndex()*getUnitTime() == fTime)
+			{
+				this->easingToFrame(1.0f,1.0f,frame);
+				bFindFrame = true;
+				break;
+			}
+			else if (frame->getFrameIndex()*getUnitTime() > fTime)
+			{
+				if (i == 0)
+				{
+					this->easingToFrame(1.0f,1.0f,frame);
+					bFindFrame = false;
+				}
+				else
+				{
+					srcFrame = (ActionFrame*)(cArray->objectAtIndex(i-1));
+					float duration = (frame->getFrameIndex() - srcFrame->getFrameIndex())*getUnitTime();
+					float delaytime = fTime - srcFrame->getFrameIndex()*getUnitTime();
+					this->easingToFrame(duration,1.0f,srcFrame);
+					//float easingTime = ActionFrameEasing::bounceTime(delaytime);
+					this->easingToFrame(duration,delaytime/duration,frame);
+					bFindFrame = true;
+				}
+				break;
+			}
+		}
+	}
+	return bFindFrame;
+}
+
+void ActionNode::easingToFrame(float duration,float delayTime,ActionFrame* destFrame)
+{
+	CCAction* cAction = destFrame->getAction(duration);
+	CCNode* cNode = this->getActionNode();
+	if (cAction == NULL || cNode == NULL)
+	{
+		return;
+	}	
+	cAction->startWithTarget(cNode);
+	cAction->update(delayTime);
+}
+
+
+bool ActionNode::isActionDoneOnce()
+{
+	if (m_action == NULL)
+	{
+		return true;
+	}
+	return m_action->isDone();
+}
 NS_CC_EXT_END