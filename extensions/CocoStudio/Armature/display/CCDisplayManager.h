/****************************************************************************
Copyright (c) 2013 cocos2d-x.org

http://www.cocos2d-x.org

Permission is hereby granted, free of charge, to any person obtaining a copy
of this software and associated documentation files (the "Software"), to deal
in the Software without restriction, including without limitation the rights
to use, copy, modify, merge, publish, distribute, sublicense, and/or sell
copies of the Software, and to permit persons to whom the Software is
furnished to do so, subject to the following conditions:

The above copyright notice and this permission notice shall be included in
all copies or substantial portions of the Software.

THE SOFTWARE IS PROVIDED "AS IS", WITHOUT WARRANTY OF ANY KIND, EXPRESS OR
IMPLIED, INCLUDING BUT NOT LIMITED TO THE WARRANTIES OF MERCHANTABILITY,
FITNESS FOR A PARTICULAR PURPOSE AND NONINFRINGEMENT. IN NO EVENT SHALL THE
AUTHORS OR COPYRIGHT HOLDERS BE LIABLE FOR ANY CLAIM, DAMAGES OR OTHER
LIABILITY, WHETHER IN AN ACTION OF CONTRACT, TORT OR OTHERWISE, ARISING FROM,
OUT OF OR IN CONNECTION WITH THE SOFTWARE OR THE USE OR OTHER DEALINGS IN
THE SOFTWARE.
****************************************************************************/

#ifndef __CCDISPLAYMANAGER_H__
#define __CCDISPLAYMANAGER_H__

#include "../utils/CCArmatureDefine.h"
#include "../display/CCDecorativeDisplay.h"
#include "../datas/CCDatas.h"

NS_CC_EXT_ARMATURE_BEGIN

class CCBone;

//! CCDisplayManager manages CCBone's display
class  CCDisplayManager : public Object
{
public:
    static CCDisplayManager *create(CCBone *bone);

public:
<<<<<<< HEAD
    /**
     * @js ctor
     */
    DisplayManager();
    /**
     * @js NA
     * @lua NA
     */
    ~DisplayManager();
=======
    CCDisplayManager();
    ~CCDisplayManager();
>>>>>>> fc5cd0fc

    bool init(CCBone *bone);

    /**
     * Use CCBoneData to init the display list.
     * If display is a sprite, and it have texture info in the TexutreData, then use TexutreData to init the display's anchor point
     * If the display is a CCArmature, then create a new CCArmature
     */
    virtual void initDisplayList(CCBoneData *boneData);

    /**
     * Add display and use  _DisplayData init the display.
     * If index already have a display, then replace it.
     * If index is current display index, then also change display to _index
     *
     *	@param 	displayData it include the display information, like DisplayType.
     *					If you want to create a sprite display, then create a CCSpriteDisplayData param
     *
     *	@param 	index the index of the display you want to replace or add to
     *					-1 : append display from back
     */
    void addDisplay(CCDisplayData *displayData, int index);

    void addDisplay(Node *display, int index);

    void removeDisplay(int index);

    Array *getDecorativeDisplayList();

    /**
     * Change display by index. You can just use this method to change display in the display list.
     * The display list is just used for this bone, and it is the displays you may use in every frame.
     *
     * Note : if index is the same with prev index, the method will not effect
     *
     * @param index The index of the display you want to change
     * @param force If true, then force change display to specified display, or current display will set to  display index edit in the flash every key frame.
     */
    void changeDisplayByIndex(int index, bool force);


    Node *getDisplayRenderNode();

    int getCurrentDisplayIndex();

    virtual void setCurrentDecorativeDisplay(CCDecorativeDisplay *decoDisplay);
    virtual CCDecorativeDisplay *getCurrentDecorativeDisplay();
    virtual CCDecorativeDisplay *getDecorativeDisplayByIndex( int index);

    /**
     * Sets whether the display is visible
     * The default value is true, a node is default to visible
     *
     * @param visible   true if the node is visible, false if the node is hidden.
     */
    virtual void setVisible(bool visible);
    /**
     * Determines if the display is visible
     *
     * @see setVisible(bool)
     * @return true if the node is visible, false if the node is hidden.
     */
    virtual bool isVisible();

    Size getContentSize();
    Rect getBoundingBox();

    Point getAnchorPoint();
    Point getAnchorPointInPoints();

    /**
     * Check if the position is inside the bone.
     */
    virtual bool containPoint(Point &_point);

    /**
     * Check if the position is inside the bone.
     */
    virtual bool containPoint(float x, float y);

protected:
    Array *m_pDecoDisplayList;
    //! Display render node.
    Node *m_pDisplayRenderNode;
    //! Include current display information, like contour sprite, etc.
    CCDecorativeDisplay *m_pCurrentDecoDisplay;
    //! Current display index
    int m_iDisplayIndex;

    CC_SYNTHESIZE(bool, m_bForceChangeDisplay, ForceChangeDisplay)

    //! Whether of not the bone is visible. Default is true
    bool m_bVisible;

    CCBone *m_pBone;
};

NS_CC_EXT_ARMATURE_END

#endif /*__CCDISPLAYMANAGER_H__*/<|MERGE_RESOLUTION|>--- conflicted
+++ resolved
@@ -40,20 +40,8 @@
     static CCDisplayManager *create(CCBone *bone);
 
 public:
-<<<<<<< HEAD
-    /**
-     * @js ctor
-     */
-    DisplayManager();
-    /**
-     * @js NA
-     * @lua NA
-     */
-    ~DisplayManager();
-=======
     CCDisplayManager();
     ~CCDisplayManager();
->>>>>>> fc5cd0fc
 
     bool init(CCBone *bone);
 
