/****************************************************************************
Copyright (c) 2013 cocos2d-x.org

http://www.cocos2d-x.org

Permission is hereby granted, free of charge, to any person obtaining a copy
of this software and associated documentation files (the "Software"), to deal
in the Software without restriction, including without limitation the rights
to use, copy, modify, merge, publish, distribute, sublicense, and/or sell
copies of the Software, and to permit persons to whom the Software is
furnished to do so, subject to the following conditions:

The above copyright notice and this permission notice shall be included in
all copies or substantial portions of the Software.

THE SOFTWARE IS PROVIDED "AS IS", WITHOUT WARRANTY OF ANY KIND, EXPRESS OR
IMPLIED, INCLUDING BUT NOT LIMITED TO THE WARRANTIES OF MERCHANTABILITY,
FITNESS FOR A PARTICULAR PURPOSE AND NONINFRINGEMENT. IN NO EVENT SHALL THE
AUTHORS OR COPYRIGHT HOLDERS BE LIABLE FOR ANY CLAIM, DAMAGES OR OTHER
LIABILITY, WHETHER IN AN ACTION OF CONTRACT, TORT OR OTHERWISE, ARISING FROM,
OUT OF OR IN CONNECTION WITH THE SOFTWARE OR THE USE OR OTHER DEALINGS IN
THE SOFTWARE.
****************************************************************************/

#ifndef __CCARMATURE_DATAS_H__
#define __CCARMATURE_DATAS_H__

#include "../utils/CCArmatureDefine.h"
#include "../utils/CCTweenFunction.h"


#define CC_CREATE_NO_PARAM_NO_INIT(varType)\
public: \
	static inline varType *create(void){ \
	varType *var = new varType();\
	if (var)\
{\
	var->autorelease();\
	return var;\
}\
	CC_SAFE_DELETE(var);\
	return NULL;\
}

#define CC_CREATE_NO_PARAM(varType)\
public: \
	static inline varType *create(void){ \
	varType *var = new varType();\
	if (var && var->init())\
{\
	var->autorelease();\
	return var;\
}\
	CC_SAFE_DELETE(var);\
	return NULL;\
}

NS_CC_EXT_ARMATURE_BEGIN

/**
* The base node include a lot of attributes.
*/
class  CCBaseData : public Object
{
public:
    CC_CREATE_NO_PARAM_NO_INIT(CCBaseData)
public:
<<<<<<< HEAD
    /**
     * @js ctor
     */
    BaseData();
    /**
     * @js NA
     * @lua NA
     */
    ~BaseData(void);
=======
    CCBaseData();
    ~CCBaseData(void);
>>>>>>> fc5cd0fc

    /*
    * Copy data from node
    * @param  node A CCBaseData to copy data
    */
    virtual void copy(const CCBaseData *node);

    /*
    * Calculate two CCBaseData's between value(to - from) and set to self
    *
    * @param  from   from CCBaseData
    * @param  to     to CCBaseData
    */
    virtual void subtract(CCBaseData *from, CCBaseData *to);

    virtual void setColor(const Color4B &color);
    virtual Color4B getColor();
public:
    float x;					//! position x attribute
    float y;					//! position y attribute
    int zOrder;			//! zorder attribute, used to order the CCBone's depth order

    /**
    * x y skewX skewY scaleX scaleY used to calculate transform matrix
    * skewX, skewY can have rotation effect
    * To get more matrix information, you can have a look at this pape : http://www.senocular.com/flash/tutorials/transformmatrix/
    */
    float skewX;
    float skewY;
    float scaleX;
    float scaleY;

    float tweenRotate;       //! SkewX, SkewY, and TweenRotate effect the rotation

    bool isUseColorInfo;    //! Whether or not this frame have the color changed Info
    int a, r, g, b;

};


/**
* DisplayType distinguish which type your display is.
*/
enum DisplayType
{
    CS_DISPLAY_SPRITE,                //! display is a single Sprite
    CS_DISPLAY_ARMATURE,         //! display is a CCArmature
    CS_DISPLAY_PARTICLE,            //! display is a CCParticle.

    CS_DISPLAY_MAX
};

class  CCDisplayData : public Object
{
public:
    CC_CREATE_NO_PARAM_NO_INIT(CCDisplayData)

    static const char *changeDisplayToTexture(const char *displayName);
public:
<<<<<<< HEAD
    /**
     * @js ctor
     */
    DisplayData();
    /**
     * @js NA
     * @lua NA
     */
    virtual ~DisplayData(void);
=======
    CCDisplayData();
    virtual ~CCDisplayData(void);
>>>>>>> fc5cd0fc

    DisplayType displayType;	//! mark which type your display is
};



class  CCSpriteDisplayData : public CCDisplayData
{
public:
    CC_CREATE_NO_PARAM_NO_INIT(CCSpriteDisplayData)
public:
<<<<<<< HEAD
    /**
     * @js ctor
     */
    SpriteDisplayData();
    /**
     * @js NA
     * @lua NA
     */
    virtual ~SpriteDisplayData();
=======
    CCSpriteDisplayData();
    virtual ~CCSpriteDisplayData();
>>>>>>> fc5cd0fc

    inline void setParam(const char *displayName)
    {
        this->displayName = displayName;
    }
    void copy(CCSpriteDisplayData *displayData);
public:
    /**
    * If DisplayType is CS_DISPLAY_SPRITE, then CCBone will use this image name to create a Sprite from CCSpriteFrameCache.
    * It should note that when use this name to create Sprite from CCSpriteFrameCache, you should use m_strDisplayName + ".png", because when use Texture Packer to pack single image file, the name have ".png".
    *
    * If DisplayType is CS_DISPLAY_ARMATURE, the name is the CCArmature's name. When CCBone init display and type is CS_DISPLAY_ARMATURE,
    * then CCBone will create a CCArmature.
    */
    std::string displayName;

    CCBaseData skinData;
};


class  CCArmatureDisplayData  : public CCDisplayData
{
public:
    CC_CREATE_NO_PARAM_NO_INIT(CCArmatureDisplayData)
public:
<<<<<<< HEAD
    /**
     * @js ctor
     */
    ArmatureDisplayData();
    /**
     * @js NA
     * @lua NA
     */
    virtual ~ArmatureDisplayData();
=======
    CCArmatureDisplayData();
    virtual ~CCArmatureDisplayData();
>>>>>>> fc5cd0fc

    inline void setParam(const char *displayName)
    {
        this->displayName = displayName;
    }
    void copy(CCArmatureDisplayData *displayData);
public:
    /**
    * If DisplayType is CS_DISPLAY_SPRITE, then CCBone will use this image name to create a Sprite from CCSpriteFrameCache.
    * It should note that when use this name to create Sprite from CCSpriteFrameCache, you should use m_strDisplayName + ".png", because when use Texture Packer to pack single image file, the name have ".png".
    *
    * If DisplayType is CS_DISPLAY_ARMATURE, the name is the CCArmature's name. When CCBone init display and type is CS_DISPLAY_ARMATURE,
    * then CCBone will create a CCArmature.
    */
    std::string displayName;

};


class  CCParticleDisplayData : public CCDisplayData
{
public:
    CC_CREATE_NO_PARAM_NO_INIT(CCParticleDisplayData)
public:
<<<<<<< HEAD
    /**
     * @js ctor
     */
    ParticleDisplayData();
    /**
     * @js NA
     * @lua NA
     */
    virtual ~ParticleDisplayData() {};
=======
    CCParticleDisplayData();
    virtual ~CCParticleDisplayData() {};
>>>>>>> fc5cd0fc

    void setParam(const char *plist)
    {
        this->plist = plist;
    }

    void copy(CCParticleDisplayData *displayData);
public:
    std::string plist;
};


<<<<<<< HEAD
class  ShaderDisplayData : public DisplayData
{
public:
    CS_CREATE_NO_PARAM_NO_INIT(ShaderDisplayData)
public:
    /**
     * @js ctor
     */
    ShaderDisplayData();
    /**
     * @js NA
     * @lua NA
     */
    virtual ~ShaderDisplayData() {};

    inline void setParam(const char *vert, const char *frag)
    {
        this->vert = vert;
        this->frag = frag;
    }

    void copy(ShaderDisplayData *displayData);
public:
    std::string vert;
    std::string frag;
};

=======
>>>>>>> fc5cd0fc

/**
* CCBoneData used to init a CCBone.
* CCBoneData keeps a CCDisplayData list, a CCBone can have many display to change.
* The display information saved in the CCDisplayData
*/
class  CCBoneData : public CCBaseData
{
public:
    CC_CREATE_NO_PARAM(CCBoneData)
public:
<<<<<<< HEAD
    /**
     * @js ctor
     */
    BoneData(void);
    /**
     * @js NA
     * @lua NA
     */
    ~BoneData(void);
=======
    CCBoneData(void);
    ~CCBoneData(void);
>>>>>>> fc5cd0fc

    virtual bool init();

    void addDisplayData(CCDisplayData *displayData);
    CCDisplayData *getDisplayData(int index);
public:
    std::string name;                //! the bone's name
    std::string parentName;     //! the bone parent's name
    Array displayDataList;    //! save CCDisplayData informations for the CCBone
    AffineTransform boneDataTransform;
};


/**
* CCArmatureData saved the CCArmature name and Bonedata needed for the CCBones in this CCArmature
* When we create a CCArmature, we need to get each CCBone's CCBoneData as it's init information.
* So we can get a CCBoneData from the Dictionary saved in the CCArmatureData.
*/
class  CCArmatureData : public Object
{
public:
    CC_CREATE_NO_PARAM(CCArmatureData)
public:
<<<<<<< HEAD
    /**
     * @js ctor
     */
    ArmatureData();
    /**
     * @js NA
     * @lua NA
     */
    ~ArmatureData();
=======
    CCArmatureData();
    ~CCArmatureData();
>>>>>>> fc5cd0fc

    bool init();
    void addBoneData(CCBoneData *boneData);
    CCBoneData *getBoneData(const char *boneName);
public:
    std::string name;
    Dictionary boneDataDic;
    float dataVersion;
};

enum CCBlendType
{
    BLEND_NORMAL,
    BLEND_LAYER,
    BLEND_DARKEN,
    BLEND_MULTIPLY,
    BLEND_LIGHTEN,
    BLEND_SCREEN,
    BLEND_OVERLAY,
    BLEND_HARD_LIGHT,
    BLEND_ADD,
    BLEND_SUBSTRACT,
    BLEND_DIFFERENCE,
    BLEND_INVERT,
    BLEND_ALPHA,
    BLEND_ERASE
};


class  CCFrameData : public CCBaseData
{
public:
    CC_CREATE_NO_PARAM_NO_INIT(CCFrameData)
public:
<<<<<<< HEAD
    /**
     * @js ctor
     */
    FrameData();
    /**
     * @js NA
     * @lua NA
     */
    ~FrameData();
=======
    CCFrameData();
    ~CCFrameData();
>>>>>>> fc5cd0fc

    virtual void copy(CCFrameData *frameData);
public:
    int frameID;
    int duration;                //! The frame will last duration frames
    CCTweenType tweenEasing;     //! Every frame's tween easing effect

    /**
    * The current display index when change to this frame.
    * If value is -1, then display will not be shown.
    */
    int displayIndex;

    CCBlendType blendType;

    std::string strEvent;
    /**
    * strMovement, strEvent, strSound, strSoundEffect do not support yet
    */
    std::string strMovement;
    std::string strSound;
    std::string strSoundEffect;
};


class  CCMovementBoneData : public Object
{
public:
    CC_CREATE_NO_PARAM(CCMovementBoneData)
public:
<<<<<<< HEAD
    /**
     * @js ctor
     */
    MovementBoneData();
    /**
     * @js NA
     * @lua NA
     */
    ~MovementBoneData(void);
=======
    CCMovementBoneData();
    ~CCMovementBoneData(void);
>>>>>>> fc5cd0fc

    virtual bool init();

    void addFrameData(CCFrameData *frameData);
    CCFrameData *getFrameData(int index);
public:
    float delay;             //! movement delay percent, this value can produce a delay effect
    float scale;             //! scale this movement
    float duration;        //! this CCBone in this movement will last m_iDuration frames
    std::string name;    //! bone name

    Array frameList;
};


class  CCMovementData : public Object
{
public:
    CC_CREATE_NO_PARAM_NO_INIT(CCMovementData)
public:
<<<<<<< HEAD
    /**
     * @js ctor
     */
    MovementData(void);
    /**
     * @js NA
     * @lua NA
     */
    ~MovementData(void);
=======
    CCMovementData(void);
    ~CCMovementData(void);
>>>>>>> fc5cd0fc

    void addMovementBoneData(CCMovementBoneData *movBoneData);
    CCMovementBoneData *getMovementBoneData(const char *boneName);
public:
    std::string name;
    int duration;        //! the frames this movement will last
    float scale;		  //! scale this movement

    /**
    * Change to this movement will last durationTo frames. Use this effect can avoid too suddenly changing.
    *
    * Example : current movement is "stand", we want to change to "run", then we fill durationTo frames before
    * change to "run" instead of changing to "run" directly.
    */
    int durationTo;

    /*
    * This is different from duration, durationTween contain tween effect.
    * duration is the raw time that the animation will last, it's the same with the time you edit in the Action Editor.
    * durationTween is the actual time you want this animation last.
    * Example : If we edit 10 frames in the flash, then duration is 10. When we set durationTween to 50, the movement will last 50 frames, the extra 40 frames will auto filled with tween effect
    */
    int durationTween;

    bool loop;           //! whether the movement was looped

    /**
    * Which tween easing effect the movement use
    * TWEEN_EASING_MAX : use the value from CCMovementData get from flash design panel
    */
    CCTweenType tweenEasing;

    /**
    * @brief	save movment bone data
    * @key	const char *
    * @value	CCMovementBoneData *
    */
    Dictionary movBoneDataDic;
};


/**
*  CCAnimationData include all movement infomation for the CCArmature
*  The struct is CCAnimationData -> CCMovementData -> CCMovementBoneData -> CCFrameData
*                                              -> MovementFrameData
*/
class  CCAnimationData : public Object
{
public:
    CC_CREATE_NO_PARAM_NO_INIT(CCAnimationData)
public:
<<<<<<< HEAD
    /**
     * @js ctor
     */
    AnimationData(void);
    /**
     * @js NA
     * @lua NA
     */
    ~AnimationData(void);

    void release();
    void retain();
=======
    CCAnimationData(void);
    ~CCAnimationData(void);
>>>>>>> fc5cd0fc

    void addMovement(CCMovementData *movData);
    CCMovementData *getMovement(const char *movementName);
    int getMovementCount();
public:
    std::string name;
    Dictionary movementDataDic;
    std::vector<std::string> movementNames;
};


struct CCContourVertex2 : public Object
{
    CCContourVertex2(float x, float y)
    {
        this->x = x;
        this->y = y;
    }

    float x;
    float y;
};

/*
* CCContourData include a contour vertex information
*/
class  CCContourData : public Object
{
public:
    CC_CREATE_NO_PARAM(CCContourData)
public:
<<<<<<< HEAD
    /**
     * @js ctor
     */
    ContourData();
    /**
     * @js NA
     * @lua NA
     */
    ~ContourData(void);
=======
    CCContourData();
    ~CCContourData(void);
>>>>>>> fc5cd0fc

    virtual bool init();
    virtual void addVertex(Point *vertex);
public:
    Array vertexList;	//! Save contour vertex info, vertex saved in a Point
};




/*
* CCTextureData include a texture's information
*/
class  CCTextureData : public Object
{
public:
    CC_CREATE_NO_PARAM(CCTextureData)
public:
<<<<<<< HEAD
    /**
     * @js ctor
     */
    TextureData();
    /**
     * @js NA
     * @lua NA
     */
    ~TextureData(void);
=======
    CCTextureData();
    ~CCTextureData(void);
>>>>>>> fc5cd0fc

    virtual bool init();

    void addContourData(CCContourData *contourData);
    CCContourData *getContourData(int index);
public:

    float height;		//! The texture's width, height
    float width;

    float pivotX;		//! The texture's anchor point
    float pivotY;

    std::string name;	//! The texture's name

    Array contourDataList;
};


NS_CC_EXT_ARMATURE_END

#endif /*__CCARMATURE_DATAS_H__*/<|MERGE_RESOLUTION|>--- conflicted
+++ resolved
@@ -65,20 +65,8 @@
 public:
     CC_CREATE_NO_PARAM_NO_INIT(CCBaseData)
 public:
-<<<<<<< HEAD
-    /**
-     * @js ctor
-     */
-    BaseData();
-    /**
-     * @js NA
-     * @lua NA
-     */
-    ~BaseData(void);
-=======
     CCBaseData();
     ~CCBaseData(void);
->>>>>>> fc5cd0fc
 
     /*
     * Copy data from node
@@ -138,20 +126,8 @@
 
     static const char *changeDisplayToTexture(const char *displayName);
 public:
-<<<<<<< HEAD
-    /**
-     * @js ctor
-     */
-    DisplayData();
-    /**
-     * @js NA
-     * @lua NA
-     */
-    virtual ~DisplayData(void);
-=======
     CCDisplayData();
     virtual ~CCDisplayData(void);
->>>>>>> fc5cd0fc
 
     DisplayType displayType;	//! mark which type your display is
 };
@@ -163,20 +139,8 @@
 public:
     CC_CREATE_NO_PARAM_NO_INIT(CCSpriteDisplayData)
 public:
-<<<<<<< HEAD
-    /**
-     * @js ctor
-     */
-    SpriteDisplayData();
-    /**
-     * @js NA
-     * @lua NA
-     */
-    virtual ~SpriteDisplayData();
-=======
     CCSpriteDisplayData();
     virtual ~CCSpriteDisplayData();
->>>>>>> fc5cd0fc
 
     inline void setParam(const char *displayName)
     {
@@ -202,20 +166,8 @@
 public:
     CC_CREATE_NO_PARAM_NO_INIT(CCArmatureDisplayData)
 public:
-<<<<<<< HEAD
-    /**
-     * @js ctor
-     */
-    ArmatureDisplayData();
-    /**
-     * @js NA
-     * @lua NA
-     */
-    virtual ~ArmatureDisplayData();
-=======
     CCArmatureDisplayData();
     virtual ~CCArmatureDisplayData();
->>>>>>> fc5cd0fc
 
     inline void setParam(const char *displayName)
     {
@@ -240,20 +192,8 @@
 public:
     CC_CREATE_NO_PARAM_NO_INIT(CCParticleDisplayData)
 public:
-<<<<<<< HEAD
-    /**
-     * @js ctor
-     */
-    ParticleDisplayData();
-    /**
-     * @js NA
-     * @lua NA
-     */
-    virtual ~ParticleDisplayData() {};
-=======
     CCParticleDisplayData();
     virtual ~CCParticleDisplayData() {};
->>>>>>> fc5cd0fc
 
     void setParam(const char *plist)
     {
@@ -266,36 +206,6 @@
 };
 
 
-<<<<<<< HEAD
-class  ShaderDisplayData : public DisplayData
-{
-public:
-    CS_CREATE_NO_PARAM_NO_INIT(ShaderDisplayData)
-public:
-    /**
-     * @js ctor
-     */
-    ShaderDisplayData();
-    /**
-     * @js NA
-     * @lua NA
-     */
-    virtual ~ShaderDisplayData() {};
-
-    inline void setParam(const char *vert, const char *frag)
-    {
-        this->vert = vert;
-        this->frag = frag;
-    }
-
-    void copy(ShaderDisplayData *displayData);
-public:
-    std::string vert;
-    std::string frag;
-};
-
-=======
->>>>>>> fc5cd0fc
 
 /**
 * CCBoneData used to init a CCBone.
@@ -307,20 +217,8 @@
 public:
     CC_CREATE_NO_PARAM(CCBoneData)
 public:
-<<<<<<< HEAD
-    /**
-     * @js ctor
-     */
-    BoneData(void);
-    /**
-     * @js NA
-     * @lua NA
-     */
-    ~BoneData(void);
-=======
     CCBoneData(void);
     ~CCBoneData(void);
->>>>>>> fc5cd0fc
 
     virtual bool init();
 
@@ -344,20 +242,8 @@
 public:
     CC_CREATE_NO_PARAM(CCArmatureData)
 public:
-<<<<<<< HEAD
-    /**
-     * @js ctor
-     */
-    ArmatureData();
-    /**
-     * @js NA
-     * @lua NA
-     */
-    ~ArmatureData();
-=======
     CCArmatureData();
     ~CCArmatureData();
->>>>>>> fc5cd0fc
 
     bool init();
     void addBoneData(CCBoneData *boneData);
@@ -392,22 +278,10 @@
 public:
     CC_CREATE_NO_PARAM_NO_INIT(CCFrameData)
 public:
-<<<<<<< HEAD
-    /**
-     * @js ctor
-     */
-    FrameData();
-    /**
-     * @js NA
-     * @lua NA
-     */
-    ~FrameData();
-=======
     CCFrameData();
     ~CCFrameData();
->>>>>>> fc5cd0fc
-
-    virtual void copy(CCFrameData *frameData);
+
+    virtual void copy(const CCBaseData *baseData);
 public:
     int frameID;
     int duration;                //! The frame will last duration frames
@@ -436,20 +310,8 @@
 public:
     CC_CREATE_NO_PARAM(CCMovementBoneData)
 public:
-<<<<<<< HEAD
-    /**
-     * @js ctor
-     */
-    MovementBoneData();
-    /**
-     * @js NA
-     * @lua NA
-     */
-    ~MovementBoneData(void);
-=======
     CCMovementBoneData();
     ~CCMovementBoneData(void);
->>>>>>> fc5cd0fc
 
     virtual bool init();
 
@@ -470,20 +332,8 @@
 public:
     CC_CREATE_NO_PARAM_NO_INIT(CCMovementData)
 public:
-<<<<<<< HEAD
-    /**
-     * @js ctor
-     */
-    MovementData(void);
-    /**
-     * @js NA
-     * @lua NA
-     */
-    ~MovementData(void);
-=======
     CCMovementData(void);
     ~CCMovementData(void);
->>>>>>> fc5cd0fc
 
     void addMovementBoneData(CCMovementBoneData *movBoneData);
     CCMovementBoneData *getMovementBoneData(const char *boneName);
@@ -535,23 +385,8 @@
 public:
     CC_CREATE_NO_PARAM_NO_INIT(CCAnimationData)
 public:
-<<<<<<< HEAD
-    /**
-     * @js ctor
-     */
-    AnimationData(void);
-    /**
-     * @js NA
-     * @lua NA
-     */
-    ~AnimationData(void);
-
-    void release();
-    void retain();
-=======
     CCAnimationData(void);
     ~CCAnimationData(void);
->>>>>>> fc5cd0fc
 
     void addMovement(CCMovementData *movData);
     CCMovementData *getMovement(const char *movementName);
@@ -583,20 +418,8 @@
 public:
     CC_CREATE_NO_PARAM(CCContourData)
 public:
-<<<<<<< HEAD
-    /**
-     * @js ctor
-     */
-    ContourData();
-    /**
-     * @js NA
-     * @lua NA
-     */
-    ~ContourData(void);
-=======
     CCContourData();
     ~CCContourData(void);
->>>>>>> fc5cd0fc
 
     virtual bool init();
     virtual void addVertex(Point *vertex);
@@ -615,20 +438,8 @@
 public:
     CC_CREATE_NO_PARAM(CCTextureData)
 public:
-<<<<<<< HEAD
-    /**
-     * @js ctor
-     */
-    TextureData();
-    /**
-     * @js NA
-     * @lua NA
-     */
-    ~TextureData(void);
-=======
     CCTextureData();
     ~CCTextureData(void);
->>>>>>> fc5cd0fc
 
     virtual bool init();
 
