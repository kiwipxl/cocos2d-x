--- conflicted
+++ resolved
@@ -158,12 +158,7 @@
     CCSpriteDisplayData();
     virtual ~CCSpriteDisplayData() {};
 
-<<<<<<< HEAD
-    void setParam(const char *pszDisplayName) { this->displayName = pszDisplayName; }
-    void copy(CCSpriteDisplayData *displayData);
-=======
     void copy(CCDisplayData *displayData);
->>>>>>> 19bcf973
 public:
     CCBaseData skinData;
 };
@@ -178,24 +173,7 @@
     CC_CREATE_NO_PARAM_NO_INIT(CCArmatureDisplayData)
 public:
     CCArmatureDisplayData();
-<<<<<<< HEAD
-    virtual ~CCArmatureDisplayData();
-
-    void setParam(const char *pszDisplayName) { this->displayName = pszDisplayName; }
-    void copy(CCArmatureDisplayData *displayData);
-public:
-    /**
-    * If DisplayType is CS_DISPLAY_SPRITE, then CCBone will use this image name to create a CCSprite from CCSpriteFrameCache.
-    * It should note that when use this name to create CCSprite from CCSpriteFrameCache, you should use m_strDisplayName + ".png", because when use Texture Packer to pack single image file, the name have ".png".
-    *
-    * If DisplayType is CS_DISPLAY_ARMATURE, the name is the CCArmature's name. When CCBone init display and type is CS_DISPLAY_ARMATURE,
-    * then CCBone will create a CCArmature.
-    */
-    std::string displayName;
-
-=======
     virtual ~CCArmatureDisplayData() {};
->>>>>>> 19bcf973
 };
 
 /**
@@ -209,13 +187,6 @@
 public:
     CCParticleDisplayData();
     virtual ~CCParticleDisplayData() {};
-<<<<<<< HEAD
-
-    void setParam(const char *pszPlist) { this->plist = pszPlist; }
-
-    void copy(CCParticleDisplayData *displayData);
-=======
->>>>>>> 19bcf973
 public:
 };
 
