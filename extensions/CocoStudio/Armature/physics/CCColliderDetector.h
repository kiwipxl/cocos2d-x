--- conflicted
+++ resolved
@@ -47,34 +47,6 @@
 class ColliderBody : public Object
 {
 public:
-<<<<<<< HEAD
-	ColliderBody(b2Body *b2b, ContourData *contourData)
-		:_pB2b(NULL)
-		,_contourData(NULL)
-	{
-		this->_pB2b = b2b;
-		this->_contourData = contourData;
-		CC_SAFE_RETAIN(_contourData);
-	}
-    /**
-     * @js NA
-     * @lua NA
-     */
-	~ColliderBody()
-	{
-		CC_SAFE_RELEASE(_contourData);
-	}
-
-	inline b2Body *getB2Body()
-	{
-		return _pB2b;
-	}
-
-	inline ContourData *getContourData()
-	{
-		return _contourData;
-	}
-=======
 #if ENABLE_PHYSICS_BOX2D_DETECT
     CC_SYNTHESIZE(b2Fixture *, m_pFixture, B2Fixture)
     CC_SYNTHESIZE(b2Filter *, m_pFilter, B2Filter)
@@ -86,7 +58,6 @@
 public:
     ColliderBody(CCContourData *contourData);
     ~ColliderBody();
->>>>>>> 74bd8b09
 
     inline CCContourData *getContourData()
     {
@@ -105,22 +76,9 @@
     static CCColliderDetector *create();
     static CCColliderDetector *create(CCBone *bone);
 public:
-<<<<<<< HEAD
-    /**
-     * @js ctor
-     */
-	ColliderDetector();
-    /**
-     * @js NA
-     * @lua NA
-     */
-	~ColliderDetector(void);
-    
-=======
     CCColliderDetector();
     ~CCColliderDetector(void);
 
->>>>>>> 74bd8b09
     virtual bool init();
     virtual bool init(CCBone *bone);
 
