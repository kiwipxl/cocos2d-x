--- conflicted
+++ resolved
@@ -41,20 +41,8 @@
 
     static void purge();
 private:
-<<<<<<< HEAD
-    /**
-     * @js ctor
-     */
-    ArmatureDataManager(void);
-    /**
-     * @js NA
-     * @lua NA
-     */
-    ~ArmatureDataManager(void);
-=======
     CCArmatureDataManager(void);
     ~CCArmatureDataManager(void);
->>>>>>> fc5cd0fc
 
 public:
 
