/****************************************************************************
Copyright (c) 2013 cocos2d-x.org

http://www.cocos2d-x.org

Permission is hereby granted, free of charge, to any person obtaining a copy
of this software and associated documentation files (the "Software"), to deal
in the Software without restriction, including without limitation the rights
to use, copy, modify, merge, publish, distribute, sublicense, and/or sell
copies of the Software, and to permit persons to whom the Software is
furnished to do so, subject to the following conditions:

The above copyright notice and this permission notice shall be included in
all copies or substantial portions of the Software.

THE SOFTWARE IS PROVIDED "AS IS", WITHOUT WARRANTY OF ANY KIND, EXPRESS OR
IMPLIED, INCLUDING BUT NOT LIMITED TO THE WARRANTIES OF MERCHANTABILITY,
FITNESS FOR A PARTICULAR PURPOSE AND NONINFRINGEMENT. IN NO EVENT SHALL THE
AUTHORS OR COPYRIGHT HOLDERS BE LIABLE FOR ANY CLAIM, DAMAGES OR OTHER
LIABILITY, WHETHER IN AN ACTION OF CONTRACT, TORT OR OTHERWISE, ARISING FROM,
OUT OF OR IN CONNECTION WITH THE SOFTWARE OR THE USE OR OTHER DEALINGS IN
THE SOFTWARE.
****************************************************************************/


#ifndef __CCANIMATION_H__
#define __CCANIMATION_H__

#include "CCProcessBase.h"

NS_CC_EXT_ARMATURE_BEGIN


enum MovementEventType
{
    START,
    COMPLETE,
    LOOP_COMPLETE
};


class CCArmature;
class CCBone;

typedef void (Object::*SEL_MovementEventCallFunc)(CCArmature *, MovementEventType, const char *);
typedef void (Object::*SEL_FrameEventCallFunc)(CCBone *, const char *, int, int);

#define movementEvent_selector(_SELECTOR) (SEL_MovementEventCallFunc)(&_SELECTOR)
#define frameEvent_selector(_SELECTOR) (SEL_FrameEventCallFunc)(&_SELECTOR)


class  CCArmatureAnimation : public CCProcessBase
{
public:
    /**
     * Create with a CCArmature
     * @param armature The CCArmature CCArmatureAnimation will bind to
     */
    static CCArmatureAnimation *create(CCArmature *armature);
public:
<<<<<<< HEAD
    /**
     * @js ctor
     */
    ArmatureAnimation();
    /**
     * @js NA
     * @lua NA
     */
    virtual ~ArmatureAnimation(void);
=======
    CCArmatureAnimation();
    virtual ~CCArmatureAnimation(void);
>>>>>>> 74bd8b09

    /**
     * Init with a CCArmature
     * @param armature The CCArmature CCArmatureAnimation will bind to
     */
    virtual bool init(CCArmature *armature);

    /**
     * Scale animation play speed.
     * @param animationScale Scale value
     */
    virtual void setAnimationScale(float animationScale);
    virtual float getAnimationScale() const;

    /**
     * Scale animation play speed.
     * @param animationScale Scale value
     */
    virtual void setSpeedScale(float speedScale);
    virtual float getSpeedScale() const;

    //! The animation update speed
    virtual void setAnimationInternal(float animationInternal);

    /**
     * Play animation by animation name.
     *
     * @param  animationName  The animation name you want to play
     * @param  durationTo The frames between two animation changing-over.
     *         It's meaning is changing to this animation need how many frames
     *
     *         -1 : use the value from CCMovementData get from flash design panel
     * @param  durationTween  The frame count you want to play in the game.
     *         if  _durationTween is 80, then the animation will played 80 frames in a loop
     *
     *         -1 : use the value from CCMovementData get from flash design panel
     *
     * @param  loop   Whether the animation is loop
     *
     *         loop < 0 : use the value from CCMovementData get from flash design panel
     *         loop = 0 : this animation is not loop
     *         loop > 0 : this animation is loop
     *
     * @param  tweenEasing CCTween easing is used for calculate easing effect
     *
     *         TWEEN_EASING_MAX : use the value from CCMovementData get from flash design panel
     *         -1 : fade out
     *         0  : line
     *         1  : fade in
     *         2  : fade in and out
     *
     */
    void play(const char *animationName, int durationTo = -1, int durationTween = -1,  int loop = -1, int tweenEasing = TWEEN_EASING_MAX);

    /**
     * Play animation by index, the other param is the same to play.
     * @param  _animationIndex  the animation index you want to play
     */
    void playByIndex(int animationIndex,  int durationTo = -1, int durationTween = -1,  int loop = -1, int tweenEasing = TWEEN_EASING_MAX);

    /**
     * Pause the Process
     */
    virtual void pause();
    /**
     * Resume the Process
     */
    virtual void resume();
    /**
     * Stop the Process
     */
    virtual void stop();


    /**
     * Get movement count
     */
    int getMovementCount();

    void update(float dt);

    /**
     * Get current movementID
     * @return The name of current movement
     */
    std::string getCurrentMovementID();

    /**
     * Set armature's movement event callback function
     * To disconnect this event, just setMovementEventCallFunc(NULL, NULL);
     */
    void setMovementEventCallFunc(Object *target, SEL_MovementEventCallFunc callFunc);

    /**
     * Set armature's frame event callback function
     * To disconnect this event, just setFrameEventCallFunc(NULL, NULL);
     */
    void setFrameEventCallFunc(Object *target, SEL_FrameEventCallFunc callFunc);

protected:

    /**
     * Update(float dt) will call this handler, you can handle your logic here
     */
    void updateHandler();

    /**
     * Update current key frame, and process auto stop, pause
     */
    void updateFrameData(float currentPercent);

    /**
     * Emit a frame event
     */
    void frameEvent(CCBone *bone, const char *frameEventName, int originFrameIndex, int currentFrameIndex);

    friend class CCTween;
protected:
    //! CCAnimationData save all MovementDatas this animation used.
    CC_SYNTHESIZE_RETAIN(CCAnimationData *, m_pAnimationData, AnimationData);

    //! Scale the animation speed
    float m_fSpeedScale;

    CCMovementData *m_pMovementData;				//! CCMovementData save all MovementFrameDatas this animation used.

    CCArmature *m_pArmature;						//! A weak reference of armature

    std::string m_strMovementID;				//! Current movment's name

    int m_iToIndex;								//! The frame index in CCMovementData->m_pMovFrameDataArr, it's different from m_iFrameIndex.

    Array *m_pTweenList;

protected:
    /**
     * MovementEvent CallFunc.
     * @param CCArmature* a CCArmature
     * @param MovementEventType, Event Type, like START, COMPLETE.
     * @param const char*, Movement ID, also called Movement Name
     */
    SEL_MovementEventCallFunc m_sMovementEventCallFunc;

    /**
     * FrameEvent CallFunc.
     * @param CCBone*, a CCBone
     * @param const char*, the name of this frame event
     * @param int, origin frame index
     * @param int, current frame index, animation may be delayed
     */
    SEL_FrameEventCallFunc m_sFrameEventCallFunc;


    Object *m_sMovementEventTarget;
    Object *m_sFrameEventTarget;
};

NS_CC_EXT_ARMATURE_END

#endif /*__CCANIMATION_H__*/<|MERGE_RESOLUTION|>--- conflicted
+++ resolved
@@ -58,20 +58,8 @@
      */
     static CCArmatureAnimation *create(CCArmature *armature);
 public:
-<<<<<<< HEAD
-    /**
-     * @js ctor
-     */
-    ArmatureAnimation();
-    /**
-     * @js NA
-     * @lua NA
-     */
-    virtual ~ArmatureAnimation(void);
-=======
     CCArmatureAnimation();
     virtual ~CCArmatureAnimation(void);
->>>>>>> 74bd8b09
 
     /**
      * Init with a CCArmature
