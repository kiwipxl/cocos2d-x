﻿<?xml version="1.0" encoding="utf-8"?>
<Project ToolsVersion="4.0" xmlns="http://schemas.microsoft.com/developer/msbuild/2003">
  <ItemGroup>
    <Filter Include="CCBReader">
      <UniqueIdentifier>{d37545ef-285b-4315-9fca-40da6fc2a6c9}</UniqueIdentifier>
    </Filter>
    <Filter Include="GUI">
      <UniqueIdentifier>{202b519b-b5e0-499f-b3b8-ed5da144b248}</UniqueIdentifier>
    </Filter>
    <Filter Include="GUI\CCControlExtension">
      <UniqueIdentifier>{c07abd14-e9dd-4e2d-85c4-a180070161b4}</UniqueIdentifier>
    </Filter>
    <Filter Include="GUI\CCScrollView">
      <UniqueIdentifier>{46797895-f71d-4ddb-b381-d0884e678d39}</UniqueIdentifier>
    </Filter>
    <Filter Include="physics_nodes">
      <UniqueIdentifier>{d5806151-7ae1-4fef-af5a-2fa1d1c7377b}</UniqueIdentifier>
    </Filter>
    <Filter Include="LocalStorage">
      <UniqueIdentifier>{4da8061d-80f3-45fd-aa7e-2c0a96701b79}</UniqueIdentifier>
    </Filter>
    <Filter Include="GUI\CCEditBox">
      <UniqueIdentifier>{5d186e3d-0aaf-4904-a5d8-e5cb0f35f4cc}</UniqueIdentifier>
    </Filter>
    <Filter Include="AssetsManager">
      <UniqueIdentifier>{49487dbe-5758-436a-b014-8e2edc6b33ae}</UniqueIdentifier>
    </Filter>
    <Filter Include="spine">
      <UniqueIdentifier>{ff4b5934-99d4-4ea7-9f50-a774192d9ca9}</UniqueIdentifier>
    </Filter>
    <Filter Include="network">
      <UniqueIdentifier>{2a7741ff-87a5-41c8-8e51-d7a1cf0c8e4d}</UniqueIdentifier>
    </Filter>
  </ItemGroup>
  <ItemGroup>
    <ClCompile Include="..\GUI\CCScrollView\CCScrollView.cpp">
      <Filter>GUI\CCScrollView</Filter>
    </ClCompile>
    <ClCompile Include="..\network\HttpClient.cpp">
      <Filter>network</Filter>
    </ClCompile>
    <ClCompile Include="..\GUI\CCScrollView\CCSorting.cpp">
      <Filter>GUI\CCScrollView</Filter>
    </ClCompile>
    <ClCompile Include="..\GUI\CCScrollView\CCTableView.cpp">
      <Filter>GUI\CCScrollView</Filter>
    </ClCompile>
    <ClCompile Include="..\GUI\CCScrollView\CCTableViewCell.cpp">
      <Filter>GUI\CCScrollView</Filter>
    </ClCompile>
    <ClCompile Include="..\CCBReader\CCBAnimationManager.cpp">
      <Filter>CCBReader</Filter>
    </ClCompile>
    <ClCompile Include="..\CCBReader\CCBFileLoader.cpp">
      <Filter>CCBReader</Filter>
    </ClCompile>
    <ClCompile Include="..\CCBReader\CCBKeyframe.cpp">
      <Filter>CCBReader</Filter>
    </ClCompile>
    <ClCompile Include="..\CCBReader\CCBReader.cpp">
      <Filter>CCBReader</Filter>
    </ClCompile>
    <ClCompile Include="..\CCBReader\CCBSequence.cpp">
      <Filter>CCBReader</Filter>
    </ClCompile>
    <ClCompile Include="..\CCBReader\CCBSequenceProperty.cpp">
      <Filter>CCBReader</Filter>
    </ClCompile>
    <ClCompile Include="..\CCBReader\CCBValue.cpp">
      <Filter>CCBReader</Filter>
    </ClCompile>
    <ClCompile Include="..\CCBReader\CCControlButtonLoader.cpp">
      <Filter>CCBReader</Filter>
    </ClCompile>
    <ClCompile Include="..\CCBReader\CCControlLoader.cpp">
      <Filter>CCBReader</Filter>
    </ClCompile>
    <ClCompile Include="..\CCBReader\CCLabelBMFontLoader.cpp">
      <Filter>CCBReader</Filter>
    </ClCompile>
    <ClCompile Include="..\CCBReader\CCLabelTTFLoader.cpp">
      <Filter>CCBReader</Filter>
    </ClCompile>
    <ClCompile Include="..\CCBReader\CCLayerColorLoader.cpp">
      <Filter>CCBReader</Filter>
    </ClCompile>
    <ClCompile Include="..\CCBReader\CCLayerGradientLoader.cpp">
      <Filter>CCBReader</Filter>
    </ClCompile>
    <ClCompile Include="..\CCBReader\CCLayerLoader.cpp">
      <Filter>CCBReader</Filter>
    </ClCompile>
    <ClCompile Include="..\CCBReader\CCMenuItemImageLoader.cpp">
      <Filter>CCBReader</Filter>
    </ClCompile>
    <ClCompile Include="..\CCBReader\CCMenuItemLoader.cpp">
      <Filter>CCBReader</Filter>
    </ClCompile>
    <ClCompile Include="..\CCBReader\CCNode+CCBRelativePositioning.cpp">
      <Filter>CCBReader</Filter>
    </ClCompile>
    <ClCompile Include="..\CCBReader\CCNodeLoader.cpp">
      <Filter>CCBReader</Filter>
    </ClCompile>
    <ClCompile Include="..\CCBReader\CCNodeLoaderLibrary.cpp">
      <Filter>CCBReader</Filter>
    </ClCompile>
    <ClCompile Include="..\CCBReader\CCParticleSystemQuadLoader.cpp">
      <Filter>CCBReader</Filter>
    </ClCompile>
    <ClCompile Include="..\CCBReader\CCScale9SpriteLoader.cpp">
      <Filter>CCBReader</Filter>
    </ClCompile>
    <ClCompile Include="..\CCBReader\CCScrollViewLoader.cpp">
      <Filter>CCBReader</Filter>
    </ClCompile>
    <ClCompile Include="..\CCBReader\CCSpriteLoader.cpp">
      <Filter>CCBReader</Filter>
    </ClCompile>
    <ClCompile Include="..\GUI\CCControlExtension\CCControlColourPicker.cpp">
      <Filter>GUI\CCControlExtension</Filter>
    </ClCompile>
    <ClCompile Include="..\GUI\CCControlExtension\CCControlHuePicker.cpp">
      <Filter>GUI\CCControlExtension</Filter>
    </ClCompile>
    <ClCompile Include="..\GUI\CCControlExtension\CCControlPotentiometer.cpp">
      <Filter>GUI\CCControlExtension</Filter>
    </ClCompile>
    <ClCompile Include="..\GUI\CCControlExtension\CCControlSaturationBrightnessPicker.cpp">
      <Filter>GUI\CCControlExtension</Filter>
    </ClCompile>
    <ClCompile Include="..\GUI\CCControlExtension\CCControlSlider.cpp">
      <Filter>GUI\CCControlExtension</Filter>
    </ClCompile>
    <ClCompile Include="..\GUI\CCControlExtension\CCControlStepper.cpp">
      <Filter>GUI\CCControlExtension</Filter>
    </ClCompile>
    <ClCompile Include="..\GUI\CCControlExtension\CCControlSwitch.cpp">
      <Filter>GUI\CCControlExtension</Filter>
    </ClCompile>
    <ClCompile Include="..\GUI\CCControlExtension\CCControlUtils.cpp">
      <Filter>GUI\CCControlExtension</Filter>
    </ClCompile>
    <ClCompile Include="..\GUI\CCControlExtension\CCInvocation.cpp">
      <Filter>GUI\CCControlExtension</Filter>
    </ClCompile>
    <ClCompile Include="..\GUI\CCControlExtension\CCScale9Sprite.cpp">
      <Filter>GUI\CCControlExtension</Filter>
    </ClCompile>
    <ClCompile Include="..\GUI\CCControlExtension\CCControl.cpp">
      <Filter>GUI\CCControlExtension</Filter>
    </ClCompile>
    <ClCompile Include="..\GUI\CCControlExtension\CCControlButton.cpp">
      <Filter>GUI\CCControlExtension</Filter>
    </ClCompile>
    <ClCompile Include="..\physics_nodes\CCPhysicsDebugNode.cpp">
      <Filter>physics_nodes</Filter>
    </ClCompile>
    <ClCompile Include="..\physics_nodes\CCPhysicsSprite.cpp">
      <Filter>physics_nodes</Filter>
    </ClCompile>
    <ClCompile Include="..\LocalStorage\LocalStorage.cpp">
      <Filter>LocalStorage</Filter>
    </ClCompile>
    <ClCompile Include="..\GUI\CCEditBox\CCEditBoxImplWin.cpp">
      <Filter>GUI\CCEditBox</Filter>
    </ClCompile>
    <ClCompile Include="Win32InputBox.cpp">
      <Filter>GUI\CCEditBox</Filter>
    </ClCompile>
    <ClCompile Include="..\GUI\CCEditBox\CCEditBox.cpp">
      <Filter>GUI\CCEditBox</Filter>
    </ClCompile>
    <ClCompile Include="..\AssetsManager\AssetsManager.cpp">
      <Filter>AssetsManager</Filter>
    </ClCompile>
    <ClCompile Include="..\spine\Animation.cpp">
      <Filter>spine</Filter>
    </ClCompile>
    <ClCompile Include="..\spine\AnimationState.cpp">
      <Filter>spine</Filter>
    </ClCompile>
    <ClCompile Include="..\spine\AnimationStateData.cpp">
      <Filter>spine</Filter>
    </ClCompile>
    <ClCompile Include="..\spine\Atlas.cpp">
      <Filter>spine</Filter>
    </ClCompile>
    <ClCompile Include="..\spine\AtlasAttachmentLoader.cpp">
      <Filter>spine</Filter>
    </ClCompile>
    <ClCompile Include="..\spine\Attachment.cpp">
      <Filter>spine</Filter>
    </ClCompile>
    <ClCompile Include="..\spine\AttachmentLoader.cpp">
      <Filter>spine</Filter>
    </ClCompile>
    <ClCompile Include="..\spine\Bone.cpp">
      <Filter>spine</Filter>
    </ClCompile>
    <ClCompile Include="..\spine\BoneData.cpp">
      <Filter>spine</Filter>
    </ClCompile>
    <ClCompile Include="..\spine\extension.cpp">
      <Filter>spine</Filter>
    </ClCompile>
    <ClCompile Include="..\spine\Json.cpp">
      <Filter>spine</Filter>
    </ClCompile>
    <ClCompile Include="..\spine\RegionAttachment.cpp">
      <Filter>spine</Filter>
    </ClCompile>
    <ClCompile Include="..\spine\Skeleton.cpp">
      <Filter>spine</Filter>
    </ClCompile>
    <ClCompile Include="..\spine\SkeletonData.cpp">
      <Filter>spine</Filter>
    </ClCompile>
    <ClCompile Include="..\spine\SkeletonJson.cpp">
      <Filter>spine</Filter>
    </ClCompile>
    <ClCompile Include="..\spine\Skin.cpp">
      <Filter>spine</Filter>
    </ClCompile>
    <ClCompile Include="..\spine\Slot.cpp">
      <Filter>spine</Filter>
    </ClCompile>
    <ClCompile Include="..\spine\SlotData.cpp">
      <Filter>spine</Filter>
    </ClCompile>
    <ClCompile Include="..\spine\spine-cocos2dx.cpp">
      <Filter>spine</Filter>
    </ClCompile>
<<<<<<< HEAD
    <ClCompile Include="..\spine\CCSkeleton.cpp">
      <Filter>spine</Filter>
    </ClCompile>
    <ClCompile Include="..\spine\CCSkeletonAnimation.cpp">
      <Filter>spine</Filter>
=======
    <ClCompile Include="..\network\Websocket.cpp">
      <Filter>network</Filter>
>>>>>>> a4802c34
    </ClCompile>
  </ItemGroup>
  <ItemGroup>
    <ClInclude Include="..\GUI\CCScrollView\CCScrollView.h">
      <Filter>GUI\CCScrollView</Filter>
    </ClInclude>
    <ClInclude Include="..\cocos-ext.h" />
    <ClInclude Include="..\ExtensionMacros.h" />
    <ClInclude Include="..\network\HttpClient.h">
      <Filter>network</Filter>
    </ClInclude>
    <ClInclude Include="..\network\HttpRequest.h">
      <Filter>network</Filter>
    </ClInclude>
    <ClInclude Include="..\network\HttpResponse.h">
      <Filter>network</Filter>
    </ClInclude>
    <ClInclude Include="..\GUI\CCScrollView\CCSorting.h">
      <Filter>GUI\CCScrollView</Filter>
    </ClInclude>
    <ClInclude Include="..\GUI\CCScrollView\CCTableView.h">
      <Filter>GUI\CCScrollView</Filter>
    </ClInclude>
    <ClInclude Include="..\GUI\CCScrollView\CCTableViewCell.h">
      <Filter>GUI\CCScrollView</Filter>
    </ClInclude>
    <ClInclude Include="..\CCBReader\CCBAnimationManager.h">
      <Filter>CCBReader</Filter>
    </ClInclude>
    <ClInclude Include="..\CCBReader\CCBFileLoader.h">
      <Filter>CCBReader</Filter>
    </ClInclude>
    <ClInclude Include="..\CCBReader\CCBKeyframe.h">
      <Filter>CCBReader</Filter>
    </ClInclude>
    <ClInclude Include="..\CCBReader\CCBMemberVariableAssigner.h">
      <Filter>CCBReader</Filter>
    </ClInclude>
    <ClInclude Include="..\CCBReader\CCBReader.h">
      <Filter>CCBReader</Filter>
    </ClInclude>
    <ClInclude Include="..\CCBReader\CCBSelectorResolver.h">
      <Filter>CCBReader</Filter>
    </ClInclude>
    <ClInclude Include="..\CCBReader\CCBSequence.h">
      <Filter>CCBReader</Filter>
    </ClInclude>
    <ClInclude Include="..\CCBReader\CCBSequenceProperty.h">
      <Filter>CCBReader</Filter>
    </ClInclude>
    <ClInclude Include="..\CCBReader\CCBValue.h">
      <Filter>CCBReader</Filter>
    </ClInclude>
    <ClInclude Include="..\CCBReader\CCControlButtonLoader.h">
      <Filter>CCBReader</Filter>
    </ClInclude>
    <ClInclude Include="..\CCBReader\CCControlLoader.h">
      <Filter>CCBReader</Filter>
    </ClInclude>
    <ClInclude Include="..\CCBReader\CCLabelBMFontLoader.h">
      <Filter>CCBReader</Filter>
    </ClInclude>
    <ClInclude Include="..\CCBReader\CCLabelTTFLoader.h">
      <Filter>CCBReader</Filter>
    </ClInclude>
    <ClInclude Include="..\CCBReader\CCLayerColorLoader.h">
      <Filter>CCBReader</Filter>
    </ClInclude>
    <ClInclude Include="..\CCBReader\CCLayerGradientLoader.h">
      <Filter>CCBReader</Filter>
    </ClInclude>
    <ClInclude Include="..\CCBReader\CCLayerLoader.h">
      <Filter>CCBReader</Filter>
    </ClInclude>
    <ClInclude Include="..\CCBReader\CCMenuItemImageLoader.h">
      <Filter>CCBReader</Filter>
    </ClInclude>
    <ClInclude Include="..\CCBReader\CCMenuItemLoader.h">
      <Filter>CCBReader</Filter>
    </ClInclude>
    <ClInclude Include="..\CCBReader\CCMenuLoader.h">
      <Filter>CCBReader</Filter>
    </ClInclude>
    <ClInclude Include="..\CCBReader\CCNode+CCBRelativePositioning.h">
      <Filter>CCBReader</Filter>
    </ClInclude>
    <ClInclude Include="..\CCBReader\CCNodeLoader.h">
      <Filter>CCBReader</Filter>
    </ClInclude>
    <ClInclude Include="..\CCBReader\CCNodeLoaderLibrary.h">
      <Filter>CCBReader</Filter>
    </ClInclude>
    <ClInclude Include="..\CCBReader\CCNodeLoaderListener.h">
      <Filter>CCBReader</Filter>
    </ClInclude>
    <ClInclude Include="..\CCBReader\CCParticleSystemQuadLoader.h">
      <Filter>CCBReader</Filter>
    </ClInclude>
    <ClInclude Include="..\CCBReader\CCScale9SpriteLoader.h">
      <Filter>CCBReader</Filter>
    </ClInclude>
    <ClInclude Include="..\CCBReader\CCScrollViewLoader.h">
      <Filter>CCBReader</Filter>
    </ClInclude>
    <ClInclude Include="..\CCBReader\CCSpriteLoader.h">
      <Filter>CCBReader</Filter>
    </ClInclude>
    <ClInclude Include="..\GUI\CCControlExtension\CCControlButton.h">
      <Filter>GUI\CCControlExtension</Filter>
    </ClInclude>
    <ClInclude Include="..\GUI\CCControlExtension\CCControlColourPicker.h">
      <Filter>GUI\CCControlExtension</Filter>
    </ClInclude>
    <ClInclude Include="..\GUI\CCControlExtension\CCControlExtensions.h">
      <Filter>GUI\CCControlExtension</Filter>
    </ClInclude>
    <ClInclude Include="..\GUI\CCControlExtension\CCControlHuePicker.h">
      <Filter>GUI\CCControlExtension</Filter>
    </ClInclude>
    <ClInclude Include="..\GUI\CCControlExtension\CCControlPotentiometer.h">
      <Filter>GUI\CCControlExtension</Filter>
    </ClInclude>
    <ClInclude Include="..\GUI\CCControlExtension\CCControlSaturationBrightnessPicker.h">
      <Filter>GUI\CCControlExtension</Filter>
    </ClInclude>
    <ClInclude Include="..\GUI\CCControlExtension\CCControlSlider.h">
      <Filter>GUI\CCControlExtension</Filter>
    </ClInclude>
    <ClInclude Include="..\GUI\CCControlExtension\CCControlStepper.h">
      <Filter>GUI\CCControlExtension</Filter>
    </ClInclude>
    <ClInclude Include="..\GUI\CCControlExtension\CCControlSwitch.h">
      <Filter>GUI\CCControlExtension</Filter>
    </ClInclude>
    <ClInclude Include="..\GUI\CCControlExtension\CCControlUtils.h">
      <Filter>GUI\CCControlExtension</Filter>
    </ClInclude>
    <ClInclude Include="..\GUI\CCControlExtension\CCInvocation.h">
      <Filter>GUI\CCControlExtension</Filter>
    </ClInclude>
    <ClInclude Include="..\GUI\CCControlExtension\CCScale9Sprite.h">
      <Filter>GUI\CCControlExtension</Filter>
    </ClInclude>
    <ClInclude Include="..\GUI\CCControlExtension\CCControl.h">
      <Filter>GUI\CCControlExtension</Filter>
    </ClInclude>
    <ClInclude Include="..\physics_nodes\CCPhysicsDebugNode.h">
      <Filter>physics_nodes</Filter>
    </ClInclude>
    <ClInclude Include="..\physics_nodes\CCPhysicsSprite.h">
      <Filter>physics_nodes</Filter>
    </ClInclude>
    <ClInclude Include="..\LocalStorage\LocalStorage.h">
      <Filter>LocalStorage</Filter>
    </ClInclude>
    <ClInclude Include="..\GUI\CCEditBox\CCEditBoxImplWin.h">
      <Filter>GUI\CCEditBox</Filter>
    </ClInclude>
    <ClInclude Include="Win32InputBox.h">
      <Filter>GUI\CCEditBox</Filter>
    </ClInclude>
    <ClInclude Include="..\GUI\CCEditBox\CCEditBox.h">
      <Filter>GUI\CCEditBox</Filter>
    </ClInclude>
    <ClInclude Include="..\GUI\CCEditBox\CCEditBoxImpl.h">
      <Filter>GUI\CCEditBox</Filter>
    </ClInclude>
    <ClInclude Include="..\AssetsManager\AssetsManager.h">
      <Filter>AssetsManager</Filter>
    </ClInclude>
    <ClInclude Include="..\spine\Animation.h">
      <Filter>spine</Filter>
    </ClInclude>
    <ClInclude Include="..\spine\AnimationState.h">
      <Filter>spine</Filter>
    </ClInclude>
    <ClInclude Include="..\spine\AnimationStateData.h">
      <Filter>spine</Filter>
    </ClInclude>
    <ClInclude Include="..\spine\Atlas.h">
      <Filter>spine</Filter>
    </ClInclude>
    <ClInclude Include="..\spine\AtlasAttachmentLoader.h">
      <Filter>spine</Filter>
    </ClInclude>
    <ClInclude Include="..\spine\Attachment.h">
      <Filter>spine</Filter>
    </ClInclude>
    <ClInclude Include="..\spine\AttachmentLoader.h">
      <Filter>spine</Filter>
    </ClInclude>
    <ClInclude Include="..\spine\Bone.h">
      <Filter>spine</Filter>
    </ClInclude>
    <ClInclude Include="..\spine\BoneData.h">
      <Filter>spine</Filter>
    </ClInclude>
    <ClInclude Include="..\spine\extension.h">
      <Filter>spine</Filter>
    </ClInclude>
    <ClInclude Include="..\spine\Json.h">
      <Filter>spine</Filter>
    </ClInclude>
    <ClInclude Include="..\spine\RegionAttachment.h">
      <Filter>spine</Filter>
    </ClInclude>
    <ClInclude Include="..\spine\Skeleton.h">
      <Filter>spine</Filter>
    </ClInclude>
    <ClInclude Include="..\spine\SkeletonData.h">
      <Filter>spine</Filter>
    </ClInclude>
    <ClInclude Include="..\spine\SkeletonJson.h">
      <Filter>spine</Filter>
    </ClInclude>
    <ClInclude Include="..\spine\Skin.h">
      <Filter>spine</Filter>
    </ClInclude>
    <ClInclude Include="..\spine\Slot.h">
      <Filter>spine</Filter>
    </ClInclude>
    <ClInclude Include="..\spine\SlotData.h">
      <Filter>spine</Filter>
    </ClInclude>
    <ClInclude Include="..\spine\spine-cocos2dx.h">
      <Filter>spine</Filter>
    </ClInclude>
    <ClInclude Include="..\spine\spine.h">
      <Filter>spine</Filter>
    </ClInclude>
<<<<<<< HEAD
    <ClInclude Include="..\spine\CCSkeleton.h">
      <Filter>spine</Filter>
    </ClInclude>
    <ClInclude Include="..\spine\CCSkeletonAnimation.h">
      <Filter>spine</Filter>
=======
    <ClInclude Include="..\network\Websocket.h">
      <Filter>network</Filter>
>>>>>>> a4802c34
    </ClInclude>
  </ItemGroup>
</Project><|MERGE_RESOLUTION|>--- conflicted
+++ resolved
@@ -231,16 +231,14 @@
     <ClCompile Include="..\spine\spine-cocos2dx.cpp">
       <Filter>spine</Filter>
     </ClCompile>
-<<<<<<< HEAD
     <ClCompile Include="..\spine\CCSkeleton.cpp">
       <Filter>spine</Filter>
     </ClCompile>
     <ClCompile Include="..\spine\CCSkeletonAnimation.cpp">
       <Filter>spine</Filter>
-=======
+    </ClCompile>
     <ClCompile Include="..\network\Websocket.cpp">
       <Filter>network</Filter>
->>>>>>> a4802c34
     </ClCompile>
   </ItemGroup>
   <ItemGroup>
@@ -471,16 +469,14 @@
     <ClInclude Include="..\spine\spine.h">
       <Filter>spine</Filter>
     </ClInclude>
-<<<<<<< HEAD
     <ClInclude Include="..\spine\CCSkeleton.h">
       <Filter>spine</Filter>
     </ClInclude>
     <ClInclude Include="..\spine\CCSkeletonAnimation.h">
       <Filter>spine</Filter>
-=======
+    </ClInclude>
     <ClInclude Include="..\network\Websocket.h">
       <Filter>network</Filter>
->>>>>>> a4802c34
     </ClInclude>
   </ItemGroup>
 </Project>