--- conflicted
+++ resolved
@@ -501,17 +501,10 @@
         glEnable(GL_SCISSOR_TEST);
         float s = this->getScale();
 
-<<<<<<< HEAD
-        CCDirector *director = CCDirector::sharedDirector();
-        s *= director->getContentScaleFactor();
-
-        glScissor((GLint)screenPos.x*s, (GLint)screenPos.y*s, (GLsizei)(m_tViewSize.width*s), (GLsizei)(m_tViewSize.height*s));
-=======
 //        CCDirector *director = CCDirector::sharedDirector();
 //        s *= director->getContentScaleFactor();
         CCEGLView::sharedOpenGLView()->setScissorInPoints(screenPos.x*s, screenPos.y*s, m_tViewSize.width*s, m_tViewSize.height*s);
         //glScissor((GLint)screenPos.x, (GLint)screenPos.y, (GLsizei)(m_tViewSize.width*s), (GLsizei)(m_tViewSize.height*s));
->>>>>>> 07f82af3
 		
     }
 }
