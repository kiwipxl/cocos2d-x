/****************************************************************************
 Copyright (c) 2012 cocos2d-x.org
 Copyright (c) 2010 Sangwoo Im
 
 http://www.cocos2d-x.org
 
 Permission is hereby granted, free of charge, to any person obtaining a copy
 of this software and associated documentation files (the "Software"), to deal
 in the Software without restriction, including without limitation the rights
 to use, copy, modify, merge, publish, distribute, sublicense, and/or sell
 copies of the Software, and to permit persons to whom the Software is
 furnished to do so, subject to the following conditions:
 
 The above copyright notice and this permission notice shall be included in
 all copies or substantial portions of the Software.
 
 THE SOFTWARE IS PROVIDED "AS IS", WITHOUT WARRANTY OF ANY KIND, EXPRESS OR
 IMPLIED, INCLUDING BUT NOT LIMITED TO THE WARRANTIES OF MERCHANTABILITY,
 FITNESS FOR A PARTICULAR PURPOSE AND NONINFRINGEMENT. IN NO EVENT SHALL THE
 AUTHORS OR COPYRIGHT HOLDERS BE LIABLE FOR ANY CLAIM, DAMAGES OR OTHER
 LIABILITY, WHETHER IN AN ACTION OF CONTRACT, TORT OR OTHERWISE, ARISING FROM,
 OUT OF OR IN CONNECTION WITH THE SOFTWARE OR THE USE OR OTHER DEALINGS IN
 THE SOFTWARE.
 ****************************************************************************/

#include "CCScrollView.h"

NS_CC_EXT_BEGIN

#define SCROLL_DEACCEL_RATE  0.95f
#define SCROLL_DEACCEL_DIST  1.0f
#define BOUNCE_DURATION      0.15f
#define INSET_RATIO          0.2f
#define MOVE_INCH            7.0f/160.0f

static float convertDistanceFromPointToInch(float pointDis)
{
    float factor = ( EGLView::getInstance()->getScaleX() + EGLView::getInstance()->getScaleY() ) / 2;
    return pointDis * factor / Device::getDPI();
}


ScrollView::ScrollView()
: _zoomScale(0.0f)
, _minZoomScale(0.0f)
, _maxZoomScale(0.0f)
, _delegate(NULL)
, _direction(Direction::BOTH)
, _dragging(false)
, _container(NULL)
, _touchMoved(false)
, _bounceable(false)
, _clippingToBounds(false)
, _touchLength(0.0f)
, _touches(NULL)
, _minScale(0.0f)
, _maxScale(0.0f)
{

}

ScrollView::~ScrollView()
{
    CC_SAFE_RELEASE(_touches);
}

ScrollView* ScrollView::create(Size size, Node* container/* = NULL*/)
{
    ScrollView* pRet = new ScrollView();
    if (pRet && pRet->initWithViewSize(size, container))
    {
        pRet->autorelease();
    }
    else
    {
        CC_SAFE_DELETE(pRet);
    }
    return pRet;
}

ScrollView* ScrollView::create()
{
    ScrollView* pRet = new ScrollView();
    if (pRet && pRet->init())
    {
        pRet->autorelease();
    }
    else
    {
        CC_SAFE_DELETE(pRet);
    }
    return pRet;
}


bool ScrollView::initWithViewSize(Size size, Node *container/* = NULL*/)
{
    if (Layer::init())
    {
        _container = container;
        
        if (!this->_container)
        {
            _container = Layer::create();
            this->_container->ignoreAnchorPointForPosition(false);
            this->_container->setAnchorPoint(Point(0.0f, 0.0f));
        }

        this->setViewSize(size);

        setTouchEnabled(true);
<<<<<<< HEAD
        _touches = Array::create();
        _touches->retain();
=======
        _touches = new Array();
        _touches->init();
        
>>>>>>> a1da9aee
        _delegate = NULL;
        _bounceable = true;
        _clippingToBounds = true;
        //_container->setContentSize(Size::ZERO);
        _direction  = Direction::BOTH;
        _container->setPosition(Point(0.0f, 0.0f));
        _touchLength = 0.0f;
        
        this->addChild(_container);
        _minScale = _maxScale = 1.0f;
        return true;
    }
    return false;
}

bool ScrollView::init()
{
    return this->initWithViewSize(Size(200, 200), NULL);
}

void ScrollView::registerWithTouchDispatcher()
{
    Director::getInstance()->getTouchDispatcher()->addTargetedDelegate(this, Layer::getTouchPriority(), false);
}

bool ScrollView::isNodeVisible(Node* node)
{
    const Point offset = this->getContentOffset();
    const Size  size   = this->getViewSize();
    const float   scale  = this->getZoomScale();
    
    Rect viewRect;
    
    viewRect = Rect(-offset.x/scale, -offset.y/scale, size.width/scale, size.height/scale); 
    
    return viewRect.intersectsRect(node->getBoundingBox());
}

void ScrollView::pause(Object* sender)
{
    _container->pauseSchedulerAndActions();

    Object* pObj = NULL;
    Array* pChildren = _container->getChildren();

    CCARRAY_FOREACH(pChildren, pObj)
    {
        Node* pChild = static_cast<Node*>(pObj);
        pChild->pauseSchedulerAndActions();
    }
}

void ScrollView::resume(Object* sender)
{
    Object* pObj = NULL;
    Array* pChildren = _container->getChildren();

    CCARRAY_FOREACH(pChildren, pObj)
    {
        Node* pChild = static_cast<Node*>(pObj);
        pChild->resumeSchedulerAndActions();
    }

    _container->resumeSchedulerAndActions();
}

void ScrollView::setTouchEnabled(bool e)
{
    Layer::setTouchEnabled(e);
    if (!e)
    {
        _dragging = false;
        _touchMoved = false;
        if(_touches)
            _touches->removeAllObjects();
    }
}

void ScrollView::setContentOffset(Point offset, bool animated/* = false*/)
{
    if (animated)
    { //animate scrolling
        this->setContentOffsetInDuration(offset, BOUNCE_DURATION);
    } 
    else
    { //set the container position directly
        if (!_bounceable)
        {
            const Point minOffset = this->minContainerOffset();
            const Point maxOffset = this->maxContainerOffset();
            
            offset.x = MAX(minOffset.x, MIN(maxOffset.x, offset.x));
            offset.y = MAX(minOffset.y, MIN(maxOffset.y, offset.y));
        }

        _container->setPosition(offset);

        if (_delegate != NULL)
        {
            _delegate->scrollViewDidScroll(this);   
        }
    }
}

void ScrollView::setContentOffsetInDuration(Point offset, float dt)
{
    FiniteTimeAction *scroll, *expire;
    
    scroll = MoveTo::create(dt, offset);
    expire = CallFuncN::create(CC_CALLBACK_1(ScrollView::stoppedAnimatedScroll,this));
    _container->runAction(Sequence::create(scroll, expire, NULL));
    this->schedule(schedule_selector(ScrollView::performedAnimatedScroll));
}

Point ScrollView::getContentOffset()
{
    return _container->getPosition();
}

void ScrollView::setZoomScale(float s)
{
    if (_container->getScale() != s)
    {
        Point oldCenter, newCenter;
        Point center;
        
        if (_touchLength == 0.0f) 
        {
            center = Point(_viewSize.width*0.5f, _viewSize.height*0.5f);
            center = this->convertToWorldSpace(center);
        }
        else
        {
            center = _touchPoint;
        }
        
        oldCenter = _container->convertToNodeSpace(center);
        _container->setScale(MAX(_minScale, MIN(_maxScale, s)));
        newCenter = _container->convertToWorldSpace(oldCenter);
        
        const Point offset = center - newCenter;
        if (_delegate != NULL)
        {
            _delegate->scrollViewDidZoom(this);
        }
        this->setContentOffset(_container->getPosition() + offset);
    }
}

float ScrollView::getZoomScale()
{
    return _container->getScale();
}

void ScrollView::setZoomScale(float s, bool animated)
{
    if (animated)
    {
        this->setZoomScaleInDuration(s, BOUNCE_DURATION);
    }
    else
    {
        this->setZoomScale(s);
    }
}

void ScrollView::setZoomScaleInDuration(float s, float dt)
{
    if (dt > 0)
    {
        if (_container->getScale() != s)
        {
            ActionTween *scaleAction;
            scaleAction = ActionTween::create(dt, "zoomScale", _container->getScale(), s);
            this->runAction(scaleAction);
        }
    }
    else
    {
        this->setZoomScale(s);
    }
}

void ScrollView::setViewSize(Size size)
{
    _viewSize = size;
    Layer::setContentSize(size);
}

Node * ScrollView::getContainer()
{
    return this->_container;
}

void ScrollView::setContainer(Node * pContainer)
{
    // Make sure that '_container' has a non-NULL value since there are
    // lots of logic that use '_container'.
    if (NULL == pContainer)
        return;

    this->removeAllChildrenWithCleanup(true);
    this->_container = pContainer;

    this->_container->ignoreAnchorPointForPosition(false);
    this->_container->setAnchorPoint(Point(0.0f, 0.0f));

    this->addChild(this->_container);

    this->setViewSize(this->_viewSize);
}

void ScrollView::relocateContainer(bool animated)
{
    Point oldPoint, min, max;
    float newX, newY;
    
    min = this->minContainerOffset();
    max = this->maxContainerOffset();
    
    oldPoint = _container->getPosition();

    newX     = oldPoint.x;
    newY     = oldPoint.y;
    if (_direction == Direction::BOTH || _direction == Direction::HORIZONTAL)
    {
        newX     = MAX(newX, min.x);
        newX     = MIN(newX, max.x);
    }

    if (_direction == Direction::BOTH || _direction == Direction::VERTICAL)
    {
        newY     = MIN(newY, max.y);
        newY     = MAX(newY, min.y);
    }

    if (newY != oldPoint.y || newX != oldPoint.x)
    {
        this->setContentOffset(Point(newX, newY), animated);
    }
}

Point ScrollView::maxContainerOffset()
{
    return Point(0.0f, 0.0f);
}

Point ScrollView::minContainerOffset()
{
    return Point(_viewSize.width - _container->getContentSize().width*_container->getScaleX(), 
               _viewSize.height - _container->getContentSize().height*_container->getScaleY());
}

void ScrollView::deaccelerateScrolling(float dt)
{
    if (_dragging)
    {
        this->unschedule(schedule_selector(ScrollView::deaccelerateScrolling));
        return;
    }
    
    float newX, newY;
    Point maxInset, minInset;
    
    _container->setPosition(_container->getPosition() + _scrollDistance);
    
    if (_bounceable)
    {
        maxInset = _maxInset;
        minInset = _minInset;
    }
    else
    {
        maxInset = this->maxContainerOffset();
        minInset = this->minContainerOffset();
    }
    
    //check to see if offset lies within the inset bounds
    newX     = MIN(_container->getPosition().x, maxInset.x);
    newX     = MAX(newX, minInset.x);
    newY     = MIN(_container->getPosition().y, maxInset.y);
    newY     = MAX(newY, minInset.y);
    
    newX = _container->getPosition().x;
    newY = _container->getPosition().y;
    
    _scrollDistance     = _scrollDistance - Point(newX - _container->getPosition().x, newY - _container->getPosition().y);
    _scrollDistance     = _scrollDistance * SCROLL_DEACCEL_RATE;
    this->setContentOffset(Point(newX,newY));
    
    if ((fabsf(_scrollDistance.x) <= SCROLL_DEACCEL_DIST &&
         fabsf(_scrollDistance.y) <= SCROLL_DEACCEL_DIST) ||
        newY > maxInset.y || newY < minInset.y ||
        newX > maxInset.x || newX < minInset.x ||
        newX == maxInset.x || newX == minInset.x ||
        newY == maxInset.y || newY == minInset.y)
    {
        this->unschedule(schedule_selector(ScrollView::deaccelerateScrolling));
        this->relocateContainer(true);
    }
}

void ScrollView::stoppedAnimatedScroll(Node * node)
{
    this->unschedule(schedule_selector(ScrollView::performedAnimatedScroll));
    // After the animation stopped, "scrollViewDidScroll" should be invoked, this could fix the bug of lack of tableview cells.
    if (_delegate != NULL)
    {
        _delegate->scrollViewDidScroll(this);
    }
}

void ScrollView::performedAnimatedScroll(float dt)
{
    if (_dragging)
    {
        this->unschedule(schedule_selector(ScrollView::performedAnimatedScroll));
        return;
    }

    if (_delegate != NULL)
    {
        _delegate->scrollViewDidScroll(this);
    }
}


const Size& ScrollView::getContentSize() const
{
	return _container->getContentSize();
}

void ScrollView::setContentSize(const Size & size)
{
    if (this->getContainer() != NULL)
    {
        this->getContainer()->setContentSize(size);
		this->updateInset();
    }
}

void ScrollView::updateInset()
{
	if (this->getContainer() != NULL)
	{
		_maxInset = this->maxContainerOffset();
		_maxInset = Point(_maxInset.x + _viewSize.width * INSET_RATIO,
			_maxInset.y + _viewSize.height * INSET_RATIO);
		_minInset = this->minContainerOffset();
		_minInset = Point(_minInset.x - _viewSize.width * INSET_RATIO,
			_minInset.y - _viewSize.height * INSET_RATIO);
	}
}

/**
 * make sure all children go to the container
 */
void ScrollView::addChild(Node * child, int zOrder, int tag)
{
    child->ignoreAnchorPointForPosition(false);
    child->setAnchorPoint(Point(0.0f, 0.0f));
    if (_container != child) {
        _container->addChild(child, zOrder, tag);
    } else {
        Layer::addChild(child, zOrder, tag);
    }
}

void ScrollView::addChild(Node * child, int zOrder)
{
    this->addChild(child, zOrder, child->getTag());
}

void ScrollView::addChild(Node * child)
{
    this->addChild(child, child->getZOrder(), child->getTag());
}

/**
 * clip this view so that outside of the visible bounds can be hidden.
 */
void ScrollView::beforeDraw()
{
    if (_clippingToBounds)
    {
		_scissorRestored = false;
        Rect frame = getViewRect();
        if (EGLView::getInstance()->isScissorEnabled()) {
            _scissorRestored = true;
            _parentScissorRect = EGLView::getInstance()->getScissorRect();
            //set the intersection of _parentScissorRect and frame as the new scissor rect
            if (frame.intersectsRect(_parentScissorRect)) {
                float x = MAX(frame.origin.x, _parentScissorRect.origin.x);
                float y = MAX(frame.origin.y, _parentScissorRect.origin.y);
                float xx = MIN(frame.origin.x+frame.size.width, _parentScissorRect.origin.x+_parentScissorRect.size.width);
                float yy = MIN(frame.origin.y+frame.size.height, _parentScissorRect.origin.y+_parentScissorRect.size.height);
                EGLView::getInstance()->setScissorInPoints(x, y, xx-x, yy-y);
            }
        }
        else {
            glEnable(GL_SCISSOR_TEST);
            EGLView::getInstance()->setScissorInPoints(frame.origin.x, frame.origin.y, frame.size.width, frame.size.height);
        }
    }
}

/**
 * retract what's done in beforeDraw so that there's no side effect to
 * other nodes.
 */
void ScrollView::afterDraw()
{
    if (_clippingToBounds)
    {
        if (_scissorRestored) {//restore the parent's scissor rect
            EGLView::getInstance()->setScissorInPoints(_parentScissorRect.origin.x, _parentScissorRect.origin.y, _parentScissorRect.size.width, _parentScissorRect.size.height);
        }
        else {
            glDisable(GL_SCISSOR_TEST);
        }
    }
}

void ScrollView::visit()
{
	// quick return if not visible
	if (!isVisible())
    {
		return;
    }

	kmGLPushMatrix();
	
    if (_grid && _grid->isActive())
    {
        _grid->beforeDraw();
        this->transformAncestors();
    }

	this->transform();
    this->beforeDraw();

	if(_children)
    {
		unsigned int i=0;
		
		// draw children zOrder < 0
		for( ; i < _children->count(); i++ )
        {
			Node *child = static_cast<Node*>( _children->getObjectAtIndex(i) );
			if ( child->getZOrder() < 0 )
            {
				child->visit();
			}
            else
            {
				break;
            }
		}
		
		// this draw
		this->draw();
		
		// draw children zOrder >= 0
		for( ; i < _children->count(); i++ )
        {
			Node *child = static_cast<Node*>( _children->getObjectAtIndex(i) );
			child->visit();
		}
        
	}
    else
    {
		this->draw();
    }

    this->afterDraw();
	if ( _grid && _grid->isActive())
    {
		_grid->afterDraw(this);
    }

	kmGLPopMatrix();
}

bool ScrollView::ccTouchBegan(Touch* touch, Event* event)
{
    if (!this->isVisible())
    {
        return false;
    }
    
    Rect frame = getViewRect();

    //dispatcher does not know about clipping. reject touches outside visible bounds.
    if (_touches->count() > 2 ||
        _touchMoved          ||
        !frame.containsPoint(_container->convertToWorldSpace(_container->convertTouchToNodeSpace(touch))))
    {
        return false;
    }

    if (!_touches->containsObject(touch))
    {
        _touches->addObject(touch);
    }

    if (_touches->count() == 1)
    { // scrolling
        _touchPoint     = this->convertTouchToNodeSpace(touch);
        _touchMoved     = false;
        _dragging     = true; //dragging started
        _scrollDistance = Point(0.0f, 0.0f);
        _touchLength    = 0.0f;
    }
    else if (_touches->count() == 2)
    {
        _touchPoint = (this->convertTouchToNodeSpace((Touch*)_touches->objectAtIndex(0)).getMidpoint(
                        this->convertTouchToNodeSpace((Touch*)_touches->objectAtIndex(1))));
        
        _touchLength = _container->convertTouchToNodeSpace((Touch*)_touches->objectAtIndex(0)).getDistance(
                       _container->convertTouchToNodeSpace((Touch*)_touches->objectAtIndex(1)));
        
        _dragging  = false;
    } 
    return true;
}

void ScrollView::ccTouchMoved(Touch* touch, Event* event)
{
    if (!this->isVisible())
    {
        return;
    }

    if (_touches->containsObject(touch))
    {
        if (_touches->count() == 1 && _dragging)
        { // scrolling
            Point moveDistance, newPoint, maxInset, minInset;
            Rect  frame;
            float newX, newY;
            
            frame = getViewRect();

            newPoint     = this->convertTouchToNodeSpace((Touch*)_touches->objectAtIndex(0));
            moveDistance = newPoint - _touchPoint;
            
            float dis = 0.0f;
            if (_direction == Direction::VERTICAL)
            {
                dis = moveDistance.y;
            }
            else if (_direction == Direction::HORIZONTAL)
            {
                dis = moveDistance.x;
            }
            else
            {
                dis = sqrtf(moveDistance.x*moveDistance.x + moveDistance.y*moveDistance.y);
            }

            if (!_touchMoved && fabs(convertDistanceFromPointToInch(dis)) < MOVE_INCH )
            {
                //CCLOG("Invalid movement, distance = [%f, %f], disInch = %f", moveDistance.x, moveDistance.y);
                return;
            }
            
            if (!_touchMoved)
            {
                moveDistance = Point::ZERO;
            }
            
            _touchPoint = newPoint;
            _touchMoved = true;
            
            if (frame.containsPoint(this->convertToWorldSpace(newPoint)))
            {
                switch (_direction)
                {
                    case Direction::VERTICAL:
                        moveDistance = Point(0.0f, moveDistance.y);
                        break;
                    case Direction::HORIZONTAL:
                        moveDistance = Point(moveDistance.x, 0.0f);
                        break;
                    default:
                        break;
                }
                
                maxInset = _maxInset;
                minInset = _minInset;

                newX     = _container->getPosition().x + moveDistance.x;
                newY     = _container->getPosition().y + moveDistance.y;

                _scrollDistance = moveDistance;
                this->setContentOffset(Point(newX, newY));
            }
        }
        else if (_touches->count() == 2 && !_dragging)
        {
            const float len = _container->convertTouchToNodeSpace((Touch*)_touches->objectAtIndex(0)).getDistance(
                                            _container->convertTouchToNodeSpace((Touch*)_touches->objectAtIndex(1)));
            this->setZoomScale(this->getZoomScale()*len/_touchLength);
        }
    }
}

void ScrollView::ccTouchEnded(Touch* touch, Event* event)
{
    if (!this->isVisible())
    {
        return;
    }
    if (_touches->containsObject(touch))
    {
        if (_touches->count() == 1 && _touchMoved)
        {
            this->schedule(schedule_selector(ScrollView::deaccelerateScrolling));
        }
        _touches->removeObject(touch);
    } 

    if (_touches->count() == 0)
    {
        _dragging = false;    
        _touchMoved = false;
    }
}

void ScrollView::ccTouchCancelled(Touch* touch, Event* event)
{
    if (!this->isVisible())
    {
        return;
    }
    _touches->removeObject(touch); 
    if (_touches->count() == 0)
    {
        _dragging = false;    
        _touchMoved = false;
    }
}

Rect ScrollView::getViewRect()
{
    Point screenPos = this->convertToWorldSpace(Point::ZERO);
    
    float scaleX = this->getScaleX();
    float scaleY = this->getScaleY();
    
    for (Node *p = _parent; p != NULL; p = p->getParent()) {
        scaleX *= p->getScaleX();
        scaleY *= p->getScaleY();
    }

    // Support negative scaling. Not doing so causes intersectsRect calls
    // (eg: to check if the touch was within the bounds) to return false.
    // Note, Node::getScale will assert if X and Y scales are different.
    if(scaleX<0.f) {
        screenPos.x += _viewSize.width*scaleX;
        scaleX = -scaleX;
    }
    if(scaleY<0.f) {
        screenPos.y += _viewSize.height*scaleY;
        scaleY = -scaleY;
    }

    return Rect(screenPos.x, screenPos.y, _viewSize.width*scaleX, _viewSize.height*scaleY);
}
NS_CC_EXT_END<|MERGE_RESOLUTION|>--- conflicted
+++ resolved
@@ -109,14 +109,9 @@
         this->setViewSize(size);
 
         setTouchEnabled(true);
-<<<<<<< HEAD
-        _touches = Array::create();
-        _touches->retain();
-=======
         _touches = new Array();
         _touches->init();
         
->>>>>>> a1da9aee
         _delegate = NULL;
         _bounceable = true;
         _clippingToBounds = true;
