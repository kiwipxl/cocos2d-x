/****************************************************************************
Copyright (c) 2012 cocos2d-x.org

http://www.cocos2d-x.org

Created by Jung Sang-Taik on 12. 3. 16..
Copyright (c) 2012 Neofect. All rights reserved.

Permission is hereby granted, free of charge, to any person obtaining a copy
of this software and associated documentation files (the "Software"), to deal
in the Software without restriction, including without limitation the rights
to use, copy, modify, merge, publish, distribute, sublicense, and/or sell
copies of the Software, and to permit persons to whom the Software is
furnished to do so, subject to the following conditions:

The above copyright notice and this permission notice shall be included in
all copies or substantial portions of the Software.

THE SOFTWARE IS PROVIDED "AS IS", WITHOUT WARRANTY OF ANY KIND, EXPRESS OR
IMPLIED, INCLUDING BUT NOT LIMITED TO THE WARRANTIES OF MERCHANTABILITY,
FITNESS FOR A PARTICULAR PURPOSE AND NONINFRINGEMENT. IN NO EVENT SHALL THE
AUTHORS OR COPYRIGHT HOLDERS BE LIABLE FOR ANY CLAIM, DAMAGES OR OTHER
LIABILITY, WHETHER IN AN ACTION OF CONTRACT, TORT OR OTHERWISE, ARISING FROM,
OUT OF OR IN CONNECTION WITH THE SOFTWARE OR THE USE OR OTHER DEALINGS IN
THE SOFTWARE.
****************************************************************************/

#include "CCScale9Sprite.h"

NS_CC_EXT_BEGIN

enum positions
{
    pCentre = 0,
    pTop,
    pLeft,
    pRight,
    pBottom,
    pTopRight,
    pTopLeft,
    pBottomRight,
    pBottomLeft
};

CCScale9Sprite::CCScale9Sprite()
: m_insetLeft(0)
, m_insetTop(0)
, m_insetRight(0)
, m_insetBottom(0)
, m_bSpritesGenerated(false)
, m_bSpriteFrameRotated(false)
, m_positionsAreDirty(false)
, _scale9Image(NULL)
, _topLeft(NULL)
, _top(NULL)
, _topRight(NULL)
, _left(NULL)
, _centre(NULL)
, _right(NULL)
, _bottomLeft(NULL)
, _bottom(NULL)
, _bottomRight(NULL)
, _opacityModifyRGB(false)
, _opacity(255)
, _color(ccWHITE)
{

}

CCScale9Sprite::~CCScale9Sprite()
{
    CC_SAFE_RELEASE(_topLeft);
    CC_SAFE_RELEASE(_top);
    CC_SAFE_RELEASE(_topRight);
    CC_SAFE_RELEASE(_left);
    CC_SAFE_RELEASE(_centre);
    CC_SAFE_RELEASE(_right);
    CC_SAFE_RELEASE(_bottomLeft);
    CC_SAFE_RELEASE(_bottom);
    CC_SAFE_RELEASE(_bottomRight);
    CC_SAFE_RELEASE(_scale9Image);
}

bool CCScale9Sprite::init()
{
    return this->initWithBatchNode(NULL, CCRectZero, CCRectZero);
}

bool CCScale9Sprite::initWithBatchNode(CCSpriteBatchNode* batchnode, CCRect rect, CCRect capInsets)
{
    return this->initWithBatchNode(batchnode, rect, false, capInsets);
}

bool CCScale9Sprite::initWithBatchNode(CCSpriteBatchNode* batchnode, CCRect rect, bool rotated, CCRect capInsets)
{
    if(batchnode)
    {
        this->updateWithBatchNode(batchnode, rect, rotated, capInsets);
        this->setAnchorPoint(ccp(0.5f, 0.5f));
    }
    this->m_positionsAreDirty = true;
    
    return true;
}

#define    TRANSLATE_X(x, y, xtranslate) \
    x+=xtranslate;                       \

#define    TRANSLATE_Y(x, y, ytranslate) \
    y+=ytranslate;                       \

bool CCScale9Sprite::updateWithBatchNode(CCSpriteBatchNode* batchnode, CCRect rect, bool rotated, CCRect capInsets)
{
    GLubyte opacity = getOpacity();
    ccColor3B color = getColor();

    // Release old sprites
    this->removeAllChildrenWithCleanup(true);

    CC_SAFE_RELEASE(this->_centre);
    CC_SAFE_RELEASE(this->_top);
    CC_SAFE_RELEASE(this->_topLeft);
    CC_SAFE_RELEASE(this->_topRight);
    CC_SAFE_RELEASE(this->_left);
    CC_SAFE_RELEASE(this->_right);
    CC_SAFE_RELEASE(this->_bottomLeft);
    CC_SAFE_RELEASE(this->_bottom);
    CC_SAFE_RELEASE(this->_bottomRight);

    
    if(this->_scale9Image != batchnode)
    {
        CC_SAFE_RELEASE(this->_scale9Image);
        _scale9Image = batchnode;
        CC_SAFE_RETAIN(_scale9Image);
    }

    _scale9Image->removeAllChildrenWithCleanup(true);

    m_capInsets = capInsets;
    
    // If there is no given rect
    if ( rect.equals(CCRectZero) )
    {
        // Get the texture size as original
        CCSize textureSize = _scale9Image->getTextureAtlas()->getTexture()->getContentSize();
    
        rect = CCRectMake(0, 0, textureSize.width, textureSize.height);
    }
    
    // Set the given rect's size as original size
    m_spriteRect = rect;
    m_originalSize = rect.size;
    m_preferredSize = m_originalSize;
    m_capInsetsInternal = capInsets;
    
    float w = rect.size.width;
    float h = rect.size.height;

    // If there is no specified center region
    if ( m_capInsetsInternal.equals(CCRectZero) )
    {
        // CCLog("... cap insets not specified : using default cap insets ...");
        m_capInsetsInternal = CCRectMake(w/3, h/3, w/3, h/3);
    }

    float left_w = m_capInsetsInternal.origin.x;
    float center_w = m_capInsetsInternal.size.width;
    float right_w = rect.size.width - (left_w + center_w);

    float top_h = m_capInsetsInternal.origin.y;
    float center_h = m_capInsetsInternal.size.height;
    float bottom_h = rect.size.height - (top_h + center_h);

    // calculate rects

    // ... top row
    float x = 0.0;
    float y = 0.0;

    // top left
    CCRect lefttopbounds = CCRectMake(x, y,
                                      left_w, top_h);

    // top center
    TRANSLATE_X(x, y, left_w);
    CCRect centertopbounds = CCRectMake(x, y,
                                        center_w, top_h);
        
    // top right
    TRANSLATE_X(x, y, center_w);
    CCRect righttopbounds = CCRectMake(x, y,
                                       right_w, top_h);

    // ... center row
    x = 0.0;
    y = 0.0;
    TRANSLATE_Y(x, y, top_h);

    // center left
    CCRect leftcenterbounds = CCRectMake(x, y,
                                         left_w, center_h);

    // center center
    TRANSLATE_X(x, y, left_w);
    CCRect centerbounds = CCRectMake(x, y,
                                     center_w, center_h);

    // center right
    TRANSLATE_X(x, y, center_w);
    CCRect rightcenterbounds = CCRectMake(x, y,
                                          right_w, center_h);

    // ... bottom row
    x = 0.0;
    y = 0.0;
    TRANSLATE_Y(x, y, top_h);
    TRANSLATE_Y(x, y, center_h);

    // bottom left
    CCRect leftbottombounds = CCRectMake(x, y,
                                         left_w, bottom_h);

    // bottom center
    TRANSLATE_X(x, y, left_w);
    CCRect centerbottombounds = CCRectMake(x, y,
                                           center_w, bottom_h);

    // bottom right
    TRANSLATE_X(x, y, center_w);
    CCRect rightbottombounds = CCRectMake(x, y,
                                          right_w, bottom_h);

    if (!rotated) {
        // CCLog("!rotated");

        CCAffineTransform t = CCAffineTransformMakeIdentity();
        t = CCAffineTransformTranslate(t, rect.origin.x, rect.origin.y);

        centerbounds = CCRectApplyAffineTransform(centerbounds, t);
        rightbottombounds = CCRectApplyAffineTransform(rightbottombounds, t);
        leftbottombounds = CCRectApplyAffineTransform(leftbottombounds, t);
        righttopbounds = CCRectApplyAffineTransform(righttopbounds, t);
        lefttopbounds = CCRectApplyAffineTransform(lefttopbounds, t);
        rightcenterbounds = CCRectApplyAffineTransform(rightcenterbounds, t);
        leftcenterbounds = CCRectApplyAffineTransform(leftcenterbounds, t);
        centerbottombounds = CCRectApplyAffineTransform(centerbottombounds, t);
        centertopbounds = CCRectApplyAffineTransform(centertopbounds, t);

        // Centre
        _centre = new CCSprite();
        _centre->initWithTexture(_scale9Image->getTexture(), centerbounds);
        _scale9Image->addChild(_centre, 0, pCentre);
        
        // Top
        _top = new CCSprite();
        _top->initWithTexture(_scale9Image->getTexture(), centertopbounds);
        _scale9Image->addChild(_top, 1, pTop);
        
        // Bottom
        _bottom = new CCSprite();
        _bottom->initWithTexture(_scale9Image->getTexture(), centerbottombounds);
        _scale9Image->addChild(_bottom, 1, pBottom);
        
        // Left
        _left = new CCSprite();
        _left->initWithTexture(_scale9Image->getTexture(), leftcenterbounds);
        _scale9Image->addChild(_left, 1, pLeft);
        
        // Right
        _right = new CCSprite();
        _right->initWithTexture(_scale9Image->getTexture(), rightcenterbounds);
        _scale9Image->addChild(_right, 1, pRight);
        
        // Top left
        _topLeft = new CCSprite();
        _topLeft->initWithTexture(_scale9Image->getTexture(), lefttopbounds);
        _scale9Image->addChild(_topLeft, 2, pTopLeft);
        
        // Top right
        _topRight = new CCSprite();
        _topRight->initWithTexture(_scale9Image->getTexture(), righttopbounds);
        _scale9Image->addChild(_topRight, 2, pTopRight);
        
        // Bottom left
        _bottomLeft = new CCSprite();
        _bottomLeft->initWithTexture(_scale9Image->getTexture(), leftbottombounds);
        _scale9Image->addChild(_bottomLeft, 2, pBottomLeft);
        
        // Bottom right
        _bottomRight = new CCSprite();
        _bottomRight->initWithTexture(_scale9Image->getTexture(), rightbottombounds);
        _scale9Image->addChild(_bottomRight, 2, pBottomRight);
    } else {
        // set up transformation of coordinates
        // to handle the case where the sprite is stored rotated
        // in the spritesheet
        // CCLog("rotated");

        CCAffineTransform t = CCAffineTransformMakeIdentity();

        CCRect rotatedcenterbounds = centerbounds;
        CCRect rotatedrightbottombounds = rightbottombounds;
        CCRect rotatedleftbottombounds = leftbottombounds;
        CCRect rotatedrighttopbounds = righttopbounds;
        CCRect rotatedlefttopbounds = lefttopbounds;
        CCRect rotatedrightcenterbounds = rightcenterbounds;
        CCRect rotatedleftcenterbounds = leftcenterbounds;
        CCRect rotatedcenterbottombounds = centerbottombounds;
        CCRect rotatedcentertopbounds = centertopbounds;
        
        t = CCAffineTransformTranslate(t, rect.size.height+rect.origin.x, rect.origin.y);
        t = CCAffineTransformRotate(t, 1.57079633f);
        
        centerbounds = CCRectApplyAffineTransform(centerbounds, t);
        rightbottombounds = CCRectApplyAffineTransform(rightbottombounds, t);
        leftbottombounds = CCRectApplyAffineTransform(leftbottombounds, t);
        righttopbounds = CCRectApplyAffineTransform(righttopbounds, t);
        lefttopbounds = CCRectApplyAffineTransform(lefttopbounds, t);
        rightcenterbounds = CCRectApplyAffineTransform(rightcenterbounds, t);
        leftcenterbounds = CCRectApplyAffineTransform(leftcenterbounds, t);
        centerbottombounds = CCRectApplyAffineTransform(centerbottombounds, t);
        centertopbounds = CCRectApplyAffineTransform(centertopbounds, t);

        rotatedcenterbounds.origin = centerbounds.origin;
        rotatedrightbottombounds.origin = rightbottombounds.origin;
        rotatedleftbottombounds.origin = leftbottombounds.origin;
        rotatedrighttopbounds.origin = righttopbounds.origin;
        rotatedlefttopbounds.origin = lefttopbounds.origin;
        rotatedrightcenterbounds.origin = rightcenterbounds.origin;
        rotatedleftcenterbounds.origin = leftcenterbounds.origin;
        rotatedcenterbottombounds.origin = centerbottombounds.origin;
        rotatedcentertopbounds.origin = centertopbounds.origin;

        // Centre
        _centre = new CCSprite();
        _centre->initWithTexture(_scale9Image->getTexture(), rotatedcenterbounds, true);
        _scale9Image->addChild(_centre, 0, pCentre);
        
        // Top
        _top = new CCSprite();
        _top->initWithTexture(_scale9Image->getTexture(), rotatedcentertopbounds, true);
        _scale9Image->addChild(_top, 1, pTop);
        
        // Bottom
        _bottom = new CCSprite();
        _bottom->initWithTexture(_scale9Image->getTexture(), rotatedcenterbottombounds, true);
        _scale9Image->addChild(_bottom, 1, pBottom);
        
        // Left
        _left = new CCSprite();
        _left->initWithTexture(_scale9Image->getTexture(), rotatedleftcenterbounds, true);
        _scale9Image->addChild(_left, 1, pLeft);
        
        // Right
        _right = new CCSprite();
        _right->initWithTexture(_scale9Image->getTexture(), rotatedrightcenterbounds, true);
        _scale9Image->addChild(_right, 1, pRight);
        
        // Top left
        _topLeft = new CCSprite();
        _topLeft->initWithTexture(_scale9Image->getTexture(), rotatedlefttopbounds, true);
        _scale9Image->addChild(_topLeft, 2, pTopLeft);
        
        // Top right
        _topRight = new CCSprite();
        _topRight->initWithTexture(_scale9Image->getTexture(), rotatedrighttopbounds, true);
        _scale9Image->addChild(_topRight, 2, pTopRight);
        
        // Bottom left
        _bottomLeft = new CCSprite();
        _bottomLeft->initWithTexture(_scale9Image->getTexture(), rotatedleftbottombounds, true);
        _scale9Image->addChild(_bottomLeft, 2, pBottomLeft);
        
        // Bottom right
        _bottomRight = new CCSprite();
        _bottomRight->initWithTexture(_scale9Image->getTexture(), rotatedrightbottombounds, true);
        _scale9Image->addChild(_bottomRight, 2, pBottomRight);
    }

    this->setContentSize(rect.size);
    this->addChild(_scale9Image);
    
    if (m_bSpritesGenerated)
        {
            // Restore color and opacity
            this->setOpacity(opacity);
            this->setColor(color);
        }
    m_bSpritesGenerated = true;

    return true;
}

void CCScale9Sprite::setContentSize(const CCSize &size)
{
    CCNode::setContentSize(size);
    this->m_positionsAreDirty = true;
}

void CCScale9Sprite::updatePositions()
{
    // Check that instances are non-NULL
    if(!((_topLeft) &&
         (_topRight) &&
         (_bottomRight) &&
         (_bottomLeft) &&
         (_centre))) {
        // if any of the above sprites are NULL, return
        return;
    }

    CCSize size = this->m_obContentSize;

    float sizableWidth = size.width - _topLeft->getContentSize().width - _topRight->getContentSize().width;
    float sizableHeight = size.height - _topLeft->getContentSize().height - _bottomRight->getContentSize().height;
    
    float horizontalScale = sizableWidth/_centre->getContentSize().width;
    float verticalScale = sizableHeight/_centre->getContentSize().height;

    _centre->setScaleX(horizontalScale);
    _centre->setScaleY(verticalScale);

    float rescaledWidth = _centre->getContentSize().width * horizontalScale;
    float rescaledHeight = _centre->getContentSize().height * verticalScale;

    float leftWidth = _bottomLeft->getContentSize().width;
    float bottomHeight = _bottomLeft->getContentSize().height;

    _bottomLeft->setAnchorPoint(ccp(0,0));
    _bottomRight->setAnchorPoint(ccp(0,0));
    _topLeft->setAnchorPoint(ccp(0,0));
    _topRight->setAnchorPoint(ccp(0,0));
    _left->setAnchorPoint(ccp(0,0));
    _right->setAnchorPoint(ccp(0,0));
    _top->setAnchorPoint(ccp(0,0));
    _bottom->setAnchorPoint(ccp(0,0));
    _centre->setAnchorPoint(ccp(0,0));

    // Position corners
    _bottomLeft->setPosition(ccp(0,0));
    _bottomRight->setPosition(ccp(leftWidth+rescaledWidth,0));
    _topLeft->setPosition(ccp(0, bottomHeight+rescaledHeight));
    _topRight->setPosition(ccp(leftWidth+rescaledWidth, bottomHeight+rescaledHeight));

    // Scale and position borders
    _left->setPosition(ccp(0, bottomHeight));
    _left->setScaleY(verticalScale);
    _right->setPosition(ccp(leftWidth+rescaledWidth,bottomHeight));
    _right->setScaleY(verticalScale);
    _bottom->setPosition(ccp(leftWidth,0));
    _bottom->setScaleX(horizontalScale);
    _top->setPosition(ccp(leftWidth,bottomHeight+rescaledHeight));
    _top->setScaleX(horizontalScale);

    // Position centre
    _centre->setPosition(ccp(leftWidth, bottomHeight));
}

bool CCScale9Sprite::initWithFile(const char* file, CCRect rect,  CCRect capInsets)
{
    CCAssert(file != NULL, "Invalid file for sprite");
    
    CCSpriteBatchNode *batchnode = CCSpriteBatchNode::create(file, 9);
    bool pReturn = this->initWithBatchNode(batchnode, rect, capInsets);
    return pReturn;
}

CCScale9Sprite* CCScale9Sprite::create(const char* file, CCRect rect,  CCRect capInsets)
{
    CCScale9Sprite* pReturn = new CCScale9Sprite();
    if ( pReturn && pReturn->initWithFile(file, rect, capInsets) )
    {
        pReturn->autorelease();
        return pReturn;
    }
    CC_SAFE_DELETE(pReturn);
    return NULL;
}

bool CCScale9Sprite::initWithFile(const char* file, CCRect rect)
{
    CCAssert(file != NULL, "Invalid file for sprite");
    bool pReturn = this->initWithFile(file, rect, CCRectZero);
    return pReturn;
}

CCScale9Sprite* CCScale9Sprite::create(const char* file, CCRect rect)
{
    CCScale9Sprite* pReturn = new CCScale9Sprite();
    if ( pReturn && pReturn->initWithFile(file, rect) )
    {
        pReturn->autorelease();
        return pReturn;
    }
    CC_SAFE_DELETE(pReturn);
    return NULL;
}


bool CCScale9Sprite::initWithFile(CCRect capInsets, const char* file)
{
    bool pReturn = this->initWithFile(file, CCRectZero, capInsets);
    return pReturn;
}

CCScale9Sprite* CCScale9Sprite::create(CCRect capInsets, const char* file)
{
    CCScale9Sprite* pReturn = new CCScale9Sprite();
    if ( pReturn && pReturn->initWithFile(capInsets, file) )
    {
        pReturn->autorelease();
        return pReturn;
    }
    CC_SAFE_DELETE(pReturn);
    return NULL;
}

bool CCScale9Sprite::initWithFile(const char* file)
{
    bool pReturn = this->initWithFile(file, CCRectZero);
    return pReturn;
    
}

CCScale9Sprite* CCScale9Sprite::create(const char* file)
{
    CCScale9Sprite* pReturn = new CCScale9Sprite();
    if ( pReturn && pReturn->initWithFile(file) )
    {
        pReturn->autorelease();
        return pReturn;
    }
    CC_SAFE_DELETE(pReturn);
    return NULL;
}

bool CCScale9Sprite::initWithSpriteFrame(CCSpriteFrame* spriteFrame, CCRect capInsets)
{
    CCTexture2D* texture = spriteFrame->getTexture();
    CCAssert(texture != NULL, "CCTexture must be not nil");

    CCSpriteBatchNode *batchnode = CCSpriteBatchNode::createWithTexture(texture, 9);
    CCAssert(batchnode != NULL, "CCSpriteBatchNode must be not nil");

    bool pReturn = this->initWithBatchNode(batchnode, spriteFrame->getRect(), spriteFrame->isRotated(), capInsets);
    return pReturn;
}

CCScale9Sprite* CCScale9Sprite::createWithSpriteFrame(CCSpriteFrame* spriteFrame, CCRect capInsets)
{
    CCScale9Sprite* pReturn = new CCScale9Sprite();
    if ( pReturn && pReturn->initWithSpriteFrame(spriteFrame, capInsets) )
    {
        pReturn->autorelease();
        return pReturn;
    }
    CC_SAFE_DELETE(pReturn);
    return NULL;
}
bool CCScale9Sprite::initWithSpriteFrame(CCSpriteFrame* spriteFrame)
{
    CCAssert(spriteFrame != NULL, "Invalid spriteFrame for sprite");
    bool pReturn = this->initWithSpriteFrame(spriteFrame, CCRectZero);
    return pReturn;
}

CCScale9Sprite* CCScale9Sprite::createWithSpriteFrame(CCSpriteFrame* spriteFrame)
{
    CCScale9Sprite* pReturn = new CCScale9Sprite();
    if ( pReturn && pReturn->initWithSpriteFrame(spriteFrame) )
    {
        pReturn->autorelease();
        return pReturn;
    }
    CC_SAFE_DELETE(pReturn);
    return NULL;
}

bool CCScale9Sprite::initWithSpriteFrameName(const char* spriteFrameName, CCRect capInsets)
{
    CCAssert((CCSpriteFrameCache::sharedSpriteFrameCache()) != NULL, "sharedSpriteFrameCache must be non-NULL");

    CCSpriteFrame *frame = CCSpriteFrameCache::sharedSpriteFrameCache()->spriteFrameByName(spriteFrameName);
    CCAssert(frame != NULL, "CCSpriteFrame must be non-NULL");

    if (NULL == frame) return false;

    bool pReturn = this->initWithSpriteFrame(frame, capInsets);
    return pReturn;
}

CCScale9Sprite* CCScale9Sprite::createWithSpriteFrameName(const char* spriteFrameName, CCRect capInsets)
{
    CCScale9Sprite* pReturn = new CCScale9Sprite();
    if ( pReturn && pReturn->initWithSpriteFrameName(spriteFrameName, capInsets) )
    {
        pReturn->autorelease();
        return pReturn;
    }
    CC_SAFE_DELETE(pReturn);
    return NULL;
}

bool CCScale9Sprite::initWithSpriteFrameName(const char* spriteFrameName)
{
    bool pReturn = this->initWithSpriteFrameName(spriteFrameName, CCRectZero);
    return pReturn;
}

CCScale9Sprite* CCScale9Sprite::createWithSpriteFrameName(const char* spriteFrameName)
{
    CCAssert(spriteFrameName != NULL, "spriteFrameName must be non-NULL");

    CCScale9Sprite* pReturn = new CCScale9Sprite();
    if ( pReturn && pReturn->initWithSpriteFrameName(spriteFrameName) )
    {
        pReturn->autorelease();
        return pReturn;
    }
    CC_SAFE_DELETE(pReturn);

    CCLog("Could not allocate CCScale9Sprite()");
    return NULL;
    
}

CCScale9Sprite* CCScale9Sprite::resizableSpriteWithCapInsets(CCRect capInsets)
{
    CCScale9Sprite* pReturn = new CCScale9Sprite();
    if ( pReturn && pReturn->initWithBatchNode(_scale9Image, m_spriteRect, capInsets) )
    {
        pReturn->autorelease();
        return pReturn;
    }
    CC_SAFE_DELETE(pReturn);
    return NULL;
}

CCScale9Sprite* CCScale9Sprite::create()
{ 
    CCScale9Sprite *pReturn = new CCScale9Sprite();
    if (pReturn && pReturn->init())
    { 
        pReturn->autorelease();   
        return pReturn;
    } 
    CC_SAFE_DELETE(pReturn);
    return NULL;
}

/** sets the opacity.
 @warning If the the texture has premultiplied alpha then, the R, G and B channels will be modifed.
 Values goes from 0 to 255, where 255 means fully opaque.
 */

void CCScale9Sprite::setPreferredSize(CCSize preferedSize)
{
    this->setContentSize(preferedSize);
    this->m_preferredSize = preferedSize;
}

CCSize CCScale9Sprite::getPreferredSize()
{
    return this->m_preferredSize;
}

void CCScale9Sprite::setCapInsets(CCRect capInsets)
{
    CCSize contentSize = this->m_obContentSize;
    this->updateWithBatchNode(this->_scale9Image, this->m_spriteRect, m_bSpriteFrameRotated, capInsets);
    this->setContentSize(contentSize);
}

CCRect CCScale9Sprite::getCapInsets()
{
    return m_capInsets;
}

void CCScale9Sprite::updateCapInset()
{
    CCRect insets;
    if (this->m_insetLeft == 0 && this->m_insetTop == 0 && this->m_insetRight == 0 && this->m_insetBottom == 0)
    {
        insets = CCRectZero;
    }
    else
    {
        if (m_bSpriteFrameRotated)
        {
            insets = CCRectMake(m_insetBottom,
                m_insetLeft,
                m_spriteRect.size.width-m_insetRight-m_insetLeft,
                m_spriteRect.size.height-m_insetTop-m_insetBottom);
        }
        else
        {
            insets = CCRectMake(m_insetLeft,
                m_insetTop,
                m_spriteRect.size.width-m_insetLeft-m_insetRight,
                m_spriteRect.size.height-m_insetTop-m_insetBottom);
        }
    }
    this->setCapInsets(insets);
}

void CCScale9Sprite::setOpacityModifyRGB(bool var)
{
    _opacityModifyRGB = var;
    CCObject* child;
    CCArray* children = _scale9Image->getChildren();
    CCARRAY_FOREACH(children, child)
    {
        CCRGBAProtocol* pNode = dynamic_cast<CCRGBAProtocol*>(child);
        if (pNode)
        {
            pNode->setOpacityModifyRGB(_opacityModifyRGB);
        }
    }
}
bool CCScale9Sprite::isOpacityModifyRGB()
{
    return _opacityModifyRGB;
}

void CCScale9Sprite::setSpriteFrame(CCSpriteFrame * spriteFrame)
{
    CCSpriteBatchNode * batchnode = CCSpriteBatchNode::createWithTexture(spriteFrame->getTexture(), 9);
    this->updateWithBatchNode(batchnode, spriteFrame->getRect(), spriteFrame->isRotated(), CCRectZero);

    // Reset insets
    this->m_insetLeft = 0;
    this->m_insetTop = 0;
    this->m_insetRight = 0;
    this->m_insetBottom = 0;
}

float CCScale9Sprite::getInsetLeft()
{
    return this->m_insetLeft;
}

float CCScale9Sprite::getInsetTop()
{
    return this->m_insetTop;
}

float CCScale9Sprite::getInsetRight()
{
    return this->m_insetRight;
}

float CCScale9Sprite::getInsetBottom()
{
    return this->m_insetBottom;
}

void CCScale9Sprite::setInsetLeft(float insetLeft)
{
    this->m_insetLeft = insetLeft;
    this->updateCapInset();
}

void CCScale9Sprite::setInsetTop(float insetTop)
{
    this->m_insetTop = insetTop;
    this->updateCapInset();
}

void CCScale9Sprite::setInsetRight(float insetRight)
{
    this->m_insetRight = insetRight;
    this->updateCapInset();
}

void CCScale9Sprite::setInsetBottom(float insetBottom)
{
    this->m_insetBottom = insetBottom;
    this->updateCapInset();
}

void CCScale9Sprite::visit()
{
    if(this->m_positionsAreDirty)
    {
        this->updatePositions();
        this->m_positionsAreDirty = false;
    }
    CCNode::visit();
}

void CCScale9Sprite::setColor(const ccColor3B& color)
{
    _color = color;

    CCObject* child;
    CCArray* children = _scale9Image->getChildren();
    CCARRAY_FOREACH(children, child)
    {
        CCRGBAProtocol* pNode = dynamic_cast<CCRGBAProtocol*>(child);
        if (pNode)
        {
            pNode->setColor(color);
        }
    }
}

<<<<<<< HEAD
=======
const ccColor3B& CCScale9Sprite::getColor()
{
	return _color;
}

>>>>>>> 05ef5e0d
void CCScale9Sprite::setOpacity(GLubyte opacity)
{
    _opacity = opacity;

    CCObject* child;
    CCArray* children = _scale9Image->getChildren();
    CCARRAY_FOREACH(children, child)
    {
        CCRGBAProtocol* pNode = dynamic_cast<CCRGBAProtocol*>(child);
        if (pNode)
        {
            pNode->setOpacity(opacity);
        }
    }
}

<<<<<<< HEAD
=======
GLubyte CCScale9Sprite::getOpacity()
{
	return _opacity;
}

>>>>>>> 05ef5e0d
NS_CC_EXT_END<|MERGE_RESOLUTION|>--- conflicted
+++ resolved
@@ -805,14 +805,11 @@
     }
 }
 
-<<<<<<< HEAD
-=======
 const ccColor3B& CCScale9Sprite::getColor()
 {
 	return _color;
 }
 
->>>>>>> 05ef5e0d
 void CCScale9Sprite::setOpacity(GLubyte opacity)
 {
     _opacity = opacity;
@@ -829,12 +826,9 @@
     }
 }
 
-<<<<<<< HEAD
-=======
 GLubyte CCScale9Sprite::getOpacity()
 {
 	return _opacity;
 }
 
->>>>>>> 05ef5e0d
 NS_CC_EXT_END