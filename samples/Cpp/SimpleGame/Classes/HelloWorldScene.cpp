--- conflicted
+++ resolved
@@ -1,320 +1,314 @@
-#include "HelloWorldScene.h"
-#include "GameOverScene.h"
-#include "SimpleAudioEngine.h"
-
-using namespace cocos2d;
-
-HelloWorld::~HelloWorld()
-{
-	if (_targets)
-	{
-		_targets->release();
-		_targets = NULL;
-	}
-
-	if (_projectiles)
-	{
-		_projectiles->release();
-		_projectiles = NULL;
-	}
-
-	// cpp don't need to call super dealloc
-	// virtual destructor will do this
-}
-
-HelloWorld::HelloWorld()
-:_targets(NULL)
-,_projectiles(NULL)
-,_projectilesDestroyed(0)
-{
-}
-
-Scene* HelloWorld::scene()
-{
-	Scene * scene = NULL;
-	do 
-	{
-		// 'scene' is an autorelease object
-		scene = Scene::create();
-		CC_BREAK_IF(! scene);
-
-		// 'layer' is an autorelease object
-		HelloWorld *layer = HelloWorld::create();
-		CC_BREAK_IF(! layer);
-
-		// add layer as a child to scene
-		scene->addChild(layer);
-	} while (0);
-
-	// return the scene
-	return scene;
-}
-
-// on "init" you need to initialize your instance
-bool HelloWorld::init()
-{
-	bool bRet = false;
-	do 
-	{
-		//////////////////////////////////////////////////////////////////////////
-		// super init first
-		//////////////////////////////////////////////////////////////////////////
-
-		CC_BREAK_IF(! LayerColor::initWithColor( Color4B(255,255,255,255) ) );
-
-		//////////////////////////////////////////////////////////////////////////
-		// add your codes below...
-		//////////////////////////////////////////////////////////////////////////
-
-		// 1. Add a menu item with "X" image, which is clicked to quit the program.
-
-		// Create a "close" menu item with close icon, it's an auto release object.
-		MenuItemImage *pCloseItem = MenuItemImage::create(
-			"CloseNormal.png",
-			"CloseSelected.png",
-            CC_CALLBACK_1(HelloWorld::menuCloseCallback,this));
-		CC_BREAK_IF(! pCloseItem);
-        
-		// Place the menu item bottom-right conner.
-        Size visibleSize = Director::getInstance()->getVisibleSize();
-        Point origin = Director::getInstance()->getVisibleOrigin();
-        
-		pCloseItem->setPosition(ccp(origin.x + visibleSize.width - pCloseItem->getContentSize().width/2,
-                                    origin.y + pCloseItem->getContentSize().height/2));
-
-		// Create a menu with the "close" menu item, it's an auto release object.
-		Menu* pMenu = Menu::create(pCloseItem, NULL);
-		pMenu->setPosition(Point::ZERO);
-		CC_BREAK_IF(! pMenu);
-
-		// Add the menu to HelloWorld layer as a child layer.
-		this->addChild(pMenu, 1);
-
-		/////////////////////////////
-		// 2. add your codes below...
-		Sprite *player = Sprite::create("Player.png", Rect(0, 0, 27, 40) );
-        
-		player->setPosition( ccp(origin.x + player->getContentSize().width/2,
-                                 origin.y + visibleSize.height/2) );
-		this->addChild(player);
-
-		this->schedule( schedule_selector(HelloWorld::gameLogic), 1.0 );
-
-		this->setTouchEnabled(true);
-
-		_targets = new Array;
-		_projectiles = new Array;
-
-		// use updateGame instead of update, otherwise it will conflit with SelectorProtocol::update
-		// see http://www.cocos2d-x.org/boards/6/topics/1478
-		this->schedule( schedule_selector(HelloWorld::updateGame) );
-
-		CocosDenshion::SimpleAudioEngine::sharedEngine()->playBackgroundMusic("background-music-aac.wav", true);
-
-		bRet = true;
-	} while (0);
-
-	return bRet;
-}
-
-void HelloWorld::menuCloseCallback(Object* pSender)
-{
-	// "close" menu item clicked
-	Director::getInstance()->end();
-}
-
-// cpp with cocos2d-x
-void HelloWorld::addTarget()
-{
-	Sprite *target = Sprite::create("Target.png", Rect(0,0,27,40) );
-    
-	// Determine where to spawn the target along the Y axis
-	Size winSize = Director::getInstance()->getVisibleSize();
-	float minY = target->getContentSize().height/2;
-	float maxY = winSize.height -  target->getContentSize().height/2;
-	int rangeY = (int)(maxY - minY);
-	// srand( TimGetTicks() );
-	int actualY = ( rand() % rangeY ) + (int)minY;
-
-	// Create the target slightly off-screen along the right edge,
-	// and along a random position along the Y axis as calculated
-	target->setPosition( 
-		ccp(winSize.width + (target->getContentSize().width/2), 
-            Director::getInstance()->getVisibleOrigin().y + actualY) );
-	this->addChild(target);
-
-	// Determine speed of the target
-	int minDuration = (int)2.0;
-	int maxDuration = (int)4.0;
-	int rangeDuration = maxDuration - minDuration;
-	// srand( TimGetTicks() );
-	int actualDuration = ( rand() % rangeDuration ) + minDuration;
-
-	// Create the actions
-	FiniteTimeAction* actionMove = MoveTo::create( (float)actualDuration,
-                                            ccp(0 - target->getContentSize().width/2, actualY) );
-	FiniteTimeAction* actionMoveDone = CallFuncN::create( this, 
-                                            callfuncN_selector(HelloWorld::spriteMoveFinished));
-	target->runAction( Sequence::create(actionMove, actionMoveDone, NULL) );
-
-	// Add to targets array
-	target->setTag(1);
-	_targets->addObject(target);
-}
-
-void HelloWorld::spriteMoveFinished(Node* sender)
-{
-	Sprite *sprite = (Sprite *)sender;
-	this->removeChild(sprite, true);
-
-	if (sprite->getTag() == 1)  // target
-	{
-		_targets->removeObject(sprite);
-        
-		GameOverScene *gameOverScene = GameOverScene::create();
-		gameOverScene->getLayer()->getLabel()->setString("You Lose :[");
-		Director::getInstance()->replaceScene(gameOverScene);
-
-	}
-	else if (sprite->getTag() == 2) // projectile
-	{
-		_projectiles->removeObject(sprite);
-	}
-}
-
-void HelloWorld::gameLogic(float dt)
-{
-	this->addTarget();
-}
-
-// cpp with cocos2d-x
-void HelloWorld::ccTouchesEnded(Set* touches, Event* event)
-{
-	// Choose one of the touches to work with
-	Touch* touch = (Touch*)( touches->anyObject() );
-	Point location = touch->getLocation();
-    
-	CCLog("++++++++after  x:%f, y:%f", location.x, location.y);
-
-	// Set up initial location of projectile
-<<<<<<< HEAD
-	Size winSize = Director::sharedDirector()->getVisibleSize();
-    Point origin = Director::sharedDirector()->getVisibleOrigin();
-	Sprite *projectile = Sprite::create("Projectile.png", Rect(0, 0, 20, 20));
-=======
-	Size winSize = Director::getInstance()->getVisibleSize();
-    Point origin = Director::getInstance()->getVisibleOrigin();
-	Sprite *projectile = Sprite::create("Projectile.png", CCRectMake(0, 0, 20, 20));
->>>>>>> b74f286e
-	projectile->setPosition( ccp(origin.x+20, origin.y+winSize.height/2) );
-
-	// Determinie offset of location to projectile
-	float offX = location.x - projectile->getPosition().x;
-	float offY = location.y - projectile->getPosition().y;
-
-	// Bail out if we are shooting down or backwards
-	if (offX <= 0) return;
-
-	// Ok to add now - we've double checked position
-	this->addChild(projectile);
-
-	// Determine where we wish to shoot the projectile to
-	float realX = origin.x+winSize.width + (projectile->getContentSize().width/2);
-	float ratio = offY / offX;
-	float realY = (realX * ratio) + projectile->getPosition().y;
-	Point realDest = ccp(realX, realY);
-
-	// Determine the length of how far we're shooting
-	float offRealX = realX - projectile->getPosition().x;
-	float offRealY = realY - projectile->getPosition().y;
-	float length = sqrtf((offRealX * offRealX) + (offRealY*offRealY));
-	float velocity = 480/1; // 480pixels/1sec
-	float realMoveDuration = length/velocity;
-
-	// Move projectile to actual endpoint
-	projectile->runAction( Sequence::create(
-		MoveTo::create(realMoveDuration, realDest),
-		CallFuncN::create(this, 
-                            callfuncN_selector(HelloWorld::spriteMoveFinished)), 
-        NULL) );
-
-	// Add to projectiles array
-	projectile->setTag(2);
-	_projectiles->addObject(projectile);
-
-	CocosDenshion::SimpleAudioEngine::sharedEngine()->playEffect("pew-pew-lei.wav");
-}
-
-void HelloWorld::updateGame(float dt)
-{
-	Array *projectilesToDelete = new Array;
-    Object* it = NULL;
-    Object* jt = NULL;
-
-	// for (it = _projectiles->begin(); it != _projectiles->end(); it++)
-    CCARRAY_FOREACH(_projectiles, it)
-	{
-		Sprite *projectile = dynamic_cast<Sprite*>(it);
-		Rect projectileRect = Rect(
-			projectile->getPosition().x - (projectile->getContentSize().width/2),
-			projectile->getPosition().y - (projectile->getContentSize().height/2),
-			projectile->getContentSize().width,
-			projectile->getContentSize().height);
-
-		Array* targetsToDelete =new Array;
-
-		// for (jt = _targets->begin(); jt != _targets->end(); jt++)
-        CCARRAY_FOREACH(_targets, jt)
-		{
-			Sprite *target = dynamic_cast<Sprite*>(jt);
-			Rect targetRect = Rect(
-				target->getPosition().x - (target->getContentSize().width/2),
-				target->getPosition().y - (target->getContentSize().height/2),
-				target->getContentSize().width,
-				target->getContentSize().height);
-
-			// if (Rect::RectIntersectsRect(projectileRect, targetRect))
-            if (projectileRect.intersectsRect(targetRect))
-			{
-				targetsToDelete->addObject(target);
-			}
-		}
-
-		// for (jt = targetsToDelete->begin(); jt != targetsToDelete->end(); jt++)
-        CCARRAY_FOREACH(targetsToDelete, jt)
-		{
-			Sprite *target = dynamic_cast<Sprite*>(jt);
-			_targets->removeObject(target);
-			this->removeChild(target, true);
-
-			_projectilesDestroyed++;
-			if (_projectilesDestroyed >= 5)
-			{
-				GameOverScene *gameOverScene = GameOverScene::create();
-				gameOverScene->getLayer()->getLabel()->setString("You Win!");
-				Director::getInstance()->replaceScene(gameOverScene);
-			}
-		}
-
-		if (targetsToDelete->count() > 0)
-		{
-			projectilesToDelete->addObject(projectile);
-		}
-		targetsToDelete->release();
-	}
-
-	// for (it = projectilesToDelete->begin(); it != projectilesToDelete->end(); it++)
-    CCARRAY_FOREACH(projectilesToDelete, it)
-	{
-		Sprite* projectile = dynamic_cast<Sprite*>(it);
-		_projectiles->removeObject(projectile);
-		this->removeChild(projectile, true);
-	}
-	projectilesToDelete->release();
-}
-
-void HelloWorld::registerWithTouchDispatcher()
-{
-	// TouchDispatcher::sharedDispatcher()->addTargetedDelegate(this,0,true);
-    Director::getInstance()->getTouchDispatcher()->addStandardDelegate(this,0);
-}
+#include "HelloWorldScene.h"
+#include "GameOverScene.h"
+#include "SimpleAudioEngine.h"
+
+using namespace cocos2d;
+
+HelloWorld::~HelloWorld()
+{
+	if (_targets)
+	{
+		_targets->release();
+		_targets = NULL;
+	}
+
+	if (_projectiles)
+	{
+		_projectiles->release();
+		_projectiles = NULL;
+	}
+
+	// cpp don't need to call super dealloc
+	// virtual destructor will do this
+}
+
+HelloWorld::HelloWorld()
+:_targets(NULL)
+,_projectiles(NULL)
+,_projectilesDestroyed(0)
+{
+}
+
+Scene* HelloWorld::scene()
+{
+	Scene * scene = NULL;
+	do 
+	{
+		// 'scene' is an autorelease object
+		scene = Scene::create();
+		CC_BREAK_IF(! scene);
+
+		// 'layer' is an autorelease object
+		HelloWorld *layer = HelloWorld::create();
+		CC_BREAK_IF(! layer);
+
+		// add layer as a child to scene
+		scene->addChild(layer);
+	} while (0);
+
+	// return the scene
+	return scene;
+}
+
+// on "init" you need to initialize your instance
+bool HelloWorld::init()
+{
+	bool bRet = false;
+	do 
+	{
+		//////////////////////////////////////////////////////////////////////////
+		// super init first
+		//////////////////////////////////////////////////////////////////////////
+
+		CC_BREAK_IF(! LayerColor::initWithColor( Color4B(255,255,255,255) ) );
+
+		//////////////////////////////////////////////////////////////////////////
+		// add your codes below...
+		//////////////////////////////////////////////////////////////////////////
+
+		// 1. Add a menu item with "X" image, which is clicked to quit the program.
+
+		// Create a "close" menu item with close icon, it's an auto release object.
+		MenuItemImage *pCloseItem = MenuItemImage::create(
+			"CloseNormal.png",
+			"CloseSelected.png",
+            CC_CALLBACK_1(HelloWorld::menuCloseCallback,this));
+		CC_BREAK_IF(! pCloseItem);
+        
+		// Place the menu item bottom-right conner.
+        Size visibleSize = Director::getInstance()->getVisibleSize();
+        Point origin = Director::getInstance()->getVisibleOrigin();
+        
+		pCloseItem->setPosition(Point(origin.x + visibleSize.width - pCloseItem->getContentSize().width/2,
+                                    origin.y + pCloseItem->getContentSize().height/2));
+
+		// Create a menu with the "close" menu item, it's an auto release object.
+		Menu* pMenu = Menu::create(pCloseItem, NULL);
+		pMenu->setPosition(Point::ZERO);
+		CC_BREAK_IF(! pMenu);
+
+		// Add the menu to HelloWorld layer as a child layer.
+		this->addChild(pMenu, 1);
+
+		/////////////////////////////
+		// 2. add your codes below...
+		Sprite *player = Sprite::create("Player.png", Rect(0, 0, 27, 40) );
+        
+		player->setPosition( Point(origin.x + player->getContentSize().width/2,
+                                 origin.y + visibleSize.height/2) );
+		this->addChild(player);
+
+		this->schedule( schedule_selector(HelloWorld::gameLogic), 1.0 );
+
+		this->setTouchEnabled(true);
+
+		_targets = new Array;
+		_projectiles = new Array;
+
+		// use updateGame instead of update, otherwise it will conflit with SelectorProtocol::update
+		// see http://www.cocos2d-x.org/boards/6/topics/1478
+		this->schedule( schedule_selector(HelloWorld::updateGame) );
+
+		CocosDenshion::SimpleAudioEngine::sharedEngine()->playBackgroundMusic("background-music-aac.wav", true);
+
+		bRet = true;
+	} while (0);
+
+	return bRet;
+}
+
+void HelloWorld::menuCloseCallback(Object* pSender)
+{
+	// "close" menu item clicked
+	Director::getInstance()->end();
+}
+
+// cpp with cocos2d-x
+void HelloWorld::addTarget()
+{
+	Sprite *target = Sprite::create("Target.png", Rect(0,0,27,40) );
+    
+	// Determine where to spawn the target along the Y axis
+	Size winSize = Director::getInstance()->getVisibleSize();
+	float minY = target->getContentSize().height/2;
+	float maxY = winSize.height -  target->getContentSize().height/2;
+	int rangeY = (int)(maxY - minY);
+	// srand( TimGetTicks() );
+	int actualY = ( rand() % rangeY ) + (int)minY;
+
+	// Create the target slightly off-screen along the right edge,
+	// and along a random position along the Y axis as calculated
+	target->setPosition( 
+		Point(winSize.width + (target->getContentSize().width/2), 
+            Director::getInstance()->getVisibleOrigin().y + actualY) );
+	this->addChild(target);
+
+	// Determine speed of the target
+	int minDuration = (int)2.0;
+	int maxDuration = (int)4.0;
+	int rangeDuration = maxDuration - minDuration;
+	// srand( TimGetTicks() );
+	int actualDuration = ( rand() % rangeDuration ) + minDuration;
+
+	// Create the actions
+	FiniteTimeAction* actionMove = MoveTo::create( (float)actualDuration,
+                                            Point(0 - target->getContentSize().width/2, actualY) );
+	FiniteTimeAction* actionMoveDone = CallFuncN::create( this, 
+                                            callfuncN_selector(HelloWorld::spriteMoveFinished));
+	target->runAction( Sequence::create(actionMove, actionMoveDone, NULL) );
+
+	// Add to targets array
+	target->setTag(1);
+	_targets->addObject(target);
+}
+
+void HelloWorld::spriteMoveFinished(Node* sender)
+{
+	Sprite *sprite = (Sprite *)sender;
+	this->removeChild(sprite, true);
+
+	if (sprite->getTag() == 1)  // target
+	{
+		_targets->removeObject(sprite);
+        
+		GameOverScene *gameOverScene = GameOverScene::create();
+		gameOverScene->getLayer()->getLabel()->setString("You Lose :[");
+		Director::getInstance()->replaceScene(gameOverScene);
+
+	}
+	else if (sprite->getTag() == 2) // projectile
+	{
+		_projectiles->removeObject(sprite);
+	}
+}
+
+void HelloWorld::gameLogic(float dt)
+{
+	this->addTarget();
+}
+
+// cpp with cocos2d-x
+void HelloWorld::ccTouchesEnded(Set* touches, Event* event)
+{
+	// Choose one of the touches to work with
+	Touch* touch = (Touch*)( touches->anyObject() );
+	Point location = touch->getLocation();
+    
+	CCLog("++++++++after  x:%f, y:%f", location.x, location.y);
+
+	// Set up initial location of projectile
+	Size winSize = Director::getInstance()->getVisibleSize();
+    Point origin = Director::getInstance()->getVisibleOrigin();
+	Sprite *projectile = Sprite::create("Projectile.png", Rect(0, 0, 20, 20));
+	projectile->setPosition( Point(origin.x+20, origin.y+winSize.height/2) );
+
+	// Determinie offset of location to projectile
+	float offX = location.x - projectile->getPosition().x;
+	float offY = location.y - projectile->getPosition().y;
+
+	// Bail out if we are shooting down or backwards
+	if (offX <= 0) return;
+
+	// Ok to add now - we've double checked position
+	this->addChild(projectile);
+
+	// Determine where we wish to shoot the projectile to
+	float realX = origin.x+winSize.width + (projectile->getContentSize().width/2);
+	float ratio = offY / offX;
+	float realY = (realX * ratio) + projectile->getPosition().y;
+	Point realDest = Point(realX, realY);
+
+	// Determine the length of how far we're shooting
+	float offRealX = realX - projectile->getPosition().x;
+	float offRealY = realY - projectile->getPosition().y;
+	float length = sqrtf((offRealX * offRealX) + (offRealY*offRealY));
+	float velocity = 480/1; // 480pixels/1sec
+	float realMoveDuration = length/velocity;
+
+	// Move projectile to actual endpoint
+	projectile->runAction( Sequence::create(
+		MoveTo::create(realMoveDuration, realDest),
+		CallFuncN::create(this, 
+                            callfuncN_selector(HelloWorld::spriteMoveFinished)), 
+        NULL) );
+
+	// Add to projectiles array
+	projectile->setTag(2);
+	_projectiles->addObject(projectile);
+
+	CocosDenshion::SimpleAudioEngine::sharedEngine()->playEffect("pew-pew-lei.wav");
+}
+
+void HelloWorld::updateGame(float dt)
+{
+	Array *projectilesToDelete = new Array;
+    Object* it = NULL;
+    Object* jt = NULL;
+
+	// for (it = _projectiles->begin(); it != _projectiles->end(); it++)
+    CCARRAY_FOREACH(_projectiles, it)
+	{
+		Sprite *projectile = dynamic_cast<Sprite*>(it);
+		Rect projectileRect = Rect(
+			projectile->getPosition().x - (projectile->getContentSize().width/2),
+			projectile->getPosition().y - (projectile->getContentSize().height/2),
+			projectile->getContentSize().width,
+			projectile->getContentSize().height);
+
+		Array* targetsToDelete =new Array;
+
+		// for (jt = _targets->begin(); jt != _targets->end(); jt++)
+        CCARRAY_FOREACH(_targets, jt)
+		{
+			Sprite *target = dynamic_cast<Sprite*>(jt);
+			Rect targetRect = Rect(
+				target->getPosition().x - (target->getContentSize().width/2),
+				target->getPosition().y - (target->getContentSize().height/2),
+				target->getContentSize().width,
+				target->getContentSize().height);
+
+			// if (Rect::RectIntersectsRect(projectileRect, targetRect))
+            if (projectileRect.intersectsRect(targetRect))
+			{
+				targetsToDelete->addObject(target);
+			}
+		}
+
+		// for (jt = targetsToDelete->begin(); jt != targetsToDelete->end(); jt++)
+        CCARRAY_FOREACH(targetsToDelete, jt)
+		{
+			Sprite *target = dynamic_cast<Sprite*>(jt);
+			_targets->removeObject(target);
+			this->removeChild(target, true);
+
+			_projectilesDestroyed++;
+			if (_projectilesDestroyed >= 5)
+			{
+				GameOverScene *gameOverScene = GameOverScene::create();
+				gameOverScene->getLayer()->getLabel()->setString("You Win!");
+				Director::getInstance()->replaceScene(gameOverScene);
+			}
+		}
+
+		if (targetsToDelete->count() > 0)
+		{
+			projectilesToDelete->addObject(projectile);
+		}
+		targetsToDelete->release();
+	}
+
+	// for (it = projectilesToDelete->begin(); it != projectilesToDelete->end(); it++)
+    CCARRAY_FOREACH(projectilesToDelete, it)
+	{
+		Sprite* projectile = dynamic_cast<Sprite*>(it);
+		_projectiles->removeObject(projectile);
+		this->removeChild(projectile, true);
+	}
+	projectilesToDelete->release();
+}
+
+void HelloWorld::registerWithTouchDispatcher()
+{
+	// TouchDispatcher::sharedDispatcher()->addTargetedDelegate(this,0,true);
+    Director::getInstance()->getTouchDispatcher()->addStandardDelegate(this,0);
+}