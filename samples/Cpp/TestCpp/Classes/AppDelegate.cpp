--- conflicted
+++ resolved
@@ -31,15 +31,8 @@
 
     CCSize screenSize = CCEGLView::sharedOpenGLView()->getFrameSize();
 
-#ifdef TIZEN
-    CCSize designSize = CCSizeMake(1280, 720);
-#else
     CCSize designSize = CCSizeMake(480, 320);
-<<<<<<< HEAD
-#endif
-=======
 
->>>>>>> c1d519aa
     CCFileUtils* pFileUtils = CCFileUtils::sharedFileUtils();
     
     if (screenSize.height > 320)
