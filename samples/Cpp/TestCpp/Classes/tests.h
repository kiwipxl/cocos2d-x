#ifndef _TESTS_H_
#define _TESTS_H_

#include "ActionsTest/ActionsTest.h"
#include "TransitionsTest/TransitionsTest.h"
#include "ActionsProgressTest/ActionsProgressTest.h"
#include "EffectsTest/EffectsTest.h"
#include "ClickAndMoveTest/ClickAndMoveTest.h"
#include "RotateWorldTest/RotateWorldTest.h"
#include "ParticleTest/ParticleTest.h"
#include "ActionsEaseTest/ActionsEaseTest.h"
#include "MotionStreakTest/MotionStreakTest.h"
#include "DrawPrimitivesTest/DrawPrimitivesTest.h"
#include "TouchesTest/TouchesTest.h"
#include "MenuTest/MenuTest.h"
#include "ActionManagerTest/ActionManagerTest.h"
#include "LayerTest/LayerTest.h"
#include "SceneTest/SceneTest.h"
#include "ParallaxTest/ParallaxTest.h"
#include "TileMapTest/TileMapTest.h"
#include "IntervalTest/IntervalTest.h"
#include "LabelTest/LabelTest.h"
#include "TextInputTest/TextInputTest.h"
#include "SpriteTest/SpriteTest.h"
#include "SchedulerTest/SchedulerTest.h"
#include "RenderTextureTest/RenderTextureTest.h"
#include "Box2DTest/Box2dTest.h"
#include "Box2DTestBed/Box2dView.h"
#include "EffectsAdvancedTest/EffectsAdvancedTest.h"
#include "AccelerometerTest/AccelerometerTest.h"
#include "KeypadTest/KeypadTest.h"
#ifdef KEYBOARD_SUPPORT
#include "KeyboardTest/KeyboardTest.h"
#endif
#include "PerformanceTest/PerformanceTest.h"
#include "ZwoptexTest/ZwoptexTest.h"
#include "CocosDenshionTest/CocosDenshionTest.h"
#if (CC_TARGET_PLATFORM != CC_PLATFORM_EMSCRIPEN)
#if (CC_TARGET_PLATFORM != CC_PLATFORM_MARMALADE)
// bada don't support libcurl
#if (CC_TARGET_PLATFORM != CC_PLATFORM_BADA)
#include "CurlTest/CurlTest.h"
#endif
#endif
#endif
#include "UserDefaultTest/UserDefaultTest.h"
#include "BugsTest/BugsTest.h"
#include "Texture2dTest/Texture2dTest.h"
#include "FontTest/FontTest.h"
#include "CurrentLanguageTest/CurrentLanguageTest.h"
#include "TextureCacheTest/TextureCacheTest.h"
#include "NodeTest/NodeTest.h"
#include "ShaderTest/ShaderTest.h"
#include "ExtensionsTest/ExtensionsTest.h"
#include "MutiTouchTest/MutiTouchTest.h"
#if (CC_TARGET_PLATFORM != CC_PLATFORM_MARMALADE)
#include "ClippingNodeTest/ClippingNodeTest.h"
#include "ChipmunkTest/ChipmunkTest.h"
#endif
#include "FileUtilsTest/FileUtilsTest.h"
#include "SpineTest/SpineTest.h"
#include "TexturePackerEncryptionTest/TextureAtlasEncryptionTest.h"
#include "DataVisitorTest/DataVisitorTest.h"
#include "ConfigurationTest/ConfigurationTest.h"
<<<<<<< HEAD
enum
{
    TEST_ACTIONS = 0,
    TEST_TRANSITIONS,
    TEST_PROGRESS_ACTIONS,
    TEST_EFFECTS,
    TEST_CLICK_AND_MOVE,
    TEST_ROTATE_WORLD,
    TEST_PARTICLE,
    TEST_EASE_ACTIONS,
    TEST_MOTION_STREAK,
    TEST_DRAW_PRIMITIVES,
    TEST_COCOSNODE,
    TEST_TOUCHES,
    TEST_MENU,
    TEST_ACTION_MANAGER,
    TEST_LAYER,
    TEST_SCENE,
    TEST_PARALLAX,
    TEST_TILE_MAP,
    TEST_INTERVAL,
    TEST_LABEL,
    TEST_TEXT_INPUT,
    TEST_SPRITE,
    TEST_SCHEDULER,
    TEST_RENDERTEXTURE,
    TEST_TEXTURE2D,
#if (CC_TARGET_PLATFORM != CC_PLATFORM_MARMALADE)
    TEST_CHIPMUNK,
#endif
    TEST_BOX2D,
    TEST_BOX2DBED,
    TEST_EFFECT_ADVANCE,
    TEST_ACCELEROMRTER,
#ifdef KEYBOARD_SUPPORT
    TEST_KEYBOARD,
#endif
    TEST_KEYPAD,
    TEST_COCOSDENSHION,
    TEST_PERFORMANCE,
    TEST_ZWOPTEX,
#if (CC_TARGET_PLATFORM != CC_PLATFORM_MARMALADE)
#if (CC_TARGET_PLATFORM != CC_PLATFORM_BADA)
    TEST_CURL,
#endif
#endif
    TEST_USERDEFAULT,
    TEST_BUGS,
    TEST_FONTS,
    TEST_CURRENT_LANGUAGE,
    TEST_TEXTURECACHE,
    TEST_EXTENSIONS,
    TEST_SHADER,
    TEST_MUTITOUCH,
#if (CC_TARGET_PLATFORM != CC_PLATFORM_MARMALADE)
    TEST_CLIPPINGNODE,
#endif
    TEST_FILEUTILS,
    TEST_SPINE,
    TEST_TEXTUREPACKER_ENCRYPTION,
    TEST_DATAVISTOR,
	TEST_CONFIGURATION,

	// last one
	TESTS_COUNT,
};

const std::string g_aTestNames[TESTS_COUNT] = {
    "ActionsTest",
    "TransitionsTest",
    "ActionsProgressTest",
    "EffectsTest",
    "ClickAndMoveTest",
    "RotateWorldTest",
    "ParticleTest",
    "ActionsEaseTest",
    "MotionStreakTest",
    "DrawPrimitivesTest",
    "NodeTest",
    "TouchesTest",
    "MenuTest",
    "ActionManagerTest",
    "LayerTest",
    "SceneTest",
    "ParallaxTest",
    "TileMapTest",
    "IntervalTest",
    "LabelTest",
    "TextInputTest",
    "SpriteTest",
    "SchedulerTest",
    "RenderTextureTest",
    "Texture2DTest",
#if (CC_TARGET_PLATFORM != CC_PLATFORM_MARMALADE)
    "ChipmunkTest",
#endif
    "Box2dTest",
    "Box2dTestBed",
    "EffectAdvancedTest",
    "Accelerometer",
#ifdef KEYBOARD_SUPPORT
    "KeyboardTest",
#endif
    "KeypadTest",
    "CocosDenshionTest",
    "PerformanceTest",
    "ZwoptexTest",
#if (CC_TARGET_PLATFORM != CC_PLATFORM_EMSCRIPTEN)
#if (CC_TARGET_PLATFORM != CC_PLATFORM_MARMALADE)
#if (CC_TARGET_PLATFORM != CC_PLATFORM_BADA)
    "CurlTest",
#endif
#endif
#endif
    "UserDefaultTest",
    "BugsTest",
    "FontTest",
    "CurrentLanguageTest",
    "TextureCacheTest",
    "ExtensionsTest",
    "ShaderTest",
    "MutiTouchTest",
#if (CC_TARGET_PLATFORM != CC_PLATFORM_MARMALADE)
    "ClippingNodeTest",
#endif
    "FileUtilsTest",
    "SpineTest",
    "TexturePackerEncryption",
    "DataVistorTest",
	"ConfigurationTest"
};
=======
>>>>>>> 3e393207

#endif<|MERGE_RESOLUTION|>--- conflicted
+++ resolved
@@ -62,139 +62,5 @@
 #include "TexturePackerEncryptionTest/TextureAtlasEncryptionTest.h"
 #include "DataVisitorTest/DataVisitorTest.h"
 #include "ConfigurationTest/ConfigurationTest.h"
-<<<<<<< HEAD
-enum
-{
-    TEST_ACTIONS = 0,
-    TEST_TRANSITIONS,
-    TEST_PROGRESS_ACTIONS,
-    TEST_EFFECTS,
-    TEST_CLICK_AND_MOVE,
-    TEST_ROTATE_WORLD,
-    TEST_PARTICLE,
-    TEST_EASE_ACTIONS,
-    TEST_MOTION_STREAK,
-    TEST_DRAW_PRIMITIVES,
-    TEST_COCOSNODE,
-    TEST_TOUCHES,
-    TEST_MENU,
-    TEST_ACTION_MANAGER,
-    TEST_LAYER,
-    TEST_SCENE,
-    TEST_PARALLAX,
-    TEST_TILE_MAP,
-    TEST_INTERVAL,
-    TEST_LABEL,
-    TEST_TEXT_INPUT,
-    TEST_SPRITE,
-    TEST_SCHEDULER,
-    TEST_RENDERTEXTURE,
-    TEST_TEXTURE2D,
-#if (CC_TARGET_PLATFORM != CC_PLATFORM_MARMALADE)
-    TEST_CHIPMUNK,
-#endif
-    TEST_BOX2D,
-    TEST_BOX2DBED,
-    TEST_EFFECT_ADVANCE,
-    TEST_ACCELEROMRTER,
-#ifdef KEYBOARD_SUPPORT
-    TEST_KEYBOARD,
-#endif
-    TEST_KEYPAD,
-    TEST_COCOSDENSHION,
-    TEST_PERFORMANCE,
-    TEST_ZWOPTEX,
-#if (CC_TARGET_PLATFORM != CC_PLATFORM_MARMALADE)
-#if (CC_TARGET_PLATFORM != CC_PLATFORM_BADA)
-    TEST_CURL,
-#endif
-#endif
-    TEST_USERDEFAULT,
-    TEST_BUGS,
-    TEST_FONTS,
-    TEST_CURRENT_LANGUAGE,
-    TEST_TEXTURECACHE,
-    TEST_EXTENSIONS,
-    TEST_SHADER,
-    TEST_MUTITOUCH,
-#if (CC_TARGET_PLATFORM != CC_PLATFORM_MARMALADE)
-    TEST_CLIPPINGNODE,
-#endif
-    TEST_FILEUTILS,
-    TEST_SPINE,
-    TEST_TEXTUREPACKER_ENCRYPTION,
-    TEST_DATAVISTOR,
-	TEST_CONFIGURATION,
-
-	// last one
-	TESTS_COUNT,
-};
-
-const std::string g_aTestNames[TESTS_COUNT] = {
-    "ActionsTest",
-    "TransitionsTest",
-    "ActionsProgressTest",
-    "EffectsTest",
-    "ClickAndMoveTest",
-    "RotateWorldTest",
-    "ParticleTest",
-    "ActionsEaseTest",
-    "MotionStreakTest",
-    "DrawPrimitivesTest",
-    "NodeTest",
-    "TouchesTest",
-    "MenuTest",
-    "ActionManagerTest",
-    "LayerTest",
-    "SceneTest",
-    "ParallaxTest",
-    "TileMapTest",
-    "IntervalTest",
-    "LabelTest",
-    "TextInputTest",
-    "SpriteTest",
-    "SchedulerTest",
-    "RenderTextureTest",
-    "Texture2DTest",
-#if (CC_TARGET_PLATFORM != CC_PLATFORM_MARMALADE)
-    "ChipmunkTest",
-#endif
-    "Box2dTest",
-    "Box2dTestBed",
-    "EffectAdvancedTest",
-    "Accelerometer",
-#ifdef KEYBOARD_SUPPORT
-    "KeyboardTest",
-#endif
-    "KeypadTest",
-    "CocosDenshionTest",
-    "PerformanceTest",
-    "ZwoptexTest",
-#if (CC_TARGET_PLATFORM != CC_PLATFORM_EMSCRIPTEN)
-#if (CC_TARGET_PLATFORM != CC_PLATFORM_MARMALADE)
-#if (CC_TARGET_PLATFORM != CC_PLATFORM_BADA)
-    "CurlTest",
-#endif
-#endif
-#endif
-    "UserDefaultTest",
-    "BugsTest",
-    "FontTest",
-    "CurrentLanguageTest",
-    "TextureCacheTest",
-    "ExtensionsTest",
-    "ShaderTest",
-    "MutiTouchTest",
-#if (CC_TARGET_PLATFORM != CC_PLATFORM_MARMALADE)
-    "ClippingNodeTest",
-#endif
-    "FileUtilsTest",
-    "SpineTest",
-    "TexturePackerEncryption",
-    "DataVistorTest",
-	"ConfigurationTest"
-};
-=======
->>>>>>> 3e393207
 
 #endif