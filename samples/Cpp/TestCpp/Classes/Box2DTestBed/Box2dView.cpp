--- conflicted
+++ resolved
@@ -1,10 +1,7 @@
 #include "Box2dView.h"
 #include "GLES-Render.h"
 #include "Test.h"
-<<<<<<< HEAD
-=======
 #include "renderer/CCRenderer.h"
->>>>>>> 2155b097
 
 #define kAccelerometerFrequency 30
 #define FRAMES_BETWEEN_PRESSES_FOR_DOUBLE_CLICK 10
@@ -214,8 +211,6 @@
 {
     Layer::draw();
 
-<<<<<<< HEAD
-=======
     _customCmd.init(0, _vertexZ);
     _customCmd.func = CC_CALLBACK_0(Box2DView::onDraw, this);
     Director::getInstance()->getRenderer()->addCommand(&_customCmd);
@@ -226,16 +221,11 @@
     kmMat4 oldMat;
     kmGLGetMatrix(KM_GL_MODELVIEW, &oldMat);
     kmGLLoadMatrix(&_modelViewTransform);
->>>>>>> 2155b097
     GL::enableVertexAttribs( cocos2d::GL::VERTEX_ATTRIB_FLAG_POSITION );
-
-    kmGLPushMatrix();
-
     m_test->m_world->DrawDebugData();
-
-    kmGLPopMatrix();
-
     CHECK_GL_ERROR_DEBUG();
+    
+    kmGLLoadMatrix(&oldMat);
 }
 
 Box2DView::~Box2DView()
