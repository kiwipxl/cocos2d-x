#ifndef _BOX2D_VIEW_H_
#define _BOX2D_VIEW_H_

//#include "cocos2d.h"
#include "../testBasic.h"
#include "renderer/CCCustomCommand.h"

class MenuLayer : public Layer
{
    int        m_entryID;
    EventListenerTouchOneByOne* _touchListener;
public:
    MenuLayer(void);
    virtual ~MenuLayer(void);

    bool initWithEntryID(int entryId);

    void restartCallback(Object* sender);
    void nextCallback(Object* sender);
    void backCallback(Object* sender);


    bool onTouchBegan(Touch* touch, Event* event);
    void onTouchMoved(Touch* touch, Event* event);

public:
    static MenuLayer* menuWithEntryID(int entryId);
};

struct TestEntry;
class Test;
class Box2DView : public Layer
{
    EventListenerTouchOneByOne* _touchListener;
    TestEntry*    m_entry;
    Test*        m_test;
    int            m_entryID;
public:
    Box2DView(void);
    virtual ~Box2DView(void);

    bool initWithEntryID(int entryId);
    std::string title() const;
    void tick(float dt);
    void draw();

//    virtual void registerWithTouchDispatcher();
    bool onTouchBegan(Touch* touch, Event* event);
    void onTouchMoved(Touch* touch, Event* event);
    void onTouchEnded(Touch* touch, Event* event);
    //virtual void accelerometer(UIAccelerometer* accelerometer, Acceleration* acceleration);

    static Box2DView* viewWithEntryID(int entryId);
<<<<<<< HEAD
=======
protected:
    CustomCommand _customCmd;
    void onDraw();
>>>>>>> 2155b097
};

class Box2dTestBedScene : public TestScene
{
public:
    virtual void runThisTest();
};

#endif<|MERGE_RESOLUTION|>--- conflicted
+++ resolved
@@ -51,12 +51,9 @@
     //virtual void accelerometer(UIAccelerometer* accelerometer, Acceleration* acceleration);
 
     static Box2DView* viewWithEntryID(int entryId);
-<<<<<<< HEAD
-=======
 protected:
     CustomCommand _customCmd;
     void onDraw();
->>>>>>> 2155b097
 };
 
 class Box2dTestBedScene : public TestScene
