--- conflicted
+++ resolved
@@ -51,12 +51,9 @@
     //virtual void accelerometer(UIAccelerometer* accelerometer, Acceleration* acceleration);
 
     static Box2DView* viewWithEntryID(int entryId);
-<<<<<<< HEAD
-=======
 protected:
     CustomCommand _customCmd;
     void onDraw();
->>>>>>> a788d7cd
 };
 
 class Box2dTestBedScene : public TestScene
