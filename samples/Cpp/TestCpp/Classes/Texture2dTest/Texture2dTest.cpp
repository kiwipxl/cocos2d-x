--- conflicted
+++ resolved
@@ -1901,13 +1901,8 @@
 	
     _background->setVisible(false);
     
-<<<<<<< HEAD
-    Size s = Director::sharedDirector()->getWinSize();
+    Size s = Director::getInstance()->getWinSize();
     _background->setPosition(Point(s.width/2, s.height/2));
-=======
-    Size s = Director::getInstance()->getWinSize();
-    _background->setPosition(ccp(s.width/2, s.height/2));
->>>>>>> b74f286e
 }
 
 string TextureMemoryAlloc::title()
@@ -1987,13 +1982,8 @@
 {
     Sprite *sprite = Sprite::create("Images/ETC1.pkm");
     
-<<<<<<< HEAD
-    Size size = Director::sharedDirector()->getWinSize();
+    Size size = Director::getInstance()->getWinSize();
     sprite->setPosition(Point(size.width/2, size.height/2));
-=======
-    Size size = Director::getInstance()->getWinSize();
-    sprite->setPosition(ccp(size.width/2, size.height/2));
->>>>>>> b74f286e
     
     addChild(sprite);
 }
