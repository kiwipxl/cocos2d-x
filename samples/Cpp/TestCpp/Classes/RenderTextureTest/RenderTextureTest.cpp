#include "CCConfiguration.h"
#include "RenderTextureTest.h"
#include "../testBasic.h"

// Test #1 by Jason Booth (slipster216)
// Test #3 by David Deaco (ddeaco)


static std::function<Layer*()> createFunctions[] = {
    CL(RenderTextureSave),
    CL(RenderTextureIssue937),
    CL(RenderTextureZbuffer),
    CL(RenderTextureTestDepthStencil),
    CL(RenderTextureTargetNode),
    CL(SpriteRenderTextureBug),
};

#define MAX_LAYER   (sizeof(createFunctions)/sizeof(createFunctions[0]))
static int sceneIdx = -1; 

static Layer* nextTestCase()
{
    sceneIdx++;
    sceneIdx = sceneIdx % MAX_LAYER;

    Layer* pLayer = (createFunctions[sceneIdx])();
    pLayer->autorelease();

    return pLayer;
}

static Layer* backTestCase()
{
    sceneIdx--;
    int total = MAX_LAYER;
    if( sceneIdx < 0 )
        sceneIdx += total;    

    Layer* pLayer = (createFunctions[sceneIdx])();
    pLayer->autorelease();

    return pLayer;
}

static Layer* restartTestCase()
{
    Layer* pLayer = (createFunctions[sceneIdx])();
    pLayer->autorelease();

    return pLayer;
}

void RenderTextureTest::onEnter()
{
    BaseTest::onEnter();
}

void RenderTextureTest::restartCallback(Object* pSender)
{
    Scene* s = new RenderTextureScene();
    s->addChild(restartTestCase()); 

    Director::getInstance()->replaceScene(s);
    s->release();
}

void RenderTextureTest::nextCallback(Object* pSender)
{
    Scene* s = new RenderTextureScene();
    s->addChild( nextTestCase() );
    Director::getInstance()->replaceScene(s);
    s->release();
}

void RenderTextureTest::backCallback(Object* pSender)
{
    Scene* s = new RenderTextureScene();
    s->addChild( backTestCase() );
    Director::getInstance()->replaceScene(s);
    s->release();
} 

std::string RenderTextureTest::title()
{
    return "No title";
}

std::string RenderTextureTest::subtitle()
{
    return "";
}

/**
* Impelmentation of RenderTextureSave
*/
RenderTextureSave::RenderTextureSave()
{
    Size s = Director::getInstance()->getWinSize();

    // create a render texture, this is what we are going to draw into
    _target = RenderTexture::create(s.width, s.height, kTexture2DPixelFormat_RGBA8888);
    _target->retain();
    _target->setPosition(Point(s.width / 2, s.height / 2));

    // note that the render texture is a Node, and contains a sprite of its texture for convience,
    // so we can just parent it to the scene like any other Node
    this->addChild(_target, -1);

    // create a brush image to draw into the texture with
    _brush = Sprite::create("Images/fire.png");
    _brush->retain();
    _brush->setColor(Color3B::RED);
    _brush->setOpacity(20);
    this->setTouchEnabled(true);

    // Save Image menu
    MenuItemFont::setFontSize(16);
    MenuItem *item1 = MenuItemFont::create("Save Image", CC_CALLBACK_1(RenderTextureSave::saveImage, this));
    MenuItem *item2 = MenuItemFont::create("Clear", CC_CALLBACK_1(RenderTextureSave::clearImage, this));
    Menu *menu = Menu::create(item1, item2, NULL);
    this->addChild(menu);
    menu->alignItemsVertically();
    menu->setPosition(Point(VisibleRect::rightTop().x - 80, VisibleRect::rightTop().y - 30));
}

string RenderTextureSave::title()
{
    return "Touch the screen";
}

string RenderTextureSave::subtitle()
{
    return "Press 'Save Image' to create an snapshot of the render texture";
}

void RenderTextureSave::clearImage(cocos2d::Object *pSender)
{
    _target->clear(CCRANDOM_0_1(), CCRANDOM_0_1(), CCRANDOM_0_1(), CCRANDOM_0_1());
}

void RenderTextureSave::saveImage(cocos2d::Object *pSender)
{
    static int counter = 0;

    char png[20];
    sprintf(png, "image-%d.png", counter);
    char jpg[20];
    sprintf(jpg, "image-%d.jpg", counter);

    _target->saveToFile(png, kImageFormatPNG);
    _target->saveToFile(jpg, kImageFormatJPEG);
    

    Image *pImage = _target->newImage();

    Texture2D *tex = TextureCache::getInstance()->addUIImage(pImage, png);

    CC_SAFE_DELETE(pImage);

    Sprite *sprite = Sprite::createWithTexture(tex);

    sprite->setScale(0.3f);
    addChild(sprite);
    sprite->setPosition(Point(40, 40));
    sprite->setRotation(counter * 3);

    CCLOG("Image saved %s and %s", png, jpg);

    counter++;
}

RenderTextureSave::~RenderTextureSave()
{
    _brush->release();
    _target->release();
    TextureCache::getInstance()->removeUnusedTextures();
}

void RenderTextureSave::ccTouchesMoved(Set* touches, Event* event)
{
    Touch *touch = static_cast<Touch*>( touches->anyObject() );
    Point start = touch->getLocation();
    Point end = touch->getPreviousLocation();

    // begin drawing to the render texture
    _target->begin();

    // for extra points, we'll draw this smoothly from the last position and vary the sprite's
    // scale/rotation/offset
    float distance = start.getDistance(end);
    if (distance > 1)
    {
        int d = (int)distance;
        for (int i = 0; i < d; i++)
        {
            float difx = end.x - start.x;
            float dify = end.y - start.y;
            float delta = (float)i / distance;
            _brush->setPosition(Point(start.x + (difx * delta), start.y + (dify * delta)));
            _brush->setRotation(rand() % 360);
            float r = (float)(rand() % 50 / 50.f) + 0.25f;
            _brush->setScale(r);
            /*_brush->setColor(Color3B(CCRANDOM_0_1() * 127 + 128, 255, 255));*/
            // Use CCRANDOM_0_1() will cause error when loading libtests.so on android, I don't know why.
            _brush->setColor(Color3B(rand() % 127 + 128, 255, 255));
            // Call visit to draw the brush, don't call draw..
            _brush->visit();
        }
    }

    // finish drawing and return context back to the screen
    _target->end();
}

/**
 * Impelmentation of RenderTextureIssue937
 */

RenderTextureIssue937::RenderTextureIssue937()
{
    /*
    *     1    2
    * A: A1   A2
    *
    * B: B1   B2
    *
    *  A1: premulti sprite
    *  A2: premulti render
    *
    *  B1: non-premulti sprite
    *  B2: non-premulti render
    */
    LayerColor *background = LayerColor::create(Color4B(200,200,200,255));
    addChild(background);

    Sprite *spr_premulti = Sprite::create("Images/fire.png");
    spr_premulti->setPosition(Point(16,48));

    Sprite *spr_nonpremulti = Sprite::create("Images/fire.png");
    spr_nonpremulti->setPosition(Point(16,16));


    
    
    /* A2 & B2 setup */
    RenderTexture *rend = RenderTexture::create(32, 64, kTexture2DPixelFormat_RGBA8888);

    if (NULL == rend)
    {
        return;
    }

    // It's possible to modify the RenderTexture blending function by
    //        [[rend sprite] setBlendFunc:(BlendFunc) {GL_ONE, GL_ONE_MINUS_SRC_ALPHA}];

    rend->begin();
    spr_premulti->visit();
    spr_nonpremulti->visit();
    rend->end(); 

    Size s = Director::getInstance()->getWinSize();

    /* A1: setup */
    spr_premulti->setPosition(Point(s.width/2-16, s.height/2+16));
    /* B1: setup */
    spr_nonpremulti->setPosition(Point(s.width/2-16, s.height/2-16));

    rend->setPosition(Point(s.width/2+16, s.height/2));

    addChild(spr_nonpremulti);
    addChild(spr_premulti);
    addChild(rend);
}

std::string RenderTextureIssue937::title()
{
    return "Testing issue #937";
}

std::string RenderTextureIssue937::subtitle()
{
    return "All images should be equal...";
}

void RenderTextureScene::runThisTest()
{
    Layer* pLayer = nextTestCase();
    addChild(pLayer);

    Director::getInstance()->replaceScene(this);
}

/**
* Impelmentation of RenderTextureZbuffer
*/

RenderTextureZbuffer::RenderTextureZbuffer()
{
    this->setTouchEnabled(true);
    Size size = Director::getInstance()->getWinSize();
    LabelTTF *label = LabelTTF::create("vertexZ = 50", "Marker Felt", 64);
    label->setPosition(Point(size.width / 2, size.height * 0.25f));
    this->addChild(label);

    LabelTTF *label2 = LabelTTF::create("vertexZ = 0", "Marker Felt", 64);
    label2->setPosition(Point(size.width / 2, size.height * 0.5f));
    this->addChild(label2);

    LabelTTF *label3 = LabelTTF::create("vertexZ = -50", "Marker Felt", 64);
    label3->setPosition(Point(size.width / 2, size.height * 0.75f));
    this->addChild(label3);

    label->setVertexZ(50);
    label2->setVertexZ(0);
    label3->setVertexZ(-50);

    SpriteFrameCache::getInstance()->addSpriteFramesWithFile("Images/bugs/circle.plist");
    mgr = SpriteBatchNode::create("Images/bugs/circle.png", 9);
    this->addChild(mgr);
    sp1 = Sprite::createWithSpriteFrameName("circle.png");
    sp2 = Sprite::createWithSpriteFrameName("circle.png");
    sp3 = Sprite::createWithSpriteFrameName("circle.png");
    sp4 = Sprite::createWithSpriteFrameName("circle.png");
    sp5 = Sprite::createWithSpriteFrameName("circle.png");
    sp6 = Sprite::createWithSpriteFrameName("circle.png");
    sp7 = Sprite::createWithSpriteFrameName("circle.png");
    sp8 = Sprite::createWithSpriteFrameName("circle.png");
    sp9 = Sprite::createWithSpriteFrameName("circle.png");

    mgr->addChild(sp1, 9);
    mgr->addChild(sp2, 8);
    mgr->addChild(sp3, 7);
    mgr->addChild(sp4, 6);
    mgr->addChild(sp5, 5);
    mgr->addChild(sp6, 4);
    mgr->addChild(sp7, 3);
    mgr->addChild(sp8, 2);
    mgr->addChild(sp9, 1);

    sp1->setVertexZ(400);
    sp2->setVertexZ(300);
    sp3->setVertexZ(200);
    sp4->setVertexZ(100);
    sp5->setVertexZ(0);
    sp6->setVertexZ(-100);
    sp7->setVertexZ(-200);
    sp8->setVertexZ(-300);
    sp9->setVertexZ(-400);

    sp9->setScale(2);
    sp9->setColor(Color3B::YELLOW);
}

string RenderTextureZbuffer::title()
{
    return "Testing Z Buffer in Render Texture";
}

string RenderTextureZbuffer::subtitle()
{
    return "Touch screen. It should be green";
}

void RenderTextureZbuffer::ccTouchesBegan(cocos2d::Set *touches, cocos2d::Event *event)
{

    for (auto &item: *touches)
    {
        Touch *touch = static_cast<Touch*>(item);
        Point location = touch->getLocation();

        sp1->setPosition(location);
        sp2->setPosition(location);
        sp3->setPosition(location);
        sp4->setPosition(location);
        sp5->setPosition(location);
        sp6->setPosition(location);
        sp7->setPosition(location);
        sp8->setPosition(location);
        sp9->setPosition(location);
    }
}

void RenderTextureZbuffer::ccTouchesMoved(Set* touches, Event* event)
{
    for (auto &item: *touches)
    {
        Touch *touch = static_cast<Touch*>(item);
        Point location = touch->getLocation();

        sp1->setPosition(location);
        sp2->setPosition(location);
        sp3->setPosition(location);
        sp4->setPosition(location);
        sp5->setPosition(location);
        sp6->setPosition(location);
        sp7->setPosition(location);
        sp8->setPosition(location);
        sp9->setPosition(location);
    }
}

void RenderTextureZbuffer::ccTouchesEnded(Set* touches, Event* event)
{
    this->renderScreenShot();
}

void RenderTextureZbuffer::renderScreenShot()
{
    RenderTexture *texture = RenderTexture::create(512, 512);
    if (NULL == texture)
    {
        return;
    }
    texture->setAnchorPoint(Point(0, 0));
    texture->begin();

    this->visit();

    texture->end();

    Sprite *sprite = Sprite::createWithTexture(texture->getSprite()->getTexture());

    sprite->setPosition(Point(256, 256));
    sprite->setOpacity(182);
    sprite->setFlipY(1);
    this->addChild(sprite, 999999);
    sprite->setColor(Color3B::GREEN);

    sprite->runAction(Sequence::create(FadeTo::create(2, 0),
                                          Hide::create(),
                                          NULL));
}

// RenderTextureTestDepthStencil

RenderTextureTestDepthStencil::RenderTextureTestDepthStencil()
{
    Size s = Director::getInstance()->getWinSize();

    Sprite *sprite = Sprite::create("Images/fire.png");
    sprite->setPosition(Point(s.width * 0.25f, 0));
    sprite->setScale(10);
    RenderTexture *rend = RenderTexture::create(s.width, s.height, kTexture2DPixelFormat_RGBA4444, GL_DEPTH24_STENCIL8);

    glStencilMask(0xFF);
    rend->beginWithClear(0, 0, 0, 0, 0, 0);

    //! mark sprite quad into stencil buffer
    glEnable(GL_STENCIL_TEST);
    glStencilFunc(GL_ALWAYS, 1, 0xFF);
    glStencilOp(GL_KEEP, GL_KEEP, GL_REPLACE);
    glColorMask(0, 0, 0, 1);
    sprite->visit();

    //! move sprite half width and height, and draw only where not marked
    sprite->setPosition(sprite->getPosition() + Point(sprite->getContentSize().width * sprite->getScale(),
                                                    sprite->getContentSize().height * sprite->getScale()) * 0.5);
    glStencilFunc(GL_NOTEQUAL, 1, 0xFF);
    glColorMask(1, 1, 1, 1);
    sprite->visit();

    rend->end();

    glDisable(GL_STENCIL_TEST);

    rend->setPosition(Point(s.width * 0.5f, s.height * 0.5f));

    this->addChild(rend);
}

std::string RenderTextureTestDepthStencil::title()
{
    return "Testing depthStencil attachment";
}

std::string RenderTextureTestDepthStencil::subtitle()
{
    return "Circle should be missing 1/4 of its region";
}

// RenderTextureTest
RenderTextureTargetNode::RenderTextureTargetNode()
{
    /*
	 *     1    2
	 * A: A1   A2
	 *
	 * B: B1   B2
	 *
	 *  A1: premulti sprite
	 *  A2: premulti render
	 *
	 *  B1: non-premulti sprite
	 *  B2: non-premulti render
	 */
    LayerColor *background = LayerColor::create(Color4B(40,40,40,255));
    addChild(background);
    
    // sprite 1
    sprite1 = Sprite::create("Images/fire.png");
    
    // sprite 2
    sprite2 = Sprite::create("Images/fire_rgba8888.pvr");
    
    Size s = Director::getInstance()->getWinSize();
    
    /* Create the render texture */
    RenderTexture *renderTexture = RenderTexture::create(s.width, s.height, kTexture2DPixelFormat_RGBA4444);
    this->renderTexture = renderTexture;
    
    renderTexture->setPosition(Point(s.width/2, s.height/2));
    //		[renderTexture setPosition:ccp(s.width, s.height)];
    //		renderTexture.scale = 2;
    
    /* add the sprites to the render texture */
    renderTexture->addChild(sprite1);
    renderTexture->addChild(sprite2);
    renderTexture->setClearColor(Color4F(0, 0, 0, 0));
    renderTexture->setClearFlags(GL_COLOR_BUFFER_BIT);
    
    /* add the render texture to the scene */
    addChild(renderTexture);
    
    renderTexture->setAutoDraw(true);
    
    scheduleUpdate();
    
    // Toggle clear on / off
    MenuItemFont *item = MenuItemFont::create("Clear On/Off", CC_CALLBACK_1(RenderTextureTargetNode::touched, this));
    Menu *menu = Menu::create(item, NULL);
    addChild(menu);

    menu->setPosition(Point(s.width/2, s.height/2));
}

void RenderTextureTargetNode::touched(Object* sender)
{
    if (renderTexture->getClearFlags() == 0)
    {
        renderTexture->setClearFlags(GL_COLOR_BUFFER_BIT);
    }
    else
    {
        renderTexture->setClearFlags(0);
        renderTexture->setClearColor(Color4F( CCRANDOM_0_1(), CCRANDOM_0_1(), CCRANDOM_0_1(), 1));
    }
}

void RenderTextureTargetNode::update(float dt)
{
    static float time = 0;
    float r = 80;
    sprite1->setPosition(Point(cosf(time * 2) * r, sinf(time * 2) * r));
    sprite2->setPosition(Point(sinf(time * 2) * r, cosf(time * 2) * r));
    
    time += dt;
}

string RenderTextureTargetNode::title()
{
    return "Testing Render Target Node";
}

string RenderTextureTargetNode::subtitle()
{
    return "Sprites should be equal and move with each frame";
}

// SpriteRenderTextureBug

SpriteRenderTextureBug::SimpleSprite::SimpleSprite() : rt(NULL) {}

SpriteRenderTextureBug::SimpleSprite* SpriteRenderTextureBug::SimpleSprite::create(const char* filename, const Rect &rect)
{
    SimpleSprite *sprite = new SimpleSprite();
    if (sprite && sprite->initWithFile(filename, rect))
    {
        sprite->autorelease();
    }
    else
    {
        CC_SAFE_DELETE(sprite);
    }
    
    return sprite;
}

void SpriteRenderTextureBug::SimpleSprite::draw()
{
    if (rt == NULL)
    {
		Size s = Director::getInstance()->getWinSize();
        rt = new RenderTexture();
        rt->initWithWidthAndHeight(s.width, s.height, kTexture2DPixelFormat_RGBA8888);
	}
	rt->beginWithClear(0.0f, 0.0f, 0.0f, 1.0f);
	rt->end();
    
	CC_NODE_DRAW_SETUP();
    
	BlendFunc blend = getBlendFunc();
	ccGLBlendFunc(blend.src, blend.dst);
    
    ccGLBindTexture2D(getTexture()->getName());
    
	//
	// Attributes
	//
    
	ccGLEnableVertexAttribs(kVertexAttribFlag_PosColorTex);
    
#define kQuadSize sizeof(_quad.bl)
	long offset = (long)&_quad;
    
	// vertex
	int diff = offsetof( V3F_C4B_T2F, vertices);
	glVertexAttribPointer(kVertexAttrib_Position, 3, GL_FLOAT, GL_FALSE, kQuadSize, (void*) (offset + diff));
    
	// texCoods
	diff = offsetof( V3F_C4B_T2F, texCoords);
	glVertexAttribPointer(kVertexAttrib_TexCoords, 2, GL_FLOAT, GL_FALSE, kQuadSize, (void*)(offset + diff));
    
	// color
	diff = offsetof( V3F_C4B_T2F, colors);
	glVertexAttribPointer(kVertexAttrib_Color, 4, GL_UNSIGNED_BYTE, GL_TRUE, kQuadSize, (void*)(offset + diff));
    
	glDrawArrays(GL_TRIANGLE_STRIP, 0, 4);
}

SpriteRenderTextureBug::SpriteRenderTextureBug()
{
    setTouchEnabled(true);
    
<<<<<<< HEAD
    Size s = Director::sharedDirector()->getWinSize();
    addNewSpriteWithCoords(Point(s.width/2, s.height/2));
=======
    Size s = Director::getInstance()->getWinSize();
    addNewSpriteWithCoords(ccp(s.width/2, s.height/2));
>>>>>>> b74f286e
}

SpriteRenderTextureBug::SimpleSprite* SpriteRenderTextureBug::addNewSpriteWithCoords(const Point& p)
{
    int idx = CCRANDOM_0_1() * 1400 / 100;
	int x = (idx%5) * 85;
	int y = (idx/5) * 121;
    
    SpriteRenderTextureBug::SimpleSprite *sprite = SpriteRenderTextureBug::SimpleSprite::create("Images/grossini_dance_atlas.png",
                                                                                                Rect(x,y,85,121));
    addChild(sprite);
    
    sprite->setPosition(p);
    
	FiniteTimeAction *action = NULL;
	float rd = CCRANDOM_0_1();
    
	if (rd < 0.20)
        action = ScaleBy::create(3, 2);
	else if (rd < 0.40)
		action = RotateBy::create(3, 360);
	else if (rd < 0.60)
		action = Blink::create(1, 3);
	else if (rd < 0.8 )
		action = TintBy::create(2, 0, -255, -255);
	else
		action = FadeOut::create(2);
    
    FiniteTimeAction *action_back = action->reverse();
    Sequence *seq = Sequence::create(action, action_back, NULL);
    
    sprite->runAction(RepeatForever::create(seq));
    
    //return sprite;
    return NULL;
}

void SpriteRenderTextureBug::ccTouchesEnded(Set* touches, Event* event)
{
    for (auto &item: *touches)
    {
        Touch *touch = static_cast<Touch*>(item);
        Point location = touch->getLocation();
        addNewSpriteWithCoords(location);
    }
}

std::string SpriteRenderTextureBug::title()
{
    return "SpriteRenderTextureBug";
}

std::string SpriteRenderTextureBug::subtitle()
{
    return "Touch the screen. Sprite should appear on under the touch";
}<|MERGE_RESOLUTION|>--- conflicted
+++ resolved
@@ -454,8 +454,7 @@
     sprite->visit();
 
     //! move sprite half width and height, and draw only where not marked
-    sprite->setPosition(sprite->getPosition() + Point(sprite->getContentSize().width * sprite->getScale(),
-                                                    sprite->getContentSize().height * sprite->getScale()) * 0.5);
+    sprite->setPosition(sprite->getPosition() + Point(sprite->getContentSize().width * sprite->getScale(), sprite->getContentSize().height * sprite->getScale() * 0.5));
     glStencilFunc(GL_NOTEQUAL, 1, 0xFF);
     glColorMask(1, 1, 1, 1);
     sprite->visit();
@@ -510,7 +509,7 @@
     this->renderTexture = renderTexture;
     
     renderTexture->setPosition(Point(s.width/2, s.height/2));
-    //		[renderTexture setPosition:ccp(s.width, s.height)];
+    //		[renderTexture setPosition:Point(s.width, s.height)];
     //		renderTexture.scale = 2;
     
     /* add the sprites to the render texture */
@@ -632,13 +631,8 @@
 {
     setTouchEnabled(true);
     
-<<<<<<< HEAD
-    Size s = Director::sharedDirector()->getWinSize();
+    Size s = Director::getInstance()->getWinSize();
     addNewSpriteWithCoords(Point(s.width/2, s.height/2));
-=======
-    Size s = Director::getInstance()->getWinSize();
-    addNewSpriteWithCoords(ccp(s.width/2, s.height/2));
->>>>>>> b74f286e
 }
 
 SpriteRenderTextureBug::SimpleSprite* SpriteRenderTextureBug::addNewSpriteWithCoords(const Point& p)
