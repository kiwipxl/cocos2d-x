--- conflicted
+++ resolved
@@ -16,20 +16,13 @@
     virtual ~AnimationsTestLayer();
     
     virtual cocos2d::SEL_MenuHandler onResolveCCBCCMenuItemSelector(Object * pTarget, const char * pSelectorName);
-    virtual cocos2d::extension::SEL_CCControlHandler onResolveCCBCCControlSelector(cocos2d::Object * pTarget, const char * pSelectorName);
+    virtual cocos2d::extension::Control::Handler onResolveCCBCCControlSelector(cocos2d::Object * pTarget, const char * pSelectorName);
     virtual bool onAssignCCBMemberVariable(cocos2d::Object * pTarget, const char * pMemberVariableName, cocos2d::Node * node);
     
-<<<<<<< HEAD
-    void onControlButtonIdleClicked(cocos2d::Object * pSender, cocos2d::extension::Control::EventType pControlEvent);
-    void onControlButtonWaveClicked(cocos2d::Object * pSender, cocos2d::extension::Control::EventType pControlEvent);
-    void onControlButtonJumpClicked(cocos2d::Object * pSender, cocos2d::extension::Control::EventType pControlEvent);
-    void onControlButtonFunkyClicked(cocos2d::Object * pSender, cocos2d::extension::Control::EventType pControlEvent);
-=======
-    void onControlButtonIdleClicked(cocos2d::Object * sender, cocos2d::extension::ControlEvent pControlEvent);
-    void onControlButtonWaveClicked(cocos2d::Object * sender, cocos2d::extension::ControlEvent pControlEvent);
-    void onControlButtonJumpClicked(cocos2d::Object * sender, cocos2d::extension::ControlEvent pControlEvent);
-    void onControlButtonFunkyClicked(cocos2d::Object * sender, cocos2d::extension::ControlEvent pControlEvent);
->>>>>>> c2a96d61
+    void onControlButtonIdleClicked(cocos2d::Object * sender, cocos2d::extension::Control::EventType pControlEvent);
+    void onControlButtonWaveClicked(cocos2d::Object * sender, cocos2d::extension::Control::EventType pControlEvent);
+    void onControlButtonJumpClicked(cocos2d::Object * sender, cocos2d::extension::Control::EventType pControlEvent);
+    void onControlButtonFunkyClicked(cocos2d::Object * sender, cocos2d::extension::Control::EventType pControlEvent);
     
     void setAnimationManager(cocos2d::extension::CCBAnimationManager *pAnimationManager);
     
