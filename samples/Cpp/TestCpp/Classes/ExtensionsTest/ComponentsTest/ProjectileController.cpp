#include "ProjectileController.h"
#include "SceneController.h"
#include "EnemyController.h"

using namespace cocos2d;

ProjectileController::ProjectileController(void)
{
    _name = "ProjectileController";
}

ProjectileController::~ProjectileController(void)
{
}

bool ProjectileController::init()
{
    return true;
}

void ProjectileController::onEnter()
{
<<<<<<< HEAD
    Size winSize = Director::sharedDirector()->getVisibleSize();
    Point origin = Director::sharedDirector()->getVisibleOrigin();
    _owner->setPosition( Point(origin.x+20, origin.y+winSize.height/2) );
=======
    Size winSize = Director::getInstance()->getVisibleSize();
    Point origin = Director::getInstance()->getVisibleOrigin();
    _owner->setPosition( ccp(origin.x+20, origin.y+winSize.height/2) );
>>>>>>> b74f286e
	_owner->setTag(3);
    Component *com = _owner->getParent()->getComponent("SceneController");
    ((SceneController*)com)->getProjectiles()->addObject(_owner);
}

void ProjectileController::onExit()
{

}

void ProjectileController::update(float delta)
{
    Component *com = _owner->getParent()->getComponent("SceneController");
    cocos2d::Array *_targets = ((SceneController*)com)->getTargets();
    
    Sprite *projectile = dynamic_cast<Sprite*>(_owner);
    Rect projectileRect = Rect(
			projectile->getPosition().x - (projectile->getContentSize().width/2),
			projectile->getPosition().y - (projectile->getContentSize().height/2),
			projectile->getContentSize().width,
			projectile->getContentSize().height);

    Array* targetsToDelete =new Array;
    Object* jt = NULL;
    CCARRAY_FOREACH(_targets, jt)
    {
        Sprite *target = dynamic_cast<Sprite*>(jt);
        Rect targetRect = Rect(
            target->getPosition().x - (target->getContentSize().width/2),
            target->getPosition().y - (target->getContentSize().height/2),
            target->getContentSize().width,
            target->getContentSize().height);

        // if (Rect::RectIntersectsRect(projectileRect, targetRect))
        if (projectileRect.intersectsRect(targetRect))
        {
            targetsToDelete->addObject(target);
        }
    }
    
    CCARRAY_FOREACH(targetsToDelete, jt)
    {
        Sprite *target = dynamic_cast<Sprite*>(jt);
        static_cast<EnemyController*>(target->getComponent("EnemyController"))->die();
    }
    
    bool isDied = targetsToDelete->count();
   
    targetsToDelete->release();
    
    if (isDied)
    {
        die();
    }
}

ProjectileController* ProjectileController::create(void)
{
    ProjectileController * pRet = new ProjectileController();
    if (pRet && pRet->init())
    {
        pRet->autorelease();
    }
    else
    {
        CC_SAFE_DELETE(pRet);
    }
	return pRet;
}


void ProjectileController::move(float flocationX, float flocationY)
{
    Size winSize = Director::getInstance()->getVisibleSize();
    Point origin = Director::getInstance()->getVisibleOrigin();
    // Determinie offset of location to projectile
	float offX = flocationX - _owner->getPosition().x;
	float offY = flocationY - _owner->getPosition().y;

	// Bail out if we are shooting down or backwards
	if (offX <= 0) return;

	// Ok to add now - we've double checked position
	

	// Determine where we wish to shoot the projectile to
	float realX = origin.x + winSize.width + (_owner->getContentSize().width/2);
	float ratio = offY / offX;
	float realY = (realX * ratio) + _owner->getPosition().y;
	Point realDest = Point(realX, realY);

	// Determine the length of how far we're shooting
	float offRealX = realX - _owner->getPosition().x;
	float offRealY = realY - _owner->getPosition().y;
	float length = sqrtf((offRealX * offRealX) + (offRealY*offRealY));
	float velocity = 480/1; // 480pixels/1sec
	float realMoveDuration = length/velocity;

	// Move projectile to actual endpoint
	_owner->runAction( Sequence::create(
		MoveTo::create(realMoveDuration, realDest),
		CallFuncN::create(getOwner()->getParent()->getComponent("SceneController"),
                            callfuncN_selector(SceneController::spriteMoveFinished)),
        NULL) );

}

void ProjectileController::die()
{
    Component *com = _owner->getParent()->getComponent("SceneController");
    cocos2d::Array *_projectiles = ((SceneController*)com)->getProjectiles();
    _projectiles->removeObject(_owner);
    _owner->removeFromParentAndCleanup(true);
}<|MERGE_RESOLUTION|>--- conflicted
+++ resolved
@@ -20,15 +20,9 @@
 
 void ProjectileController::onEnter()
 {
-<<<<<<< HEAD
-    Size winSize = Director::sharedDirector()->getVisibleSize();
-    Point origin = Director::sharedDirector()->getVisibleOrigin();
-    _owner->setPosition( Point(origin.x+20, origin.y+winSize.height/2) );
-=======
     Size winSize = Director::getInstance()->getVisibleSize();
     Point origin = Director::getInstance()->getVisibleOrigin();
-    _owner->setPosition( ccp(origin.x+20, origin.y+winSize.height/2) );
->>>>>>> b74f286e
+    _owner->setPosition( Point(origin.x+20, origin.y+winSize.height/2) );
 	_owner->setTag(3);
     Component *com = _owner->getParent()->getComponent("SceneController");
     ((SceneController*)com)->getProjectiles()->addObject(_owner);
