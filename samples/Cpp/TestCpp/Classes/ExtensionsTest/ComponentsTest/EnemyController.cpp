#include "EnemyController.h"
#include "SceneController.h"

using namespace cocos2d;

EnemyController::EnemyController(void)
{
    _name = "EnemyController";
}

EnemyController::~EnemyController(void)
{
}

bool EnemyController::init()
{
    return true;
}

void EnemyController::onEnter()
{
   // Determine where to spawn the target along the Y axis
	Size winSize = Director::getInstance()->getVisibleSize();
	float minY = getOwner()->getContentSize().height/2;
	float maxY = winSize.height -  getOwner()->getContentSize().height/2;
	int rangeY = (int)(maxY - minY);
	// srand( TimGetTicks() );
	int actualY = ( rand() % rangeY ) + (int)minY;

	// Create the target slightly off-screen along the right edge,
	// and along a random position along the Y axis as calculated
	_owner->setPosition(
<<<<<<< HEAD
		Point(winSize.width + (getOwner()->getContentSize().width/2), 
            Director::sharedDirector()->getVisibleOrigin().y + actualY) );
=======
		ccp(winSize.width + (getOwner()->getContentSize().width/2), 
            Director::getInstance()->getVisibleOrigin().y + actualY) );
>>>>>>> 06560a3d
	

	// Determine speed of the target
	int minDuration = (int)2.0;
	int maxDuration = (int)4.0;
	int rangeDuration = maxDuration - minDuration;
	// srand( TimGetTicks() );
	int actualDuration = ( rand() % rangeDuration ) + minDuration;

	// Create the actions
	FiniteTimeAction* actionMove = MoveTo::create( (float)actualDuration,
                                            Point(0 - getOwner()->getContentSize().width/2, actualY) );
	FiniteTimeAction* actionMoveDone = CallFuncN::create(getOwner()->getParent()->getComponent("SceneController"),
                                            callfuncN_selector(SceneController::spriteMoveFinished));
	_owner->runAction( Sequence::create(actionMove, actionMoveDone, NULL) );
}

void EnemyController::onExit()
{
}

void EnemyController::update(float delta)
{

}

EnemyController* EnemyController::create(void)
{
    EnemyController * pRet = new EnemyController();
    if (pRet && pRet->init())
    {
        pRet->autorelease();
    }
    else
    {
        CC_SAFE_DELETE(pRet);
    }
	return pRet;
}

void EnemyController::die()
{
    Component *com = _owner->getParent()->getComponent("SceneController");
    cocos2d::Array *_targets = ((SceneController*)com)->getTargets();
    _targets->removeObject(_owner);
    _owner->removeFromParentAndCleanup(true);
    ((SceneController*)com)->increaseKillCount();
}
<|MERGE_RESOLUTION|>--- conflicted
+++ resolved
@@ -30,13 +30,8 @@
 	// Create the target slightly off-screen along the right edge,
 	// and along a random position along the Y axis as calculated
 	_owner->setPosition(
-<<<<<<< HEAD
 		Point(winSize.width + (getOwner()->getContentSize().width/2), 
-            Director::sharedDirector()->getVisibleOrigin().y + actualY) );
-=======
-		ccp(winSize.width + (getOwner()->getContentSize().width/2), 
             Director::getInstance()->getVisibleOrigin().y + actualY) );
->>>>>>> 06560a3d
 	
 
 	// Determine speed of the target
