#ifndef _PHYSICS_TEST_H_
#define _PHYSICS_TEST_H_

#include "cocos2d.h"
#include "../testBasic.h"
#include "../BaseTest.h"

#include <map>


class PhysicsTestScene : public TestScene
{
public:
<<<<<<< HEAD
    CREATE_FUNC(PhysicsTestScene);

    virtual bool initTest() override;
=======
    PhysicsTestScene()
    :TestScene(false, true)
    , _debugDraw(false)
    {}
    
public:
>>>>>>> 8b6ae2b1
    virtual void runThisTest();
    
    void toggleDebug();
    
private:
    bool _debugDraw;
};

class PhysicsDemo : public BaseTest
{
public:
    CREATE_FUNC(PhysicsDemo);

    PhysicsDemo();
    virtual ~PhysicsDemo();
    
    virtual void onEnter() override;
    virtual std::string title() override;
    virtual std::string subtitle() override;
    
    void restartCallback(Object* sender);
    void nextCallback(Object* sender);
    void backCallback(Object* sender);
    void toggleDebugCallback(Object* sender);
    
    Sprite* addGrossiniAtPosition(Point p, float scale = 1.0);
    Sprite* makeBall(Point point, float radius, PhysicsMaterial material = PHYSICSBODY_MATERIAL_DEFAULT);
    Sprite* makeBox(Point point, Size size, PhysicsMaterial material = PHYSICSBODY_MATERIAL_DEFAULT);
    Sprite* makeTriangle(Point point, Size size, PhysicsMaterial material = PHYSICSBODY_MATERIAL_DEFAULT);
    
    bool onTouchBegan(Touch* touch, Event* event);
    void onTouchMoved(Touch* touch, Event* event);
    void onTouchEnded(Touch* touch, Event* event);
    
protected:
    PhysicsTestScene* _scene;
    Texture2D* _spriteTexture;    // weak ref
    SpriteBatchNode* _ball;
    std::map<int, Node*> _mouses;
};

class PhysicsDemoClickAdd : public PhysicsDemo
{
public:
    CREATE_FUNC(PhysicsDemoClickAdd);

    virtual ~PhysicsDemoClickAdd();
    void onEnter() override;
    std::string subtitle() override;
    
    void onTouchesEnded(const std::vector<Touch*>& touches, Event* event);
    void onAcceleration(Acceleration* acc, Event* event);
};

class PhysicsDemoLogoSmash : public PhysicsDemo
{
public:
    CREATE_FUNC(PhysicsDemoLogoSmash);

    void onEnter() override;
    std::string title() override;
};

class PhysicsDemoPyramidStack : public PhysicsDemo
{
public:
    CREATE_FUNC(PhysicsDemoPlink);

    void onEnter() override;
    std::string title() override;
};

class PhysicsDemoRayCast : public PhysicsDemo
{
public:
    CREATE_FUNC(PhysicsDemoRayCast);

    PhysicsDemoRayCast();

    void onEnter() override;
    std::string title() override;
    void update(float delta) override;
    void onTouchesEnded(const std::vector<Touch*>& touches, Event* event);
    
    void changeModeCallback(Object* sender);
    
    bool anyRay(PhysicsWorld& world, const PhysicsRayCastInfo& info, void* data);
    
private:
    float _angle;
    DrawNode* _node;
    int _mode;
};

class PhysicsDemoJoints : public PhysicsDemo
{
public:
    CREATE_FUNC(PhysicsDemoJoints);

    void onEnter() override;
    std::string title() override;
};

class PhysicsDemoActions : public PhysicsDemo
{
public:
    CREATE_FUNC(PhysicsDemoActions);

    void onEnter() override;
    std::string title() override;
};

class PhysicsDemoPump : public PhysicsDemo
{
public:
    CREATE_FUNC(PhysicsDemoPump);

    void onEnter() override;
    void update(float delta) override;
    std::string title() override;
    std::string subtitle() override;
    
    bool onTouchBegan(Touch* touch, Event* event);
    void onTouchMoved(Touch* touch, Event* event);
    void onTouchEnded(Touch* touch, Event* event);
    
private:
    float _distance;
    float _rotationV;
};

class PhysicsDemoOneWayPlatform : public PhysicsDemo
{
public:
    CREATE_FUNC(PhysicsDemoOneWayPlatform);

    void onEnter() override;
    std::string title() override;
    
    bool onContactBegin(EventCustom* event, const PhysicsContact& contact);
};

class PhysicsDemoSlice : public PhysicsDemo
{
public:
    CREATE_FUNC(PhysicsDemoSlice);

    void onEnter() override;
    std::string title() override;
    std::string subtitle() override;
    
    bool slice(PhysicsWorld& world, const PhysicsRayCastInfo& info, void* data);
    void clipPoly(PhysicsShapePolygon* shape, Point normal, float distance);
    
    bool onTouchBegan(Touch *touch, Event *event);
    void onTouchMoved(Touch *touch, Event *event);
    void onTouchEnded(Touch *touch, Event *event);
    
private:
    int _sliceTag;
};

#endif<|MERGE_RESOLUTION|>--- conflicted
+++ resolved
@@ -11,18 +11,12 @@
 class PhysicsTestScene : public TestScene
 {
 public:
-<<<<<<< HEAD
-    CREATE_FUNC(PhysicsTestScene);
-
-    virtual bool initTest() override;
-=======
     PhysicsTestScene()
     :TestScene(false, true)
     , _debugDraw(false)
     {}
     
 public:
->>>>>>> 8b6ae2b1
     virtual void runThisTest();
     
     void toggleDebug();
@@ -89,7 +83,7 @@
 class PhysicsDemoPyramidStack : public PhysicsDemo
 {
 public:
-    CREATE_FUNC(PhysicsDemoPlink);
+    CREATE_FUNC(PhysicsDemoPyramidStack);
 
     void onEnter() override;
     std::string title() override;
