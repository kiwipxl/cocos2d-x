--- conflicted
+++ resolved
@@ -671,15 +671,9 @@
     _emitter->setAngleVar(0);
 
     // emitter position
-<<<<<<< HEAD
-    Size size = Director::sharedDirector()->getWinSize();
+    Size size = Director::getInstance()->getWinSize();
     _emitter->setPosition(Point(size.width/2, size.height/2));
     _emitter->setPosVar(Point::ZERO);
-=======
-    Size size = Director::getInstance()->getWinSize();
-    _emitter->setPosition(ccp(size.width/2, size.height/2));
-    _emitter->setPosVar(PointZero);
->>>>>>> 06560a3d
 
     // life of particles
     _emitter->setLife(5);
@@ -761,15 +755,9 @@
     _emitter->setAngleVar(0);
 
     // emitter position
-<<<<<<< HEAD
-    Size size = Director::sharedDirector()->getWinSize();
+    Size size = Director::getInstance()->getWinSize();
     _emitter->setPosition(Point(size.width/2, size.height/2));
     _emitter->setPosVar(Point::ZERO);
-=======
-    Size size = Director::getInstance()->getWinSize();
-    _emitter->setPosition(ccp(size.width/2, size.height/2));
-    _emitter->setPosVar(PointZero);
->>>>>>> 06560a3d
 
     // life of particles
     _emitter->setLife(4);
@@ -851,15 +839,9 @@
     _emitter->setAngleVar(0);
 
     // emitter position
-<<<<<<< HEAD
-    Size size = Director::sharedDirector()->getWinSize();
+    Size size = Director::getInstance()->getWinSize();
     _emitter->setPosition(Point(size.width/2, size.height/2));
     _emitter->setPosVar(Point::ZERO);
-=======
-    Size size = Director::getInstance()->getWinSize();
-    _emitter->setPosition(ccp(size.width/2, size.height/2));
-    _emitter->setPosVar(PointZero);
->>>>>>> 06560a3d
 
     // life of particles
     _emitter->setLife(5);
@@ -924,11 +906,7 @@
 
     ParticleSystemQuad *system = new ParticleSystemQuad();
     system->initWithFile("Particles/SpinningPeas.plist");
-<<<<<<< HEAD
-    system->setTextureWithRect(TextureCache::sharedTextureCache()->addImage("Images/particles.png"), Rect(0,0,32,32));
-=======
-    system->setTextureWithRect(TextureCache::getInstance()->addImage("Images/particles.png"), CCRectMake(0,0,32,32));
->>>>>>> 06560a3d
+    system->setTextureWithRect(TextureCache::getInstance()->addImage("Images/particles.png"), Rect(0,0,32,32));
     addChild(system, 10);
     _emitter = system;
 
@@ -1166,7 +1144,7 @@
 
     if (_emitter != NULL)
     {
-        _emitter->setPosition(location - pos);
+        _emitter->setPosition(location -pos);
     }
 }
 
@@ -1447,15 +1425,9 @@
         setAngleVar(0);
 
         // emitter position
-<<<<<<< HEAD
-        Size winSize = Director::sharedDirector()->getWinSize();
+        Size winSize = Director::getInstance()->getWinSize();
         setPosition(Point(winSize.width/2, winSize.height/2));
         setPosVar(Point::ZERO);
-=======
-        Size winSize = Director::getInstance()->getWinSize();
-        setPosition(ccp(winSize.width/2, winSize.height/2));
-        setPosVar(PointZero);
->>>>>>> 06560a3d
 
         // life of particles
         setLife(0.5f);
