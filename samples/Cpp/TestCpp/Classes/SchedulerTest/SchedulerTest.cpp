#include "SchedulerTest.h"
#include "../testResource.h"

enum {
    kTagAnimationDance = 1,
};

static int sceneIdx = -1;

Layer* nextSchedulerTest();
Layer* backSchedulerTest();
Layer* restartSchedulerTest();

TESTLAYER_CREATE_FUNC(SchedulerTimeScale)
TESTLAYER_CREATE_FUNC(TwoSchedulers)
TESTLAYER_CREATE_FUNC(SchedulerAutoremove)
TESTLAYER_CREATE_FUNC(SchedulerPauseResume)
TESTLAYER_CREATE_FUNC(SchedulerPauseResumeAll)
TESTLAYER_CREATE_FUNC(SchedulerPauseResumeAllUser)
TESTLAYER_CREATE_FUNC(SchedulerUnscheduleAll)
TESTLAYER_CREATE_FUNC(SchedulerUnscheduleAllHard)
TESTLAYER_CREATE_FUNC(SchedulerUnscheduleAllUserLevel)
TESTLAYER_CREATE_FUNC(SchedulerSchedulesAndRemove)
TESTLAYER_CREATE_FUNC(SchedulerUpdate)
TESTLAYER_CREATE_FUNC(SchedulerUpdateAndCustom)
TESTLAYER_CREATE_FUNC(SchedulerUpdateFromCustom)
TESTLAYER_CREATE_FUNC(RescheduleSelector)
TESTLAYER_CREATE_FUNC(SchedulerDelayAndRepeat)
TESTLAYER_CREATE_FUNC(SchedulerIssue2268)

static NEWTESTFUNC createFunctions[] = {
    CF(SchedulerTimeScale),
    CF(TwoSchedulers),
    CF(SchedulerAutoremove),
    CF(SchedulerPauseResume),
    CF(SchedulerPauseResumeAll),
    CF(SchedulerPauseResumeAllUser),
    CF(SchedulerUnscheduleAll),
    CF(SchedulerUnscheduleAllHard),
    CF(SchedulerUnscheduleAllUserLevel),
    CF(SchedulerSchedulesAndRemove),
    CF(SchedulerUpdate),
    CF(SchedulerUpdateAndCustom),
    CF(SchedulerUpdateFromCustom),
    CF(RescheduleSelector),
    CF(SchedulerDelayAndRepeat),
    CF(SchedulerIssue2268)
};

#define MAX_LAYER (sizeof(createFunctions) / sizeof(createFunctions[0]))

Layer* nextSchedulerTest()
{
    sceneIdx++;
    sceneIdx = sceneIdx % MAX_LAYER;

    Layer* layer = (createFunctions[sceneIdx])();
    layer->init();
    layer->autorelease();

    return layer;
}

Layer* backSchedulerTest()
{
    sceneIdx--;
    int total = MAX_LAYER;
    if( sceneIdx < 0 )
        sceneIdx += total;    

    Layer* layer = (createFunctions[sceneIdx])();
    layer->init();
    layer->autorelease();

    return layer;
}

Layer* restartSchedulerTest()
{
    Layer* layer = (createFunctions[sceneIdx])();
    layer->init();
    layer->autorelease();

    return layer;
}

//------------------------------------------------------------------
//
// SchedulerTestLayer
//
//------------------------------------------------------------------
void SchedulerTestLayer::onEnter()
{
    BaseTest::onEnter();
}

void SchedulerTestLayer::backCallback(Object* sender)
{
    Scene* scene = new SchedulerTestScene();
    Layer* layer = backSchedulerTest();

    scene->addChild(layer);
    Director::getInstance()->replaceScene(scene);
    scene->release();
}

void SchedulerTestLayer::nextCallback(Object* sender)
{
    Scene* scene = new SchedulerTestScene();
    Layer* layer = nextSchedulerTest();

    scene->addChild(layer);
    Director::getInstance()->replaceScene(scene);
    scene->release();
}

void SchedulerTestLayer::restartCallback(Object* sender)
{
    Scene* scene = new SchedulerTestScene();
    Layer* layer = restartSchedulerTest();

    scene->addChild(layer);
    Director::getInstance()->replaceScene(scene);
    scene->release();
}

std::string SchedulerTestLayer::title()
{
    return "No title";
}

std::string SchedulerTestLayer::subtitle()
{
    return "";
}

//------------------------------------------------------------------
//
// SchedulerAutoremove
//
//------------------------------------------------------------------
void SchedulerAutoremove::onEnter()
{
    SchedulerTestLayer::onEnter();

    schedule(schedule_selector(SchedulerAutoremove::autoremove), 0.5f);
    schedule(schedule_selector(SchedulerAutoremove::tick), 0.5f);
    accum = 0;
}

void SchedulerAutoremove::autoremove(float dt)
{
    accum += dt;
    CCLOG("Time: %f", accum);

    if( accum > 3 )
    {
        unschedule(schedule_selector(SchedulerAutoremove::autoremove));
        CCLOG("scheduler removed");
    }
}

void SchedulerAutoremove::tick(float dt)
{
    CCLOG("This scheduler should not be removed");
}

std::string SchedulerAutoremove::title()
{
    return "Self-remove an scheduler";
}

std::string SchedulerAutoremove::subtitle()
{
    return "1 scheduler will be autoremoved in 3 seconds. See console";
}

//------------------------------------------------------------------
//
// SchedulerPauseResume
//
//------------------------------------------------------------------
void SchedulerPauseResume::onEnter()
{
    SchedulerTestLayer::onEnter();

    schedule(schedule_selector(SchedulerPauseResume::tick1), 0.5f);
    schedule(schedule_selector(SchedulerPauseResume::tick2), 0.5f);
    schedule(schedule_selector(SchedulerPauseResume::pause), 0.5f);
}

void SchedulerPauseResume::tick1(float dt)
{
    CCLOG("tick1");
}

void SchedulerPauseResume::tick2(float dt)
{
    CCLOG("tick2");
}

void SchedulerPauseResume::pause(float dt)
{
    Director::getInstance()->getScheduler()->pauseTarget(this);
}

std::string SchedulerPauseResume::title()
{
    return "Pause / Resume";
}

std::string SchedulerPauseResume::subtitle()
{
    return "Scheduler should be paused after 3 seconds. See console";
}

//------------------------------------------------------------------
//
// SchedulerPauseResumeAll
//
//------------------------------------------------------------------

SchedulerPauseResumeAll::SchedulerPauseResumeAll()
: _pausedTargets(NULL)
{
    
}

SchedulerPauseResumeAll::~SchedulerPauseResumeAll()
{
    CC_SAFE_RELEASE(_pausedTargets);
}

void SchedulerPauseResumeAll::onEnter()
{
    SchedulerTestLayer::onEnter();

    Sprite *sprite = Sprite::create("Images/grossinis_sister1.png");
    sprite->setPosition(VisibleRect::center());
    this->addChild(sprite);
    sprite->runAction(RepeatForever::create(RotateBy::create(3.0, 360)));

    scheduleUpdate();
    schedule(schedule_selector(SchedulerPauseResumeAll::tick1), 0.5f);
    schedule(schedule_selector(SchedulerPauseResumeAll::tick2), 1.0f);
    schedule(schedule_selector(SchedulerPauseResumeAll::pause), 3.0f, false, 0);
}

void SchedulerPauseResumeAll::update(float delta)
{
    // do nothing
}

void SchedulerPauseResumeAll::onExit()
{
    if(_pausedTargets != NULL)
    {
        Director::getInstance()->getScheduler()->resumeTargets(_pausedTargets);
    }
}

void SchedulerPauseResumeAll::tick1(float dt)
{
    log("tick1");
}

void SchedulerPauseResumeAll::tick2(float dt)
{
    log("tick2");
}

void SchedulerPauseResumeAll::pause(float dt)
{
    log("Pausing");
    Director* director = Director::getInstance();
    _pausedTargets = director->getScheduler()->pauseAllTargets();
    CC_SAFE_RETAIN(_pausedTargets);
    
    unsigned int c = _pausedTargets->count();
    
    if (c > 2)
    {
        // should have only 2 items: ActionManager, self
        log("Error: pausedTargets should have only 2 items, and not %u", (unsigned int)c);
    }
}

void SchedulerPauseResumeAll::resume(float dt)
{
    log("Resuming");
    Director* director = Director::getInstance();
    director->getScheduler()->resumeTargets(_pausedTargets);
    CC_SAFE_RELEASE_NULL(_pausedTargets);
}

std::string SchedulerPauseResumeAll::title()
{
    return "Pause / Resume";
}

std::string SchedulerPauseResumeAll::subtitle()
{
    return "Everything will pause after 3s, then resume at 5s. See console";
}

//------------------------------------------------------------------
//
// SchedulerPauseResumeAllUser
//
//------------------------------------------------------------------

SchedulerPauseResumeAllUser::SchedulerPauseResumeAllUser()
: _pausedTargets(NULL)
{

}

SchedulerPauseResumeAllUser::~SchedulerPauseResumeAllUser()
{
    CC_SAFE_RELEASE(_pausedTargets);
}

void SchedulerPauseResumeAllUser::onEnter()
{
    SchedulerTestLayer::onEnter();

    Size s = Director::getInstance()->getWinSize();

    Sprite *sprite = Sprite::create("Images/grossinis_sister1.png");
    sprite->setPosition(Point(s.width/2, s.height/2));
    this->addChild(sprite);
    sprite->runAction(RepeatForever::create(RotateBy::create(3.0, 360)));

    schedule(schedule_selector(SchedulerPauseResumeAllUser::tick1), 0.5f);
    schedule(schedule_selector(SchedulerPauseResumeAllUser::tick2), 1.0f);
    schedule(schedule_selector(SchedulerPauseResumeAllUser::pause), 3.0f, false, 0);
    //TODO: [self performSelector:@selector(resume) withObject:nil afterDelay:5];
}

void SchedulerPauseResumeAllUser::onExit()
{
    if(_pausedTargets != NULL)
    {
        Director::getInstance()->getScheduler()->resumeTargets(_pausedTargets);
    }
}

void SchedulerPauseResumeAllUser::tick1(float dt)
{
    log("tick1");
}

void SchedulerPauseResumeAllUser::tick2(float dt)
{
    log("tick2");
}

void SchedulerPauseResumeAllUser::pause(float dt)
{
    log("Pausing");
    Director* director = Director::getInstance();
    _pausedTargets = director->getScheduler()->pauseAllTargetsWithMinPriority(Scheduler::PRIORITY_NON_SYSTEM_MIN);
    CC_SAFE_RETAIN(_pausedTargets);
}

void SchedulerPauseResumeAllUser::resume(float dt)
{
    log("Resuming");
    Director* director = Director::getInstance();
    director->getScheduler()->resumeTargets(_pausedTargets);
    CC_SAFE_RELEASE_NULL(_pausedTargets);
}

std::string SchedulerPauseResumeAllUser::title()
{
    return "Pause / Resume";
}

std::string SchedulerPauseResumeAllUser::subtitle()
{
    return "Everything will pause after 3s, then resume at 5s. See console";
}


//------------------------------------------------------------------
//
// SchedulerUnscheduleAll
//
//------------------------------------------------------------------
void SchedulerUnscheduleAll::onEnter()
{
    SchedulerTestLayer::onEnter();

    schedule(schedule_selector(SchedulerUnscheduleAll::tick1), 0.5f);
    schedule(schedule_selector(SchedulerUnscheduleAll::tick2), 1.0f);
    schedule(schedule_selector(SchedulerUnscheduleAll::tick3), 1.5f);
    schedule(schedule_selector(SchedulerUnscheduleAll::tick4), 1.5f);
    schedule(schedule_selector(SchedulerUnscheduleAll::unscheduleAll), 4);
}

void SchedulerUnscheduleAll::tick1(float dt)
{
    CCLOG("tick1");
}

void SchedulerUnscheduleAll::tick2(float dt)
{
    CCLOG("tick2");
}

void SchedulerUnscheduleAll::tick3(float dt)
{
    CCLOG("tick3");
}

void SchedulerUnscheduleAll::tick4(float dt)
{
    CCLOG("tick4");
}

void SchedulerUnscheduleAll::unscheduleAll(float dt)
{
    unscheduleAllSelectors();
}

std::string SchedulerUnscheduleAll::title()
{
    return "Unschedule All selectors";
}

std::string SchedulerUnscheduleAll::subtitle()
{
    return "All scheduled selectors will be unscheduled in 4 seconds. See console";
}

//------------------------------------------------------------------
//
// SchedulerUnscheduleAllHard
//
//------------------------------------------------------------------
void SchedulerUnscheduleAllHard::onEnter()
{
    SchedulerTestLayer::onEnter();

    Size s = Director::getInstance()->getWinSize();

    Sprite *sprite = Sprite::create("Images/grossinis_sister1.png");
    sprite->setPosition(Point(s.width/2, s.height/2));
    this->addChild(sprite);
    sprite->runAction(RepeatForever::create(RotateBy::create(3.0, 360)));

    _actionManagerActive = true;

    schedule(schedule_selector(SchedulerUnscheduleAllHard::tick1), 0.5f);
    schedule(schedule_selector(SchedulerUnscheduleAllHard::tick2), 1.0f);
    schedule(schedule_selector(SchedulerUnscheduleAllHard::tick3), 1.5f);
    schedule(schedule_selector(SchedulerUnscheduleAllHard::tick4), 1.5f);
    schedule(schedule_selector(SchedulerUnscheduleAllHard::unscheduleAll), 4);
}

void SchedulerUnscheduleAllHard::onExit()
{
    if(!_actionManagerActive) {
        // Restore the director's action manager.
        Director* director = Director::getInstance();
        director->getScheduler()->scheduleUpdateForTarget(director->getActionManager(), Scheduler::PRIORITY_SYSTEM, false);
    }
}

void SchedulerUnscheduleAllHard::tick1(float dt)
{
    CCLOG("tick1");
}

void SchedulerUnscheduleAllHard::tick2(float dt)
{
    CCLOG("tick2");
}

void SchedulerUnscheduleAllHard::tick3(float dt)
{
    CCLOG("tick3");
}

void SchedulerUnscheduleAllHard::tick4(float dt)
{
    CCLOG("tick4");
}

void SchedulerUnscheduleAllHard::unscheduleAll(float dt)
{
    Director::getInstance()->getScheduler()->unscheduleAll();
    _actionManagerActive = false;
}

std::string SchedulerUnscheduleAllHard::title()
{
    return "Unschedule All selectors (HARD)";
}

std::string SchedulerUnscheduleAllHard::subtitle()
{
    return "Unschedules all user selectors after 4s. Action will stop. See console";
}

//------------------------------------------------------------------
//
// SchedulerUnscheduleAllUserLevel
//
//------------------------------------------------------------------
void SchedulerUnscheduleAllUserLevel::onEnter()
{
    SchedulerTestLayer::onEnter();

    Size s = Director::getInstance()->getWinSize();

    Sprite *sprite = Sprite::create("Images/grossinis_sister1.png");
    sprite->setPosition(Point(s.width/2, s.height/2));
    this->addChild(sprite);
    sprite->runAction(RepeatForever::create(RotateBy::create(3.0, 360)));

    schedule(schedule_selector(SchedulerUnscheduleAllUserLevel::tick1), 0.5f);
    schedule(schedule_selector(SchedulerUnscheduleAllUserLevel::tick2), 1.0f);
    schedule(schedule_selector(SchedulerUnscheduleAllUserLevel::tick3), 1.5f);
    schedule(schedule_selector(SchedulerUnscheduleAllUserLevel::tick4), 1.5f);
    schedule(schedule_selector(SchedulerUnscheduleAllUserLevel::unscheduleAll), 4);
}

void SchedulerUnscheduleAllUserLevel::tick1(float dt)
{
    CCLOG("tick1");
}

void SchedulerUnscheduleAllUserLevel::tick2(float dt)
{
    CCLOG("tick2");
}

void SchedulerUnscheduleAllUserLevel::tick3(float dt)
{
    CCLOG("tick3");
}

void SchedulerUnscheduleAllUserLevel::tick4(float dt)
{
    CCLOG("tick4");
}

void SchedulerUnscheduleAllUserLevel::unscheduleAll(float dt)
{
    Director::getInstance()->getScheduler()->unscheduleAllWithMinPriority(Scheduler::PRIORITY_NON_SYSTEM_MIN);
}

std::string SchedulerUnscheduleAllUserLevel::title()
{
    return "Unschedule All user selectors";
}

std::string SchedulerUnscheduleAllUserLevel::subtitle()
{
    return "Unschedules all user selectors after 4s. Action should not stop. See console";
}

//------------------------------------------------------------------
//
// SchedulerSchedulesAndRemove
//
//------------------------------------------------------------------
void SchedulerSchedulesAndRemove::onEnter()
{
    SchedulerTestLayer::onEnter();

    schedule(schedule_selector(SchedulerSchedulesAndRemove::tick1), 0.5f);
    schedule(schedule_selector(SchedulerSchedulesAndRemove::tick2), 1.0f);
    schedule(schedule_selector(SchedulerSchedulesAndRemove::scheduleAndUnschedule), 4.0f);
}

void SchedulerSchedulesAndRemove::tick1(float dt)
{
    CCLOG("tick1");
}

void SchedulerSchedulesAndRemove::tick2(float dt)
{
    CCLOG("tick2");
}

void SchedulerSchedulesAndRemove::tick3(float dt)
{
    CCLOG("tick3");
}

void SchedulerSchedulesAndRemove::tick4(float dt)
{
    CCLOG("tick4");
}

std::string SchedulerSchedulesAndRemove::title()
{
    return "Schedule from Schedule";
}

std::string SchedulerSchedulesAndRemove::subtitle()
{
    return "Will unschedule and schedule selectors in 4s. See console";
}

void SchedulerSchedulesAndRemove::scheduleAndUnschedule(float dt)
{
    unschedule(schedule_selector(SchedulerSchedulesAndRemove::tick1));
    unschedule(schedule_selector(SchedulerSchedulesAndRemove::tick2));
    unschedule(schedule_selector(SchedulerSchedulesAndRemove::scheduleAndUnschedule));

    schedule(schedule_selector(SchedulerSchedulesAndRemove::tick3), 1.0f);
    schedule(schedule_selector(SchedulerSchedulesAndRemove::tick4), 1.0f);
}

//------------------------------------------------------------------
//
// TestNode
//
//------------------------------------------------------------------
void TestNode::initWithString(String* pStr, int priority)
{
    _pstring = pStr;
    _pstring->retain();
    scheduleUpdateWithPriority(priority);
}

TestNode::~TestNode()
{
    _pstring->release();
}

void TestNode::update(float dt)
{
    CC_UNUSED_PARAM(dt);
    log("%s", _pstring->getCString());
}

//------------------------------------------------------------------
//
// SchedulerUpdate
//
//------------------------------------------------------------------
void SchedulerUpdate::onEnter()
{
    SchedulerTestLayer::onEnter();

    TestNode* d = new TestNode();
    String* pStr = new String("---");
    d->initWithString(pStr, 50);
    pStr->release();
    addChild(d);
    d->release();

    TestNode* b = new TestNode();
    pStr = new String("3rd");
    b->initWithString(pStr, 0);
    pStr->release();
    addChild(b);
    b->release();

    TestNode* a = new TestNode();
    pStr = new String("1st");
    a->initWithString(pStr, -10);
    pStr->release();
    addChild(a);
    a->release();

    TestNode* c = new TestNode();
    pStr = new String("4th");
    c->initWithString(pStr, 10);
    pStr->release();
    addChild(c);
    c->release();

    TestNode* e = new TestNode();
    pStr = new String("5th");
    e->initWithString(pStr, 20);
    pStr->release();
    addChild(e);
    e->release();

    TestNode* f = new TestNode();
    pStr = new String("2nd");
    f->initWithString(pStr, -5);
    pStr->release();
    addChild(f);
    f->release();

    schedule(schedule_selector(SchedulerUpdate::removeUpdates), 4.0f);
}

void SchedulerUpdate::removeUpdates(float dt)
{
    Array* children = getChildren();
    Node* node;
    Object* pObject;
    CCARRAY_FOREACH(children, pObject)
    {
        node = static_cast<Node*>(pObject);

        if (! node)
        {
            break;
        }
        node->unscheduleAllSelectors();
    }
}

std::string SchedulerUpdate::title()
{
    return "Schedule update with priority";
}

std::string SchedulerUpdate::subtitle()
{
    return "3 scheduled updates. Priority should work. Stops in 4s. See console";
}

//------------------------------------------------------------------
//
// SchedulerUpdateAndCustom
//
//------------------------------------------------------------------
void SchedulerUpdateAndCustom::onEnter()
{
    SchedulerTestLayer::onEnter();

    scheduleUpdate();
    schedule(schedule_selector(SchedulerUpdateAndCustom::tick));
    schedule(schedule_selector(SchedulerUpdateAndCustom::stopSelectors), 0.4f);
}

void SchedulerUpdateAndCustom::update(float dt)
{
    CCLOG("update called:%f", dt);
}

void SchedulerUpdateAndCustom::tick(float dt)
{
    CCLOG("custom selector called:%f",dt);
}

void SchedulerUpdateAndCustom::stopSelectors(float dt)
{
    unscheduleAllSelectors();
}

std::string SchedulerUpdateAndCustom::title()
{
    return "Schedule Update + custom selector";
}

std::string SchedulerUpdateAndCustom::subtitle()
{
    return "Update + custom selector at the same time. Stops in 4s. See console";
}

//------------------------------------------------------------------
//
// SchedulerUpdateFromCustom
//
//------------------------------------------------------------------
void SchedulerUpdateFromCustom::onEnter()
{
    SchedulerTestLayer::onEnter();

    schedule(schedule_selector(SchedulerUpdateFromCustom::schedUpdate), 2.0f);
}

void SchedulerUpdateFromCustom::update(float dt)
{
    CCLOG("update called:%f", dt);
}

void SchedulerUpdateFromCustom::schedUpdate(float dt)
{
    unschedule(schedule_selector(SchedulerUpdateFromCustom::schedUpdate));
    scheduleUpdate();
    schedule(schedule_selector(SchedulerUpdateFromCustom::stopUpdate), 2.0f);
}

void SchedulerUpdateFromCustom::stopUpdate(float dt)
{
    unscheduleUpdate();
    unschedule(schedule_selector(SchedulerUpdateFromCustom::stopUpdate));
}

std::string SchedulerUpdateFromCustom::title()
{
    return "Schedule Update in 2 sec";
}

std::string SchedulerUpdateFromCustom::subtitle()
{
    return "Update schedules in 2 secs. Stops 2 sec later. See console";
}

//------------------------------------------------------------------
//
// RescheduleSelector
//
//------------------------------------------------------------------
void RescheduleSelector::onEnter()
{
    SchedulerTestLayer::onEnter();

    _interval = 1.0f;
    _ticks    = 0;
    schedule(schedule_selector(RescheduleSelector::schedUpdate), _interval);
}

std::string RescheduleSelector::title()
{
    return "Reschedule Selector";
}

std::string RescheduleSelector::subtitle()
{
    return "Interval is 1 second, then 2, then 3...";
}

void RescheduleSelector::schedUpdate(float dt)
{
    _ticks++;

    CCLOG("schedUpdate: %.4f", dt);
    if ( _ticks > 3 )
    {
        _interval += 1.0f;
        schedule(schedule_selector(RescheduleSelector::schedUpdate), _interval);
        _ticks = 0;
    }
}

// SchedulerDelayAndRepeat

void SchedulerDelayAndRepeat::onEnter()
{
    SchedulerTestLayer::onEnter();
    schedule(schedule_selector(SchedulerDelayAndRepeat::update), 0, 4 , 3.f);
    CCLOG("update is scheduled should begin after 3 seconds");
}

std::string SchedulerDelayAndRepeat::title()
{
    return "Schedule with delay of 3 sec, repeat 4 times";
}

std::string SchedulerDelayAndRepeat::subtitle()
{
    return "After 5 x executed, method unscheduled. See console";
}

void SchedulerDelayAndRepeat::update(float dt)
{
    log("update called:%f", dt);
}

// SchedulerTimeScale

ControlSlider* SchedulerTimeScale::sliderCtl()
{
    ControlSlider * slider = ControlSlider::create("extensions/sliderTrack2.png","extensions/sliderProgress2.png" ,"extensions/sliderThumb.png");

    slider->addTargetWithActionForControlEvents(this, cccontrol_selector(SchedulerTimeScale::sliderAction), Control::EventType::VALUE_CHANGED);

    slider->setMinimumValue(-3.0f);
    slider->setMaximumValue(3.0f);
    slider->setValue(1.0f);

    return slider;
}

<<<<<<< HEAD
void SchedulerTimeScale::sliderAction(Object* pSender, Control::EventType controlEvent)
=======
void SchedulerTimeScale::sliderAction(Object* sender, ControlEvent controlEvent)
>>>>>>> c2a96d61
{
    ControlSlider* pSliderCtl = static_cast<ControlSlider*>(sender);
    float scale;
    scale = pSliderCtl->getValue();

    Director::getInstance()->getScheduler()->setTimeScale(scale);
}

void SchedulerTimeScale::onEnter()
{
    SchedulerTestLayer::onEnter();

    Size s = Director::getInstance()->getWinSize();

    // rotate and jump
    ActionInterval *jump1 = JumpBy::create(4, Point(-s.width+80,0), 100, 4);
    ActionInterval *jump2 = jump1->reverse();
    ActionInterval *rot1 = RotateBy::create(4, 360*2);
    ActionInterval *rot2 = rot1->reverse();

    Sequence* seq3_1 = Sequence::create(jump2, jump1, NULL);
    Sequence* seq3_2 = Sequence::create(rot1, rot2, NULL);
    FiniteTimeAction* spawn = Spawn::create(seq3_1, seq3_2, NULL);
    Repeat* action = Repeat::create(spawn, 50);

    Repeat* action2 = action->clone();
    Repeat* action3 = action->clone();

    Sprite *grossini = Sprite::create("Images/grossini.png");
    Sprite *tamara = Sprite::create("Images/grossinis_sister1.png");
    Sprite *kathia = Sprite::create("Images/grossinis_sister2.png");

    grossini->setPosition(Point(40,80));
    tamara->setPosition(Point(40,80));
    kathia->setPosition(Point(40,80));

    addChild(grossini);
    addChild(tamara);
    addChild(kathia);

    grossini->runAction(Speed::create(action, 0.5f));
    tamara->runAction(Speed::create(action2, 1.5f));
    kathia->runAction(Speed::create(action3, 1.0f));

    ParticleSystem *emitter = ParticleFireworks::create();
    emitter->setTexture( TextureCache::getInstance()->addImage(s_stars1) );
    addChild(emitter);

    _sliderCtl = sliderCtl();
    _sliderCtl->setPosition(Point(s.width / 2.0f, s.height / 3.0f));

    addChild(_sliderCtl);
}

void SchedulerTimeScale::onExit()
{
    // restore scale
    Director::getInstance()->getScheduler()->setTimeScale(1);
    SchedulerTestLayer::onExit();
}

std::string SchedulerTimeScale::title()
{
    return "Scheduler timeScale Test";
}

std::string SchedulerTimeScale::subtitle()
{
    return "Fast-forward and rewind using scheduler.timeScale";
}

//TwoSchedulers

ControlSlider *TwoSchedulers::sliderCtl()
{
   // CGRect frame = CGRectMake(12.0f, 12.0f, 120.0f, 7.0f);
    ControlSlider *slider = ControlSlider::create("extensions/sliderTrack2.png","extensions/sliderProgress2.png" ,"extensions/sliderThumb.png");
        //[[UISlider alloc] initWithFrame:frame];
    slider->addTargetWithActionForControlEvents(this, cccontrol_selector(TwoSchedulers::sliderAction), Control::EventType::VALUE_CHANGED);

    // in case the parent view draws with a custom color or gradient, use a transparent color
    //slider.backgroundColor = [UIColor clearColor];

    slider->setMinimumValue(0.0f);
    slider->setMaximumValue(2.0f);
    //slider.continuous = YES;
    slider->setValue(1.0f);

    return slider;
}

void TwoSchedulers::sliderAction(Object* sender, Control::EventType controlEvent)
{
    float scale;

    ControlSlider *slider = static_cast<ControlSlider*>(sender);
    scale = slider->getValue();

    if( sender == sliderCtl1 )
        sched1->setTimeScale(scale);
    else
        sched2->setTimeScale(scale);
}

void TwoSchedulers::onEnter()
{
    SchedulerTestLayer::onEnter();

    Size s = Director::getInstance()->getWinSize();

        // rotate and jump
    ActionInterval *jump1 = JumpBy::create(4, Point(0,0), 100, 4);
    ActionInterval *jump2 = jump1->reverse();

    Sequence* seq = Sequence::create(jump2, jump1, NULL);
    RepeatForever* action = RepeatForever::create(seq);

        //
        // Center
        //
    Sprite *grossini = Sprite::create("Images/grossini.png");
    addChild(grossini);
    grossini->setPosition(Point(s.width/2,100));
    grossini->runAction(action->clone());

    Scheduler *defaultScheduler = Director::getInstance()->getScheduler();

    //
    // Left:
    //

    // Create a new scheduler, and link it to the main scheduler
    sched1 = new Scheduler();

    defaultScheduler->scheduleUpdateForTarget(sched1, 0, false);

    // Create a new ActionManager, and link it to the new scheudler
    actionManager1 = new ActionManager();
    sched1->scheduleUpdateForTarget(actionManager1, 0, false);

    for( unsigned int i=0; i < 10; i++ ) 
    {
        Sprite *sprite = Sprite::create("Images/grossinis_sister1.png");

        // IMPORTANT: Set the actionManager running any action
        sprite->setActionManager(actionManager1);

        addChild(sprite);
        sprite->setPosition(Point(30+15*i,100));

        sprite->runAction(action->clone());
    }


    //
    // Right:
    //

    // Create a new scheduler, and link it to the main scheduler
    sched2 = new Scheduler();;
    defaultScheduler->scheduleUpdateForTarget(sched2, 0, false);

    // Create a new ActionManager, and link it to the new scheudler
    actionManager2 = new ActionManager();
    sched2->scheduleUpdateForTarget(actionManager2, 0, false);

    for( unsigned int i=0; i < 10; i++ ) {
        Sprite *sprite = Sprite::create("Images/grossinis_sister2.png");

        // IMPORTANT: Set the actionManager running any action
        sprite->setActionManager(actionManager2);

        addChild(sprite);
        sprite->setPosition(Point(s.width-30-15*i,100));

        sprite->runAction(action->clone());
    }

    sliderCtl1 = sliderCtl();
    addChild(sliderCtl1);
    sliderCtl1->retain();
    sliderCtl1->setPosition(Point(s.width / 4.0f, VisibleRect::top().y - 20));

    sliderCtl2 = sliderCtl();
    addChild(sliderCtl2);
    sliderCtl2->retain();
    sliderCtl2->setPosition(Point(s.width / 4.0f*3.0f, VisibleRect::top().y-20));
}


TwoSchedulers::~TwoSchedulers()
{
    Scheduler *defaultScheduler = Director::getInstance()->getScheduler();
    defaultScheduler->unscheduleAllForTarget(sched1);
    defaultScheduler->unscheduleAllForTarget(sched2);

    sliderCtl1->release();
    sliderCtl2->release();

    sched1->release();
    sched2->release();

    actionManager1->release();
    actionManager2->release();
}

std::string TwoSchedulers::title()
{
    return "Two custom schedulers";
}

std::string TwoSchedulers::subtitle()
{
    return "Three schedulers. 2 custom + 1 default. Two different time scales";
}

class TestNode2 : public Node
{
public:
	~TestNode2() {
		cocos2d::log("Delete TestNode (should not crash)");
		this->unscheduleAllSelectors();
	}

	void update(float dt) {
	}
};

void SchedulerIssue2268::onEnter()
{
	SchedulerTestLayer::onEnter();

	testNode = new TestNode2();
	testNode->init();
	testNode->autorelease();
	testNode->retain();
	testNode->schedule(SEL_SCHEDULE(&TestNode::update));
	this->addChild(testNode);


	this->scheduleOnce(SEL_SCHEDULE(&SchedulerIssue2268::update), 0.25f);
}

void SchedulerIssue2268::update(float dt)
{
	if ( testNode != NULL ) {
		// do something with testNode

		// at some point we are done, pause the nodes actions and schedulers
		testNode->removeFromParentAndCleanup(false);

		// at some other point we are completely done with the node and want to clear it
		testNode->release();
		testNode->unscheduleAllSelectors();
		testNode = NULL;

	}
}
SchedulerIssue2268::~SchedulerIssue2268()
{

}

std::string SchedulerIssue2268::title()
{
    return "Issue #2268";
}

std::string SchedulerIssue2268::subtitle()
{
    return "Should not crash";
}
//------------------------------------------------------------------
//
// SchedulerTestScene
//
//------------------------------------------------------------------
void SchedulerTestScene::runThisTest()
{
    Layer* layer = nextSchedulerTest();
    addChild(layer);

    Director::getInstance()->replaceScene(this);
}<|MERGE_RESOLUTION|>--- conflicted
+++ resolved
@@ -874,11 +874,7 @@
     return slider;
 }
 
-<<<<<<< HEAD
-void SchedulerTimeScale::sliderAction(Object* pSender, Control::EventType controlEvent)
-=======
-void SchedulerTimeScale::sliderAction(Object* sender, ControlEvent controlEvent)
->>>>>>> c2a96d61
+void SchedulerTimeScale::sliderAction(Object* sender, Control::EventType controlEvent)
 {
     ControlSlider* pSliderCtl = static_cast<ControlSlider*>(sender);
     float scale;
