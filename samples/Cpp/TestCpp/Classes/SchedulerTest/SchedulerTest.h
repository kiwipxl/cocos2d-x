#ifndef _SCHEDULER_TEST_H_
#define _SCHEDULER_TEST_H_

#include "cocos2d.h"
#include "cocos-ext.h"
#include "../testBasic.h"
#include "../BaseTest.h"

USING_NS_CC_EXT;

class SchedulerTestLayer : public BaseTest
{
public:
    virtual void onEnter();

    virtual std::string title();
    virtual std::string subtitle();

    void backCallback(Object* sender);
    void nextCallback(Object* sender);
    void restartCallback(Object* sender);
};

// class SchedulerTestLayer : Layer
// {
// }
// -(String*) title;
// -(String*) subtitle;
// 
// -(void) backCallback:(id) sender;
// -(void) nextCallback:(id) sender;
// -(void) restartCallback:(id) sender;
// 

class SchedulerAutoremove : public SchedulerTestLayer
{
public:
    virtual void onEnter();
    virtual std::string title();
    virtual std::string subtitle();

    void autoremove(float dt);
    void tick(float dt);
private:
    float accum;
};

class SchedulerPauseResume : public SchedulerTestLayer
{
public:
    virtual void onEnter();
    virtual std::string title();
    virtual std::string subtitle();

    void tick1(float dt);
    void tick2(float dt);
    void pause(float dt);
};

class SchedulerPauseResumeAll : public SchedulerTestLayer
{
public:
    SchedulerPauseResumeAll();
    virtual ~SchedulerPauseResumeAll();
    virtual void onEnter();
    virtual void onExit();
    virtual void update(float delta);
    virtual std::string title();
    virtual std::string subtitle();

    void tick1(float dt);
    void tick2(float dt);
    void pause(float dt);
    void resume(float dt);
private:
    Set* _pausedTargets;
};

class SchedulerPauseResumeAllUser : public SchedulerTestLayer
{
public:
    SchedulerPauseResumeAllUser();
    virtual ~SchedulerPauseResumeAllUser();
    virtual void onEnter();
    virtual void onExit();
    virtual std::string title();
    virtual std::string subtitle();

    void tick1(float dt);
    void tick2(float dt);
    void pause(float dt);
    void resume(float dt);
private:
    Set* _pausedTargets;
};

class SchedulerUnscheduleAll : public SchedulerTestLayer
{
public:
    virtual void onEnter();
    virtual std::string title();
    virtual std::string subtitle();

    void tick1(float dt);
    void tick2(float dt);
    void tick3(float dt);
    void tick4(float dt);
    void unscheduleAll(float dt);
};

class SchedulerUnscheduleAllHard : public SchedulerTestLayer
{
public:
    virtual void onEnter();
    virtual void onExit();
    virtual std::string title();
    virtual std::string subtitle();

    void tick1(float dt);
    void tick2(float dt);
    void tick3(float dt);
    void tick4(float dt);
    void unscheduleAll(float dt);
private:
    bool _actionManagerActive;
};

class SchedulerUnscheduleAllUserLevel : public SchedulerTestLayer
{
public:
    virtual void onEnter();
    virtual std::string title();
    virtual std::string subtitle();

    void tick1(float dt);
    void tick2(float dt);
    void tick3(float dt);
    void tick4(float dt);
    void unscheduleAll(float dt);
};

class SchedulerSchedulesAndRemove : public SchedulerTestLayer
{
public:
    virtual void onEnter();
    virtual std::string title();
    virtual std::string subtitle();

    void tick1(float dt);
    void tick2(float dt);
    void tick3(float dt);
    void tick4(float dt);
    void scheduleAndUnschedule(float dt);
};

class SchedulerUpdate : public SchedulerTestLayer
{
public:
    virtual void onEnter();
    virtual std::string title();
    virtual std::string subtitle();

    void removeUpdates(float dt);
};

class SchedulerUpdateAndCustom : public SchedulerTestLayer
{
public:
    virtual void onEnter();
    virtual std::string title();
    virtual std::string subtitle();

    void update(float dt);
    void tick(float dt);
    void stopSelectors(float dt);
};

class SchedulerUpdateFromCustom : public SchedulerTestLayer
{
public:
    virtual void onEnter();
    virtual std::string title();
    virtual std::string subtitle();

    void update(float dt);
    void schedUpdate(float dt);
    void stopUpdate(float dt);
};

class TestNode : public Node
{
public:
    ~TestNode();

    void initWithString(String* pStr, int priority);
    virtual void update(float dt);
private:
    String* _pstring;
};

class RescheduleSelector : public SchedulerTestLayer
{
public:
    virtual void onEnter();
    virtual std::string title();
    virtual std::string subtitle();

    void schedUpdate(float dt);
private:
    float _interval;
    int   _ticks;
};

class SchedulerDelayAndRepeat : public SchedulerTestLayer
{
public:
    virtual void onEnter();
    virtual std::string title();
    virtual std::string subtitle();
    void update(float dt);
};

class SchedulerTimeScale : public SchedulerTestLayer
{
public:
    void onEnter();
    void onExit();
    virtual std::string title();
    virtual std::string subtitle();
    ControlSlider* sliderCtl();
<<<<<<< HEAD
    void sliderAction(Object* pSender, Control::EventType controlEvent);
=======
    void sliderAction(Object* sender, ControlEvent controlEvent);
>>>>>>> c2a96d61
    ControlSlider* _sliderCtl;
};


class TwoSchedulers : public SchedulerTestLayer
{
public:
    virtual ~TwoSchedulers();
    virtual std::string title();
    virtual std::string subtitle();
    void onEnter();
    ControlSlider* sliderCtl();
    void sliderAction(Object* sender, Control::EventType controlEvent);
    Scheduler *sched1;
    Scheduler *sched2;
    ActionManager *actionManager1;
    ActionManager *actionManager2;

    ControlSlider    *sliderCtl1;
    ControlSlider    *sliderCtl2;
};

class SchedulerIssue2268 : public SchedulerTestLayer
{
	public:
		~SchedulerIssue2268();
		std::string title();
		std::string subtitle();
		void onEnter();
		void update(float dt);
	private:
		Node *testNode;
};

class SchedulerTestScene : public TestScene
{
public:
    virtual void runThisTest();
};

#endif<|MERGE_RESOLUTION|>--- conflicted
+++ resolved
@@ -228,11 +228,7 @@
     virtual std::string title();
     virtual std::string subtitle();
     ControlSlider* sliderCtl();
-<<<<<<< HEAD
-    void sliderAction(Object* pSender, Control::EventType controlEvent);
-=======
-    void sliderAction(Object* sender, ControlEvent controlEvent);
->>>>>>> c2a96d61
+    void sliderAction(Object* sender, Control::EventType controlEvent);
     ControlSlider* _sliderCtl;
 };
 
