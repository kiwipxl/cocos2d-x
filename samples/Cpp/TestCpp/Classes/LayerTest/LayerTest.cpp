#include "LayerTest.h"
#include "../testResource.h"

enum 
{
    kTagLayer = 1,
};

static std::function<Layer*()> createFunctions[] = {
    CL(LayerTestCascadingOpacityA),
    CL(LayerTestCascadingOpacityB),
    CL(LayerTestCascadingOpacityC),
    CL(LayerTestCascadingColorA),
    CL(LayerTestCascadingColorB),
    CL(LayerTestCascadingColorC),
    CL(LayerTest1),
    CL(LayerTest2),
    CL(LayerTestBlend),
    CL(LayerGradientTest),
    CL(LayerGradientTest2),
    CL(LayerGradientTest3),
    CL(LayerIgnoreAnchorPointPos),
    CL(LayerIgnoreAnchorPointRot),
    CL(LayerIgnoreAnchorPointScale),
    CL(LayerExtendedBlendOpacityTest)
};

static int sceneIdx=-1;
#define MAX_LAYER (sizeof(createFunctions) / sizeof(createFunctions[0]))

static Layer* nextAction()
{
    sceneIdx++;
    sceneIdx = sceneIdx % MAX_LAYER;
    
    Layer* pLayer = (createFunctions[sceneIdx])();
    pLayer->autorelease();
    
    return pLayer;
}

static Layer* backAction()
{
    sceneIdx--;
    int total = MAX_LAYER;
    if( sceneIdx < 0 )
        sceneIdx += total;
    
    Layer* pLayer = (createFunctions[sceneIdx])();
    pLayer->autorelease();
    
    return pLayer;
}

static Layer* restartAction()
{
    Layer* pLayer = (createFunctions[sceneIdx])();
    pLayer->autorelease();
    
    return pLayer;
}

//------------------------------------------------------------------
//
// LayerTest
//
//------------------------------------------------------------------

LayerTest::LayerTest(void)
{
}

LayerTest::~LayerTest(void)
{
}

string LayerTest::subtitle()
{
    return "";
}

std::string LayerTest::title()
{
    return "No title";
}

void LayerTest::onEnter()
{
    BaseTest::onEnter();
}

void LayerTest::restartCallback(Object* pSender)
{
    Scene* s = new LayerTestScene();
    s->addChild(restartAction());

    Director::getInstance()->replaceScene(s);
    s->release();
}

void LayerTest::nextCallback(Object* pSender)
{
    Scene* s = new LayerTestScene();
    s->addChild( nextAction() );
    Director::getInstance()->replaceScene(s);
    s->release();
}

void LayerTest::backCallback(Object* pSender)
{
    Scene* s = new LayerTestScene();
    s->addChild( backAction() );
    Director::getInstance()->replaceScene(s);
    s->release();
} 

//#pragma mark - Cascading support extensions

static void setEnableRecursiveCascading(Node* node, bool enable)
{
    RGBAProtocol* rgba = dynamic_cast<RGBAProtocol*>(node);
    if (rgba)
    {
        rgba->setCascadeColorEnabled(enable);
        rgba->setCascadeOpacityEnabled(enable);
    }
    
    Object* obj;
    Array* children = node->getChildren();
    CCARRAY_FOREACH(children, obj)
    {
        Node* child = static_cast<Node*>(obj);
        setEnableRecursiveCascading(child, enable);
    }
}

// LayerTestCascadingOpacityA
void LayerTestCascadingOpacityA::onEnter()
{
    LayerTest::onEnter();
    
    Size s = Director::getInstance()->getWinSize();
    LayerRGBA* layer1 = LayerRGBA::create();
    
    Sprite *sister1 = Sprite::create("Images/grossinis_sister1.png");
    Sprite *sister2 = Sprite::create("Images/grossinis_sister2.png");
    LabelBMFont *label = LabelBMFont::create("Test", "fonts/bitmapFontTest.fnt");
    
    layer1->addChild(sister1);
    layer1->addChild(sister2);
    layer1->addChild(label);
    this->addChild( layer1, 0, kTagLayer);
    
    sister1->setPosition( Point( s.width*1/3, s.height/2));
    sister2->setPosition( Point( s.width*2/3, s.height/2));
    label->setPosition( Point( s.width/2, s.height/2));
    
    layer1->runAction(
     RepeatForever::create(
      Sequence::create(
       FadeTo::create(4, 0),
       FadeTo::create(4, 255),
       DelayTime::create(1),
       NULL)));
    
    sister1->runAction(
     RepeatForever::create(
      Sequence::create(
       FadeTo::create(2, 0),
       FadeTo::create(2, 255),
       FadeTo::create(2, 0),
       FadeTo::create(2, 255),
       DelayTime::create(1),
       NULL)));
    
    
    // Enable cascading in scene
    setEnableRecursiveCascading(this, true);
}

std::string LayerTestCascadingOpacityA::title()
{
    return "LayerRGBA: cascading opacity";
}


//  LayerTestCascadingOpacityB
void LayerTestCascadingOpacityB::onEnter()
{
    LayerTest::onEnter();
        
    Size s = Director::getInstance()->getWinSize();
    LayerColor* layer1 = LayerColor::create(Color4B(192, 0, 0, 255), s.width, s.height/2);
    layer1->setCascadeColorEnabled(false);
    
    layer1->setPosition( Point(0, s.height/2));
    
    Sprite *sister1 = Sprite::create("Images/grossinis_sister1.png");
    Sprite *sister2 = Sprite::create("Images/grossinis_sister2.png");
    LabelBMFont *label = LabelBMFont::create("Test", "fonts/bitmapFontTest.fnt");
    
    layer1->addChild(sister1);
    layer1->addChild(sister2);
    layer1->addChild(label);
    this->addChild( layer1, 0, kTagLayer);
    
    sister1->setPosition( Point( s.width*1/3, 0));
    sister2->setPosition( Point( s.width*2/3, 0));
    label->setPosition( Point( s.width/2, 0));
    
    layer1->runAction(
     RepeatForever::create(
      Sequence::create(
       FadeTo::create(4, 0),
       FadeTo::create(4, 255),
       DelayTime::create(1),
       NULL)));
    
    sister1->runAction(
     RepeatForever::create(
      Sequence::create(
       FadeTo::create(2, 0),
       FadeTo::create(2, 255),
       FadeTo::create(2, 0),
       FadeTo::create(2, 255),
       DelayTime::create(1),
       NULL)));
    
    // Enable cascading in scene
    setEnableRecursiveCascading(this, true);
}

std::string LayerTestCascadingOpacityB::title()
{
    return "CCLayerColor: cascading opacity";
}


// LayerTestCascadingOpacityC
void LayerTestCascadingOpacityC::onEnter()
{
    LayerTest::onEnter();
    
    Size s = Director::getInstance()->getWinSize();
    LayerColor* layer1 = LayerColor::create(Color4B(192, 0, 0, 255), s.width, s.height/2);
    layer1->setCascadeColorEnabled(false);
    layer1->setCascadeOpacityEnabled(false);
    
    layer1->setPosition( Point(0, s.height/2));
    
    Sprite *sister1 = Sprite::create("Images/grossinis_sister1.png");
    Sprite *sister2 = Sprite::create("Images/grossinis_sister2.png");
    LabelBMFont *label = LabelBMFont::create("Test", "fonts/bitmapFontTest.fnt");
    
    layer1->addChild(sister1);
    layer1->addChild(sister2);
    layer1->addChild(label);
    this->addChild( layer1, 0, kTagLayer);
    
    sister1->setPosition( Point( s.width*1/3, 0));
    sister2->setPosition( Point( s.width*2/3, 0));
    label->setPosition( Point( s.width/2, 0));
    
    layer1->runAction(
     RepeatForever::create(
      Sequence::create(
       FadeTo::create(4, 0),
       FadeTo::create(4, 255),
       DelayTime::create(1),
       NULL)));
    
    sister1->runAction(
     RepeatForever::create(
      Sequence::create(
       FadeTo::create(2, 0),
       FadeTo::create(2, 255),
       FadeTo::create(2, 0),
       FadeTo::create(2, 255),
       DelayTime::create(1),
       NULL)));
}

std::string LayerTestCascadingOpacityC::title()
{
    return "CCLayerColor: non-cascading opacity";
}


//#pragma mark Example LayerTestCascadingColor

// LayerTestCascadingColorA
void LayerTestCascadingColorA::onEnter()
{
    LayerTest::onEnter();
    
    Size s = Director::getInstance()->getWinSize();
    LayerRGBA* layer1 = LayerRGBA::create();
    
    Sprite *sister1 = Sprite::create("Images/grossinis_sister1.png");
    Sprite *sister2 = Sprite::create("Images/grossinis_sister2.png");
    LabelBMFont *label = LabelBMFont::create("Test", "fonts/bitmapFontTest.fnt");
    
    layer1->addChild(sister1);
    layer1->addChild(sister2);
    layer1->addChild(label);
    this->addChild( layer1, 0, kTagLayer);
    
    sister1->setPosition( Point( s.width*1/3, s.height/2));
    sister2->setPosition( Point( s.width*2/3, s.height/2));
    label->setPosition( Point( s.width/2, s.height/2));
    
    layer1->runAction(
     RepeatForever::create(
      Sequence::create(
       TintTo::create(6, 255, 0, 255),
       TintTo::create(6, 255, 255, 255),
       DelayTime::create(1),
       NULL)));
    
    sister1->runAction(
     RepeatForever::create(
      Sequence::create(
       TintTo::create(2, 255, 255, 0),
       TintTo::create(2, 255, 255, 255),
       TintTo::create(2, 0, 255, 255),
       TintTo::create(2, 255, 255, 255),
       TintTo::create(2, 255, 0, 255),
       TintTo::create(2, 255, 255, 255),
       DelayTime::create(1),
       NULL)));
    
    // Enable cascading in scene
    setEnableRecursiveCascading(this, true);
     
}

std::string LayerTestCascadingColorA::title()
{
    return "LayerRGBA: cascading color";
}


// LayerTestCascadingColorB
void LayerTestCascadingColorB::onEnter()
{
    LayerTest::onEnter();
    Size s = Director::getInstance()->getWinSize();
    LayerColor* layer1 = LayerColor::create(Color4B(255, 255, 255, 255), s.width, s.height/2);
    
    layer1->setPosition( Point(0, s.height/2));
    
    Sprite *sister1 = Sprite::create("Images/grossinis_sister1.png");
    Sprite *sister2 = Sprite::create("Images/grossinis_sister2.png");
    LabelBMFont *label = LabelBMFont::create("Test", "fonts/bitmapFontTest.fnt");
    
    layer1->addChild(sister1);
    layer1->addChild(sister2);
    layer1->addChild(label);
    this->addChild( layer1, 0, kTagLayer);
    
    sister1->setPosition( Point( s.width*1/3, 0));
    sister2->setPosition( Point( s.width*2/3, 0));
    label->setPosition( Point( s.width/2, 0));
    
    layer1->runAction(
     RepeatForever::create(
      Sequence::create(
       TintTo::create(6, 255, 0, 255),
       TintTo::create(6, 255, 255, 255),
       DelayTime::create(1),
       NULL)));
    
    sister1->runAction(
     RepeatForever::create(
      Sequence::create(
       TintTo::create(2, 255, 255, 0),
       TintTo::create(2, 255, 255, 255),
       TintTo::create(2, 0, 255, 255),
       TintTo::create(2, 255, 255, 255),
       TintTo::create(2, 255, 0, 255),
       TintTo::create(2, 255, 255, 255),
       DelayTime::create(1),
       NULL)));
    
    // Enable cascading in scene
    setEnableRecursiveCascading(this, true);
}

std::string LayerTestCascadingColorB::title()
{
    return "CCLayerColor: cascading color";
}


// LayerTestCascadingColorC
void LayerTestCascadingColorC::onEnter()
{
    LayerTest::onEnter();
    Size s = Director::getInstance()->getWinSize();
    LayerColor* layer1 = LayerColor::create(Color4B(255, 255, 255, 255), s.width, s.height/2);
    layer1->setCascadeColorEnabled(false);
    layer1->setPosition( Point(0, s.height/2));
    
    Sprite *sister1 = Sprite::create("Images/grossinis_sister1.png");
    Sprite *sister2 = Sprite::create("Images/grossinis_sister2.png");
    LabelBMFont *label = LabelBMFont::create("Test", "fonts/bitmapFontTest.fnt");
    
    layer1->addChild(sister1);
    layer1->addChild(sister2);
    layer1->addChild(label);
    this->addChild( layer1, 0, kTagLayer);
    
    sister1->setPosition( Point( s.width*1/3, 0));
    sister2->setPosition( Point( s.width*2/3, 0));
    label->setPosition( Point( s.width/2, 0));
    
    layer1->runAction(
     RepeatForever::create(
      Sequence::create(
       TintTo::create(6, 255, 0, 255),
       TintTo::create(6, 255, 255, 255),
       DelayTime::create(1),
       NULL)));
    
    sister1->runAction(
     RepeatForever::create(
      Sequence::create(
       TintTo::create(2, 255, 255, 0),
       TintTo::create(2, 255, 255, 255),
       TintTo::create(2, 0, 255, 255),
       TintTo::create(2, 255, 255, 255),
       TintTo::create(2, 255, 0, 255),
       TintTo::create(2, 255, 255, 255),
       DelayTime::create(1),
       NULL)));
}

std::string LayerTestCascadingColorC::title()
{
    return "CCLayerColor: non-cascading color";
}

//------------------------------------------------------------------
//
// LayerTest1
//
//------------------------------------------------------------------
void LayerTest1::onEnter()
{
    LayerTest::onEnter();

    setTouchEnabled(true);
    
    Size s = Director::getInstance()->getWinSize();
    LayerColor* layer = LayerColor::create( Color4B(0xFF, 0x00, 0x00, 0x80), 200, 200); 
    
    layer->ignoreAnchorPointForPosition(false);
    layer->setPosition( Point(s.width/2, s.height/2) );
    addChild(layer, 1, kTagLayer);
}

void LayerTest1::updateSize(Point &touchLocation)
{    
    Size s = Director::getInstance()->getWinSize();
    
    Size newSize = Size( fabs(touchLocation.x - s.width/2)*2, fabs(touchLocation.y - s.height/2)*2);
    
    LayerColor* l = (LayerColor*) getChildByTag(kTagLayer);

    l->setContentSize( newSize );
}

void LayerTest1::ccTouchesBegan(Set *pTouches, Event *pEvent)
{
    ccTouchesMoved(pTouches, pEvent);
}

void LayerTest1::ccTouchesMoved(Set *pTouches, Event *pEvent)
{
    Touch *touch = (Touch*)pTouches->anyObject();
    Point touchLocation = touch->getLocation();

    updateSize(touchLocation);
}

void LayerTest1::ccTouchesEnded(Set *pTouches, Event *pEvent)
{
    ccTouchesMoved(pTouches, pEvent);
}

std::string LayerTest1::title()
{
    return "ColorLayer resize (tap & move)";
}

//------------------------------------------------------------------
//
// LayerTest2
//
//------------------------------------------------------------------
void LayerTest2::onEnter()
{
    LayerTest::onEnter();

    Size s = Director::getInstance()->getWinSize();
    LayerColor* layer1 = LayerColor::create( Color4B(255, 255, 0, 80), 100, 300);
    layer1->setPosition(Point(s.width/3, s.height/2));
    layer1->ignoreAnchorPointForPosition(false);
    addChild(layer1, 1);
    
    LayerColor* layer2 = LayerColor::create( Color4B(0, 0, 255, 255), 100, 300);
    layer2->setPosition(Point((s.width/3)*2, s.height/2));
    layer2->ignoreAnchorPointForPosition(false);
    addChild(layer2, 1);
    
    ActionInterval* actionTint = TintBy::create(2, -255, -127, 0);
    ActionInterval* actionTintBack = actionTint->reverse();
    ActionInterval* seq1 = Sequence::create( actionTint, actionTintBack, NULL);
    layer1->runAction(seq1);

    ActionInterval* actionFade = FadeOut::create(2.0f);
    ActionInterval* actionFadeBack = actionFade->reverse();
    ActionInterval* seq2 = Sequence::create(actionFade, actionFadeBack, NULL);        
    layer2->runAction(seq2);
}

std::string LayerTest2::title()
{
    return "ColorLayer: fade and tint";
}

//------------------------------------------------------------------
//
// LayerTestBlend
//
//------------------------------------------------------------------

LayerTestBlend::LayerTestBlend()
{
    Size s = Director::getInstance()->getWinSize();
    LayerColor* layer1 = LayerColor::create( Color4B(255, 255, 255, 80) );
    
    Sprite* sister1 = Sprite::create(s_pPathSister1);
    Sprite* sister2 = Sprite::create(s_pPathSister2);
    
    addChild(sister1);
    addChild(sister2);
    addChild(layer1, 100, kTagLayer);
    
    sister1->setPosition( Point( s.width*1/3, s.height/2) );
    sister2->setPosition( Point( s.width*2/3, s.height/2) );

    schedule( schedule_selector(LayerTestBlend::newBlend), 1.0f);
}

void LayerTestBlend::newBlend(float dt)
{
     LayerColor *layer = (LayerColor*)getChildByTag(kTagLayer);

    GLenum src;
    GLenum dst;

    if( layer->getBlendFunc().dst == GL_ZERO )
    {
        src = GL_SRC_ALPHA;
        dst = GL_ONE_MINUS_SRC_ALPHA;
    }
    else
    {
        src = GL_ONE_MINUS_DST_COLOR;
        dst = GL_ZERO;
    }

    BlendFunc bf = {src, dst};
    layer->setBlendFunc( bf );
}


std::string LayerTestBlend::title()
{
    return "ColorLayer: blend";
}

//------------------------------------------------------------------
//
// LayerGradientTest
//
//------------------------------------------------------------------
LayerGradientTest::LayerGradientTest()
{
    LayerGradient* layer1 = LayerGradient::create(Color4B(255,0,0,255), Color4B(0,255,0,255), Point(0.9f, 0.9f));
    addChild(layer1, 0, kTagLayer);

    setTouchEnabled(true);

    LabelTTF *label1 = LabelTTF::create("Compressed Interpolation: Enabled", "Marker Felt", 26);
    LabelTTF *label2 = LabelTTF::create("Compressed Interpolation: Disabled", "Marker Felt", 26);
    MenuItemLabel *item1 = MenuItemLabel::create(label1);
    MenuItemLabel *item2 = MenuItemLabel::create(label2);
    MenuItemToggle *item = MenuItemToggle::createWithCallback( CC_CALLBACK_1(LayerGradientTest::toggleItem, this), item1, item2, NULL);

    Menu *menu = Menu::create(item, NULL);
    addChild(menu);
<<<<<<< HEAD
    Size s = Director::sharedDirector()->getWinSize();
    menu->setPosition(Point(s.width / 2, 100));
=======
    Size s = Director::getInstance()->getWinSize();
    menu->setPosition(ccp(s.width / 2, 100));
>>>>>>> 06560a3d
}

void LayerGradientTest::toggleItem(Object *sender)
{
    LayerGradient *gradient = (LayerGradient*)getChildByTag(kTagLayer);
    gradient->setCompressedInterpolation(! gradient->isCompressedInterpolation());
}

void LayerGradientTest::ccTouchesMoved(Set * touches, Event *event)
{
    Size s = Director::getInstance()->getWinSize();

    Touch* touch = (Touch*) touches->anyObject();
    Point start = touch->getLocation();    

    Point diff = Point(s.width/2,s.height/2) - start;
    diff = diff.normalize();

    LayerGradient *gradient = (LayerGradient*) getChildByTag(1);
    gradient->setVector(diff);
}

std::string LayerGradientTest::title()
{
    return "LayerGradientTest";
}

string LayerGradientTest::subtitle()
{
    return "Touch the screen and move your finger";
}

//------------------------------------------------------------------
//
// LayerGradientTest2
//
//------------------------------------------------------------------
LayerGradientTest2::LayerGradientTest2()
{
    LayerGradient* layer = new LayerGradient;
    layer->initWithColor(Color4B(255,0,0,255), Color4B(255,255,0,255));
    layer->autorelease();
    addChild(layer);
}

std::string LayerGradientTest2::title()
{
    return "LayerGradientTest 2";
}

string LayerGradientTest2::subtitle()
{
    return "You should see a gradient";
}


//------------------------------------------------------------------
//
// LayerGradientTest3
//
//------------------------------------------------------------------
LayerGradientTest3::LayerGradientTest3()
{
    LayerGradient* layer1 = LayerGradient::create(Color4B(255,0,0,255), Color4B(255,255,0,255));
    addChild(layer1);
}

std::string LayerGradientTest3::title()
{
    return "LayerGradientTest 3";
}

string LayerGradientTest3::subtitle()
{
    return "You should see a gradient";
}

// LayerIgnoreAnchorPointPos

#define kLayerIgnoreAnchorPoint  1000

void LayerIgnoreAnchorPointPos::onEnter()
{
    LayerTest::onEnter();

    Size s = Director::getInstance()->getWinSize();

    LayerColor *l = LayerColor::create(Color4B(255, 0, 0, 255), 150, 150);

    l->setAnchorPoint(Point(0.5f, 0.5f));
    l->setPosition(Point( s.width/2, s.height/2));

    MoveBy *move = MoveBy::create(2, Point(100,2));
    MoveBy * back = (MoveBy *)move->reverse();
    Sequence *seq = Sequence::create(move, back, NULL);
    l->runAction(RepeatForever::create(seq));
    this->addChild(l, 0, kLayerIgnoreAnchorPoint);

    Sprite *child = Sprite::create("Images/grossini.png");
    l->addChild(child);
    Size lsize = l->getContentSize();
    child->setPosition(Point(lsize.width/2, lsize.height/2));

    MenuItemFont *item = MenuItemFont::create("Toggle ignore anchor point", CC_CALLBACK_1(LayerIgnoreAnchorPointPos::onToggle, this));

    Menu *menu = Menu::create(item, NULL);
    this->addChild(menu);

    menu->setPosition(Point(s.width/2, s.height/2));
}

void LayerIgnoreAnchorPointPos::onToggle(Object* pObject)
{
    Node* pLayer = this->getChildByTag(kLayerIgnoreAnchorPoint);
    bool ignore = pLayer->isIgnoreAnchorPointForPosition();
    pLayer->ignoreAnchorPointForPosition(! ignore);
}

std::string LayerIgnoreAnchorPointPos::title()
{
    return "IgnoreAnchorPoint - Position";
}

std::string LayerIgnoreAnchorPointPos::subtitle()
{
    return "Ignoring Anchor Point for position";
}

// LayerIgnoreAnchorPointRot

void LayerIgnoreAnchorPointRot::onEnter()
{
    LayerTest::onEnter();
    Size s = Director::getInstance()->getWinSize();

    LayerColor *l = LayerColor::create(Color4B(255, 0, 0, 255), 200, 200);

    l->setAnchorPoint(Point(0.5f, 0.5f));
    l->setPosition(Point( s.width/2, s.height/2));

    this->addChild(l, 0, kLayerIgnoreAnchorPoint);

    RotateBy *rot = RotateBy::create(2, 360);
    l->runAction(RepeatForever::create(rot));


    Sprite *child = Sprite::create("Images/grossini.png");
    l->addChild(child);
    Size lsize = l->getContentSize();
    child->setPosition(Point(lsize.width/2, lsize.height/2));

    MenuItemFont *item = MenuItemFont::create("Toogle ignore anchor point", CC_CALLBACK_1(LayerIgnoreAnchorPointRot::onToggle, this));

    Menu *menu = Menu::create(item, NULL);
    this->addChild(menu);

    menu->setPosition(Point(s.width/2, s.height/2));
}

void LayerIgnoreAnchorPointRot::onToggle(Object* pObject)
{
    Node* pLayer = this->getChildByTag(kLayerIgnoreAnchorPoint);
    bool ignore = pLayer->isIgnoreAnchorPointForPosition();
    pLayer->ignoreAnchorPointForPosition(! ignore);
}

std::string LayerIgnoreAnchorPointRot::title()
{
    return "IgnoreAnchorPoint - Rotation";
}

std::string LayerIgnoreAnchorPointRot::subtitle()
{
    return "Ignoring Anchor Point for rotations";
}

// LayerIgnoreAnchorPointScale
void LayerIgnoreAnchorPointScale::onEnter()
{
    LayerTest::onEnter();
    
    Size s = Director::getInstance()->getWinSize();

    LayerColor *l = LayerColor::create(Color4B(255, 0, 0, 255), 200, 200);

    l->setAnchorPoint(Point(0.5f, 1.0f));
    l->setPosition(Point( s.width/2, s.height/2));


    ScaleBy *scale = ScaleBy::create(2, 2);
    ScaleBy* back = (ScaleBy*)scale->reverse();
    Sequence *seq = Sequence::create(scale, back, NULL);

    l->runAction(RepeatForever::create(seq));

    this->addChild(l, 0, kLayerIgnoreAnchorPoint);

    Sprite *child = Sprite::create("Images/grossini.png");
    l->addChild(child);
    Size lsize = l->getContentSize();
    child->setPosition(Point(lsize.width/2, lsize.height/2));

    MenuItemFont *item = MenuItemFont::create("Toogle ignore anchor point", CC_CALLBACK_1(LayerIgnoreAnchorPointScale::onToggle, this));

    Menu *menu = Menu::create(item, NULL);
    this->addChild(menu);

    menu->setPosition(Point(s.width/2, s.height/2));
}

void LayerIgnoreAnchorPointScale::onToggle(Object* pObject)
{
    Node* pLayer = this->getChildByTag(kLayerIgnoreAnchorPoint);
    bool ignore = pLayer->isIgnoreAnchorPointForPosition();
    pLayer->ignoreAnchorPointForPosition(! ignore);
}

std::string LayerIgnoreAnchorPointScale::title()
{
    return "IgnoreAnchorPoint - Scale";
}

std::string LayerIgnoreAnchorPointScale::subtitle()
{
    return "Ignoring Anchor Point for scale";
}

void LayerTestScene::runThisTest()
{
    sceneIdx = -1;
    Layer* pLayer = nextAction();
    addChild(pLayer);

    Director::getInstance()->replaceScene(this);
}

LayerExtendedBlendOpacityTest::LayerExtendedBlendOpacityTest()
{
    LayerGradient* layer1 = LayerGradient::create(Color4B(255, 0, 0, 255), Color4B(255, 0, 255, 255));
    layer1->setContentSize(Size(80, 80));
    layer1->setPosition(Point(50,50));
    addChild(layer1);
    
    LayerGradient* layer2 = LayerGradient::create(Color4B(0, 0, 0, 127), Color4B(255, 255, 255, 127));
    layer2->setContentSize(Size(80, 80));
    layer2->setPosition(Point(100,90));
    addChild(layer2);
    
    LayerGradient* layer3 = LayerGradient::create();
    layer3->setContentSize(Size(80, 80));
    layer3->setPosition(Point(150,140));
    layer3->setStartColor(Color3B(255, 0, 0));
    layer3->setEndColor(Color3B(255, 0, 255));
    layer3->setStartOpacity(255);
    layer3->setEndOpacity(255);
    BlendFunc blend;
    blend.src = GL_SRC_ALPHA;
    blend.dst = GL_ONE_MINUS_SRC_ALPHA;
    layer3->setBlendFunc(blend);
    addChild(layer3);
}

string LayerExtendedBlendOpacityTest::title()
{
    return "Extended Blend & Opacity";
}

string LayerExtendedBlendOpacityTest::subtitle()
{
    return "You should see 3 layers";
}
<|MERGE_RESOLUTION|>--- conflicted
+++ resolved
@@ -601,13 +601,8 @@
 
     Menu *menu = Menu::create(item, NULL);
     addChild(menu);
-<<<<<<< HEAD
-    Size s = Director::sharedDirector()->getWinSize();
+    Size s = Director::getInstance()->getWinSize();
     menu->setPosition(Point(s.width / 2, 100));
-=======
-    Size s = Director::getInstance()->getWinSize();
-    menu->setPosition(ccp(s.width / 2, 100));
->>>>>>> 06560a3d
 }
 
 void LayerGradientTest::toggleItem(Object *sender)
@@ -623,7 +618,7 @@
     Touch* touch = (Touch*) touches->anyObject();
     Point start = touch->getLocation();    
 
-    Point diff = Point(s.width/2,s.height/2) - start;
+    Point diff =  Point(s.width/2,s.height/2) - start;
     diff = diff.normalize();
 
     LayerGradient *gradient = (LayerGradient*) getChildByTag(1);
