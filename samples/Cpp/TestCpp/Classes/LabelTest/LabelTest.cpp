    #include "LabelTest.h"
#include "../testResource.h"

enum {
    kTagTileMap = 1,
    kTagSpriteManager = 1,
    kTagAnimation1 = 1,
    kTagBitmapAtlas1 = 1,
    kTagBitmapAtlas2 = 2,
    kTagBitmapAtlas3 = 3,
};

enum {
    kTagSprite1,
    kTagSprite2,
    kTagSprite3,
    kTagSprite4,
    kTagSprite5,
    kTagSprite6,
    kTagSprite7,
    kTagSprite8,
};

//------------------------------------------------------------------
//
// AtlasDemo
//
//------------------------------------------------------------------

enum
{
    IDC_NEXT = 100,
    IDC_BACK,
    IDC_RESTART
};

Layer* nextAtlasAction();
Layer* backAtlasAction();
Layer* restartAtlasAction();

static int sceneIdx = -1; 

#define MAX_LAYER    28

Layer* createAtlasLayer(int nIndex)
{
    switch(nIndex)
    {
        case 0: return new LabelAtlasTest();
        case 1: return new LabelAtlasColorTest();
        case 2: return new Atlas3();
        case 3: return new Atlas4();
        case 4: return new Atlas5();
        case 5: return new Atlas6();
        case 6: return new AtlasBitmapColor();
        case 7: return new AtlasFastBitmap();
        case 8: return new BitmapFontMultiLine();
        case 9: return new LabelsEmpty();
        case 10: return new LabelBMFontHD();
        case 11: return new LabelAtlasHD();
        case 12: return new LabelGlyphDesigner();

        // Not a label test. Should be moved to Atlas test
        case 13: return new Atlas1();
        case 14: return new LabelTTFTest();
        case 15: return new LabelTTFMultiline();
        case 16: return new LabelTTFChinese();
        case 17: return new LabelBMFontChinese();
        case 18: return new BitmapFontMultiLineAlignment();
        case 19: return new LabelTTFA8Test();
        case 20: return new BMFontOneAtlas();
        case 21: return new BMFontUnicode();
        case 22: return new BMFontInit();
        case 23: return new TTFFontInit();
        case 24: return new Issue1343();
        case 25: return new LabelTTFAlignment();
        case 26: return new LabelBMFontBounds();
        case 27: return new TTFFontShadowAndStroke();
    }

    return NULL;
}

Layer* nextAtlasAction()
{
    sceneIdx++;
    sceneIdx = sceneIdx % MAX_LAYER;

    Layer* pLayer = createAtlasLayer(sceneIdx);
    pLayer->autorelease();

    return pLayer;
}

Layer* backAtlasAction()
{
    sceneIdx--;
    int total = MAX_LAYER;
    if( sceneIdx < 0 )
        sceneIdx += total;    
    
    Layer* pLayer = createAtlasLayer(sceneIdx);
    pLayer->autorelease();

    return pLayer;
}

Layer* restartAtlasAction()
{
    Layer* pLayer = createAtlasLayer(sceneIdx);
    pLayer->autorelease();

    return pLayer;
} 


AtlasDemo::AtlasDemo(void)
{
}

AtlasDemo::~AtlasDemo(void)
{
}

std::string AtlasDemo::title()
{
    return "No title";
}

std::string AtlasDemo::subtitle()
{
    return "";
}

void AtlasDemo::onEnter()
{
    BaseTest::onEnter();
}

void AtlasDemo::restartCallback(Object* pSender)
{
    Scene* s = new AtlasTestScene();
    s->addChild(restartAtlasAction()); 

    Director::getInstance()->replaceScene(s);
    s->release();
}

void AtlasDemo::nextCallback(Object* pSender)
{
    Scene* s = new AtlasTestScene();
    s->addChild( nextAtlasAction() );
    Director::getInstance()->replaceScene(s);
    s->release();
}

void AtlasDemo::backCallback(Object* pSender)
{
    Scene* s = new AtlasTestScene();
    s->addChild( backAtlasAction() );
    Director::getInstance()->replaceScene(s);
    s->release();
} 


//------------------------------------------------------------------
//
// Atlas1
//
//------------------------------------------------------------------
Atlas1::Atlas1()
{
    _textureAtlas = TextureAtlas::create(s_AtlasTest, 3); _textureAtlas->retain();
    
    Size s = Director::getInstance()->getWinSize();

    //
    // Notice: u,v tex coordinates are inverted
    //
    V3F_C4B_T2F_Quad quads[] = 
    {
        {
            {Vertex3F(0,0,0),Color4B(0,0,255,255),Tex2F(0.0f,1.0f),},                // bottom left
            {Vertex3F(s.width,0,0),Color4B(0,0,255,0),Tex2F(1.0f,1.0f),},            // bottom right
            {Vertex3F(0,s.height,0),Color4B(0,0,255,0),Tex2F(0.0f,0.0f),},            // top left
            {Vertex3F(s.width,s.height,0),Color4B(0,0,255,255),Tex2F(1.0f,0.0f),},    // top right
        },        
        {
            {Vertex3F(40,40,0),Color4B(255,255,255,255),Tex2F(0.0f,0.2f),},            // bottom left
            {Vertex3F(120,80,0),Color4B(255,0,0,255),Tex2F(0.5f,0.2f),},            // bottom right
            {Vertex3F(40,160,0),Color4B(255,255,255,255),Tex2F(0.0f,0.0f),},        // top left
            {Vertex3F(160,160,0),Color4B(0,255,0,255),Tex2F(0.5f,0.0f),},            // top right
        },

        {
            {Vertex3F(s.width/2,40,0),Color4B(255,0,0,255),Tex2F(0.0f,1.0f),},        // bottom left
            {Vertex3F(s.width,40,0),Color4B(0,255,0,255),Tex2F(1.0f,1.0f),},        // bottom right
            {Vertex3F(s.width/2-50,200,0),Color4B(0,0,255,255),Tex2F(0.0f,0.0f),},        // top left
            {Vertex3F(s.width,100,0),Color4B(255,255,0,255),Tex2F(1.0f,0.0f),},        // top right
        },
        
    };
    
    
    for( int i=0;i<3;i++) 
    {
        _textureAtlas->updateQuad(&quads[i], i);
    }
}

Atlas1::~Atlas1()
{
    _textureAtlas->release();
}

void Atlas1::draw()
{
    // GL_VERTEX_ARRAY, GL_COLOR_ARRAY, GL_TEXTURE_COORD_ARRAY
    // GL_TEXTURE_2D

    _textureAtlas->drawQuads();

//    [textureAtlas drawNumberOfQuads:3];
    
}

std::string Atlas1::title()
{
    return "CCTextureAtlas";
}

std::string Atlas1::subtitle()
{
    return "Manual creation of TextureAtlas";
}

//------------------------------------------------------------------
//
// LabelAtlasTest
//
//------------------------------------------------------------------

LabelAtlasTest::LabelAtlasTest()
{
    _time = 0;

    LabelAtlas* label1 = LabelAtlas::create("123 Test", "fonts/tuffy_bold_italic-charmap.plist");
    addChild(label1, 0, kTagSprite1);
    label1->setPosition( Point(10,100) );
    label1->setOpacity( 200 );

    LabelAtlas *label2 = LabelAtlas::create("0123456789", "fonts/tuffy_bold_italic-charmap.plist");
    addChild(label2, 0, kTagSprite2);
    label2->setPosition( Point(10,200) );
    label2->setOpacity( 32 );

    schedule(schedule_selector(LabelAtlasTest::step)); 
    
}

void LabelAtlasTest::step(float dt)
{
    _time += dt;
    char string[12] = {0};
    sprintf(string, "%2.2f Test", _time);
    //string.format("%2.2f Test", _time);

    LabelAtlas* label1 = (LabelAtlas*)getChildByTag(kTagSprite1);
    label1->setString(string);

    LabelAtlas*label2 = (LabelAtlas*)getChildByTag(kTagSprite2);
    sprintf(string, "%d", (int)_time);
    //string.format("%d", (int)_time);
    label2->setString(string);
}

std::string LabelAtlasTest::title()
{
    return "LabelAtlas";
}

std::string LabelAtlasTest::subtitle()
{
    return "Updating label should be fast";
}

//------------------------------------------------------------------
//
// LabelAtlasColorTest
//
//------------------------------------------------------------------
LabelAtlasColorTest::LabelAtlasColorTest()
{
    LabelAtlas* label1 = LabelAtlas::create("123 Test", "fonts/tuffy_bold_italic-charmap.png", 48, 64, ' ');
    addChild(label1, 0, kTagSprite1);
    label1->setPosition( Point(10,100) );
    label1->setOpacity( 200 );
    
    LabelAtlas* label2 = LabelAtlas::create("0123456789", "fonts/tuffy_bold_italic-charmap.png", 48, 64, ' ');
    addChild(label2, 0, kTagSprite2);
    label2->setPosition( Point(10,200) );
    label2->setColor( Color3B::RED );

    ActionInterval* fade = FadeOut::create(1.0f);
    ActionInterval* fade_in = fade->reverse();
    CallFunc* cb = CallFunc::create(this, callfunc_selector(LabelAtlasColorTest::actionFinishCallback));
    Sequence* seq = Sequence::create(fade, fade_in, cb, NULL);
    Action* repeat = RepeatForever::create( seq );
    label2->runAction( repeat );    

    _time = 0;
    
    schedule( schedule_selector(LabelAtlasColorTest::step) ); //:@selector(step:)];
}

void LabelAtlasColorTest::actionFinishCallback()
{
    CCLOG("Action finished");
}

void LabelAtlasColorTest::step(float dt)
{
    _time += dt;
    char string[12] = {0};
    sprintf(string, "%2.2f Test", _time);
    //std::string string = std::string::createWithFormat("%2.2f Test", _time);
    LabelAtlas* label1 = (LabelAtlas*)getChildByTag(kTagSprite1);
    label1->setString(string);
    
    LabelAtlas* label2 = (LabelAtlas*)getChildByTag(kTagSprite2);
    sprintf(string, "%d", (int)_time);
    label2->setString( string );    
}

std::string LabelAtlasColorTest::title()
{
    return "CCLabelAtlas";
}

std::string LabelAtlasColorTest::subtitle()
{
    return "Opacity + Color should work at the same time";
}


//------------------------------------------------------------------
//
// LabelTTFAlignment
//
//------------------------------------------------------------------
LabelTTFAlignment::LabelTTFAlignment()
{
    Size s = Director::getInstance()->getWinSize();

    LabelTTF* ttf0 = LabelTTF::create("Alignment 0\nnew line", "Helvetica", 12,
                                          Size(256, 32), kTextAlignmentLeft);
    ttf0->setPosition(Point(s.width/2,(s.height/6)*2));
    ttf0->setAnchorPoint(Point(0.5f,0.5f));
    this->addChild(ttf0);

    LabelTTF* ttf1 = LabelTTF::create("Alignment 1\nnew line", "Helvetica", 12,
                                          Size(245, 32), kTextAlignmentCenter);
    ttf1->setPosition(Point(s.width/2,(s.height/6)*3));
    ttf1->setAnchorPoint(Point(0.5f,0.5f));
    this->addChild(ttf1);

    LabelTTF* ttf2 = LabelTTF::create("Alignment 2\nnew line", "Helvetica", 12,
                                          Size(245, 32), kTextAlignmentRight);
    ttf2->setPosition(Point(s.width/2,(s.height/6)*4));
    ttf2->setAnchorPoint(Point(0.5f,0.5f));
    this->addChild(ttf2);
}

std::string LabelTTFAlignment::title()
{
    return "CCLabelTTF alignment";
}

std::string LabelTTFAlignment::subtitle()
{
    return "Tests alignment values";
}
//------------------------------------------------------------------
//
// Atlas3
//
// Use any of these editors to generate BMFonts:
//     http://glyphdesigner.71squared.com/ (Commercial, Mac OS X)
//     http://www.n4te.com/hiero/hiero.jnlp (Free, Java)
//     http://slick.cokeandcode.com/demos/hiero.jnlp (Free, Java)
//     http://www.angelcode.com/products/bmfont/ (Free, Windows only)
//
//------------------------------------------------------------------
Atlas3::Atlas3()
{
    _time = 0;

    LayerColor* col = LayerColor::create( Color4B(128,128,128,255) );
    addChild(col, -10);
    
    LabelBMFont* label1 = LabelBMFont::create("Test",  "fonts/bitmapFontTest2.fnt");
    
    // testing anchors
    label1->setAnchorPoint( Point(0,0) );
    addChild(label1, 0, kTagBitmapAtlas1);
    ActionInterval* fade = FadeOut::create(1.0f);
    ActionInterval* fade_in = fade->reverse();
    Sequence* seq = Sequence::create(fade, fade_in, NULL);
    Action* repeat = RepeatForever::create(seq);
    label1->runAction(repeat);
    

    // VERY IMPORTANT
    // color and opacity work OK because bitmapFontAltas2 loads a BMP image (not a PNG image)
    // If you want to use both opacity and color, it is recommended to use NON premultiplied images like BMP images
    // Of course, you can also tell XCode not to compress PNG images, but I think it doesn't work as expected
    LabelBMFont *label2 = LabelBMFont::create("Test", "fonts/bitmapFontTest2.fnt");
    // testing anchors
    label2->setAnchorPoint( Point(0.5f, 0.5f) );
    label2->setColor( Color3B::RED );
    addChild(label2, 0, kTagBitmapAtlas2);
    label2->runAction( repeat->clone() );
    
    LabelBMFont* label3 = LabelBMFont::create("Test", "fonts/bitmapFontTest2.fnt");
    // testing anchors
    label3->setAnchorPoint( Point(1,1) );
    addChild(label3, 0, kTagBitmapAtlas3);
       
    label1->setPosition( VisibleRect::leftBottom() );
    label2->setPosition( VisibleRect::center() );
    label3->setPosition( VisibleRect::rightTop() );

    schedule( schedule_selector(Atlas3::step) );//:@selector(step:)];
}

void Atlas3::step(float dt)
{
    _time += dt;
    //std::string string;
    char string[15] = {0};
    sprintf(string, "%2.2f Test j", _time);
    //string.format("%2.2f Test j", _time);
    
    LabelBMFont *label1 = (LabelBMFont*) getChildByTag(kTagBitmapAtlas1);
    label1->setString(string);
    
    LabelBMFont *label2 = (LabelBMFont*) getChildByTag(kTagBitmapAtlas2);
    label2->setString(string);
    
    LabelBMFont *label3 = (LabelBMFont*) getChildByTag(kTagBitmapAtlas3);
    label3->setString(string);

}

std::string Atlas3::title()
{
    return "CCLabelBMFont";
}

std::string Atlas3::subtitle()
{
    return "Testing alignment. Testing opacity + tint";
}

//------------------------------------------------------------------
//
// Atlas4
//
// Use any of these editors to generate BMFonts:
//     http://glyphdesigner.71squared.com/ (Commercial, Mac OS X)
//     http://www.n4te.com/hiero/hiero.jnlp (Free, Java)
//     http://slick.cokeandcode.com/demos/hiero.jnlp (Free, Java)
//     http://www.angelcode.com/products/bmfont/ (Free, Windows only)
//
//------------------------------------------------------------------
Atlas4::Atlas4()
{
    _time = 0;

    // Upper Label
    LabelBMFont *label = LabelBMFont::create("Bitmap Font Atlas", "fonts/bitmapFontTest.fnt");
    addChild(label);
    
    Size s = Director::getInstance()->getWinSize();
    
    label->setPosition( Point(s.width/2, s.height/2) );
    label->setAnchorPoint( Point(0.5f, 0.5f) );
    
    
    Sprite* BChar = (Sprite*) label->getChildByTag(0);
    Sprite* FChar = (Sprite*) label->getChildByTag(7);
    Sprite* AChar = (Sprite*) label->getChildByTag(12);
    
    
    ActionInterval* rotate = RotateBy::create(2, 360);
    Action* rot_4ever = RepeatForever::create(rotate);
    
    ActionInterval* scale = ScaleBy::create(2, 1.5f);
    ActionInterval* scale_back = scale->reverse();
    Sequence* scale_seq = Sequence::create(scale, scale_back,NULL);
    Action* scale_4ever = RepeatForever::create(scale_seq);
    
    ActionInterval* jump = JumpBy::create(0.5f, Point::ZERO, 60, 1);
    Action* jump_4ever = RepeatForever::create(jump);
    
    ActionInterval* fade_out = FadeOut::create(1);
    ActionInterval* fade_in = FadeIn::create(1);
    Sequence* seq = Sequence::create(fade_out, fade_in, NULL);
    Action* fade_4ever = RepeatForever::create(seq);
    
    BChar->runAction(rot_4ever);
    BChar->runAction(scale_4ever);
    FChar->runAction(jump_4ever);
    AChar->runAction(fade_4ever);
    
    
    // Bottom Label
    LabelBMFont *label2 = LabelBMFont::create("00.0", "fonts/bitmapFontTest.fnt");
    addChild(label2, 0, kTagBitmapAtlas2);
    label2->setPosition( Point(s.width/2.0f, 80) );
    
    Sprite* lastChar = (Sprite*) label2->getChildByTag(3);
    lastChar->runAction( rot_4ever->clone() );
    
    schedule( schedule_selector(Atlas4::step), 0.1f);
}

void Atlas4::draw()
{
<<<<<<< HEAD
    Size s = Director::sharedDirector()->getWinSize();
    ccDrawLine( Point(0, s.height/2), Point(s.width, s.height/2) );
    ccDrawLine( Point(s.width/2, 0), Point(s.width/2, s.height) );
=======
    Size s = Director::getInstance()->getWinSize();
    ccDrawLine( ccp(0, s.height/2), ccp(s.width, s.height/2) );
    ccDrawLine( ccp(s.width/2, 0), ccp(s.width/2, s.height) );
>>>>>>> b74f286e
}

void Atlas4::step(float dt)
{
    _time += dt;
    char string[10] = {0};
    sprintf(string, "%04.1f", _time);
//     std::string string;
//     string.format("%04.1f", _time);
    
    LabelBMFont* label1 = (LabelBMFont*) getChildByTag(kTagBitmapAtlas2);
    label1->setString(string);
}

std::string Atlas4::title()
{
    return "CCLabelBMFont";
}

std::string Atlas4::subtitle()
{
    return "Using fonts as Sprite objects. Some characters should rotate.";
}

//------------------------------------------------------------------
//
// Atlas5
//
// Use any of these editors to generate BMFonts:
//     http://glyphdesigner.71squared.com/ (Commercial, Mac OS X)
//     http://www.n4te.com/hiero/hiero.jnlp (Free, Java)
//     http://slick.cokeandcode.com/demos/hiero.jnlp (Free, Java)
//     http://www.angelcode.com/products/bmfont/ (Free, Windows only)
//
//------------------------------------------------------------------

Atlas5::Atlas5()
{
    LabelBMFont *label = LabelBMFont::create("abcdefg", "fonts/bitmapFontTest4.fnt");
    addChild(label);
    
    Size s = Director::getInstance()->getWinSize();
    
    label->setPosition( Point(s.width/2, s.height/2) );
    label->setAnchorPoint( Point(0.5f, 0.5f) );
}

std::string Atlas5::title()
{
    return "CCLabelBMFont";
}

std::string Atlas5::subtitle()
{
    return "Testing padding";
}
//------------------------------------------------------------------
//
// Atlas6
//
// Use any of these editors to generate BMFonts:
//     http://glyphdesigner.71squared.com/ (Commercial, Mac OS X)
//     http://www.n4te.com/hiero/hiero.jnlp (Free, Java)
//     http://slick.cokeandcode.com/demos/hiero.jnlp (Free, Java)
//     http://www.angelcode.com/products/bmfont/ (Free, Windows only)
//
//------------------------------------------------------------------

Atlas6::Atlas6()
{
    Size s = Director::getInstance()->getWinSize();

    LabelBMFont* label = NULL;
    label = LabelBMFont::create("FaFeFiFoFu", "fonts/bitmapFontTest5.fnt");
    addChild(label);
    label->setPosition( Point(s.width/2, s.height/2+50) );
    label->setAnchorPoint( Point(0.5f, 0.5f) ) ;
    
    label = LabelBMFont::create("fafefifofu", "fonts/bitmapFontTest5.fnt");
    addChild(label);
    label->setPosition( Point(s.width/2, s.height/2) );
    label->setAnchorPoint( Point(0.5f, 0.5f) );

    label = LabelBMFont::create("aeiou", "fonts/bitmapFontTest5.fnt");
    addChild(label);
    label->setPosition( Point(s.width/2, s.height/2-50) );
    label->setAnchorPoint( Point(0.5f, 0.5f) ); 
}

std::string Atlas6::title()
{
    return "CCLabelBMFont";
}

std::string Atlas6::subtitle()
{
    return "Rendering should be OK. Testing offset";
}

//------------------------------------------------------------------
//
// AtlasBitmapColor
//
// Use any of these editors to generate BMFonts:
//     http://glyphdesigner.71squared.com/ (Commercial, Mac OS X)
//     http://www.n4te.com/hiero/hiero.jnlp (Free, Java)
//     http://slick.cokeandcode.com/demos/hiero.jnlp (Free, Java)
//     http://www.angelcode.com/products/bmfont/ (Free, Windows only)
//
//------------------------------------------------------------------
AtlasBitmapColor::AtlasBitmapColor()
{
    Size s = Director::getInstance()->getWinSize();
    
    LabelBMFont* label = NULL;
    label = LabelBMFont::create("Blue", "fonts/bitmapFontTest5.fnt");
    label->setColor( Color3B::BLUE );
    addChild(label);
    label->setPosition( Point(s.width/2, s.height/4) );
    label->setAnchorPoint( Point(0.5f, 0.5f) );

    label = LabelBMFont::create("Red", "fonts/bitmapFontTest5.fnt");
    addChild(label);
    label->setPosition( Point(s.width/2, 2*s.height/4) );
    label->setAnchorPoint( Point(0.5f, 0.5f) );
    label->setColor( Color3B::RED );

    label = LabelBMFont::create("G", "fonts/bitmapFontTest5.fnt");
    addChild(label);
    label->setPosition( Point(s.width/2, 3*s.height/4) );
    label->setAnchorPoint( Point(0.5f, 0.5f) );
    label->setColor( Color3B::GREEN );
    label->setString("Green");
}

std::string AtlasBitmapColor::title()
{
    return "CCLabelBMFont";
}

std::string AtlasBitmapColor::subtitle()
{
    return "Testing color";
}

//------------------------------------------------------------------
//
// AtlasFastBitmap
//
// Use any of these editors to generate BMFonts:
//     http://glyphdesigner.71squared.com/ (Commercial, Mac OS X)
//     http://www.n4te.com/hiero/hiero.jnlp (Free, Java)
//     http://slick.cokeandcode.com/demos/hiero.jnlp (Free, Java)
//     http://www.angelcode.com/products/bmfont/ (Free, Windows only)
//
//------------------------------------------------------------------

AtlasFastBitmap::AtlasFastBitmap()
{
        // Upper Label
        for( int i=0 ; i < 100;i ++ ) 
        {
            char str[6] = {0};
            sprintf(str, "-%d-", i);
            LabelBMFont* label = LabelBMFont::create(str, "fonts/bitmapFontTest.fnt");
            addChild(label);
            
            Size s = Director::getInstance()->getWinSize();

            Point p = Point( CCRANDOM_0_1() * s.width, CCRANDOM_0_1() * s.height);
            label->setPosition( p );
            label->setAnchorPoint(Point(0.5f, 0.5f));
        }
}

std::string AtlasFastBitmap::title()
{
    return "CCLabelBMFont";
}

std::string AtlasFastBitmap::subtitle()
{
    return "Creating several LabelBMFont with the same .fnt file should be fast";
}

//------------------------------------------------------------------
//
// BitmapFontMultiLine
//
// Use any of these editors to generate BMFonts:
//     http://glyphdesigner.71squared.com/ (Commercial, Mac OS X)
//     http://www.n4te.com/hiero/hiero.jnlp (Free, Java)
//     http://slick.cokeandcode.com/demos/hiero.jnlp (Free, Java)
//     http://www.angelcode.com/products/bmfont/ (Free, Windows only)
//
//------------------------------------------------------------------
BitmapFontMultiLine::BitmapFontMultiLine()
{
    Size s;

    // Left
    LabelBMFont *label1 = LabelBMFont::create(" Multi line\nLeft", "fonts/bitmapFontTest3.fnt");
    label1->setAnchorPoint(Point(0,0));
    addChild(label1, 0, kTagBitmapAtlas1);

    s = label1->getContentSize();
    CCLOG("content size: %.2fx%.2f", s.width, s.height);


    // Center
    LabelBMFont *label2 = LabelBMFont::create("Multi line\nCenter", "fonts/bitmapFontTest3.fnt");
    label2->setAnchorPoint(Point(0.5f, 0.5f));
    addChild(label2, 0, kTagBitmapAtlas2);

    s= label2->getContentSize();
    CCLOG("content size: %.2fx%.2f", s.width, s.height);

    // right
    LabelBMFont *label3 = LabelBMFont::create("Multi line\nRight\nThree lines Three", "fonts/bitmapFontTest3.fnt");
    label3->setAnchorPoint(Point(1, 1));
    addChild(label3, 0, kTagBitmapAtlas3);

    s = label3->getContentSize();
    CCLOG("content size: %.2fx%.2f", s.width, s.height);

    label1->setPosition(VisibleRect::leftBottom());
    label2->setPosition(VisibleRect::center());
    label3->setPosition(VisibleRect::rightTop());
}

std::string BitmapFontMultiLine::title()
{
    return "CCLabelBMFont";
}

std::string BitmapFontMultiLine::subtitle()
{
    return "Multiline + anchor point";
}

//------------------------------------------------------------------
//
// LabelsEmpty
//
//------------------------------------------------------------------
LabelsEmpty::LabelsEmpty()
{
    Size s = Director::getInstance()->getWinSize();

    // LabelBMFont
    LabelBMFont *label1 = LabelBMFont::create("", "fonts/bitmapFontTest3.fnt");
    addChild(label1, 0, kTagBitmapAtlas1);
    label1->setPosition(Point(s.width/2, s.height-100));

    // LabelTTF
    LabelTTF* label2 = LabelTTF::create("", "Arial", 24);
    addChild(label2, 0, kTagBitmapAtlas2);
    label2->setPosition(Point(s.width/2, s.height/2));

    // LabelAtlas
    LabelAtlas *label3 = LabelAtlas::create("", "fonts/tuffy_bold_italic-charmap.png", 48, 64, ' ');
    addChild(label3, 0, kTagBitmapAtlas3);
    label3->setPosition(Point(s.width/2, 0+100));

    schedule(schedule_selector(LabelsEmpty::updateStrings), 1.0f);

    setEmpty = false;
}

void LabelsEmpty::updateStrings(float dt)
{
    LabelBMFont* label1 = (LabelBMFont*) getChildByTag(kTagBitmapAtlas1);
    LabelTTF* label2 = (LabelTTF*) getChildByTag(kTagBitmapAtlas2);
    LabelAtlas* label3 = (LabelAtlas*) getChildByTag(kTagBitmapAtlas3);

    if( ! setEmpty )
    {
        label1->setString("not empty");
        label2->setString("not empty");
        label3->setString("hi");

        setEmpty = true;
    }
    else
    {
        label1->setString("");
        label2->setString("");
        label3->setString("");

        setEmpty = false;
    }
}

std::string LabelsEmpty::title()
{
    return "Testing empty labels";
}

std::string LabelsEmpty::subtitle()
{
    return "3 empty labels: LabelAtlas, LabelTTF and LabelBMFont";
}

//------------------------------------------------------------------
//
// LabelBMFontHD
//
//------------------------------------------------------------------
LabelBMFontHD::LabelBMFontHD()
{
    Size s = Director::getInstance()->getWinSize();

    // LabelBMFont
    LabelBMFont *label1 = LabelBMFont::create("TESTING RETINA DISPLAY", "fonts/konqa32.fnt");
    addChild(label1);
    label1->setPosition(Point(s.width/2, s.height/2));
}

std::string LabelBMFontHD::title()
{
    return "Testing Retina Display BMFont";
}

std::string LabelBMFontHD::subtitle()
{
    return "loading arista16 or arista16-hd";
}

//------------------------------------------------------------------
//
// LabelAtlasHD
//
//------------------------------------------------------------------
LabelAtlasHD::LabelAtlasHD()
{
    Size s = Director::getInstance()->getWinSize();

    // LabelBMFont
    LabelAtlas *label1 = LabelAtlas::create("TESTING RETINA DISPLAY", "fonts/larabie-16.plist");
    label1->setAnchorPoint(Point(0.5f, 0.5f));

    addChild(label1);
    label1->setPosition(Point(s.width/2, s.height/2));
}

std::string LabelAtlasHD::title()
{
    return "LabelAtlas with Retina Display";
}

std::string LabelAtlasHD::subtitle()
{
    return "loading larabie-16 / larabie-16-hd";
}

//------------------------------------------------------------------
//
// LabelGlyphDesigner
//
//------------------------------------------------------------------
LabelGlyphDesigner::LabelGlyphDesigner()
{
    Size s = Director::getInstance()->getWinSize();

    LayerColor *layer = LayerColor::create(Color4B(128,128,128,255));
    addChild(layer, -10);

    // LabelBMFont
    LabelBMFont *label1 = LabelBMFont::create("Testing Glyph Designer", "fonts/futura-48.fnt");
    addChild(label1);
    label1->setPosition(Point(s.width/2, s.height/2));
}

std::string LabelGlyphDesigner::title()
{
    return "Testing Glyph Designer";
}

std::string LabelGlyphDesigner::subtitle()
{
    return "You should see a font with shawdows and outline";
}

void AtlasTestScene::runThisTest()
{
    sceneIdx = -1;
    Layer* pLayer = nextAtlasAction();
    addChild(pLayer);

    Director::getInstance()->replaceScene(this);
}

//------------------------------------------------------------------
//
// LabelTTFTest
//
//------------------------------------------------------------------
LabelTTFTest::LabelTTFTest()
{
<<<<<<< HEAD
    Size blockSize = Size(200, 160);
    Size s = Director::sharedDirector()->getWinSize();
=======
    Size blockSize = CCSizeMake(200, 160);
    Size s = Director::getInstance()->getWinSize();
>>>>>>> b74f286e

    LayerColor *colorLayer = LayerColor::create(Color4B(100, 100, 100, 255), blockSize.width, blockSize.height);
    colorLayer->setAnchorPoint(Point(0,0));
    colorLayer->setPosition(Point((s.width - blockSize.width) / 2, (s.height - blockSize.height) / 2));

    this->addChild(colorLayer);

    MenuItemFont::setFontSize(30);
    Menu *menu = Menu::create(
		MenuItemFont::create("Left", CC_CALLBACK_1(LabelTTFTest::setAlignmentLeft, this)),
		MenuItemFont::create("Center", CC_CALLBACK_1(LabelTTFTest::setAlignmentCenter, this)),
		MenuItemFont::create("Right", CC_CALLBACK_1(LabelTTFTest::setAlignmentRight, this)),
        NULL);
    menu->alignItemsVerticallyWithPadding(4);
    menu->setPosition(Point(50, s.height / 2 - 20));
    this->addChild(menu);

    menu = Menu::create(
		MenuItemFont::create("Top", CC_CALLBACK_1(LabelTTFTest::setAlignmentTop, this)),
		MenuItemFont::create("Middle", CC_CALLBACK_1(LabelTTFTest::setAlignmentMiddle, this)),
		MenuItemFont::create("Bottom", CC_CALLBACK_1(LabelTTFTest::setAlignmentBottom, this)),
		NULL);
    menu->alignItemsVerticallyWithPadding(4);
    menu->setPosition(Point(s.width - 50, s.height / 2 - 20));
    this->addChild(menu);

    _plabel = NULL;
    _horizAlign = kTextAlignmentLeft;
    _vertAlign = kVerticalTextAlignmentTop;

    this->updateAlignment();
}

LabelTTFTest::~LabelTTFTest()
{
    CC_SAFE_RELEASE(_plabel);
}

void  LabelTTFTest::updateAlignment()
{
<<<<<<< HEAD
    Size blockSize = Size(200, 160);
    Size s = Director::sharedDirector()->getWinSize();
=======
    Size blockSize = CCSizeMake(200, 160);
    Size s = Director::getInstance()->getWinSize();
>>>>>>> b74f286e

    if (_plabel)
    {
        _plabel->removeFromParentAndCleanup(true);
    }

    CC_SAFE_RELEASE(_plabel);

    _plabel = LabelTTF::create(this->getCurrentAlignment(), "Marker Felt", 32,
                                  blockSize, _horizAlign, _vertAlign);
    _plabel->retain();

    _plabel->setAnchorPoint(Point(0,0));
    _plabel->setPosition(Point((s.width - blockSize.width) / 2, (s.height - blockSize.height)/2 ));

    this->addChild(_plabel);
}

void LabelTTFTest::setAlignmentLeft(Object* pSender)
{
    _horizAlign = kTextAlignmentLeft;
    this->updateAlignment();
}

void LabelTTFTest::setAlignmentCenter(Object* pSender)
{
    _horizAlign = kTextAlignmentCenter;
    this->updateAlignment();
}

void LabelTTFTest::setAlignmentRight(Object* pSender)
{
    _horizAlign = kTextAlignmentRight;
    this->updateAlignment();
}

void LabelTTFTest::setAlignmentTop(Object* pSender)
{
    _vertAlign = kVerticalTextAlignmentTop;
    this->updateAlignment();
}

void LabelTTFTest::setAlignmentMiddle(Object* pSender)
{
    _vertAlign = kVerticalTextAlignmentCenter;
    this->updateAlignment();
}

void LabelTTFTest::setAlignmentBottom(Object* pSender)
{
    _vertAlign = kVerticalTextAlignmentBottom;
    this->updateAlignment();
}

const char* LabelTTFTest::getCurrentAlignment()
{
    const char* vertical = NULL;
    const char* horizontal = NULL;
    switch (_vertAlign) {
        case kVerticalTextAlignmentTop:
            vertical = "Top";
            break;
        case kVerticalTextAlignmentCenter:
            vertical = "Middle";
            break;
        case kVerticalTextAlignmentBottom:
            vertical = "Bottom";
            break;
    }
    switch (_horizAlign) {
        case kTextAlignmentLeft:
            horizontal = "Left";
            break;
        case kTextAlignmentCenter:
            horizontal = "Center";
            break;
        case kTextAlignmentRight:
            horizontal = "Right";
            break;
    }

    return String::createWithFormat("Alignment %s %s", vertical, horizontal)->getCString();
}

string LabelTTFTest::title()
{
    return "Testing LabelTTF";
}

string LabelTTFTest::subtitle()
{
    return "Select the buttons on the sides to change alignment";
}

LabelTTFMultiline::LabelTTFMultiline()
{
    Size s = Director::getInstance()->getWinSize();

    LabelTTF *center = LabelTTF::create("word wrap \"testing\" (bla0) bla1 'bla2' [bla3] (bla4) {bla5} {bla6} [bla7] (bla8) [bla9] 'bla0' \"bla1\"",
                                            "Paint Boy",
                                            32,
                                            Size(s.width/2,200),
                                            kTextAlignmentCenter,
                                            kVerticalTextAlignmentTop);

    center->setPosition(Point(s.width / 2, 150));

    addChild(center);
}

string LabelTTFMultiline::title()
{
    return "Testing LabelTTF Word Wrap";
}

string LabelTTFMultiline::subtitle()
{
    return "Word wrap using LabelTTF and a custom TTF font";
}

LabelTTFChinese::LabelTTFChinese()
{
    Size size = Director::getInstance()->getWinSize();
    LabelTTF *pLable = LabelTTF::create("中国", "Marker Felt", 30);
    pLable->setPosition(Point(size.width / 2, size.height /2));
    this->addChild(pLable);
}

string LabelTTFChinese::title()
{
    return "Testing LabelTTF with Chinese character";
}

LabelBMFontChinese::LabelBMFontChinese()
{
    Size size = Director::getInstance()->getWinSize();
    LabelBMFont* pLable = LabelBMFont::create("中国", "fonts/bitmapFontChinese.fnt");
    pLable->setPosition(Point(size.width / 2, size.height /2));
    this->addChild(pLable);
}

string LabelBMFontChinese::title()
{
    return "Testing LabelBMFont with Chinese character";
}

/// BitmapFontMultiLineAlignment

#define LongSentencesExample "Lorem ipsum dolor sit amet, consectetur adipisicing elit, sed do eiusmod tempor incididunt ut labore et dolore magna aliqua."
#define LineBreaksExample "Lorem ipsum dolor\nsit amet\nconsectetur adipisicing elit\nblah\nblah"
#define MixedExample "ABC\nLorem ipsum dolor sit amet, consectetur adipisicing elit, sed do eiusmod tempor incididunt\nDEF"

#define ArrowsMax 0.95
#define ArrowsMin 0.7

#define LeftAlign 0
#define CenterAlign 1
#define RightAlign 2

#define LongSentences 0
#define LineBreaks 1
#define Mixed 2

static float alignmentItemPadding = 50;
static float menuItemPaddingCenter = 50;
BitmapFontMultiLineAlignment::BitmapFontMultiLineAlignment()
{
    this->setTouchEnabled(true);

    // ask director the the window size
    Size size = Director::getInstance()->getWinSize();

    // create and initialize a Label
    this->_labelShouldRetain = LabelBMFont::create(LongSentencesExample, "fonts/markerFelt.fnt", size.width/1.5, kTextAlignmentCenter);
    this->_labelShouldRetain->retain();

    this->_arrowsBarShouldRetain = Sprite::create("Images/arrowsBar.png");
    this->_arrowsBarShouldRetain->retain();
    this->_arrowsShouldRetain = Sprite::create("Images/arrows.png");
    this->_arrowsShouldRetain->retain();

    MenuItemFont::setFontSize(20);
    MenuItemFont *longSentences = MenuItemFont::create("Long Flowing Sentences", CC_CALLBACK_1(BitmapFontMultiLineAlignment::stringChanged, this));
    MenuItemFont *lineBreaks = MenuItemFont::create("Short Sentences With Intentional Line Breaks", CC_CALLBACK_1(BitmapFontMultiLineAlignment::stringChanged, this));
    MenuItemFont *mixed = MenuItemFont::create("Long Sentences Mixed With Intentional Line Breaks", CC_CALLBACK_1(BitmapFontMultiLineAlignment::stringChanged, this));
    Menu *stringMenu = Menu::create(longSentences, lineBreaks, mixed, NULL);
    stringMenu->alignItemsVertically();

    longSentences->setColor(Color3B::RED);
    _lastSentenceItem = longSentences;
    longSentences->setTag(LongSentences);
    lineBreaks->setTag(LineBreaks);
    mixed->setTag(Mixed);

    MenuItemFont::setFontSize(30);

    MenuItemFont *left = MenuItemFont::create("Left", CC_CALLBACK_1(BitmapFontMultiLineAlignment::alignmentChanged, this));
    MenuItemFont *center = MenuItemFont::create("Center", CC_CALLBACK_1(BitmapFontMultiLineAlignment::alignmentChanged, this));
    MenuItemFont *right = MenuItemFont::create("Right", CC_CALLBACK_1(BitmapFontMultiLineAlignment::alignmentChanged, this));
    Menu *alignmentMenu = Menu::create(left, center, right, NULL);
    alignmentMenu->alignItemsHorizontallyWithPadding(alignmentItemPadding);

    center->setColor(Color3B::RED);
    _lastAlignmentItem = center;
    left->setTag(LeftAlign);
    center->setTag(CenterAlign);
    right->setTag(RightAlign);

    // position the label on the center of the screen
    this->_labelShouldRetain->setPosition(Point(size.width/2, size.height/2));

    this->_arrowsBarShouldRetain->setVisible(false);

    float arrowsWidth = (ArrowsMax - ArrowsMin) * size.width;
    this->_arrowsBarShouldRetain->setScaleX(arrowsWidth / this->_arrowsBarShouldRetain->getContentSize().width);
    this->_arrowsBarShouldRetain->setPosition(Point(((ArrowsMax + ArrowsMin) / 2) * size.width, this->_labelShouldRetain->getPosition().y));

    this->snapArrowsToEdge();

    stringMenu->setPosition(Point(size.width/2, size.height - menuItemPaddingCenter));
    alignmentMenu->setPosition(Point(size.width/2, menuItemPaddingCenter+15));

    this->addChild(this->_labelShouldRetain);
    this->addChild(this->_arrowsBarShouldRetain);
    this->addChild(this->_arrowsShouldRetain);
    this->addChild(stringMenu);
    this->addChild(alignmentMenu);
}

BitmapFontMultiLineAlignment::~BitmapFontMultiLineAlignment()
{
    this->_labelShouldRetain->release();
    this->_arrowsBarShouldRetain->release();
    this->_arrowsShouldRetain->release();
}

std::string BitmapFontMultiLineAlignment::title()
{
    return "";
}

std::string BitmapFontMultiLineAlignment::subtitle()
{
    return "";
}

void BitmapFontMultiLineAlignment::stringChanged(cocos2d::Object *sender)
{
    MenuItemFont *item = (MenuItemFont*)sender;
    item->setColor(Color3B::RED);
    this->_lastAlignmentItem->setColor(Color3B::WHITE);
    this->_lastAlignmentItem = item;

    switch(item->getTag())
    {
    case LongSentences:
        this->_labelShouldRetain->setString(LongSentencesExample);
        break;
    case LineBreaks:
        this->_labelShouldRetain->setString(LineBreaksExample);
        break;
    case Mixed:
        this->_labelShouldRetain->setString(MixedExample);
        break;

    default:
        break;
    }

    this->snapArrowsToEdge();
}

void BitmapFontMultiLineAlignment::alignmentChanged(cocos2d::Object *sender)
{
    MenuItemFont *item = (MenuItemFont*)sender;
    item->setColor(Color3B::RED);
    this->_lastAlignmentItem->setColor(Color3B::WHITE);
    this->_lastAlignmentItem = item;

    switch(item->getTag())
    {
    case LeftAlign:
        this->_labelShouldRetain->setAlignment(kTextAlignmentLeft);
        break;
    case CenterAlign:
        this->_labelShouldRetain->setAlignment(kTextAlignmentCenter);
        break;
    case RightAlign:
        this->_labelShouldRetain->setAlignment(kTextAlignmentRight);
        break;

    default:
        break;
    }

    this->snapArrowsToEdge();
}

void BitmapFontMultiLineAlignment::ccTouchesBegan(cocos2d::Set *pTouches, cocos2d::Event *pEvent)
{
    Touch *touch = (Touch *)pTouches->anyObject();
    Point location = touch->getLocationInView();

    if (this->_arrowsShouldRetain->boundingBox().containsPoint(location))
    {
        _drag = true;
        this->_arrowsBarShouldRetain->setVisible(true);
    }
}

void BitmapFontMultiLineAlignment::ccTouchesEnded(cocos2d::Set *pTouches, cocos2d::Event *pEvent)
{
    _drag = false;
    this->snapArrowsToEdge();

    this->_arrowsBarShouldRetain->setVisible(false);
}

void BitmapFontMultiLineAlignment::ccTouchesMoved(cocos2d::Set *pTouches, cocos2d::Event *pEvent)
{
    if (! _drag)
    {
        return;
    }

    Touch *touch = (Touch *)pTouches->anyObject();
    Point location = touch->getLocationInView();

    Size winSize = Director::getInstance()->getWinSize();

    this->_arrowsShouldRetain->setPosition(Point(MAX(MIN(location.x, ArrowsMax*winSize.width), ArrowsMin*winSize.width), 
        this->_arrowsShouldRetain->getPosition().y));

    float labelWidth = fabs(this->_arrowsShouldRetain->getPosition().x - this->_labelShouldRetain->getPosition().x) * 2;

    this->_labelShouldRetain->setWidth(labelWidth);
}

void BitmapFontMultiLineAlignment::snapArrowsToEdge()
{
    this->_arrowsShouldRetain->setPosition(Point(this->_labelShouldRetain->getPosition().x + this->_labelShouldRetain->getContentSize().width/2,
        this->_labelShouldRetain->getPosition().y));
}

/// LabelTTFA8Test
LabelTTFA8Test::LabelTTFA8Test()
{
    Size s = Director::getInstance()->getWinSize();

    LayerColor *layer = LayerColor::create(Color4B(128, 128, 128, 255));
    addChild(layer, -10);

    // LabelBMFont
    LabelTTF *label1 = LabelTTF::create("Testing A8 Format", "Marker Felt", 48);
    addChild(label1);
    label1->setColor(Color3B::RED);
    label1->setPosition(Point(s.width/2, s.height/2));

    FadeOut *fadeOut = FadeOut::create(2);
    FadeIn *fadeIn = FadeIn::create(2);
    Sequence *seq = Sequence::create(fadeOut, fadeIn, NULL);
    RepeatForever *forever = RepeatForever::create(seq);
    label1->runAction(forever);
}

std::string LabelTTFA8Test::title()
{
    return "Testing A8 Format";
}

std::string LabelTTFA8Test::subtitle()
{
    return "RED label, fading In and Out in the center of the screen";
}

/// BMFontOneAtlas
BMFontOneAtlas::BMFontOneAtlas()
{
    Size s = Director::getInstance()->getWinSize();

    LabelBMFont *label1 = LabelBMFont::create("This is Helvetica", "fonts/helvetica-32.fnt", kLabelAutomaticWidth, kTextAlignmentLeft, Point::ZERO);
    addChild(label1);
    label1->setPosition(Point(s.width/2, s.height/3*2));

    LabelBMFont *label2 = LabelBMFont::create("And this is Geneva", "fonts/geneva-32.fnt", kLabelAutomaticWidth, kTextAlignmentLeft, Point(0, 128));
    addChild(label2);
    label2->setPosition(Point(s.width/2, s.height/3*1));
}

std::string BMFontOneAtlas::title()
{
    return "CCLabelBMFont with one texture";
}

std::string BMFontOneAtlas::subtitle()
{
    return "Using 2 .fnt definitions that share the same texture atlas.";
}

/// BMFontUnicode
BMFontUnicode::BMFontUnicode()
{
    Dictionary *strings = Dictionary::createWithContentsOfFile("fonts/strings.xml");

    const char *chinese  = ((String*)strings->objectForKey("chinese1"))->_string.c_str();
    const char *japanese = ((String*)strings->objectForKey("japanese"))->_string.c_str();
    const char *russian  = ((String*)strings->objectForKey("russian"))->_string.c_str();
    const char *spanish  = ((String*)strings->objectForKey("spanish"))->_string.c_str();


    Size s = Director::getInstance()->getWinSize();

    LabelBMFont *label1 = LabelBMFont::create(spanish, "fonts/arial-unicode-26.fnt", 200, kTextAlignmentLeft);
    addChild(label1);
    label1->setPosition(Point(s.width/2, s.height/5*4));

    LabelBMFont *label2 = LabelBMFont::create(chinese, "fonts/arial-unicode-26.fnt");
    addChild(label2);
    label2->setPosition(Point(s.width/2, s.height/5*3));

    LabelBMFont *label3 = LabelBMFont::create(russian, "fonts/arial-26-en-ru.fnt");
    addChild(label3);
    label3->setPosition(Point(s.width/2, s.height/5*2));

    LabelBMFont *label4 = LabelBMFont::create(japanese, "fonts/arial-unicode-26.fnt");
    addChild(label4);
    label4->setPosition(Point(s.width/2, s.height/5*1));
}

std::string BMFontUnicode::title()
{
    return "CCLabelBMFont with Unicode support";
}

std::string BMFontUnicode::subtitle()
{
    return "You should see 4 differnt labels:\nIn Spanish, Chinese, Russian and Korean";
}

// BMFontInit

BMFontInit::BMFontInit()
{
    Size s = Director::getInstance()->getWinSize();

    LabelBMFont* bmFont = new LabelBMFont();
    bmFont->init();
    bmFont->autorelease();
    //CCLabelBMFont* bmFont = [LabelBMFont create:@"Foo" fntFile:@"arial-unicode-26.fnt"];
    bmFont->setFntFile("fonts/helvetica-32.fnt");
    bmFont->setString("It is working!");
    this->addChild(bmFont);
    bmFont->setPosition(Point(s.width/2,s.height/4*2));
}

std::string BMFontInit::title()
{
    return "CCLabelBMFont init";
}

std::string BMFontInit::subtitle()
{
    return "Test for support of init method without parameters.";
}

// TTFFontInit

TTFFontInit::TTFFontInit()
{
    Size s = Director::getInstance()->getWinSize();

    LabelTTF* font = new LabelTTF();
    font->init();
    font->autorelease();
    font->setFontName("Marker Felt");
    font->setFontSize(48);
    font->setString("It is working!");
    this->addChild(font);
    font->setPosition(Point(s.width/2,s.height/4*2));
}

std::string TTFFontInit::title()
{
    return "CCLabelTTF init";
}

std::string TTFFontInit::subtitle()
{
    return "Test for support of init method without parameters.";
}

TTFFontShadowAndStroke::TTFFontShadowAndStroke()
{
    LayerColor *layer = LayerColor::create(Color4B(0,190,0,255));
    addChild(layer, -10);
    
    Size s = Director::getInstance()->getWinSize();
    
    Color3B tintColorRed(  255, 0, 0   );
    Color3B tintColorYellow( 255, 255, 0 );
    Color3B tintColorBlue( 0, 0, 255   );
    Color3B strokeColor( 0, 10, 255  );
    Color3B strokeShadowColor( 255, 0, 0   );
    
    Size shadowOffset(12.0, 12.0);
    
    FontDefinition shadowTextDef;
    shadowTextDef._fontSize = 20;
    shadowTextDef._fontName = std::string("Marker Felt");
    
    shadowTextDef._shadow._shadowEnabled = true;
    shadowTextDef._shadow._shadowOffset  = shadowOffset;
    shadowTextDef._shadow._shadowOpacity = 1.0;
    shadowTextDef._shadow._shadowBlur    = 1.0;
    shadowTextDef._fontFillColor   = tintColorRed;
    
    // shadow only label
    LabelTTF* fontShadow = LabelTTF::createWithFontDefinition("Shadow Only Red Text", shadowTextDef);
    
    // add label to the scene
    this->addChild(fontShadow);
    fontShadow->setPosition(Point(s.width/2,s.height/4*2.5));
    
    
    
    // create the stroke only label
    FontDefinition strokeTextDef;
    strokeTextDef._fontSize = 20;
    strokeTextDef._fontName = std::string("Marker Felt");
    
    strokeTextDef._stroke._strokeEnabled = true;
    strokeTextDef._stroke._strokeColor   = strokeColor;
    strokeTextDef._stroke._strokeSize    = 1.5;
    
    strokeTextDef._fontFillColor   = tintColorYellow;
    
    // stroke only label
    LabelTTF* fontStroke = LabelTTF::createWithFontDefinition("Stroke Only Yellow Text", strokeTextDef);
    
    // add label to the scene
    this->addChild(fontStroke);
    fontStroke->setPosition(Point(s.width/2,s.height/4*1.8));
    
    
    
    // create the label stroke and shadow
    FontDefinition strokeShaodwTextDef;
    strokeShaodwTextDef._fontSize = 20;
    strokeShaodwTextDef._fontName = std::string("Marker Felt");
    
    strokeShaodwTextDef._stroke._strokeEnabled = true;
    strokeShaodwTextDef._stroke._strokeColor   = strokeShadowColor;
    strokeShaodwTextDef._stroke._strokeSize    = 1.5;
    
    strokeShaodwTextDef._shadow._shadowEnabled = true;
    strokeShaodwTextDef._shadow._shadowOffset  = shadowOffset;
    strokeShaodwTextDef._shadow._shadowOpacity = 1.0;
    strokeShaodwTextDef._shadow._shadowBlur    = 1.0;
    
    
    strokeShaodwTextDef._fontFillColor   = tintColorBlue;
    
    // shadow + stroke label
    LabelTTF* fontStrokeAndShadow = LabelTTF::createWithFontDefinition("Stroke & Shadow Blue Text", strokeShaodwTextDef);
    
    // add label to the scene
    this->addChild(fontStrokeAndShadow);
    fontStrokeAndShadow->setPosition(Point(s.width/2,s.height/4*1.1));
    

    
}

std::string TTFFontShadowAndStroke::title()
{
    return "CCLabelTTF  shadows + stroke";
}

std::string TTFFontShadowAndStroke::subtitle()
{
    return "Test for support of TTF label with stroke and shadow";
}


// Issue1343

Issue1343::Issue1343()
{
    Size s = Director::getInstance()->getWinSize();

    LabelBMFont* bmFont = new LabelBMFont();
    bmFont->init();
    bmFont->setFntFile("fonts/font-issue1343.fnt");
    bmFont->setString("ABCDEFGHIJKLMNOPQRSTUVWXYZ1234567890abcdefghijklmnopqrstuvwxyz.,'");
    this->addChild(bmFont);
    bmFont->release();
    bmFont->setScale(0.3f);

    bmFont->setPosition(Point(s.width/2,s.height/4*2));
}

std::string Issue1343::title()
{
    return "Issue 1343";
}

std::string Issue1343::subtitle()
{
    return "You should see: ABCDEFGHIJKLMNOPQRSTUVWXYZ1234567890abcdefghijklmnopqrstuvwxyz.,'";
}

LabelBMFontBounds::LabelBMFontBounds()
{
    Size s = Director::getInstance()->getWinSize();
    
    LayerColor *layer = LayerColor::create(Color4B(128,128,128,255));
    addChild(layer, -10);
    
    // LabelBMFont
    label1 = LabelBMFont::create("Testing Glyph Designer", "fonts/boundsTestFont.fnt");
    
    
    addChild(label1);
    label1->setPosition(Point(s.width/2, s.height/2));
}

string LabelBMFontBounds::title()
{
    return "Testing LabelBMFont Bounds";
}

string LabelBMFontBounds::subtitle()
{
    return "You should see string enclosed by a box";
}

void LabelBMFontBounds::draw()
{
    Size labelSize = label1->getContentSize();
    Size origin = Director::getInstance()->getWinSize();
    
    origin.width = origin.width / 2 - (labelSize.width / 2);
    origin.height = origin.height / 2 - (labelSize.height / 2);
    
    Point vertices[4]=
    {
        Point(origin.width, origin.height),
        Point(labelSize.width + origin.width, origin.height),
        Point(labelSize.width + origin.width, labelSize.height + origin.height),
        Point(origin.width, labelSize.height + origin.height)
    };
    ccDrawPoly(vertices, 4, true);
}
<|MERGE_RESOLUTION|>--- conflicted
+++ resolved
@@ -527,15 +527,9 @@
 
 void Atlas4::draw()
 {
-<<<<<<< HEAD
-    Size s = Director::sharedDirector()->getWinSize();
+    Size s = Director::getInstance()->getWinSize();
     ccDrawLine( Point(0, s.height/2), Point(s.width, s.height/2) );
     ccDrawLine( Point(s.width/2, 0), Point(s.width/2, s.height) );
-=======
-    Size s = Director::getInstance()->getWinSize();
-    ccDrawLine( ccp(0, s.height/2), ccp(s.width, s.height/2) );
-    ccDrawLine( ccp(s.width/2, 0), ccp(s.width/2, s.height) );
->>>>>>> b74f286e
 }
 
 void Atlas4::step(float dt)
@@ -935,13 +929,8 @@
 //------------------------------------------------------------------
 LabelTTFTest::LabelTTFTest()
 {
-<<<<<<< HEAD
     Size blockSize = Size(200, 160);
-    Size s = Director::sharedDirector()->getWinSize();
-=======
-    Size blockSize = CCSizeMake(200, 160);
-    Size s = Director::getInstance()->getWinSize();
->>>>>>> b74f286e
+    Size s = Director::getInstance()->getWinSize();
 
     LayerColor *colorLayer = LayerColor::create(Color4B(100, 100, 100, 255), blockSize.width, blockSize.height);
     colorLayer->setAnchorPoint(Point(0,0));
@@ -982,13 +971,8 @@
 
 void  LabelTTFTest::updateAlignment()
 {
-<<<<<<< HEAD
     Size blockSize = Size(200, 160);
-    Size s = Director::sharedDirector()->getWinSize();
-=======
-    Size blockSize = CCSizeMake(200, 160);
-    Size s = Director::getInstance()->getWinSize();
->>>>>>> b74f286e
+    Size s = Director::getInstance()->getWinSize();
 
     if (_plabel)
     {
