--- conflicted
+++ resolved
@@ -40,7 +40,6 @@
 
 static int sceneIdx = -1; 
 
-<<<<<<< HEAD
 static std::function<Layer*()> createFunctions[] =
 {
     CL(LabelAtlasTest),
@@ -70,52 +69,13 @@
     CL(LabelTTFAlignment),
     CL(LabelBMFontBounds),
     CL(TTFFontShadowAndStroke),
+    CL(NewLabelTTFTest),
+    CL(NewLabelBMFontTest),
+    CL(NewLabelFontDefTest),
 
     // should be moved to another test
     CL(Atlas1),
 };
-=======
-#define MAX_LAYER    31
-
-Layer* createAtlasLayer(int nIndex)
-{
-    switch(nIndex)
-    {
-        case 0: return new LabelAtlasTest();
-        case 1: return new LabelAtlasColorTest();
-        case 2: return new Atlas3();
-        case 3: return new Atlas4();
-        case 4: return new Atlas5();
-        case 5: return new Atlas6();
-        case 6: return new AtlasBitmapColor();
-        case 7: return new AtlasFastBitmap();
-        case 8: return new BitmapFontMultiLine();
-        case 9: return new LabelsEmpty();
-        case 10: return new LabelBMFontHD();
-        case 11: return new LabelAtlasHD();
-        case 12: return new LabelGlyphDesigner();
-
-        // Not a label test. Should be moved to Atlas test
-        case 13: return new Atlas1();
-        case 14: return new LabelTTFTest();
-        case 15: return new LabelTTFMultiline();
-        case 16: return new LabelTTFChinese();
-        case 17: return new LabelBMFontChinese();
-        case 18: return new BitmapFontMultiLineAlignment();
-        case 19: return new LabelTTFA8Test();
-        case 20: return new BMFontOneAtlas();
-        case 21: return new BMFontUnicode();
-        case 22: return new BMFontInit();
-        case 23: return new TTFFontInit();
-        case 24: return new Issue1343();
-        case 25: return new LabelTTFAlignment();
-        case 26: return new LabelBMFontBounds();
-        case 27: return new TTFFontShadowAndStroke();
-        case 28: return new LabelBMFontNewTest();
-        case 29: return new NewLabelBMFontTest();
-        case 30: return new NewLabelTTFTest();
-    }
->>>>>>> 97363c93
 
 #define MAX_LAYER    (sizeof(createFunctions) / sizeof(createFunctions[0]))
 
@@ -1745,6 +1705,7 @@
 /// NEW LABEL with FontDefinition
 //
 NewLabelFontDefTest::NewLabelFontDefTest()
+: label(nullptr)
 {
 }
 
