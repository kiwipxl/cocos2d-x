--- conflicted
+++ resolved
@@ -231,13 +231,8 @@
     {
         ShaderNode *sn = ShaderNode::shaderNodeWithVertex("Shaders/example_Monjori.vsh", "Shaders/example_Monjori.fsh");
 
-<<<<<<< HEAD
-        Size s = Director::sharedDirector()->getWinSize();
+        Size s = Director::getInstance()->getWinSize();
         sn->setPosition(Point(s.width/2, s.height/2));
-=======
-        Size s = Director::getInstance()->getWinSize();
-        sn->setPosition(ccp(s.width/2, s.height/2));
->>>>>>> b74f286e
 
         addChild(sn);
 
@@ -270,13 +265,8 @@
     {
         ShaderNode *sn = ShaderNode::shaderNodeWithVertex("Shaders/example_Mandelbrot.vsh", "Shaders/example_Mandelbrot.fsh");
 
-<<<<<<< HEAD
-        Size s = Director::sharedDirector()->getWinSize();
+        Size s = Director::getInstance()->getWinSize();
         sn->setPosition(Point(s.width/2, s.height/2));
-=======
-        Size s = Director::getInstance()->getWinSize();
-        sn->setPosition(ccp(s.width/2, s.height/2));
->>>>>>> b74f286e
 
         addChild(sn);
 
@@ -308,13 +298,8 @@
     {
         ShaderNode *sn = ShaderNode::shaderNodeWithVertex("Shaders/example_Julia.vsh", "Shaders/example_Julia.fsh");
 
-<<<<<<< HEAD
-        Size s = Director::sharedDirector()->getWinSize();
+        Size s = Director::getInstance()->getWinSize();
         sn->setPosition(Point(s.width/2, s.height/2));
-=======
-        Size s = Director::getInstance()->getWinSize();
-        sn->setPosition(ccp(s.width/2, s.height/2));
->>>>>>> b74f286e
 
         addChild(sn);
 
@@ -347,13 +332,8 @@
     {
         ShaderNode *sn = ShaderNode::shaderNodeWithVertex("Shaders/example_Heart.vsh", "Shaders/example_Heart.fsh");
 
-<<<<<<< HEAD
-        Size s = Director::sharedDirector()->getWinSize();
+        Size s = Director::getInstance()->getWinSize();
         sn->setPosition(Point(s.width/2, s.height/2));
-=======
-        Size s = Director::getInstance()->getWinSize();
-        sn->setPosition(ccp(s.width/2, s.height/2));
->>>>>>> b74f286e
 
         addChild(sn);
 
@@ -385,13 +365,8 @@
     {
         ShaderNode *sn = ShaderNode::shaderNodeWithVertex("Shaders/example_Flower.vsh", "Shaders/example_Flower.fsh");
 
-<<<<<<< HEAD
-        Size s = Director::sharedDirector()->getWinSize();
+        Size s = Director::getInstance()->getWinSize();
         sn->setPosition(Point(s.width/2, s.height/2));
-=======
-        Size s = Director::getInstance()->getWinSize();
-        sn->setPosition(ccp(s.width/2, s.height/2));
->>>>>>> b74f286e
 
         addChild(sn);
 
@@ -423,13 +398,8 @@
     {
         ShaderNode *sn = ShaderNode::shaderNodeWithVertex("Shaders/example_Plasma.vsh", "Shaders/example_Plasma.fsh");
 
-<<<<<<< HEAD
-        Size s = Director::sharedDirector()->getWinSize();
+        Size s = Director::getInstance()->getWinSize();
         sn->setPosition(Point(s.width/2, s.height/2));
-=======
-        Size s = Director::getInstance()->getWinSize();
-        sn->setPosition(ccp(s.width/2, s.height/2));
->>>>>>> b74f286e
 
         addChild(sn);
 
@@ -637,15 +607,9 @@
 
         Sprite *sprite = Sprite::create("Images/grossini.png");
 
-<<<<<<< HEAD
-        Size s = Director::sharedDirector()->getWinSize();
+        Size s = Director::getInstance()->getWinSize();
         _blurSprite->setPosition(Point(s.width/3, s.height/2));
         sprite->setPosition(Point(2*s.width/3, s.height/2));
-=======
-        Size s = Director::getInstance()->getWinSize();
-        _blurSprite->setPosition(ccp(s.width/3, s.height/2));
-        sprite->setPosition(ccp(2*s.width/3, s.height/2));
->>>>>>> b74f286e
 
         addChild(_blurSprite);
         addChild(sprite);
