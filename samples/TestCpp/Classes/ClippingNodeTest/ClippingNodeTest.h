--- conflicted
+++ resolved
@@ -133,13 +133,8 @@
 	virtual void setupStencilForClippingOnPlane(GLint plane);
 	virtual void setupStencilForDrawingOnPlane(GLint plane);
 
-<<<<<<< HEAD
-private:
+protected:
     CCSprite* m_pSprite;
-=======
-protected:
-    CCSprite *sprite_;
->>>>>>> 52401687
 };
 
 class RawStencilBufferTest2 : public RawStencilBufferTest
