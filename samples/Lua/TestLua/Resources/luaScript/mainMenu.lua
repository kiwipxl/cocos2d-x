require "luaScript/helper"
require "luaScript/testResource"

require "luaScript/ActionsTest/ActionsTest"
require "luaScript/TransitionsTest/TransitionsTest"
require "luaScript/ActionsProgressTest/ActionsProgressTest"
require "luaScript/EffectsTest/EffectsTest"
require "luaScript/ClickAndMoveTest/ClickAndMoveTest"
require "luaScript/RotateWorldTest/RotateWorldTest"
require "luaScript/ParticleTest/ParticleTest"
require "luaScript/ActionsEaseTest/ActionsEaseTest"
require "luaScript/MotionStreakTest/MotionStreakTest"
require "luaScript/DrawPrimitivesTest/DrawPrimitivesTest"
require "luaScript/NodeTest/NodeTest"
require "luaScript/TouchesTest/TouchesTest"
require "luaScript/SpriteTest/SpriteTest"
require "luaScript/LayerTest/LayerTest"
require "luaScript/PerformanceTest/PerformanceTest"
require "luaScript/LabelTest/LabelTest"
require "luaScript/ParallaxTest/ParallaxTest"
require "luaScript/TileMapTest/TileMapTest"
require "luaScript/ActionManagerTest/ActionManagerTest"
require "luaScript/MenuTest/MenuTest"
require "luaScript/IntervalTest/IntervalTest"
require "luaScript/SceneTest/SceneTest"
require "luaScript/Texture2dTest/Texture2dTest"
require "luaScript/RenderTextureTest/RenderTextureTest"
require "luaScript/ZwoptexTest/ZwoptexTest"
require "luaScript/FontTest/FontTest"
require "luaScript/CocosDenshionTest/CocosDenshionTest"
require "luaScript/EffectsAdvancedTest/EffectsAdvancedTest"
require "luaScript/UserDefaultTest/UserDefaultTest"
require "luaScript/CurrentLanguageTest/CurrentLanguageTest"
<<<<<<< HEAD
=======
require "luaScript/BugsTest/BugsTest"
>>>>>>> 3b40dce1
------------------------


local LINE_SPACE = 40

local CurPos = {x = 0, y = 0}
local BeginPos = {x = 0, y = 0}


local _allTests = {
    { isSupported = true,  name = "ActionsTest"            , create_func   =               ActionsTest      },
    { isSupported = true,  name = "TransitionsTest"        , create_func   =           TransitionsTest      },
    { isSupported = true,  name = "ActionsProgressTest"    , create_func   =       ProgressActionsTest      },
    { isSupported = true,  name = "EffectsTest"            , create_func   =               EffectsTest      },
    { isSupported = true,  name = "ClickAndMoveTest"       , create_func   =          ClickAndMoveTest      },
    { isSupported = true,  name = "RotateWorldTest"        , create_func   =           RotateWorldTest      },
    { isSupported = true,  name = "ParticleTest"           , create_func   =              ParticleTest      },
    { isSupported = true,  name = "ActionsEaseTest"        , create_func   =           EaseActionsTest      },
    { isSupported = true,  name = "MotionStreakTest"       , create_func   =          MotionStreakTest      },
    { isSupported = false,  name = "DrawPrimitivesTest"     , create_func=        DrawPrimitivesTest      },
    { isSupported = true,  name = "NodeTest"               , create_func   =                  CocosNodeTest },
    { isSupported = true,  name = "TouchesTest"            , create_func   =               TouchesTest      },
    --Many tests in MenuTest will crash, so disable it. Should enable it after all crashes are resolved.
    { isSupported = false,  name = "MenuTest"               , create_func   =                  MenuTestMain  },
    { isSupported = true,  name = "ActionManagerTest"      , create_func   =         ActionManagerTestMain  },
    { isSupported = true,  name = "LayerTest"              , create_func   =                 LayerTestMain  },
    { isSupported = true,  name = "SceneTest"              , create_func   =                 SceneTestMain  },
    { isSupported = true,  name = "ParallaxTest"           , create_func   =              ParallaxTestMain  },
    { isSupported = true,  name = "TileMapTest"            , create_func   =               TileMapTestMain  },
    { isSupported = true,  name = "IntervalTest"           , create_func   =              IntervalTestMain  },
    { isSupported = false,  name = "ChipmunkAccelTouchTest" , create_func=    ChipmunkAccelTouchTestMain  },
    { isSupported = true,  name = "LabelTest"              , create_func   =                 LabelTest      },
    { isSupported = false,  name = "TextInputTest"          , create_func=             TextInputTestMain  },
    { isSupported = true,  name = "SpriteTest"             , create_func   =                SpriteTest      },
    { isSupported = false,  name = "SchdulerTest"           , create_func=              SchdulerTestMain  },
    { isSupported = true,  name = "RenderTextureTest"      , create_func   =         RenderTextureTestMain  },
    { isSupported = true,  name = "Texture2DTest"          , create_func   =             Texture2dTestMain  },
    { isSupported = false,  name = "Box2dTest"              , create_func=                 Box2dTestMain  },
    { isSupported = false,  name = "Box2dTestBed"           , create_func=              Box2dTestBedMain  },
    { isSupported = true,  name = "EffectAdvancedTest"     , create_func   =        EffectAdvancedTestMain  },
    { isSupported = false,  name = "Accelerometer"          , create_func=             AccelerometerMain  },
    { isSupported = false,  name = "KeypadTest"             , create_func=                KeypadTestMain  },
    { isSupported = true,  name = "CocosDenshionTest"      , create_func   =         CocosDenshionTestMain  },
<<<<<<< HEAD
    { isSupported = false,  name = "PerformanceTest"        , create_func=           PerformanceTestMain  },
    { isSupported = true,  name = "ZwoptexTest"            , create_func   =               ZwoptexTestMain  },
    { isSupported = false,  name = "CurlTest"               , create_func=                  CurlTestMain  },
    { isSupported = true,  name = "UserDefaultTest"        , create_func=           UserDefaultTestMain  },
    { isSupported = false,  name = "BugsTest"               , create_func=              BugsTestMain      },
=======
    { isSupported = true,  name = "PerformanceTest"        , create_func=           PerformanceTestMain  },
    { isSupported = true,  name = "ZwoptexTest"            , create_func   =               ZwoptexTestMain  },
    { isSupported = false,  name = "CurlTest"               , create_func=                  CurlTestMain  },
    { isSupported = true,  name = "UserDefaultTest"        , create_func=           UserDefaultTestMain  },
    { isSupported = true,  name = "BugsTest"               , create_func=              BugsTestMain      },
>>>>>>> 3b40dce1
    { isSupported = true,  name = "FontTest"               , create_func   =              FontTestMain      },
    { isSupported = true,  name = "CurrentLanguageTest"    , create_func=   CurrentLanguageTestMain      },
    { isSupported = false,  name = "TextureCacheTest"       , create_func=      TextureCacheTestMain      },
    { isSupported = false,  name = "ExtensionsTest"         , create_func=        ExtensionsTestMain      },
    { isSupported = false,  name = "ShaderTest"             , create_func=            ShaderTestMain      },
    { isSupported = false,  name = "MutiTouchTest"          , create_func=          MutiTouchTestMain          }
}

local TESTS_COUNT = table.getn(_allTests)

-- create scene
local function CreateTestScene(nIdx)
    local scene = _allTests[nIdx].create_func()
    CCDirector:sharedDirector():purgeCachedData()
    return scene
end
-- create menu
function CreateTestMenu()
    local menuLayer = CCLayer:create()

    local function closeCallback()
        CCDirector:sharedDirector():endToLua()
    end

    local function menuCallback(tag)
        print(tag)
        local Idx = tag - 10000
        local testScene = CreateTestScene(Idx)
        if testScene then
            CCDirector:sharedDirector():replaceScene(testScene)
        end
    end

    -- add close menu
    local s = CCDirector:sharedDirector():getWinSize()
    local CloseItem = CCMenuItemImage:create(s_pPathClose, s_pPathClose)
    CloseItem:registerScriptTapHandler(closeCallback)
    CloseItem:setPosition(ccp(s.width - 30, s.height - 30))

    local CloseMenu = CCMenu:create()
    CloseMenu:setPosition(0, 0)
    CloseMenu:addChild(CloseItem)
    menuLayer:addChild(CloseMenu)

    -- add menu items for tests
    local MainMenu = CCMenu:create()
    local index = 0
    local obj = nil
    for index, obj in pairs(_allTests) do
        local testLabel = CCLabelTTF:create(obj.name, "Arial", 24)
        local testMenuItem = CCMenuItemLabel:create(testLabel)
        if not obj.isSupported then
            testMenuItem:setEnabled(false)
        end
        testMenuItem:registerScriptTapHandler(menuCallback)
        testMenuItem:setPosition(ccp(s.width / 2, (s.height - (index) * LINE_SPACE)))
        MainMenu:addChild(testMenuItem, index + 10000, index + 10000)
    end

    MainMenu:setContentSize(CCSizeMake(s.width, (TESTS_COUNT + 1) * (LINE_SPACE)))
    MainMenu:setPosition(CurPos.x, CurPos.y)
    menuLayer:addChild(MainMenu)

    -- handling touch events
    local function onTouchBegan(x, y)
        BeginPos = {x = x, y = y}
        -- CCTOUCHBEGAN event must return true
        return true
    end

    local function onTouchMoved(x, y)
        local nMoveY = y - BeginPos.y
        local curPosx, curPosy = MainMenu:getPosition()
        local nextPosy = curPosy + nMoveY
        local winSize = CCDirector:sharedDirector():getWinSize()
        if nextPosy < 0 then
            MainMenu:setPosition(0, 0)
            return
        end

        if nextPosy > ((TESTS_COUNT + 1) * LINE_SPACE - winSize.height) then
            MainMenu:setPosition(0, ((TESTS_COUNT + 1) * LINE_SPACE - winSize.height))
            return
        end

        MainMenu:setPosition(curPosx, nextPosy)
        BeginPos = {x = x, y = y}
        CurPos = {x = curPosx, y = nextPosy}
    end

    local function onTouch(eventType, x, y)
        if eventType == "began" then
            return onTouchBegan(x, y)
        elseif eventType == "moved" then
            return onTouchMoved(x, y)
        end
    end

    menuLayer:setTouchEnabled(true)
    menuLayer:registerScriptTouchHandler(onTouch)

    return menuLayer
end<|MERGE_RESOLUTION|>--- conflicted
+++ resolved
@@ -31,10 +31,7 @@
 require "luaScript/EffectsAdvancedTest/EffectsAdvancedTest"
 require "luaScript/UserDefaultTest/UserDefaultTest"
 require "luaScript/CurrentLanguageTest/CurrentLanguageTest"
-<<<<<<< HEAD
-=======
 require "luaScript/BugsTest/BugsTest"
->>>>>>> 3b40dce1
 ------------------------
 
 
@@ -78,19 +75,11 @@
     { isSupported = false,  name = "Accelerometer"          , create_func=             AccelerometerMain  },
     { isSupported = false,  name = "KeypadTest"             , create_func=                KeypadTestMain  },
     { isSupported = true,  name = "CocosDenshionTest"      , create_func   =         CocosDenshionTestMain  },
-<<<<<<< HEAD
-    { isSupported = false,  name = "PerformanceTest"        , create_func=           PerformanceTestMain  },
-    { isSupported = true,  name = "ZwoptexTest"            , create_func   =               ZwoptexTestMain  },
-    { isSupported = false,  name = "CurlTest"               , create_func=                  CurlTestMain  },
-    { isSupported = true,  name = "UserDefaultTest"        , create_func=           UserDefaultTestMain  },
-    { isSupported = false,  name = "BugsTest"               , create_func=              BugsTestMain      },
-=======
     { isSupported = true,  name = "PerformanceTest"        , create_func=           PerformanceTestMain  },
     { isSupported = true,  name = "ZwoptexTest"            , create_func   =               ZwoptexTestMain  },
     { isSupported = false,  name = "CurlTest"               , create_func=                  CurlTestMain  },
     { isSupported = true,  name = "UserDefaultTest"        , create_func=           UserDefaultTestMain  },
     { isSupported = true,  name = "BugsTest"               , create_func=              BugsTestMain      },
->>>>>>> 3b40dce1
     { isSupported = true,  name = "FontTest"               , create_func   =              FontTestMain      },
     { isSupported = true,  name = "CurrentLanguageTest"    , create_func=   CurrentLanguageTestMain      },
     { isSupported = false,  name = "TextureCacheTest"       , create_func=      TextureCacheTestMain      },
