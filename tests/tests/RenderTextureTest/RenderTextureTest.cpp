#include "CCConfiguration.h"
#include "RenderTextureTest.h"

// Test #1 by Jason Booth (slipster216)
// Test #3 by David Deaco (ddeaco)

static int sceneIdx = -1; 

#define MAX_LAYER    4

CCLayer* createTestCase(int nIndex)
{

    switch(nIndex)
    {
    case 0: return new RenderTextureSave();
    case 1: return new RenderTextureIssue937();
    case 2: return new RenderTextureZbuffer();    
    case 3: return new RenderTextureTestDepthStencil();
    }

    return NULL;
}

CCLayer* nextTestCase()
{
    sceneIdx++;
    sceneIdx = sceneIdx % MAX_LAYER;

    CCLayer* pLayer = createTestCase(sceneIdx);
    pLayer->autorelease();

    return pLayer;
}

CCLayer* backTestCase()
{
    sceneIdx--;
    int total = MAX_LAYER;
    if( sceneIdx < 0 )
        sceneIdx += total;    

    CCLayer* pLayer = createTestCase(sceneIdx);
    pLayer->autorelease();

    return pLayer;
}

CCLayer* restartTestCase()
{
    CCLayer* pLayer = createTestCase(sceneIdx);
    pLayer->autorelease();

    return pLayer;
}

void RenderTextureTest::onEnter()
{
    CCLayer::onEnter();
    CCSize s = CCDirector::sharedDirector()->getWinSize();

<<<<<<< HEAD
    CCLabelTTF* label = CCLabelTTF::labelWithString(title().c_str(), "Arial", 26);
=======
    CCLabelTTF* label = CCLabelTTF::create(title().c_str(), "Arial", 28);
>>>>>>> 22e7019a
    addChild(label, 1);
    label->setPosition( ccp(s.width/2, s.height-50) );

    std::string strSubtitle = subtitle();
    if( ! strSubtitle.empty() ) 
    {
        CCLabelTTF* l = CCLabelTTF::create(strSubtitle.c_str(), "Thonburi", 16);
        addChild(l, 1);
        l->setPosition( ccp(s.width/2, s.height-80) );
    }    

<<<<<<< HEAD
    CCMenuItemImage *item1 = CCMenuItemImage::itemWithNormalImage("Images/b1.png", "Images/b2.png", this, menu_selector(RenderTextureTest::backCallback) );
    CCMenuItemImage *item2 = CCMenuItemImage::itemWithNormalImage("Images/r1.png","Images/r2.png", this, menu_selector(RenderTextureTest::restartCallback) );
    CCMenuItemImage *item3 = CCMenuItemImage::itemWithNormalImage("Images/f1.png", "Images/f2.png", this, menu_selector(RenderTextureTest::nextCallback) );
=======
    CCMenuItemImage *item1 = CCMenuItemImage::create("Images/b1.png", "Images/b2.png", this, menu_selector(RenderTextureTestDemo::backCallback) );
    CCMenuItemImage *item2 = CCMenuItemImage::create("Images/r1.png","Images/r2.png", this, menu_selector(RenderTextureTestDemo::restartCallback) );
    CCMenuItemImage *item3 = CCMenuItemImage::create("Images/f1.png", "Images/f2.png", this, menu_selector(RenderTextureTestDemo::nextCallback) );
>>>>>>> 22e7019a

    CCMenu *menu = CCMenu::create(item1, item2, item3, NULL);

    menu->setPosition( CCPointZero );
    item1->setPosition( ccp( s.width/2 - item2->getContentSize().width*2, item2->getContentSize().height/2) );
    item2->setPosition( ccp( s.width/2, item2->getContentSize().height/2) );
    item3->setPosition( ccp( s.width/2 + item2->getContentSize().width*2, item2->getContentSize().height/2) );

    addChild(menu, 1);
}

void RenderTextureTest::restartCallback(CCObject* pSender)
{
    CCScene* s = new RenderTextureScene();
    s->addChild(restartTestCase()); 

    CCDirector::sharedDirector()->replaceScene(s);
    s->release();
}

void RenderTextureTest::nextCallback(CCObject* pSender)
{
    CCScene* s = new RenderTextureScene();
    s->addChild( nextTestCase() );
    CCDirector::sharedDirector()->replaceScene(s);
    s->release();
}

void RenderTextureTest::backCallback(CCObject* pSender)
{
    CCScene* s = new RenderTextureScene();
    s->addChild( backTestCase() );
    CCDirector::sharedDirector()->replaceScene(s);
    s->release();
} 

std::string RenderTextureTest::title()
{
    return "No title";
}

std::string RenderTextureTest::subtitle()
{
    return "";
}

<<<<<<< HEAD
=======
RenderTextureTest::RenderTextureTest()
: m_brush(NULL)
{
    CCSize s = CCDirector::sharedDirector()->getWinSize();

    // create a render texture, this is what we're going to draw into
    m_target = CCRenderTexture::create(s.width, s.height);

    if (NULL == m_target)
    {
        return;
    }
    
    m_target->setPosition(ccp(s.width/2, s.height/2));

    // note that the render texture is a cocosnode, and contains a sprite of it's texture for convience,
    // so we can just parent it to the scene like any other cocos node
    addChild(m_target, 1);

    // create a brush image to draw into the texture with
    m_brush = CCSprite::create("Images/stars.png");
    m_brush->retain();

    ccBlendFunc bf = { GL_ONE, GL_ONE_MINUS_SRC_ALPHA };
    m_brush->setBlendFunc( bf);
    m_brush->setOpacity(20);
    setIsTouchEnabled(true);
}

RenderTextureTest::~RenderTextureTest()
{
    if (NULL != m_brush)
    {
        m_brush->release();
        m_brush = NULL;
    }
}

void RenderTextureTest::ccTouchesMoved(CCSet* touches, CCEvent* event)
{
    CCSetIterator it = touches->begin();
    CCTouch* touch = (CCTouch*)(*it);
    CCPoint start = touch->locationInView();    
    start = CCDirector::sharedDirector()->convertToGL( start );
    CCPoint end = touch->previousLocationInView();
    end = CCDirector::sharedDirector()->convertToGL(end);

    // begin drawing to the render texture
    m_target->begin();

    // for extra points, we'll draw this smoothly from the last position and vary the sprite's
    // scale/rotation/offset
    float distance = ccpDistance(start, end);
    if (distance > 1)
    {
        int d = (int)distance;
        for (int i = 0; i < d; i++)
        {
            float difx = end.x - start.x;
            float dify = end.y - start.y;
            float delta = (float)i / distance;
            m_brush->setPosition(ccp(start.x + (difx * delta), start.y + (dify * delta)) );
            m_brush->setRotation( rand()%360 );
            float r = ((float)(rand()%50)/50.f) + 0.25f;
            m_brush->setScale( r );
            // Call visit to draw the brush, don't call draw..
            m_brush->visit();
        }
    }
    // finish drawing and return context back to the screen
    m_target->end(false);
}

void RenderTextureTest::ccTouchesEnded(CCSet* touches, CCEvent* event)
{
#if CC_ENABLE_CACHE_TEXTURE_DATA

    CCSetIterator it;
    CCTouch* touch;

    for( it = touches->begin(); it != touches->end(); it++) 
    {
        touch = (CCTouch*)(*it);

        if(!touch)
            break;

        CCPoint location = touch->locationInView();

        location = CCDirector::sharedDirector()->convertToGL(location);

        m_brush->setPosition(location);
        m_brush->setRotation( rand()%360 );
    }

    m_target->begin();
    m_brush->visit();
    m_target->end(true);
#endif
}

>>>>>>> 22e7019a
/**
* Impelmentation of RenderTextureSave
*/
RenderTextureSave::RenderTextureSave()
{
    CCSize s = CCDirector::sharedDirector()->getWinSize();

    // create a render texture, this is what we are going to draw into
    m_pTarget = CCRenderTexture::create(s.width, s.height, kCCTexture2DPixelFormat_RGBA8888);
    m_pTarget->retain();
    m_pTarget->setPosition(ccp(s.width / 2, s.height / 2));

    // note that the render texture is a CCNode, and contains a sprite of its texture for convience,
    // so we can just parent it to the scene like any other CCNode
    this->addChild(m_pTarget, -1);

    // create a brush image to draw into the texture with
    m_pBrush = CCSprite::create("Images/fire.png");
    m_pBrush->retain();
    m_pBrush->setColor(ccRED);
    m_pBrush->setOpacity(20);
    this->setIsTouchEnabled(true);

    // Save Image menu
    CCMenuItemFont::setFontSize(16);
    CCMenuItem *item1 = CCMenuItemFont::create("Save Image", this, menu_selector(RenderTextureSave::saveImage));
    CCMenuItem *item2 = CCMenuItemFont::create("Clear", this, menu_selector(RenderTextureSave::clearImage));
    CCMenu *menu = CCMenu::create(item1, item2, NULL);
    this->addChild(menu);
    menu->alignItemsVertically();
    menu->setPosition(ccp(s.width - 80, s.height - 30));
}

string RenderTextureSave::title()
{
    return "Touch the screen";
}

string RenderTextureSave::subtitle()
{
    return "Press 'Save Image' to create an snapshot of the render texture";
}

void RenderTextureSave::clearImage(cocos2d::CCObject *pSender)
{
    m_pTarget->clear(CCRANDOM_0_1(), CCRANDOM_0_1(), CCRANDOM_0_1(), CCRANDOM_0_1());
}

void RenderTextureSave::saveImage(cocos2d::CCObject *pSender)
{
    static int counter = 0;

    char png[20];
    sprintf(png, "image-%d.png", counter);
    char jpg[20];
    sprintf(jpg, "image-%d.jpg", counter);

    m_pTarget->saveToFile(png, kCCImageFormatPNG);
    m_pTarget->saveToFile(jpg, kCCImageFormatJPEG);
    

    CCImage *pImage = m_pTarget->newCCImage();

    CCTexture2D *tex = CCTextureCache::sharedTextureCache()->addUIImage(pImage, png);

    CC_SAFE_DELETE(pImage);

    CCSprite *sprite = CCSprite::createWithTexture(tex);

    sprite->setScale(0.3f);
    addChild(sprite);
    sprite->setPosition(ccp(40, 40));
    sprite->setRotation(counter * 3);

    CCLOG("Image saved %s and %s", png, jpg);

    counter++;
}

RenderTextureSave::~RenderTextureSave()
{
    m_pBrush->release();
    m_pTarget->release();
    CCTextureCache::sharedTextureCache()->removeUnusedTextures();
}

void RenderTextureSave::ccTouchesMoved(CCSet* touches, CCEvent* event)
{
    CCTouch *touch = (CCTouch *)touches->anyObject();
    CCPoint start = touch->locationInView();
    start = CCDirector::sharedDirector()->convertToGL(start);
    CCPoint end = touch->previousLocationInView();
    end = CCDirector::sharedDirector()->convertToGL(end);

    // begin drawing to the render texture
    m_pTarget->begin();

    // for extra points, we'll draw this smoothly from the last position and vary the sprite's
    // scale/rotation/offset
    float distance = ccpDistance(start, end);
    if (distance > 1)
    {
        int d = (int)distance;
        for (int i = 0; i < d; i++)
        {
            float difx = end.x - start.x;
            float dify = end.y - start.y;
            float delta = (float)i / distance;
            m_pBrush->setPosition(ccp(start.x + (difx * delta), start.y + (dify * delta)));
            m_pBrush->setRotation(rand() % 360);
            float r = (float)(rand() % 50 / 50.f) + 0.25f;
            m_pBrush->setScale(r);
            /*m_pBrush->setColor(ccc3(CCRANDOM_0_1() * 127 + 128, 255, 255));*/
            // Use CCRANDOM_0_1() will cause error when loading libtests.so on android, I don't know why.
            m_pBrush->setColor(ccc3(rand() % 127 + 128, 255, 255));
            // Call visit to draw the brush, don't call draw..
            m_pBrush->visit();
        }
    }

    // finish drawing and return context back to the screen
    m_pTarget->end();
}

/**
 * Impelmentation of RenderTextureIssue937
 */

RenderTextureIssue937::RenderTextureIssue937()
{
    /*
    *     1    2
    * A: A1   A2
    *
    * B: B1   B2
    *
    *  A1: premulti sprite
    *  A2: premulti render
    *
    *  B1: non-premulti sprite
    *  B2: non-premulti render
    */
    CCLayerColor *background = CCLayerColor::create(ccc4(200,200,200,255));
    addChild(background);

    CCSprite *spr_premulti = CCSprite::create("Images/fire.png");
    spr_premulti->setPosition(ccp(16,48));

    CCSprite *spr_nonpremulti = CCSprite::create("Images/fire.png");
    spr_nonpremulti->setPosition(ccp(16,16));


    
    
    /* A2 & B2 setup */
    CCRenderTexture *rend = CCRenderTexture::create(32, 64, kCCTexture2DPixelFormat_RGBA8888);

    if (NULL == rend)
    {
        return;
    }

    // It's possible to modify the RenderTexture blending function by
    //        [[rend sprite] setBlendFunc:(ccBlendFunc) {GL_ONE, GL_ONE_MINUS_SRC_ALPHA}];

    rend->begin();
    spr_premulti->visit();
    spr_nonpremulti->visit();
    rend->end(); 

    CCSize s = CCDirector::sharedDirector()->getWinSize();

    /* A1: setup */
    spr_premulti->setPosition(ccp(s.width/2-16, s.height/2+16));
    /* B1: setup */
    spr_nonpremulti->setPosition(ccp(s.width/2-16, s.height/2-16));

    rend->setPosition(ccp(s.width/2+16, s.height/2));

    addChild(spr_nonpremulti);
    addChild(spr_premulti);
    addChild(rend);
}

std::string RenderTextureIssue937::title()
{
    return "Testing issue #937";
}

std::string RenderTextureIssue937::subtitle()
{
    return "All images should be equal...";
}

void RenderTextureScene::runThisTest()
{
    CCLayer* pLayer = nextTestCase();
    addChild(pLayer);

    CCDirector::sharedDirector()->replaceScene(this);
}

/**
* Impelmentation of RenderTextureZbuffer
*/

RenderTextureZbuffer::RenderTextureZbuffer()
{
    this->setIsTouchEnabled(true);
    CCSize size = CCDirector::sharedDirector()->getWinSize();
    CCLabelTTF *label = CCLabelTTF::create("vertexZ = 50", "Marker Felt", 64);
    label->setPosition(ccp(size.width / 2, size.height * 0.25f));
    this->addChild(label);

    CCLabelTTF *label2 = CCLabelTTF::create("vertexZ = 0", "Marker Felt", 64);
    label2->setPosition(ccp(size.width / 2, size.height * 0.5f));
    this->addChild(label2);

    CCLabelTTF *label3 = CCLabelTTF::create("vertexZ = -50", "Marker Felt", 64);
    label3->setPosition(ccp(size.width / 2, size.height * 0.75f));
    this->addChild(label3);

    label->setVertexZ(50);
    label2->setVertexZ(0);
    label3->setVertexZ(-50);

    CCSpriteFrameCache::sharedSpriteFrameCache()->addSpriteFramesWithFile("Images/bugs/circle.plist");
    mgr = CCSpriteBatchNode::create("Images/bugs/circle.png", 9);
    this->addChild(mgr);
    sp1 = CCSprite::createWithSpriteFrameName("circle.png");
    sp2 = CCSprite::createWithSpriteFrameName("circle.png");
    sp3 = CCSprite::createWithSpriteFrameName("circle.png");
    sp4 = CCSprite::createWithSpriteFrameName("circle.png");
    sp5 = CCSprite::createWithSpriteFrameName("circle.png");
    sp6 = CCSprite::createWithSpriteFrameName("circle.png");
    sp7 = CCSprite::createWithSpriteFrameName("circle.png");
    sp8 = CCSprite::createWithSpriteFrameName("circle.png");
    sp9 = CCSprite::createWithSpriteFrameName("circle.png");

    mgr->addChild(sp1, 9);
    mgr->addChild(sp2, 8);
    mgr->addChild(sp3, 7);
    mgr->addChild(sp4, 6);
    mgr->addChild(sp5, 5);
    mgr->addChild(sp6, 4);
    mgr->addChild(sp7, 3);
    mgr->addChild(sp8, 2);
    mgr->addChild(sp9, 1);

    sp1->setVertexZ(400);
    sp2->setVertexZ(300);
    sp3->setVertexZ(200);
    sp4->setVertexZ(100);
    sp5->setVertexZ(0);
    sp6->setVertexZ(-100);
    sp7->setVertexZ(-200);
    sp8->setVertexZ(-300);
    sp9->setVertexZ(-400);

    sp9->setScale(2);
    sp9->setColor(ccYELLOW);
}

string RenderTextureZbuffer::title()
{
    return "Testing Z Buffer in Render Texture";
}

string RenderTextureZbuffer::subtitle()
{
    return "Touch screen. It should be green";
}

void RenderTextureZbuffer::ccTouchesBegan(cocos2d::CCSet *touches, cocos2d::CCEvent *event)
{
    CCSetIterator iter;
    CCTouch *touch;
    for (iter = touches->begin(); iter != touches->end(); ++iter)
    {
        touch = (CCTouch *)(*iter);
        CCPoint location = touch->locationInView();

        location = CCDirector::sharedDirector()->convertToGL(location);
        sp1->setPosition(location);
        sp2->setPosition(location);
        sp3->setPosition(location);
        sp4->setPosition(location);
        sp5->setPosition(location);
        sp6->setPosition(location);
        sp7->setPosition(location);
        sp8->setPosition(location);
        sp9->setPosition(location);
    }
}

void RenderTextureZbuffer::ccTouchesMoved(CCSet* touches, CCEvent* event)
{
    CCSetIterator iter;
    CCTouch *touch;
    for (iter = touches->begin(); iter != touches->end(); ++iter)
    {
        touch = (CCTouch *)(*iter);
        CCPoint location = touch->locationInView();

        location = CCDirector::sharedDirector()->convertToGL(location);
        sp1->setPosition(location);
        sp2->setPosition(location);
        sp3->setPosition(location);
        sp4->setPosition(location);
        sp5->setPosition(location);
        sp6->setPosition(location);
        sp7->setPosition(location);
        sp8->setPosition(location);
        sp9->setPosition(location);
    }
}

void RenderTextureZbuffer::ccTouchesEnded(CCSet* touches, CCEvent* event)
{
    this->renderScreenShot();
}

void RenderTextureZbuffer::renderScreenShot()
{
    CCRenderTexture *texture = CCRenderTexture::create(512, 512);
    if (NULL == texture)
    {
        return;
    }
    texture->setAnchorPoint(ccp(0, 0));
    texture->begin();

    this->visit();

    texture->end();

    CCSprite *sprite = CCSprite::createWithTexture(texture->getSprite()->getTexture());

    sprite->setPosition(ccp(256, 256));
    sprite->setOpacity(182);
    sprite->setFlipY(1);
    this->addChild(sprite, 999999);
    sprite->setColor(ccGREEN);

    sprite->runAction(CCSequence::create(CCFadeTo::create(2, 0),
                                          CCHide::create(),
                                          NULL));
}

<<<<<<< HEAD

// RenderTextureTestDepthStencil

RenderTextureTestDepthStencil::RenderTextureTestDepthStencil()
{
    CCSize s = CCDirector::sharedDirector()->getWinSize();

    CCSprite *sprite = CCSprite::spriteWithFile("Images/fire.png");
    sprite->setPosition(ccp(s.width * 0.25f, 0));
    sprite->setScale(10);
    CCRenderTexture *rend = CCRenderTexture::renderTextureWithWidthAndHeight(s.width, s.height, kCCTexture2DPixelFormat_RGBA4444, CC_GL_DEPTH24_STENCIL8);

    glStencilMask(0xFF);
    rend->beginWithClear(0, 0, 0, 0, 0, 0);

    //! mark sprite quad into stencil buffer
    glEnable(GL_STENCIL_TEST);
    glStencilFunc(GL_ALWAYS, 1, 0xFF);
    glStencilOp(GL_KEEP, GL_KEEP, GL_REPLACE);
    glColorMask(0, 0, 0, 1);
    sprite->visit();

    //! move sprite half width and height, and draw only where not marked
    sprite->setPosition(ccpAdd(sprite->getPosition(), ccpMult(ccp(sprite->getContentSize().width * sprite->getScale(), sprite->getContentSize().height * sprite->getScale()), 0.5)));
    glStencilFunc(GL_NOTEQUAL, 1, 0xFF);
    glColorMask(1, 1, 1, 1);
    sprite->visit();

    rend->end();

    glDisable(GL_STENCIL_TEST);

    rend->setPosition(ccp(s.width * 0.5f, s.height * 0.5f));

    this->addChild(rend);
}

=======

// RenderTextureTestDepthStencil

RenderTextureTestDepthStencil::RenderTextureTestDepthStencil()
{
    CCSize s = CCDirector::sharedDirector()->getWinSize();

    CCSprite *sprite = CCSprite::create("Images/fire.png");
    sprite->setPosition(ccp(s.width * 0.25f, 0));
    sprite->setScale(10);
    CCRenderTexture *rend = CCRenderTexture::create(s.width, s.height, kCCTexture2DPixelFormat_RGBA4444, CC_GL_DEPTH24_STENCIL8);

    glStencilMask(0xFF);
    rend->beginWithClear(0, 0, 0, 0, 0, 0);

    //! mark sprite quad into stencil buffer
    glEnable(GL_STENCIL_TEST);
    glStencilFunc(GL_ALWAYS, 1, 0xFF);
    glStencilOp(GL_KEEP, GL_KEEP, GL_REPLACE);
    glColorMask(0, 0, 0, 1);
    sprite->visit();

    //! move sprite half width and height, and draw only where not marked
    sprite->setPosition(ccpAdd(sprite->getPosition(), ccpMult(ccp(sprite->getContentSize().width * sprite->getScale(), sprite->getContentSize().height * sprite->getScale()), 0.5)));
    glStencilFunc(GL_NOTEQUAL, 1, 0xFF);
    glColorMask(1, 1, 1, 1);
    sprite->visit();

    rend->end();

    glDisable(GL_STENCIL_TEST);

    rend->setPosition(ccp(s.width * 0.5f, s.height * 0.5f));

    this->addChild(rend);
}

>>>>>>> 22e7019a
std::string RenderTextureTestDepthStencil::title()
{
    return "Testing depthStencil attachment";
}

std::string RenderTextureTestDepthStencil::subtitle()
{
    return "Circle should be missing 1/4 of its region";
}
<|MERGE_RESOLUTION|>--- conflicted
+++ resolved
@@ -59,11 +59,8 @@
     CCLayer::onEnter();
     CCSize s = CCDirector::sharedDirector()->getWinSize();
 
-<<<<<<< HEAD
-    CCLabelTTF* label = CCLabelTTF::labelWithString(title().c_str(), "Arial", 26);
-=======
-    CCLabelTTF* label = CCLabelTTF::create(title().c_str(), "Arial", 28);
->>>>>>> 22e7019a
+
+    CCLabelTTF* label = CCLabelTTF::create(title().c_str(), "Arial", 26);
     addChild(label, 1);
     label->setPosition( ccp(s.width/2, s.height-50) );
 
@@ -75,15 +72,9 @@
         l->setPosition( ccp(s.width/2, s.height-80) );
     }    
 
-<<<<<<< HEAD
-    CCMenuItemImage *item1 = CCMenuItemImage::itemWithNormalImage("Images/b1.png", "Images/b2.png", this, menu_selector(RenderTextureTest::backCallback) );
-    CCMenuItemImage *item2 = CCMenuItemImage::itemWithNormalImage("Images/r1.png","Images/r2.png", this, menu_selector(RenderTextureTest::restartCallback) );
-    CCMenuItemImage *item3 = CCMenuItemImage::itemWithNormalImage("Images/f1.png", "Images/f2.png", this, menu_selector(RenderTextureTest::nextCallback) );
-=======
-    CCMenuItemImage *item1 = CCMenuItemImage::create("Images/b1.png", "Images/b2.png", this, menu_selector(RenderTextureTestDemo::backCallback) );
-    CCMenuItemImage *item2 = CCMenuItemImage::create("Images/r1.png","Images/r2.png", this, menu_selector(RenderTextureTestDemo::restartCallback) );
-    CCMenuItemImage *item3 = CCMenuItemImage::create("Images/f1.png", "Images/f2.png", this, menu_selector(RenderTextureTestDemo::nextCallback) );
->>>>>>> 22e7019a
+    CCMenuItemImage *item1 = CCMenuItemImage::create("Images/b1.png", "Images/b2.png", this, menu_selector(RenderTextureTest::backCallback) );
+    CCMenuItemImage *item2 = CCMenuItemImage::create("Images/r1.png","Images/r2.png", this, menu_selector(RenderTextureTest::restartCallback) );
+    CCMenuItemImage *item3 = CCMenuItemImage::create("Images/f1.png", "Images/f2.png", this, menu_selector(RenderTextureTest::nextCallback) );
 
     CCMenu *menu = CCMenu::create(item1, item2, item3, NULL);
 
@@ -130,110 +121,6 @@
     return "";
 }
 
-<<<<<<< HEAD
-=======
-RenderTextureTest::RenderTextureTest()
-: m_brush(NULL)
-{
-    CCSize s = CCDirector::sharedDirector()->getWinSize();
-
-    // create a render texture, this is what we're going to draw into
-    m_target = CCRenderTexture::create(s.width, s.height);
-
-    if (NULL == m_target)
-    {
-        return;
-    }
-    
-    m_target->setPosition(ccp(s.width/2, s.height/2));
-
-    // note that the render texture is a cocosnode, and contains a sprite of it's texture for convience,
-    // so we can just parent it to the scene like any other cocos node
-    addChild(m_target, 1);
-
-    // create a brush image to draw into the texture with
-    m_brush = CCSprite::create("Images/stars.png");
-    m_brush->retain();
-
-    ccBlendFunc bf = { GL_ONE, GL_ONE_MINUS_SRC_ALPHA };
-    m_brush->setBlendFunc( bf);
-    m_brush->setOpacity(20);
-    setIsTouchEnabled(true);
-}
-
-RenderTextureTest::~RenderTextureTest()
-{
-    if (NULL != m_brush)
-    {
-        m_brush->release();
-        m_brush = NULL;
-    }
-}
-
-void RenderTextureTest::ccTouchesMoved(CCSet* touches, CCEvent* event)
-{
-    CCSetIterator it = touches->begin();
-    CCTouch* touch = (CCTouch*)(*it);
-    CCPoint start = touch->locationInView();    
-    start = CCDirector::sharedDirector()->convertToGL( start );
-    CCPoint end = touch->previousLocationInView();
-    end = CCDirector::sharedDirector()->convertToGL(end);
-
-    // begin drawing to the render texture
-    m_target->begin();
-
-    // for extra points, we'll draw this smoothly from the last position and vary the sprite's
-    // scale/rotation/offset
-    float distance = ccpDistance(start, end);
-    if (distance > 1)
-    {
-        int d = (int)distance;
-        for (int i = 0; i < d; i++)
-        {
-            float difx = end.x - start.x;
-            float dify = end.y - start.y;
-            float delta = (float)i / distance;
-            m_brush->setPosition(ccp(start.x + (difx * delta), start.y + (dify * delta)) );
-            m_brush->setRotation( rand()%360 );
-            float r = ((float)(rand()%50)/50.f) + 0.25f;
-            m_brush->setScale( r );
-            // Call visit to draw the brush, don't call draw..
-            m_brush->visit();
-        }
-    }
-    // finish drawing and return context back to the screen
-    m_target->end(false);
-}
-
-void RenderTextureTest::ccTouchesEnded(CCSet* touches, CCEvent* event)
-{
-#if CC_ENABLE_CACHE_TEXTURE_DATA
-
-    CCSetIterator it;
-    CCTouch* touch;
-
-    for( it = touches->begin(); it != touches->end(); it++) 
-    {
-        touch = (CCTouch*)(*it);
-
-        if(!touch)
-            break;
-
-        CCPoint location = touch->locationInView();
-
-        location = CCDirector::sharedDirector()->convertToGL(location);
-
-        m_brush->setPosition(location);
-        m_brush->setRotation( rand()%360 );
-    }
-
-    m_target->begin();
-    m_brush->visit();
-    m_target->end(true);
-#endif
-}
-
->>>>>>> 22e7019a
 /**
 * Impelmentation of RenderTextureSave
 */
@@ -583,18 +470,16 @@
                                           NULL));
 }
 
-<<<<<<< HEAD
-
 // RenderTextureTestDepthStencil
 
 RenderTextureTestDepthStencil::RenderTextureTestDepthStencil()
 {
     CCSize s = CCDirector::sharedDirector()->getWinSize();
 
-    CCSprite *sprite = CCSprite::spriteWithFile("Images/fire.png");
+    CCSprite *sprite = CCSprite::create("Images/fire.png");
     sprite->setPosition(ccp(s.width * 0.25f, 0));
     sprite->setScale(10);
-    CCRenderTexture *rend = CCRenderTexture::renderTextureWithWidthAndHeight(s.width, s.height, kCCTexture2DPixelFormat_RGBA4444, CC_GL_DEPTH24_STENCIL8);
+    CCRenderTexture *rend = CCRenderTexture::create(s.width, s.height, kCCTexture2DPixelFormat_RGBA4444, CC_GL_DEPTH24_STENCIL8);
 
     glStencilMask(0xFF);
     rend->beginWithClear(0, 0, 0, 0, 0, 0);
@@ -621,45 +506,6 @@
     this->addChild(rend);
 }
 
-=======
-
-// RenderTextureTestDepthStencil
-
-RenderTextureTestDepthStencil::RenderTextureTestDepthStencil()
-{
-    CCSize s = CCDirector::sharedDirector()->getWinSize();
-
-    CCSprite *sprite = CCSprite::create("Images/fire.png");
-    sprite->setPosition(ccp(s.width * 0.25f, 0));
-    sprite->setScale(10);
-    CCRenderTexture *rend = CCRenderTexture::create(s.width, s.height, kCCTexture2DPixelFormat_RGBA4444, CC_GL_DEPTH24_STENCIL8);
-
-    glStencilMask(0xFF);
-    rend->beginWithClear(0, 0, 0, 0, 0, 0);
-
-    //! mark sprite quad into stencil buffer
-    glEnable(GL_STENCIL_TEST);
-    glStencilFunc(GL_ALWAYS, 1, 0xFF);
-    glStencilOp(GL_KEEP, GL_KEEP, GL_REPLACE);
-    glColorMask(0, 0, 0, 1);
-    sprite->visit();
-
-    //! move sprite half width and height, and draw only where not marked
-    sprite->setPosition(ccpAdd(sprite->getPosition(), ccpMult(ccp(sprite->getContentSize().width * sprite->getScale(), sprite->getContentSize().height * sprite->getScale()), 0.5)));
-    glStencilFunc(GL_NOTEQUAL, 1, 0xFF);
-    glColorMask(1, 1, 1, 1);
-    sprite->visit();
-
-    rend->end();
-
-    glDisable(GL_STENCIL_TEST);
-
-    rend->setPosition(ccp(s.width * 0.5f, s.height * 0.5f));
-
-    this->addChild(rend);
-}
-
->>>>>>> 22e7019a
 std::string RenderTextureTestDepthStencil::title()
 {
     return "Testing depthStencil attachment";
