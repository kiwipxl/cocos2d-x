/****************************************************************************
 Copyright (c) 2008-2010 Ricardo Quesada
 Copyright (c) 2011-2012 cocos2d-x.org
 Copyright (c) 2013-2014 Chukong Technologies Inc.

 http://www.cocos2d-x.org

 Permission is hereby granted, free of charge, to any person obtaining a copy
 of this software and associated documentation files (the "Software"), to deal
 in the Software without restriction, including without limitation the rights
 to use, copy, modify, merge, publish, distribute, sublicense, and/or sell
 copies of the Software, and to permit persons to whom the Software is
 furnished to do so, subject to the following conditions:

 The above copyright notice and this permission notice shall be included in
 all copies or substantial portions of the Software.

 THE SOFTWARE IS PROVIDED "AS IS", WITHOUT WARRANTY OF ANY KIND, EXPRESS OR
 IMPLIED, INCLUDING BUT NOT LIMITED TO THE WARRANTIES OF MERCHANTABILITY,
 FITNESS FOR A PARTICULAR PURPOSE AND NONINFRINGEMENT. IN NO EVENT SHALL THE
 AUTHORS OR COPYRIGHT HOLDERS BE LIABLE FOR ANY CLAIM, DAMAGES OR OTHER
 LIABILITY, WHETHER IN AN ACTION OF CONTRACT, TORT OR OTHERWISE, ARISING FROM,
 OUT OF OR IN CONNECTION WITH THE SOFTWARE OR THE USE OR OTHER DEALINGS IN
 THE SOFTWARE.
 ****************************************************************************/
var Physics3DTestIdx = -1;

var physicsScene = null;

const START_POS_X = -0.5;
const START_POS_Y = -2.5;
const START_POS_Z = -0.5;

const ARRAY_SIZE_X = 4;
const ARRAY_SIZE_Y = 3;
const ARRAY_SIZE_Z = 4;

var Physics3DTestDemo = cc.Layer.extend({
    _title:"Physics3D Test",
    _subtitle:"",
    _camera:null,
    _angle:0.0,
    _needShootBox:false,
    _listener: null,

    ctor:function () {
        this._super();

        var size = cc.winSize;
        this._camera = cc.Camera.createPerspective(30.0, size.width / size.height, 1.0, 1000.0);
        this._camera.setPosition3D(cc.math.vec3(0, 50, 100));
        this._camera.lookAt(cc.math.vec3(0, 0, 0), cc.math.vec3(0, 1, 0));
        this._camera.setCameraFlag(cc.CameraFlag.USER1);
        this.addChild(this._camera);

        this._listener = cc.eventManager.addListener({
            event:cc.EventListener.TOUCH_ALL_AT_ONCE,
            onTouchesBegan:this.onTouchesBegan.bind(this),
            onTouchesMoved:this.onTouchesMoved.bind(this),
            onTouchesEnded:this.onTouchesEnded.bind(this)
        }, this);

        var label = new cc.LabelTTF("DebugDraw OFF");
        var menuItem = new cc.MenuItemLabel(label, function(){
            if(physicsScene.getPhysics3DWorld().isDebugDrawEnabled()){
                physicsScene.getPhysics3DWorld().setDebugDrawEnable(false);
                label.setString("DebugDraw OFF");
            }else{
                physicsScene.getPhysics3DWorld().setDebugDrawEnable(true);
                label.setString("DebugDraw ON");
            }
        }, this);

        var menu = new cc.Menu(menuItem);
        menu.setPosition(cc.p(0, 0));
        menuItem.setAnchorPoint(cc.p(0, 1));
        menuItem.setPosition(cc.p(cc.visibleRect.left.x, cc.visibleRect.top.y - 50));
        this.addChild(menu);
    },

    onTouchesBegan:function(touches, event){
        this._needShootBox = true;
    },

    onTouchesMoved:function(touches, event){
        if(touches.length > 0 && this._camera){
            var touch = touches[0];
            var delta = touch.getDelta();

            this._angle -= cc.degreesToRadians(delta.x);
            this._camera.setPosition3D(cc.math.vec3(100*Math.sin(this._angle), 50, 100*Math.cos(this._angle)));
            this._camera.lookAt(cc.math.vec3(0, 0, 0), cc.math.vec3(0, 1, 0));

            if(delta.x * delta.x + delta.y + delta.y > 16)
                this._needShootBox = false;
        }
    },

    onTouchesEnded:function(touches, event){
        if(!this._needShootBox)
            return;
        if(touches.length > 0){
            var location = touches[0].getLocationInView();

            var nearP = cc.math.vec3(location.x, location.y, -1);
            var farP = cc.math.vec3(location.x, location.y, 1);
            nearP = this._camera.unproject(nearP);
            farP = this._camera.unproject(farP);

            var dir = cc.math.vec3Sub(farP, nearP);
            this.shootBox(cc.math.vec3Add(this._camera.getPosition3D(), cc.math.vec3(dir.x*10, dir.y*10, dir.z*10)));
        }
    },

    shootBox:function(des){
        var rbDes = jsb.physics3DRigidBodyDes();
        var linearVel = cc.math.vec3Sub(des, this._camera.getPosition3D());
        linearVel.normalize();
        linearVel.x *= 100;
        linearVel.y *= 100;
        linearVel.z *= 100;

        rbDes.mass = 1;
        rbDes.shape = jsb.Physics3DShape.createBox(cc.math.vec3(0.5, 0.5, 0.5));
        var v = this._camera.getPosition3D();
        rbDes.originalTransform[12] = v.x;
        rbDes.originalTransform[13] = v.y;
        rbDes.originalTransform[14] = v.z;
        var sprite = jsb.PhysicsSprite3D.create("Sprite3DTest/box.c3t", rbDes);
        sprite.setTexture("Images/Icon.png");

        var rigidBody = sprite.getPhysicsObj();
        rigidBody.setLinearFactor(cc.math.vec3(1, 1, 1));
        rigidBody.setLinearVelocity(linearVel);
        rigidBody.setAngularVelocity(cc.math.vec3(0, 0, 0));
        rigidBody.setCcdMotionThreshold(0.5);
        rigidBody.setCcdSweptSphereRadius(0.4);

        this.addChild(sprite);
        sprite.setPosition3D(this._camera.getPosition3D());
        sprite.setScale(0.5);
        sprite.syncNodeToPhysics();
        sprite.setSyncFlag(jsb.Physics3DComponent.PhysicsSyncFlag.PHYSICS_TO_NODE);
        sprite.setCameraMask(cc.CameraFlag.USER1);
    },

    //
    // Menu
    //
    onEnter:function () {
        this._super();

        var label = new cc.LabelTTF(this._title, "Arial", 28);
        this.addChild(label, 100, BASE_TEST_TITLE_TAG);
        label.x = winSize.width / 2;
        label.y = winSize.height - 50;

        var label2 = new cc.LabelTTF(this._subtitle, "Thonburi", 16);
        this.addChild(label2, 101, BASE_TEST_SUBTITLE_TAG);
        label2.x = winSize.width / 2;
        label2.y = winSize.height - 80;

        var item1 = new cc.MenuItemImage(s_pathB1, s_pathB2, this.onBackCallback, this);
        var item2 = new cc.MenuItemImage(s_pathR1, s_pathR2, this.onRestartCallback, this);
        var item3 = new cc.MenuItemImage(s_pathF1, s_pathF2, this.onNextCallback, this);

        item1.tag = BASE_TEST_MENUITEM_PREV_TAG;
        item2.tag = BASE_TEST_MENUITEM_RESET_TAG;
        item3.tag = BASE_TEST_MENUITEM_NEXT_TAG;

        var menu = new cc.Menu(item1, item2, item3);

        menu.x = 0;
        menu.y = 0;
        var width = item2.width, height = item2.height;
        item1.x =  winSize.width/2 - width*2;
        item1.y = height/2 ;
        item2.x =  winSize.width/2;
        item2.y = height/2 ;
        item3.x =  winSize.width/2 + width*2;
        item3.y = height/2 ;

        this.addChild(menu, 102, BASE_TEST_MENU_TAG);
    },

    onRestartCallback:function (sender) {
        var s = new Physics3DTestScene();
        s.addChild(restartPhysics3DTest());
        director.runScene(s);
    },

    onNextCallback:function (sender) {
        var s = new Physics3DTestScene();
        s.addChild(nextPhysics3DTest());
        director.runScene(s);
    },

    onBackCallback:function (sender) {
        var s = new Physics3DTestScene();
        s.addChild(previousPhysics3DTest());
        director.runScene(s);
    }
});

var Physics3DTestScene = cc.Scene.extend({
    ctor:function () {
        this._super();

        var label = new cc.LabelTTF("Main Menu", "Arial", 20);
        var menuItem = new cc.MenuItemLabel(label, this.onMainMenuCallback, this);

        var menu = new cc.Menu(menuItem);
        menu.x = 0;
        menu.y = 0;
        menuItem.x = winSize.width - 50;
        menuItem.y = 25;
        this.addChild(menu);

        this.initWithPhysics();
        this.getPhysics3DWorld().setDebugDrawEnable(false);
        physicsScene = this;
    },
    onMainMenuCallback:function () {
        var scene = new cc.Scene();
        var layer = new TestController();
        scene.addChild(layer);
        director.runScene(scene);
    },
    runThisTest:function (num) {
        Physics3DTestIdx = (num || num == 0) ? (num - 1) : -1;
        var layer = nextPhysics3DTest();
        this.addChild(layer);

        director.runScene(this);
    }
});

var BasicPhysics3DDemo = Physics3DTestDemo.extend({
    _subtitle:"Basic Physics3D",

    ctor:function(){
        this._super();

        var rbDes = jsb.physics3DRigidBodyDes();
        rbDes.mass = 0;
        rbDes.shape = jsb.Physics3DShape.createBox(cc.math.vec3(60, 1, 60));

        var floor = jsb.PhysicsSprite3D.create("Sprite3DTest/box.c3t", rbDes);
        floor.setTexture("Sprite3DTest/plane.png");
        floor.setScaleX(60);
        floor.setScaleZ(60);
        this.addChild(floor);
        floor.setCameraMask(cc.CameraFlag.USER1);
        floor.syncNodeToPhysics();
        //static object sync is not needed
        floor.setSyncFlag(jsb.Physics3DComponent.PhysicsSyncFlag.NONE);

        //create several boxes using PhysicsSprite3D
        rbDes.mass = 1;
        rbDes.shape = jsb.Physics3DShape.createBox(cc.math.vec3(0.8, 0.8, 0.8));
        var start_x = START_POS_X - ARRAY_SIZE_X/2;
        var start_y = START_POS_Y;
        var start_z = START_POS_Z - ARRAY_SIZE_Z/2;

        for(var k = 0; k < ARRAY_SIZE_Y; ++k){
            for(var i = 0; i < ARRAY_SIZE_X; ++i){
                for(var j = 0; j < ARRAY_SIZE_Z; ++j){
                    var x = i + start_x,
                        y = 5 + k + start_y,
                        z = j + start_z;
                    var sprite = jsb.PhysicsSprite3D.create("Sprite3DTest/box.c3t", rbDes);
                    sprite.setTexture("Images/CyanSquare.png");
                    sprite.setPosition3D(cc.math.vec3(x, y, z));
                    sprite.syncNodeToPhysics();
                    sprite.setSyncFlag(jsb.Physics3DComponent.PhysicsSyncFlag.PHYSICS_TO_NODE);
                    sprite.setCameraMask(cc.CameraFlag.USER1);
                    sprite.setScale(0.8);
                    this.addChild(sprite);
                }
            }
        }

        physicsScene.setPhysics3DDebugCamera(this._camera);
    }
});

var Physics3DConstraintDemo = Physics3DTestDemo.extend({
    _subtitle:"Physics3D Constraint",
    _constraint: null,
    _world: null,

    ctor:function(){
        this._super();

        this._listener.onTouchesBegan = this.onTouchesBegan.bind(this);
        this._listener.onTouchesMoved = this.onTouchesMoved.bind(this);
        this._listener.onTouchesEnded = this.onTouchesEnded.bind(this);

        //PhysicsSprite3d = Sprite3D + Physics3DComponent
        var rbDes = jsb.physics3DRigidBodyDes();
        rbDes.disableSleep = true;
        rbDes.mass = 10;
        rbDes.shape = jsb.Physics3DShape.createBox(cc.math.vec3(5, 5, 5));

        var rigidBody = jsb.Physics3DRigidBody.create(rbDes);
        var quat = cc.math.quaternion(cc.math.vec3(0, 1, 0), cc.degreesToRadians(180));
        var component = jsb.Physics3DComponent.create(rigidBody, cc.math.vec3(0, -3, 0), quat);

        var sprite = new jsb.Sprite3D("Sprite3DTest/orc.c3b");
        sprite.addComponent(component);
        this.addChild(sprite);
        sprite.setCameraMask(cc.CameraFlag.USER1);
        sprite.setScale(0.4);
        sprite.setPosition3D(cc.math.vec3(-20, 5, 0));
        component.syncNodeToPhysics();
        component.setSyncFlag(jsb.Physics3DComponent.PhysicsSyncFlag.PHYSICS_TO_NODE);

        physicsScene.setPhysics3DDebugCamera(this._camera);
        this._world = physicsScene.getPhysics3DWorld();

        //create point to point constraint
        var constraint = jsb.Physics3DPointToPointConstraint.create(rigidBody, cc.math.vec3(2.5, 2.5, 2.5));
        this._world.addPhysics3DConstraint(constraint);

        //create hinge constraint
        rbDes.mass = 1;
        rbDes.shape = jsb.Physics3DShape.createBox(cc.math.vec3(8, 8, 1));
        rigidBody = jsb.Physics3DRigidBody.create(rbDes);
        component = jsb.Physics3DComponent.create(rigidBody);
        sprite = new jsb.Sprite3D("Sprite3DTest/box.c3t");
        sprite.setTexture("Sprite3DTest/plane.png");
        sprite.setScaleX(8);
        sprite.setScaleY(8);
        sprite.setPosition3D(cc.math.vec3(5, 0, 0));
        sprite.addComponent(component);
        sprite.setCameraMask(cc.CameraFlag.USER1);
        this.addChild(sprite);
        component.syncNodeToPhysics();
        rigidBody.setAngularVelocity(cc.math.vec3(0, 3, 0));
        constraint = jsb.Physics3DHingeConstraint.create(rigidBody, cc.math.vec3(4, 4, 0.5), cc.math.vec3(0, 1, 0));
        this._world.addPhysics3DConstraint(constraint);

        //create slider constraint
        rbDes.mass = 1;
        rbDes.shape = jsb.Physics3DShape.createBox(cc.math.vec3(3, 2, 3));
        rigidBody = jsb.Physics3DRigidBody.create(rbDes);
        component = jsb.Physics3DComponent.create(rigidBody);
        sprite = new jsb.Sprite3D("Sprite3DTest/box.c3t");
        sprite.setTexture("Sprite3DTest/plane.png");
        sprite.setScaleX(3);
        sprite.setScaleZ(3);
        sprite.setPosition3D(cc.math.vec3(30, 15, 0));
        sprite.addComponent(component);
        sprite.setCameraMask(cc.CameraFlag.USER1);
        this.addChild(sprite);
        component.syncNodeToPhysics();
        rigidBody.setLinearVelocity(cc.math.vec3(0, 3, 0));

        rbDes.mass = 0;
        rbDes.shape = jsb.Physics3DShape.createBox(cc.math.vec3(3, 3, 3));
        var rigidBodyB = jsb.Physics3DRigidBody.create(rbDes);
        component = jsb.Physics3DComponent.create(rigidBodyB);
        sprite = new jsb.Sprite3D("Sprite3DTest/box.c3t");
        sprite.setTexture("Sprite3DTest/plane.png");
        sprite.setScale(3);
        sprite.setPosition3D(cc.math.vec3(30, 5, 0));
        sprite.addComponent(component);
        sprite.setCameraMask(cc.CameraFlag.USER1);
        this.addChild(sprite);
        component.syncNodeToPhysics();

        var frameInA = [-4.37114e-8, 1, 0, 0, -1, -4.37114e-8, 0, 0, 0, 0, 1, 0, 0, -5, 0, 1];
        var frameInB = [-4.37114e-8, 1, 0, 0, -1, -4.37114e-8, 0, 0, 0, 0, 1, 0, 0, 5, 0, 1];
        constraint = jsb.Physics3DSliderConstraint.create(rigidBody, rigidBodyB, frameInA, frameInB, false);
        this._world.addPhysics3DConstraint(constraint);
        constraint.setLowerLinLimit(-5);
        constraint.setUpperLinLimit(5);

        //create ConeTwist constraint
        rbDes.mass = 1;
        rbDes.shape = jsb.Physics3DShape.createBox(cc.math.vec3(3, 3, 3));
        rigidBody = jsb.Physics3DRigidBody.create(rbDes);
        component = jsb.Physics3DComponent.create(rigidBody);
        sprite = new jsb.Sprite3D("Sprite3DTest/box.c3t");
        sprite.setTexture("Sprite3DTest/plane.png");
        sprite.setScale(3);
        sprite.setPosition3D(cc.math.vec3(-10, 5, 5));
        sprite.addComponent(component);
        sprite.setCameraMask(cc.CameraFlag.USER1);
        this.addChild(sprite);
        component.syncNodeToPhysics();

        frameInA = [-4.37114e-8, 1, 0, 0, -1, -4.37114e-8, 0, 0, 0, 0, 1, 0, 0, -10, 0, 1];
        constraint = jsb.Physics3DConeTwistConstraint.create(rigidBody, frameInA);
        this._world.addPhysics3DConstraint(constraint, true);
        constraint.setLimit(cc.degreesToRadians(10), cc.degreesToRadians(10), cc.degreesToRadians(40));

        //create 6 dof constraint
        rbDes.mass = 1;
        rbDes.shape = jsb.Physics3DShape.createBox(cc.math.vec3(3, 3, 3));
        rigidBody = jsb.Physics3DRigidBody.create(rbDes);
        component = jsb.Physics3DComponent.create(rigidBody);
        sprite = new jsb.Sprite3D("Sprite3DTest/box.c3t");
        sprite.setTexture("Sprite3DTest/plane.png");
        sprite.setScale(3);
        sprite.setPosition3D(cc.math.vec3(30, -5, 0));
        sprite.addComponent(component);
        sprite.setCameraMask(cc.CameraFlag.USER1);
        this.addChild(sprite);
        component.syncNodeToPhysics();

        frameInA = [1, 0, 0, 0, 0, 1, 0, 0, 0, 0, 1, 0, 0, 0, 0, 1];
        constraint = jsb.Physics3D6DofConstraint.create(rigidBody, frameInA, false);
        this._world.addPhysics3DConstraint(constraint);
        constraint.setAngularLowerLimit(cc.math.vec3(0, 0, 0));
        constraint.setAngularUpperLimit(cc.math.vec3(0, 0, 0));
        constraint.setLinearLowerLimit(cc.math.vec3(-10, 0, 0));
        constraint.setLinearUpperLimit(cc.math.vec3(10, 0, 0));
    },

    onTouchesBegan:function(touches, event){
        if(this._camera){
            cc.log("STARTED " + touches.length);
            var touch = touches[0];
            var location = touch.getLocationInView();

            var nearP = cc.math.vec3(location.x, location.y, 0);
            var farP = cc.math.vec3(location.x, location.y, 1);

            var size = director.getWinSize();
            nearP    = this._camera.unproject(size, nearP);
            farP     = this._camera.unproject(size, farP);

            var result = this._world.rayCast(nearP, farP);
<<<<<<< HEAD
            if(result.hitObj !== undefined && result.hitObj.getObjType() == cc.Physics3DObject.PhysicsObjType.RIGID_BODY)
=======
            if(result !== false && result.hitObj.getObjType() == jsb.Physics3DObject.PhysicsObjType.RIGID_BODY)
>>>>>>> 86d2fa5a
            {
                var mat = cc.math.mat4GetInversed(result.hitObj.getWorldTransform());
                var position =  cc.math.mat4TransformPoint(mat, result.hitPosition);

                this._constraint = jsb.Physics3DPointToPointConstraint.create(result.hitObj, position);
                this._world.addPhysics3DConstraint(this._constraint, true);
                this._pickingDistance = cc.math.vec3Length(cc.math.vec3Sub(result.hitPosition, nearP));
                return;
            }
        }
        Physics3DTestDemo.prototype.onTouchesBegan.call(this, touches, event);
        this._needShootBox = false;
    },

    onTouchesMoved:function(touches, event){
        if(this._constraint){
            var touch = touches[0];
            var location = touch.getLocationInView();

            var nearP = cc.math.vec3(location.x, location.y, 0);
            var farP = cc.math.vec3(location.x, location.y, 1);

            var size = director.getWinSize();
            nearP    = this._camera.unproject(size, nearP);
            farP     = this._camera.unproject(size, farP);

            var dir  = cc.math.vec3Normalize(cc.math.vec3Sub(farP, nearP));
            this._constraint.setPivotPointInB(cc.math.vec3Add(nearP, cc.math.vec3(dir.x * this._pickingDistance, dir.y * this._pickingDistance, dir.z * this._pickingDistance)));
            return;
        }
        Physics3DTestDemo.prototype.onTouchesMoved.call(this, touches, event);
    },

    onTouchesEnded:function(touches, event){
        if(this._constraint){
            this._world.removePhysics3DConstraint(this._constraint);
            this._constraint = null;
            return;
        }
        Physics3DTestDemo.prototype.onTouchesEnded.call(this, touches, event);
    }
});

var Physics3DKinematicDemo = Physics3DTestDemo.extend({
    _subtitle:"Physics3D Kinematic",

    ctor:function(){
        this._super();

        var rbDes = jsb.physics3DRigidBodyDes();
        rbDes.mass = 0;
        rbDes.shape = jsb.Physics3DShape.createBox(cc.math.vec3(60, 1, 60));

        var floor = jsb.PhysicsSprite3D.create("Sprite3DTest/box.c3t", rbDes);
        floor.setTexture("Sprite3DTest/plane.png");
        floor.setScaleX(60);
        floor.setScaleZ(60);
        floor.setPosition3D(cc.math.vec3(0, -1, 0));
        this.addChild(floor);
        floor.setCameraMask(cc.CameraFlag.USER1);
        floor.syncNodeToPhysics();
        //static object sync is not needed
        floor.setSyncFlag(jsb.Physics3DComponent.PhysicsSyncFlag.NONE);

        //create Kinematics
        for(var i = 0; i < 3; ++i){
            rbDes.mass = 0;
            rbDes.shape = jsb.Physics3DShape.createBox(cc.math.vec3(2, 2, 2));

            var sprite = jsb.PhysicsSprite3D.create("Sprite3DTest/box.c3t", rbDes);
            sprite.setTexture("Images/CyanSquare.png");
            sprite.setCameraMask(cc.CameraFlag.USER1);
            var rigidBody = sprite.getPhysicsObj();
            rigidBody.setKinematic(true);

            this.addChild(sprite);

            sprite.setScale(2);
            sprite.setPosition3D(cc.math.vec3(-15, 0, 15-15*i));
            var moveby = cc.moveBy(2+i, cc.math.vec3(30, 0, 0));
            sprite.runAction(cc.sequence(moveby, moveby.reverse()).repeatForever());
        }

        //create Dynamic
        rbDes.mass = 1;
        rbDes.shape = jsb.Physics3DShape.createSphere(0.5);
        var start_x = START_POS_X - ARRAY_SIZE_X/2;
        var start_y = START_POS_Y + 5;
        var start_z = START_POS_Z - ARRAY_SIZE_Z/2;

        for(var k = 0; k < ARRAY_SIZE_Y; ++k){
            for(var i = 0; i < ARRAY_SIZE_X; ++i){
                for(var j = 0; j < ARRAY_SIZE_Z; ++j){
                    var x = i + start_x,
                        y = 5 + k + start_y,
                        z = j + start_z;

                    rbDes.originalTransform[12] = x;
                    rbDes.originalTransform[13] = y;
                    rbDes.originalTransform[14] = z;

                    var sprite = jsb.PhysicsSprite3D.create("Sprite3DTest/sphere.c3b", rbDes);
                    sprite.setTexture("Sprite3DTest/plane.png");
                    sprite.setPosition3D(cc.math.vec3(x, y, z));
                    sprite.syncNodeToPhysics();
                    sprite.setSyncFlag(jsb.Physics3DComponent.PhysicsSyncFlag.PHYSICS_TO_NODE);
                    sprite.setCameraMask(cc.CameraFlag.USER1);
                    sprite.setScale(1/sprite.getContentSize().width);
                    this.addChild(sprite);
                }
            }
        }

        physicsScene.setPhysics3DDebugCamera(this._camera);
    }
});

var Physics3DCollisionCallbackDemo = Physics3DTestDemo.extend({
    _subtitle:"Physics3D CollisionCallback",

    ctor:function(){
        this._super();

        var rbDes = jsb.physics3DRigidBodyDes();

        var scale = 2;
        var trianglesList = jsb.Bundle3D.getTrianglesList("Sprite3DTest/boss.c3b");

        for(var i = 0; i < trianglesList.length; ++i){
            trianglesList[i].x *= scale;
            trianglesList[i].y *= scale;
            trianglesList[i].z *= scale;
        }

        rbDes.mass = 0;
        rbDes.shape = jsb.Physics3DShape.createMesh(trianglesList, trianglesList.length/3);

        var rigidBody = jsb.Physics3DRigidBody.create(rbDes);
        var component = jsb.Physics3DComponent.create(rigidBody);
        var sprite = new jsb.Sprite3D("Sprite3DTest/boss.c3b");
        sprite.addComponent(component);
        sprite.setRotation3D(cc.math.vec3(-90, 0, 0));
        sprite.setScale(scale);
        sprite.setCameraMask(cc.CameraFlag.USER1);
        this.addChild(sprite);

        rigidBody.setCollisionCallback(function(collisionInfo){
            if(collisionInfo.collisionPointList.length > 0 && collisionInfo.objA.getMask() != 0){
                var ps = jsb.PUParticleSystem3D.create("Particle3D/scripts/mp_hit_04.pu");
                ps.setPosition3D(collisionInfo.collisionPointList[0].worldPositionOnB);
                ps.setScale(0.05);
                ps.startParticleSystem();
                ps.setCameraMask(2);
                this.addChild(ps);

                ps.runAction(cc.sequence(cc.delayTime(1), cc.callFunc(function(){
                    ps.removeFromParent();
                })));

                collisionInfo.objA.setMask(0);
            }

        }, this);

        physicsScene.setPhysics3DDebugCamera(this._camera);
    }
});

var Physics3DTerrainDemo = Physics3DTestDemo.extend({
    _subtitle:"Physics3D Terrain",

    ctor:function(){
        this._super();

        var r = jsb.Terrain.detailMap("TerrainTest/dirt.jpg"),
            g = jsb.Terrain.detailMap("TerrainTest/Grass2.jpg", 10),
            b = jsb.Terrain.detailMap("TerrainTest/road.jpg"),
            a = jsb.Terrain.detailMap("TerrainTest/GreenSkin.jpg", 20);
        var data = jsb.Terrain.terrainData(
            "TerrainTest/heightmap129.jpg",
            "TerrainTest/alphamap.png",
            [r, g, b, a],
            cc.size(32,32),
            20,
            1
        );

        var terrain = jsb.Terrain.create(data, jsb.Terrain.CrackFixedType.SKIRT);
        terrain.setSkirtHeightRatio(3);
        terrain.setLODDistance(64, 128, 192);
        terrain.setMaxDetailMapAmount(4);
        terrain.setCameraMask(2);
        terrain.setDrawWire(false);

        var rbDes = jsb.physics3DRigidBodyDes();
        rbDes.mass = 0;

        var heightData = terrain.getHeightData();
        var size = terrain.getTerrainSize();
        rbDes.shape = jsb.Physics3DShape.createHeightfield(size.width, size.height, heightData, 1.0, terrain.getMinHeight(), terrain.getMaxHeight(), true, false, true);
        var rigidBody = jsb.Physics3DRigidBody.create(rbDes);
        var component = jsb.Physics3DComponent.create(rigidBody);
        terrain.addComponent(component);
        component.syncNodeToPhysics();
        component.setSyncFlag(jsb.Physics3DComponent.PhysicsSyncFlag.NONE);

        this.addChild(terrain);

        //create several spheres
        rbDes.mass = 1;
        rbDes.shape = jsb.Physics3DShape.createSphere(0.5);
        var start_x = START_POS_X - ARRAY_SIZE_X/2 + 5;
        var start_y = START_POS_Y + 20;
        var start_z = START_POS_Z - ARRAY_SIZE_Z/2;

        for(var k = 0; k < ARRAY_SIZE_Y; ++k){
            for(var i = 0; i < ARRAY_SIZE_X; ++i){
                for(var j = 0; j < ARRAY_SIZE_Z; ++j){
                    var x = i + start_x,
                        y = 5 + k + start_y,
                        z = j + start_z;

                    var sprite = jsb.PhysicsSprite3D.create("Sprite3DTest/sphere.c3b", rbDes);
                    sprite.setTexture("Sprite3DTest/plane.png");
                    sprite.setPosition3D(cc.math.vec3(x, y, z));
                    sprite.syncNodeToPhysics();
                    sprite.setSyncFlag(jsb.Physics3DComponent.PhysicsSyncFlag.PHYSICS_TO_NODE);
                    sprite.setCameraMask(cc.CameraFlag.USER1);
                    sprite.setScale(1/sprite.getContentSize().width);
                    this.addChild(sprite);
                }
            }
        }

        //create mesh
        var trianglesList = jsb.Bundle3D.getTrianglesList("Sprite3DTest/boss.c3b");
        rbDes.mass = 0;
        rbDes.shape = jsb.Physics3DShape.createMesh(trianglesList, trianglesList.length/3);
        rigidBody = jsb.Physics3DRigidBody.create(rbDes);
        component = jsb.Physics3DComponent.create(rigidBody);
        var sprite = new jsb.Sprite3D("Sprite3DTest/boss.c3b");
        sprite.addComponent(component);
        sprite.setRotation3D(cc.math.vec3(-90, 0, 0));
        sprite.setPosition3D(cc.math.vec3(0, 15, 0));
        sprite.setCameraMask(2);
        this.addChild(sprite);


        physicsScene.setPhysics3DDebugCamera(this._camera);
    }
});

//
// Flow control
//
var arrayOfPhysics3DTest = [
    BasicPhysics3DDemo,
    Physics3DConstraintDemo,
    Physics3DKinematicDemo,
    Physics3DCollisionCallbackDemo,
    Physics3DTerrainDemo
];

var nextPhysics3DTest = function () {
    Physics3DTestIdx++;
    Physics3DTestIdx = Physics3DTestIdx % arrayOfPhysics3DTest.length;

    return new arrayOfPhysics3DTest[Physics3DTestIdx ]();
};
var previousPhysics3DTest = function () {
    Physics3DTestIdx--;
    if (Physics3DTestIdx < 0)
        Physics3DTestIdx += arrayOfPhysics3DTest.length;

    return new arrayOfPhysics3DTest[Physics3DTestIdx ]();
};
var restartPhysics3DTest = function () {
    return new arrayOfPhysics3DTest[Physics3DTestIdx ]();
};<|MERGE_RESOLUTION|>--- conflicted
+++ resolved
@@ -432,11 +432,7 @@
             farP     = this._camera.unproject(size, farP);
 
             var result = this._world.rayCast(nearP, farP);
-<<<<<<< HEAD
             if(result.hitObj !== undefined && result.hitObj.getObjType() == cc.Physics3DObject.PhysicsObjType.RIGID_BODY)
-=======
-            if(result !== false && result.hitObj.getObjType() == jsb.Physics3DObject.PhysicsObjType.RIGID_BODY)
->>>>>>> 86d2fa5a
             {
                 var mat = cc.math.mat4GetInversed(result.hitObj.getWorldTransform());
                 var position =  cc.math.mat4TransformPoint(mat, result.hitPosition);
