--- conflicted
+++ resolved
@@ -70,12 +70,8 @@
     CL(Sprite3DMirrorTest),
     CL(QuaternionTest),
     CL(Sprite3DEmptyTest),
-<<<<<<< HEAD
-    CL(UseCaseSprite3D)
-=======
     CL(UseCaseSprite3D),
     CL(Sprite3DForceDepthTest)
->>>>>>> 73e80263
 };
 
 #define MAX_LAYER    (sizeof(createFunctions) / sizeof(createFunctions[0]))
