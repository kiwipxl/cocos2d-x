/****************************************************************************
 Copyright (c) 2013 cocos2d-x.org
 
 http://www.cocos2d-x.org
 
 Permission is hereby granted, free of charge, to any person obtaining a copy
 of this software and associated documentation files (the "Software"), to deal
 in the Software without restriction, including without limitation the rights
 to use, copy, modify, merge, publish, distribute, sublicense, and/or sell
 copies of the Software, and to permit persons to whom the Software is
 furnished to do so, subject to the following conditions:
 
 The above copyright notice and this permission notice shall be included in
 all copies or substantial portions of the Software.
 
 THE SOFTWARE IS PROVIDED "AS IS", WITHOUT WARRANTY OF ANY KIND, EXPRESS OR
 IMPLIED, INCLUDING BUT NOT LIMITED TO THE WARRANTIES OF MERCHANTABILITY,
 FITNESS FOR A PARTICULAR PURPOSE AND NONINFRINGEMENT. IN NO EVENT SHALL THE
 AUTHORS OR COPYRIGHT HOLDERS BE LIABLE FOR ANY CLAIM, DAMAGES OR OTHER
 LIABILITY, WHETHER IN AN ACTION OF CONTRACT, TORT OR OTHERWISE, ARISING FROM,
 OUT OF OR IN CONNECTION WITH THE SOFTWARE OR THE USE OR OTHER DEALINGS IN
 THE SOFTWARE.
 ****************************************************************************/

#ifndef _SPRITE3D_TEST_H_
#define _SPRITE3D_TEST_H_

#include "../testBasic.h"
#include "../BaseTest.h"
#include <string>

class Sprite3DTestDemo : public BaseTest
{
public:
    Sprite3DTestDemo(void);
    virtual ~Sprite3DTestDemo(void);
    
    void restartCallback(Ref* sender);
    void nextCallback(Ref* sender);
    void backCallback(Ref* sender);
    
    // overrides
    virtual std::string title() const override;
    virtual std::string subtitle() const override;
    virtual void onEnter() override;

protected:
    std::string    _title;
};

class Sprite3DBasicTest : public Sprite3DTestDemo
{
public:
    CREATE_FUNC(Sprite3DBasicTest);
    Sprite3DBasicTest();
    virtual std::string title() const override;
    virtual std::string subtitle() const override;
    
    void addNewSpriteWithCoords(Vec2 p);
    void onTouchesEnded(const std::vector<Touch*>& touches, Event* event);
};

class EffectSprite3D;

class Effect3D : public Ref
{
public:
    virtual void draw(const Mat4 &transform) = 0;
    virtual void setTarget(EffectSprite3D *sprite) = 0;
protected:
    Effect3D() : _glProgramState(nullptr) {}
    virtual ~Effect3D()
    {
        CC_SAFE_RELEASE(_glProgramState);
    }
protected:
    GLProgramState* _glProgramState;
};

class Effect3DOutline: public Effect3D
{
public:
    static Effect3DOutline* create();
    
    void setOutlineColor(const Vec3& color);
    
    void setOutlineWidth(float width);
    
    virtual void draw(const Mat4 &transform) override;
    virtual void setTarget(EffectSprite3D *sprite) override;
protected:
    
    Effect3DOutline();
    virtual ~Effect3DOutline();
    
    bool init();
    
    Vec3 _outlineColor;
    float _outlineWidth;
<<<<<<< HEAD
    EffectSprite3D* _sprite;
=======
//#if (CC_TARGET_PLATFORM == CC_PLATFORM_ANDROID)
    EventListenerCustom* _backToForeGroundLister;
//#endif
>>>>>>> f4d8e396
    
protected:
    static const std::string _vertShaderFile;
    static const std::string _fragShaderFile;
    static const std::string _keyInGLProgramCache;
    static GLProgram* getOrCreateProgram();
};

class EffectSprite3D : public Sprite3D
{
public:
    static EffectSprite3D* createFromObjFileAndTexture(const std::string& objFilePath, const std::string& textureFilePath);
    void setEffect3D(Effect3D* effect);
    void addEffect(Effect3DOutline* effect, ssize_t order);
    virtual void draw(Renderer *renderer, const Mat4 &transform, bool transformUpdated) override;
protected:
    EffectSprite3D();
    virtual ~EffectSprite3D();
    
    std::vector<std::tuple<ssize_t,Effect3D*,CustomCommand>> _effects;
    Effect3D* _defaultEffect;
    CustomCommand _command;
};

class Sprite3DEffectTest : public Sprite3DTestDemo
{
public:
    CREATE_FUNC(Sprite3DEffectTest);
    Sprite3DEffectTest();
    virtual std::string title() const override;
    virtual std::string subtitle() const override;
    
    void addNewSpriteWithCoords(Vec2 p);
    
    void onTouchesEnded(const std::vector<Touch*>& touches, Event* event);
};

class Sprite3DTestScene : public TestScene
{
public:
    virtual void runThisTest();
};

#endif<|MERGE_RESOLUTION|>--- conflicted
+++ resolved
@@ -97,13 +97,10 @@
     
     Vec3 _outlineColor;
     float _outlineWidth;
-<<<<<<< HEAD
     EffectSprite3D* _sprite;
-=======
 //#if (CC_TARGET_PLATFORM == CC_PLATFORM_ANDROID)
     EventListenerCustom* _backToForeGroundLister;
 //#endif
->>>>>>> f4d8e396
     
 protected:
     static const std::string _vertShaderFile;
