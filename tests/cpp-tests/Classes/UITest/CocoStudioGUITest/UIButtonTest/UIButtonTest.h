/****************************************************************************
 Copyright (c) 2013 cocos2d-x.org

 http://www.cocos2d-x.org

 Permission is hereby granted, free of charge, to any person obtaining a copy
 of this software and associated documentation files (the "Software"), to deal
 in the Software without restriction, including without limitation the rights
 to use, copy, modify, merge, publish, distribute, sublicense, and/or sell
 copies of the Software, and to permit persons to whom the Software is
 furnished to do so, subject to the following conditions:

 The above copyright notice and this permission notice shall be included in
 all copies or substantial portions of the Software.

 THE SOFTWARE IS PROVIDED "AS IS", WITHOUT WARRANTY OF ANY KIND, EXPRESS OR
 IMPLIED, INCLUDING BUT NOT LIMITED TO THE WARRANTIES OF MERCHANTABILITY,
 FITNESS FOR A PARTICULAR PURPOSE AND NONINFRINGEMENT. IN NO EVENT SHALL THE
 AUTHORS OR COPYRIGHT HOLDERS BE LIABLE FOR ANY CLAIM, DAMAGES OR OTHER
 LIABILITY, WHETHER IN AN ACTION OF CONTRACT, TORT OR OTHERWISE, ARISING FROM,
 OUT OF OR IN CONNECTION WITH THE SOFTWARE OR THE USE OR OTHER DEALINGS IN
 THE SOFTWARE.
 ****************************************************************************/

#ifndef __TestCpp__UIButtonTest__
#define __TestCpp__UIButtonTest__

#include "../UIScene.h"

DEFINE_TEST_SUITE(UIButtonTests);

class UIButtonTest : public UIScene
{
public:
    CREATE_FUNC(UIButtonTest);

    UIButtonTest();
    ~UIButtonTest();

    virtual bool init() override;
    void touchEvent(cocos2d::Ref* sender, cocos2d::ui::Widget::TouchEventType type);

protected:
    cocos2d::ui::Text* _displayValueLabel;
};

class UIButtonTest_Scale9 : public UIScene
{
public:
    CREATE_FUNC(UIButtonTest_Scale9);

    UIButtonTest_Scale9();
    ~UIButtonTest_Scale9();

    virtual bool init() override;
    void touchEvent(cocos2d::Ref* sender, cocos2d::ui::Widget::TouchEventType type);
<<<<<<< HEAD
    
=======

>>>>>>> 425b2b62
protected:
    cocos2d::ui::Text* _displayValueLabel;
};

class UIButtonTest_Scale9_State_Change : public UIScene
{
public:
    CREATE_FUNC(UIButtonTest_Scale9_State_Change);

    UIButtonTest_Scale9_State_Change();
    ~UIButtonTest_Scale9_State_Change();

    virtual bool init() override;
    void touchEvent(cocos2d::Ref* sender, cocos2d::ui::Widget::TouchEventType type);

protected:
        cocos2d::ui::Text* _displayValueLabel;
};

class UIButtonTest_PressedAction : public UIScene
{
public:
    CREATE_FUNC(UIButtonTest_PressedAction);

    UIButtonTest_PressedAction();
    ~UIButtonTest_PressedAction();

    virtual bool init() override;
    void touchEvent(cocos2d::Ref* sender, cocos2d::ui::Widget::TouchEventType type);
<<<<<<< HEAD
    
=======

>>>>>>> 425b2b62
protected:
    cocos2d::ui::Text* _displayValueLabel;
};

class UIButtonTest_Title : public UIScene
{
public:
    CREATE_FUNC(UIButtonTest_Title);

    UIButtonTest_Title();
    ~UIButtonTest_Title();

    virtual bool init() override;
    void touchEvent(cocos2d::Ref* sender, cocos2d::ui::Widget::TouchEventType type);
<<<<<<< HEAD
    
=======

>>>>>>> 425b2b62
protected:
    cocos2d::ui::Text* _displayValueLabel;
};

class UIButtonTestRemoveSelf : public UIScene
{
public:
    CREATE_FUNC(UIButtonTestRemoveSelf);

    UIButtonTestRemoveSelf();
    ~UIButtonTestRemoveSelf();

    virtual bool init() override;
    void touchEvent(cocos2d::Ref* sender, cocos2d::ui::Widget::TouchEventType type);
<<<<<<< HEAD
    
=======

>>>>>>> 425b2b62
protected:
    cocos2d::ui::Text* _displayValueLabel;
};

class UIButtonTestSwitchScale9 : public UIScene
{
public:
    CREATE_FUNC(UIButtonTestSwitchScale9);

    UIButtonTestSwitchScale9();
    ~UIButtonTestSwitchScale9();

    virtual bool init() override;
    void touchEvent(cocos2d::Ref* sender, cocos2d::ui::Widget::TouchEventType type);
<<<<<<< HEAD
    
=======

>>>>>>> 425b2b62
protected:
    cocos2d::ui::Text* _displayValueLabel;
};

class UIButtonTestZoomScale : public UIScene
{
public:
    CREATE_FUNC(UIButtonTestZoomScale);

    UIButtonTestZoomScale();
    ~UIButtonTestZoomScale();

    virtual bool init() override;
    void sliderEvent(cocos2d::Ref* sender, cocos2d::ui::Slider::EventType type);

protected:
    cocos2d::ui::Text* _displayValueLabel;
};

class UIButtonTextOnly : public UIScene
{
public:
    CREATE_FUNC(UIButtonTextOnly);

    UIButtonTextOnly();
    ~UIButtonTextOnly();

    virtual bool init() override;

protected:
    cocos2d::ui::Text* _displayValueLabel;
};

class UIButtonIgnoreContentSizeTest : public UIScene
{
public:
    CREATE_FUNC(UIButtonIgnoreContentSizeTest);

    UIButtonIgnoreContentSizeTest();
    ~UIButtonIgnoreContentSizeTest();

    virtual bool init() override;

protected:
    cocos2d::ui::Text* _displayValueLabel;
};

class UIButtonTitleEffectTest : public UIScene
{
public:
    CREATE_FUNC(UIButtonTitleEffectTest);

    UIButtonTitleEffectTest();
    ~UIButtonTitleEffectTest();

    virtual bool init() override;

protected:
    cocos2d::ui::Text* _displayValueLabel;
};

class UIButtonFlipTest : public UIScene
{
public:
    CREATE_FUNC(UIButtonFlipTest);

    UIButtonFlipTest();
    ~UIButtonFlipTest();

    virtual bool init() override;

protected:
    cocos2d::ui::Text* _displayValueLabel;
};

class UIButtonNormalDefaultTest : public UIScene
{
public:
    CREATE_FUNC(UIButtonNormalDefaultTest);

    UIButtonNormalDefaultTest();
    ~UIButtonNormalDefaultTest();

    virtual bool init() override;

protected:
    cocos2d::ui::Text* _displayValueLabel;
};

class UIButtonDisableDefaultTest : public UIScene
{
public:
    CREATE_FUNC(UIButtonDisableDefaultTest);

    UIButtonDisableDefaultTest();
    ~UIButtonDisableDefaultTest();

    virtual bool init() override;

protected:
    cocos2d::ui::Text* _displayValueLabel;
};

class UIButtonCloneTest : public UIScene
{
public:
    CREATE_FUNC(UIButtonCloneTest);

    UIButtonCloneTest();
    ~UIButtonCloneTest();

    virtual bool init() override;

protected:
    cocos2d::ui::Text* _displayValueLabel;
};
#endif /* defined(__TestCpp__UIButtonTest__) */<|MERGE_RESOLUTION|>--- conflicted
+++ resolved
@@ -54,11 +54,7 @@
 
     virtual bool init() override;
     void touchEvent(cocos2d::Ref* sender, cocos2d::ui::Widget::TouchEventType type);
-<<<<<<< HEAD
-    
-=======
-
->>>>>>> 425b2b62
+
 protected:
     cocos2d::ui::Text* _displayValueLabel;
 };
@@ -88,11 +84,7 @@
 
     virtual bool init() override;
     void touchEvent(cocos2d::Ref* sender, cocos2d::ui::Widget::TouchEventType type);
-<<<<<<< HEAD
-    
-=======
-
->>>>>>> 425b2b62
+
 protected:
     cocos2d::ui::Text* _displayValueLabel;
 };
@@ -107,11 +99,7 @@
 
     virtual bool init() override;
     void touchEvent(cocos2d::Ref* sender, cocos2d::ui::Widget::TouchEventType type);
-<<<<<<< HEAD
-    
-=======
-
->>>>>>> 425b2b62
+
 protected:
     cocos2d::ui::Text* _displayValueLabel;
 };
@@ -126,11 +114,7 @@
 
     virtual bool init() override;
     void touchEvent(cocos2d::Ref* sender, cocos2d::ui::Widget::TouchEventType type);
-<<<<<<< HEAD
-    
-=======
-
->>>>>>> 425b2b62
+
 protected:
     cocos2d::ui::Text* _displayValueLabel;
 };
@@ -145,11 +129,7 @@
 
     virtual bool init() override;
     void touchEvent(cocos2d::Ref* sender, cocos2d::ui::Widget::TouchEventType type);
-<<<<<<< HEAD
-    
-=======
-
->>>>>>> 425b2b62
+
 protected:
     cocos2d::ui::Text* _displayValueLabel;
 };
