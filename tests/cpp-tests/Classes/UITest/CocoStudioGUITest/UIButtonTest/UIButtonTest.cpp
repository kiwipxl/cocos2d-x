

#include "UIButtonTest.h"


// UIButtonTest
UIButtonTest::UIButtonTest()
: _displayValueLabel(nullptr)
{
    
}

UIButtonTest::~UIButtonTest()
{
}

bool UIButtonTest::init()
{
    if (UIScene::init())
    {
        Size widgetSize = _widget->getContentSize();
        
        // Add a label in which the button events will be displayed
        _displayValueLabel = Text::create("No Event", "fonts/Marker Felt.ttf",32);
        _displayValueLabel->setAnchorPoint(Vec2(0.5f, -1.0f));
        _displayValueLabel->setPosition(Vec2(widgetSize.width / 2.0f, widgetSize.height / 2.0f));
        _uiLayer->addChild(_displayValueLabel);        
        
        // Add the alert
        Text* alert = Text::create("Button","fonts/Marker Felt.ttf",30);
        alert->setColor(Color3B(159, 168, 176));                
        
        alert->setPosition(Vec2(widgetSize.width / 2.0f,
                                 widgetSize.height / 2.0f - alert->getContentSize().height * 1.75f));
        
        _uiLayer->addChild(alert);        
        
        // Create the button
        Button* button = Button::create("cocosui/animationbuttonnormal.png");
        CCLOG("content size should be greater than 0:  width = %f, height = %f", button->getContentSize().width,
              button->getContentSize().height);
        button->setPosition(Vec2(widgetSize.width / 2.0f, widgetSize.height / 2.0f));
        button->addTouchEventListener(CC_CALLBACK_2(UIButtonTest::touchEvent, this));
        button->setZoomScale(0.4f);
        button->setPressedActionEnabled(true);
        _uiLayer->addChild(button);
        button->setOpacity(100);
        // Create the imageview
        ImageView* imageView = ImageView::create();
    
        imageView->setPosition(Vec2(widgetSize.width / 2.0f + 50+ button->getContentSize().width/2,
                                    widgetSize.height / 2.0f));
        imageView->setTag(12);
        
        _uiLayer->addChild(imageView);
        
        

        return true;
    }
    return false;
}

void UIButtonTest::touchEvent(Ref *pSender, Widget::TouchEventType type)
{
    switch (type)
    {
        case Widget::TouchEventType::BEGAN:
            _displayValueLabel->setString(String::createWithFormat("Touch Down")->getCString());
            break;
            
        case Widget::TouchEventType::MOVED:
            _displayValueLabel->setString(String::createWithFormat("Touch Move")->getCString());
            break;
            
        case Widget::TouchEventType::ENDED:
        {
            _displayValueLabel->setString(String::createWithFormat("Touch Up")->getCString());
            ImageView* imageView = (ImageView*)_uiLayer->getChildByTag(12);
            imageView->setVisible(false);
            imageView->loadTexture("cocosui/ccicon.png");
            imageView->setOpacity(0);
            imageView->setVisible(true);
            imageView->runAction(Sequence::create(FadeIn::create(0.5),DelayTime::create(1.0),FadeOut::create(0.5), nullptr));
            Button *btn = (Button*)pSender;
            btn->loadTextureNormal("cocosui/animationbuttonnormal.png");
        }
            break;
            
        case Widget::TouchEventType::CANCELED:
            _displayValueLabel->setString(String::createWithFormat("Touch Cancelled")->getCString());
            break;
            
        default:
            break;
    }
}


// UIButtonTest_Scale9
UIButtonTest_Scale9::UIButtonTest_Scale9()
: _displayValueLabel(nullptr)
{
    
}

UIButtonTest_Scale9::~UIButtonTest_Scale9()
{
    
}

bool UIButtonTest_Scale9::init()
{
    if (UIScene::init())
    {
        Size widgetSize = _widget->getContentSize();
        
        // Add a label in which the button events will be displayed
        _displayValueLabel = Text::create("No Event", "fonts/Marker Felt.ttf", 32);
        _displayValueLabel->setAnchorPoint(Vec2(0.5f, -1.0f));
        _displayValueLabel->setPosition(Vec2(widgetSize.width / 2.0f, widgetSize.height / 2.0f));
        _uiLayer->addChild(_displayValueLabel);
        
        // Add the alert
        Text* alert = Text::create("Button scale9 render", "fonts/Marker Felt.ttf",30);
        alert->setColor(Color3B(159, 168, 176));
        alert->setPosition(Vec2(widgetSize.width / 2.0f,
                                 widgetSize.height / 2.0f - alert->getContentSize().height * 1.75f));
        _uiLayer->addChild(alert);        
        
        // Create the button
        Button* button = Button::create("cocosui/button.png", "cocosui/buttonHighlighted.png");
        // open scale9 render
        button->setScale9Enabled(true);
        button->setPosition(Vec2(widgetSize.width / 2.0f, widgetSize.height / 2.0f));
        button->setContentSize(Size(150, 70));
        button->setPressedActionEnabled(true);
        button->addTouchEventListener(CC_CALLBACK_2(UIButtonTest_Scale9::touchEvent, this));
        _uiLayer->addChild(button);
        
        // Create the imageview
        Button* button2 = Button::create();
        button2->setPosition(Vec2(widgetSize.width / 2.0f + button->getContentSize().width + 20, widgetSize.height / 2.0f));
        button2->setName("normal");
        _uiLayer->addChild(button2);
        
        Sprite *sprite = Sprite::create("cocosui/animationbuttonnormal.png");
        button2->addChild(sprite);
        
        return true;
    }
    return false;
}

void UIButtonTest_Scale9::touchEvent(Ref *pSender, Widget::TouchEventType type)
{
    switch (type)
    {
        case Widget::TouchEventType::BEGAN:
            _displayValueLabel->setString(String::createWithFormat("Touch Down")->getCString());
            break;
            
        case Widget::TouchEventType::MOVED:
            _displayValueLabel->setString(String::createWithFormat("Touch Move")->getCString());
            break;
            
        case Widget::TouchEventType::ENDED:
        {
            _displayValueLabel->setString(String::createWithFormat("Touch Up")->getCString());
            Button *btn = (Button*)_uiLayer->getChildByName("normal");
            btn->loadTextureNormal("cocosui/animationbuttonnormal.png");
            btn->loadTexturePressed("cocosui/animationbuttonpressed.png");
            btn->runAction(Sequence::create(FadeIn::create(0.5),DelayTime::create(1.0),FadeOut::create(0.5), nullptr));
        }
            break;
            
        case Widget::TouchEventType::CANCELED:
            _displayValueLabel->setString(String::createWithFormat("Touch Cancelled")->getCString());
            break;
            
        default:
            break;
    }
}

// UIButtonTest_PressAction
UIButtonTest_PressedAction::UIButtonTest_PressedAction()
: _displayValueLabel(nullptr)
{
}

UIButtonTest_PressedAction::~UIButtonTest_PressedAction()
{
}

bool UIButtonTest_PressedAction::init()
{
    if (UIScene::init())
    {
        Size widgetSize = _widget->getContentSize();
        
        // Add a label in which the button events will be displayed
        _displayValueLabel = Text::create("No Event", "fonts/Marker Felt.ttf",32);
        _displayValueLabel->setAnchorPoint(Vec2(0.5f, -1.0f));
        _displayValueLabel->setPosition(Vec2(widgetSize.width / 2.0f, widgetSize.height / 2.0f));
        _uiLayer->addChild(_displayValueLabel);
        
        // Add the alert
        Text* alert = Text::create("Button Pressed Action", "fonts/Marker Felt.ttf", 30);
        alert->setColor(Color3B(159, 168, 176));
        
        alert->setPosition(Vec2(widgetSize.width / 2.0f,
                                 widgetSize.height / 2.0f - alert->getContentSize().height * 1.75f));
        
        _uiLayer->addChild(alert);
        
        // Create the button
        Button* button = Button::create("cocosui/animationbuttonnormal.png", "cocosui/animationbuttonpressed.png");
        button->setPressedActionEnabled(true);
        button->setPosition(Vec2(widgetSize.width / 2.0f, widgetSize.height / 2.0f));
        button->setColor(Color3B::GREEN);
        button->setOpacity(30);
        button->addTouchEventListener(CC_CALLBACK_2(UIButtonTest_PressedAction::touchEvent, this));
        button->setName("button");
        _uiLayer->addChild(button);
        
        Button* button2 = Button::create("cocosui/animationbuttonnormal.png", "cocosui/animationbuttonpressed.png");
        button2->setPosition(button->getPosition() + Vec2(100,0));
        button2->setName("button2");
        _uiLayer->addChild(button2);
        
        return true;
    }
    return false;
}

void UIButtonTest_PressedAction::touchEvent(Ref *pSender, Widget::TouchEventType type)
{
    switch (type)
    {
        case Widget::TouchEventType::BEGAN:
            _displayValueLabel->setString(String::createWithFormat("Touch Down")->getCString());
            break;
            
        case Widget::TouchEventType::MOVED:
            _displayValueLabel->setString(String::createWithFormat("Touch Move")->getCString());
            break;
            
        case Widget::TouchEventType::ENDED:
        {
            _displayValueLabel->setString(String::createWithFormat("Touch Up")->getCString());
            Button* btn = (Button*)_uiLayer->getChildByName("button");
            btn->loadTextureNormal("cocosui/animationbuttonnormal.png");
            
            Button* btn2 = (Button*)_uiLayer->getChildByName("button2");
            btn2->setAnchorPoint(Vec2(0,0.5));
        }
            break;
            
        case Widget::TouchEventType::CANCELED:
            _displayValueLabel->setString(String::createWithFormat("Touch Cancelled")->getCString());
            break;
            
        default:
            break;
    }
}

// UIButtonTest_Title
UIButtonTest_Title::UIButtonTest_Title()
: _displayValueLabel(nullptr)
{
    
}

UIButtonTest_Title::~UIButtonTest_Title()
{
}

bool UIButtonTest_Title::init()
{
    if (UIScene::init())
    {
        Size widgetSize = _widget->getContentSize();
        
        // Add a label in which the text button events will be displayed
        _displayValueLabel = Text::create("No Event", "fonts/Marker Felt.ttf", 32);
        _displayValueLabel->setAnchorPoint(Vec2(0.5f, -1));
        _displayValueLabel->setPosition(Vec2(widgetSize.width / 2.0f, widgetSize.height / 2.0f));
        _uiLayer->addChild(_displayValueLabel);
        
        // Add the alert
        Text* alert = Text::create("Button with title", "fonts/Marker Felt.ttf", 30);
        alert->setColor(Color3B(159, 168, 176));
        alert->setPosition(Vec2(widgetSize.width / 2.0f,
                                 widgetSize.height / 2.0f - alert->getContentSize().height * 1.75f));
        
        _uiLayer->addChild(alert);
        
        // Create the button with title
        Button* button = Button::create("cocosui/backtotoppressed.png", "cocosui/backtotopnormal.png");
        button->setTitleText("Title Button!");
        button->setPosition(Vec2(widgetSize.width / 2.0f, widgetSize.height / 2.0f));
        button->setTitleColor(Color3B::YELLOW);
        CCASSERT(button->getTitleColor() == Color3B::YELLOW, "Button setTitleColotr & getTitleColor not match!");
        button->addTouchEventListener(CC_CALLBACK_2(UIButtonTest_Title::touchEvent, this));
        _uiLayer->addChild(button);
        
        button->runAction(RepeatForever::create(Sequence::create(ScaleTo::create(1.0f, 1.2f),
                                                                 ScaleTo::create(1.0f, 1.0f),nullptr)));
        
        
        TextBMFont *text = TextBMFont::create("BMFont", "cocosui/bitmapFontTest2.fnt");
        text->setPosition(button->getPosition() + Vec2(button->getContentSize().width/2 + 50,0));
        text->setColor(Color3B::YELLOW);
        text->setOpacity(50);
        text->setName("text");


        _uiLayer->addChild(text);
        
        return true;
    }
    return false;
}


void UIButtonTest_Title::touchEvent(Ref *pSender, Widget::TouchEventType type)
{
    switch (type)
    {
        case Widget::TouchEventType::BEGAN:
            _displayValueLabel->setString(String::createWithFormat("Touch Down")->getCString());
            break;
            
        case Widget::TouchEventType::MOVED:
            _displayValueLabel->setString(String::createWithFormat("Touch Move")->getCString());
            break;
            
        case Widget::TouchEventType::ENDED:
        {
            _displayValueLabel->setString(String::createWithFormat("Touch Up")->getCString());
            TextBMFont *text = (TextBMFont*)_uiLayer->getChildByName("text");
            text->setFntFile("cocosui/bitmapFontTest2.fnt");
            if (text->getString() == "BMFont") {
                text->setString("Hello");
            }
            else{
                text->setString("BMFont");
            }
        }
            break;
            
        case Widget::TouchEventType::CANCELED:
            _displayValueLabel->setString(String::createWithFormat("Touch Cancelled")->getCString());
            break;
            
        default:
            break;
    }
}


// UIButtonTest_RemoveSelf
UIButtonTestRemoveSelf::UIButtonTestRemoveSelf()
: _displayValueLabel(nullptr)
{
    
}

UIButtonTestRemoveSelf::~UIButtonTestRemoveSelf()
{
}

bool UIButtonTestRemoveSelf::init()
{
    if (UIScene::init())
    {
        Size widgetSize = _widget->getContentSize();
        
        // Add a label in which the button events will be displayed
        _displayValueLabel = Text::create("No Event", "fonts/Marker Felt.ttf",32);
        _displayValueLabel->setAnchorPoint(Vec2(0.5f, -1.0f));
        _displayValueLabel->setPosition(Vec2(widgetSize.width / 2.0f, widgetSize.height / 2.0f));
        _uiLayer->addChild(_displayValueLabel);
        
        // Add the alert
        Text* alert = Text::create("Remove Self in the Button's Callback shouldn't cause crash!","fonts/Marker Felt.ttf",10);
        alert->setColor(Color3B(159, 168, 176));
        
        alert->setPosition(Vec2(widgetSize.width / 2.0f,
                                widgetSize.height / 2.0f - alert->getContentSize().height * 2.75f));
        
        _uiLayer->addChild(alert);
        
        Layout *layout = Layout::create();
        layout->setContentSize(widgetSize * 0.6f);
        layout->setBackGroundColor(Color3B::GREEN);
        layout->setBackGroundColorType(Layout::BackGroundColorType::SOLID);
        layout->setBackGroundColorOpacity(100);
        layout->setPosition(Size(widgetSize.width/2, widgetSize.height/2));
        layout->setAnchorPoint(Vec2::ANCHOR_MIDDLE);
        layout->setTag(12);
        _uiLayer->addChild(layout);
        
        // Create the button
        Button* button = Button::create("cocosui/animationbuttonnormal.png",
                                        "cocosui/animationbuttonpressed.png");
        button->setPosition(Vec2(layout->getContentSize().width / 2.0f, layout->getContentSize().height / 2.0f));
        //        button->addTouchEventListener(this, toucheventselector(UIButtonTest::touchEvent));
        button->addTouchEventListener(CC_CALLBACK_2(UIButtonTestRemoveSelf::touchEvent, this));
        layout->addChild(button);
        
        
        
        return true;
    }
    return false;
}

void UIButtonTestRemoveSelf::touchEvent(Ref *pSender, Widget::TouchEventType type)
{
    switch (type)
    {
        case Widget::TouchEventType::BEGAN:
            _displayValueLabel->setString(String::createWithFormat("Touch Down")->getCString());
            break;
            
        case Widget::TouchEventType::MOVED:
            _displayValueLabel->setString(String::createWithFormat("Touch Move")->getCString());
            break;
            
        case Widget::TouchEventType::ENDED:
        {
            _displayValueLabel->setString(String::createWithFormat("Touch Up")->getCString());
            auto layout = _uiLayer->getChildByTag(12);
            layout->removeFromParentAndCleanup(true);
        }
            break;
            
        case Widget::TouchEventType::CANCELED:
            _displayValueLabel->setString(String::createWithFormat("Touch Cancelled")->getCString());
            break;
            
        default:
            break;
    }
}

// UIButtonTestSwitchScale9
UIButtonTestSwitchScale9::UIButtonTestSwitchScale9()
: _displayValueLabel(nullptr)
{
    
}

UIButtonTestSwitchScale9::~UIButtonTestSwitchScale9()
{
}

bool UIButtonTestSwitchScale9::init()
{
    if (UIScene::init())
    {
        Size widgetSize = _widget->getContentSize();
        
        // Add a label in which the button events will be displayed
        _displayValueLabel = Text::create("No Event", "fonts/Marker Felt.ttf",32);
        _displayValueLabel->setAnchorPoint(Vec2(0.5f, -1.0f));
        _displayValueLabel->setPosition(Vec2(widgetSize.width / 2.0f, widgetSize.height / 2.0f));
        _uiLayer->addChild(_displayValueLabel);
        
        // Add the alert
        Text* alert = Text::create("Button","fonts/Marker Felt.ttf",30);
        alert->setColor(Color3B(159, 168, 176));
        
        alert->setPosition(Vec2(widgetSize.width / 2.0f,
                                widgetSize.height / 2.0f - alert->getContentSize().height * 1.75f));
        
        _uiLayer->addChild(alert);
        
        // Create the button
        Button* button = Button::create("cocosui/animationbuttonnormal.png",
                                        "cocosui/animationbuttonpressed.png");
        button->setPosition(Vec2(widgetSize.width / 2.0f, widgetSize.height / 2.0f));
        button->addTouchEventListener(CC_CALLBACK_2(UIButtonTestSwitchScale9::touchEvent, this));
        button->setTitleText("Button Title");
        button->ignoreContentAdaptWithSize(false);
        
        _uiLayer->addChild(button);
        
        
        
        return true;
    }
    return false;
}

void UIButtonTestSwitchScale9::touchEvent(Ref *pSender, Widget::TouchEventType type)
{
    switch (type)
    {
        case Widget::TouchEventType::BEGAN:
            _displayValueLabel->setString(String::createWithFormat("Touch Down")->getCString());
            break;
            
        case Widget::TouchEventType::MOVED:
            _displayValueLabel->setString(String::createWithFormat("Touch Move")->getCString());
            break;
            
        case Widget::TouchEventType::ENDED:
        {
            _displayValueLabel->setString(String::createWithFormat("Touch Up")->getCString());
            auto btn = ((Button*)pSender);
            btn->setScale9Enabled(!btn->isScale9Enabled());
            btn->setContentSize(Size(200,100));
        }
            break;
            
        case Widget::TouchEventType::CANCELED:
            _displayValueLabel->setString(String::createWithFormat("Touch Cancelled")->getCString());
            break;
            
        default:
            break;
    }
}


// UIButtonTestZoomScale
UIButtonTestZoomScale::UIButtonTestZoomScale()
: _displayValueLabel(nullptr)
{
    
}

UIButtonTestZoomScale::~UIButtonTestZoomScale()
{
}

bool UIButtonTestZoomScale::init()
{
    if (UIScene::init())
    {
        Size widgetSize = _widget->getContentSize();
        
        // Add a label in which the button events will be displayed
        _displayValueLabel = Text::create("Zoom Scale: -0.5", "fonts/Marker Felt.ttf",32);
        _displayValueLabel->setAnchorPoint(Vec2(0.5f, -1.0f));
        _displayValueLabel->setPosition(Vec2(widgetSize.width / 2.0f, widgetSize.height / 2.0f + 20));
        _uiLayer->addChild(_displayValueLabel);
        
        // Add the alert
        Text* alert = Text::create("Button","fonts/Marker Felt.ttf",30);
        alert->setColor(Color3B(159, 168, 176));
        
        alert->setPosition(Vec2(widgetSize.width / 2.0f,
                                widgetSize.height / 2.0f - alert->getContentSize().height * 1.75f));
        
        _uiLayer->addChild(alert);
        
        // Create the button
        Button* button = Button::create("cocosui/animationbuttonnormal.png",
                                        "cocosui/animationbuttonpressed.png");
        button->setPosition(Vec2(widgetSize.width / 2.0f, widgetSize.height / 2.0f + 20));
        button->setPressedActionEnabled(true);
        button->addClickEventListener([=](Ref* sender){
            CCLOG("Button clicked, position = (%f, %f)", button->getPosition().x,
                  button->getPosition().y);
            
        });
        button->setName("button");
        _uiLayer->addChild(button);
        button->setZoomScale(-0.5);
        
        Slider* slider = Slider::create();
        slider->loadBarTexture("cocosui/sliderTrack.png");
        slider->loadSlidBallTextures("cocosui/sliderThumb.png", "cocosui/sliderThumb.png", "");
        slider->loadProgressBarTexture("cocosui/sliderProgress.png");
        slider->setPosition(Vec2(widgetSize.width / 2.0f , widgetSize.height / 2.0f - 20));
        slider->addEventListener(CC_CALLBACK_2(UIButtonTestZoomScale::sliderEvent, this));
        slider->setPercent(button->getZoomScale()*100);
        _uiLayer->addChild(slider);
        return true;
    }
    return false;
}

void UIButtonTestZoomScale::sliderEvent(Ref *pSender, Slider::EventType type)
{
    if (type == Slider::EventType::ON_PERCENTAGE_CHANGED)
    {
        Slider* slider = dynamic_cast<Slider*>(pSender);
        int percent = slider->getPercent();
        Button* btn = (Button*)_uiLayer->getChildByName("button");
        float zoomScale = percent * 0.01;
        btn->setZoomScale(zoomScale);
        _displayValueLabel->setString(String::createWithFormat("Zoom Scale: %f", zoomScale)->getCString());
    }
}

// UIButtonTextOnly
UIButtonTextOnly::UIButtonTextOnly()
: _displayValueLabel(nullptr)
{
    
}

UIButtonTextOnly::~UIButtonTextOnly()
{
}

bool UIButtonTextOnly::init()
{
    if (UIScene::init())
    {
        Size widgetSize = _widget->getContentSize();
        
        // Add a label in which the button events will be displayed
        _displayValueLabel = Text::create("Text Only Button", "fonts/Marker Felt.ttf",32);
        _displayValueLabel->setAnchorPoint(Vec2(0.5f, -1.0f));
        _displayValueLabel->setPosition(Vec2(widgetSize.width / 2.0f, widgetSize.height / 2.0f + 20));
        _uiLayer->addChild(_displayValueLabel);
        
        // Add the alert
        Text* alert = Text::create("Button","fonts/Marker Felt.ttf",30);
        alert->setColor(Color3B(159, 168, 176));
        
        alert->setPosition(Vec2(widgetSize.width / 2.0f,
                                widgetSize.height / 2.0f - alert->getContentSize().height * 1.75f));
        
        _uiLayer->addChild(alert);
        
        // Create the button
        auto button = Button::create();
<<<<<<< HEAD
        button->setNormalizedPosition(Vec2(0.5f, 0.5f));
        button->setTitleText("PLAY GAME");
        button->setZoomScale(0.3f);
=======
        button->setNormalizedPosition(Vec2(0.5, 0.5));
       
        button->setTitleText("PLAY GAME");
        CCLOG("content size should be greater than 0:  width = %f, height = %f", button->getContentSize().width,
              button->getContentSize().height);
        button->setZoomScale(0.3);
>>>>>>> 2f98d928
        button->setPressedActionEnabled(true);
        button->addClickEventListener([this](Ref* sender) {
            CCLOG("clicked!");
        });
        _uiLayer->addChild(button);
        
        return true;
    }
    return false;
}

// UIButtonIgnoreContentSizeTest
UIButtonIgnoreContentSizeTest::UIButtonIgnoreContentSizeTest()
: _displayValueLabel(nullptr)
{
    
}

UIButtonIgnoreContentSizeTest::~UIButtonIgnoreContentSizeTest()
{
}

bool UIButtonIgnoreContentSizeTest::init()
{
    if (UIScene::init())
    {
        Size widgetSize = _widget->getContentSize();
        
        // Add a label in which the button events will be displayed
        _displayValueLabel = Text::create("Button IgnoreContent Size Test", "fonts/Marker Felt.ttf",32);
        _displayValueLabel->setAnchorPoint(Vec2(0.5f, -1.0f));
        _displayValueLabel->setPosition(Vec2(widgetSize.width / 2.0f, widgetSize.height / 2.0f + 20));
        _uiLayer->addChild(_displayValueLabel);
        
        // Add the alert
        Text* alert = Text::create("Button","fonts/Marker Felt.ttf",30);
        alert->setColor(Color3B(159, 168, 176));
        
        alert->setPosition(Vec2(widgetSize.width / 2.0f,
                                widgetSize.height / 2.0f - alert->getContentSize().height * 1.75f));
        
        _uiLayer->addChild(alert);
        
        // Create the button
        auto button = Button::create("cocosui/animationbuttonnormal.png",
                                     "cocosui/animationbuttonpressed.png");
        button->ignoreContentAdaptWithSize(false);
        button->setContentSize(Size(200,100));
        button->setNormalizedPosition(Vec2(0.3f, 0.5f));
        button->setTitleText("PLAY GAME");
        button->setZoomScale(0.3f);
        button->setPressedActionEnabled(true);
        button->addClickEventListener([=](Ref* sender) {
            CCLOG("clicked!");
            button->setScale(1.2f);
        });
        _uiLayer->addChild(button);
        
        // Create the button
        auto button2 = Button::create("cocosui/animationbuttonnormal.png",
                                     "cocosui/animationbuttonpressed.png");
        button2->ignoreContentAdaptWithSize(false);
        button2->setContentSize(Size(200,100));
        button2->setNormalizedPosition(Vec2(0.8f, 0.5f));
        button2->setTitleText("PLAY GAME");
        button2->setZoomScale(0.3f);
        button2->setPressedActionEnabled(true);
        button2->addClickEventListener([=](Ref* sender) {
            button2->runAction(ScaleTo::create(1.0f, 1.2f));
            CCLOG("clicked!");
        });
        _uiLayer->addChild(button2);
        
        return true;
    }
    return false;
}


// UIButtonTitleEffectTest
UIButtonTitleEffectTest::UIButtonTitleEffectTest()
: _displayValueLabel(nullptr)
{
    
}

UIButtonTitleEffectTest::~UIButtonTitleEffectTest()
{
}

bool UIButtonTitleEffectTest::init()
{
    if (UIScene::init())
    {
        Size widgetSize = _widget->getContentSize();
        
        // Add a label in which the button events will be displayed
        _displayValueLabel = Text::create("Button Title Effect", "fonts/Marker Felt.ttf",32);
        _displayValueLabel->setAnchorPoint(Vec2(0.5f, -1.0f));
        _displayValueLabel->setPosition(Vec2(widgetSize.width / 2.0f, widgetSize.height / 2.0f + 20));
        _uiLayer->addChild(_displayValueLabel);
        
        // Add the alert
        Text* alert = Text::create("Button","fonts/Marker Felt.ttf",30);
        alert->setColor(Color3B(159, 168, 176));
        
        alert->setPosition(Vec2(widgetSize.width / 2.0f,
                                widgetSize.height / 2.0f - alert->getContentSize().height * 1.75f));
        
        _uiLayer->addChild(alert);
        
        // Create the button
        auto button = Button::create("cocosui/animationbuttonnormal.png",
                                     "cocosui/animationbuttonpressed.png");
        button->setNormalizedPosition(Vec2(0.3f, 0.5f));
        button->setTitleText("PLAY GAME");
        button->setTitleFontName("fonts/Marker Felt.ttf");
        button->setZoomScale(0.3f);
        button->setScale(2.0f);
        button->setPressedActionEnabled(true);
        Label *title = button->getTitleRenderer();
        button->setTitleColor(Color3B::RED);
        title->enableShadow(Color4B::BLACK,Size(2,-2));

        
        _uiLayer->addChild(button);
        
        // Create the button
        auto button2 = Button::create("cocosui/animationbuttonnormal.png",
                                      "cocosui/animationbuttonpressed.png");
        button2->setNormalizedPosition(Vec2(0.8f, 0.5f));
        button2->setTitleText("PLAY GAME");
        auto title2 = button2->getTitleRenderer();
        title2->enableOutline(Color4B::GREEN, 3);
        _uiLayer->addChild(button2);
        
        return true;
    }
    return false;
}

<|MERGE_RESOLUTION|>--- conflicted
+++ resolved
@@ -633,18 +633,12 @@
         
         // Create the button
         auto button = Button::create();
-<<<<<<< HEAD
         button->setNormalizedPosition(Vec2(0.5f, 0.5f));
-        button->setTitleText("PLAY GAME");
-        button->setZoomScale(0.3f);
-=======
-        button->setNormalizedPosition(Vec2(0.5, 0.5));
        
         button->setTitleText("PLAY GAME");
         CCLOG("content size should be greater than 0:  width = %f, height = %f", button->getContentSize().width,
               button->getContentSize().height);
-        button->setZoomScale(0.3);
->>>>>>> 2f98d928
+        button->setZoomScale(0.3f);
         button->setPressedActionEnabled(true);
         button->addClickEventListener([this](Ref* sender) {
             CCLOG("clicked!");
