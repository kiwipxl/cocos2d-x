/****************************************************************************
 Copyright (c) 2013 cocos2d-x.org
 
 http://www.cocos2d-x.org
 
 Permission is hereby granted, free of charge, to any person obtaining a copy
 of this software and associated documentation files (the "Software"), to deal
 in the Software without restriction, including without limitation the rights
 to use, copy, modify, merge, publish, distribute, sublicense, and/or sell
 copies of the Software, and to permit persons to whom the Software is
 furnished to do so, subject to the following conditions:
 
 The above copyright notice and this permission notice shall be included in
 all copies or substantial portions of the Software.
 
 THE SOFTWARE IS PROVIDED "AS IS", WITHOUT WARRANTY OF ANY KIND, EXPRESS OR
 IMPLIED, INCLUDING BUT NOT LIMITED TO THE WARRANTIES OF MERCHANTABILITY,
 FITNESS FOR A PARTICULAR PURPOSE AND NONINFRINGEMENT. IN NO EVENT SHALL THE
 AUTHORS OR COPYRIGHT HOLDERS BE LIABLE FOR ANY CLAIM, DAMAGES OR OTHER
 LIABILITY, WHETHER IN AN ACTION OF CONTRACT, TORT OR OTHERWISE, ARISING FROM,
 OUT OF OR IN CONNECTION WITH THE SOFTWARE OR THE USE OR OTHER DEALINGS IN
 THE SOFTWARE.
 ****************************************************************************/

#ifndef _PARTICLE3D_TEST_H_
#define _PARTICLE3D_TEST_H_

#include "../testBasic.h"
#include "../BaseTest.h"
#include "Particle3D/CCParticleSystem3D.h"
#include <string>
class Particle3DTestDemo : public BaseTest
{
public:
    CREATE_FUNC(Particle3DTestDemo);
    Particle3DTestDemo(void);
    virtual ~Particle3DTestDemo(void);
    
    void restartCallback(Ref* sender);
    void nextCallback(Ref* sender);
    void backCallback(Ref* sender);
    
    // overrides
    virtual bool init() override;
    virtual std::string title() const override;
    virtual std::string subtitle() const override;
    virtual void update(float delta) override;
    
    void onTouchesBegan(const std::vector<Touch*>& touches, cocos2d::Event  *event);
    void onTouchesMoved(const std::vector<Touch*>& touches, cocos2d::Event  *event);
    void onTouchesEnded(const std::vector<Touch*>& touches, cocos2d::Event  *event);

protected:
    std::string    _title;
    cocos2d::Camera *_camera;
    cocos2d::Label *_particleLab;
    float _angle;
};

class Particle3DAdvancedLodSystemDemo : public Particle3DTestDemo
{
public:

    CREATE_FUNC(Particle3DAdvancedLodSystemDemo);
    Particle3DAdvancedLodSystemDemo(){};
    virtual ~Particle3DAdvancedLodSystemDemo(){};

    virtual std::string subtitle() const override;

    virtual bool init() override;
};

class Particle3DBlackHoleDemo : public Particle3DTestDemo
{
public:

    CREATE_FUNC(Particle3DBlackHoleDemo);
    Particle3DBlackHoleDemo(){};
    virtual ~Particle3DBlackHoleDemo(){};

    virtual std::string subtitle() const override;

    virtual bool init() override;
};

class Particle3DHypnoDemo : public Particle3DTestDemo
{
public:

    CREATE_FUNC(Particle3DHypnoDemo);
    Particle3DHypnoDemo(){};
    virtual ~Particle3DHypnoDemo(){};

    virtual std::string subtitle() const override;

    virtual bool init() override;
};

class Particle3DTimeShiftDemo : public Particle3DTestDemo
{
public:

    CREATE_FUNC(Particle3DTimeShiftDemo);
    Particle3DTimeShiftDemo(){};
    virtual ~Particle3DTimeShiftDemo(){};

    virtual std::string subtitle() const override;

    virtual bool init() override;
};


class Particle3DUVAnimDemo : public Particle3DTestDemo
{
public:

    CREATE_FUNC(Particle3DUVAnimDemo);
    Particle3DUVAnimDemo(){};
    virtual ~Particle3DUVAnimDemo(){};

    virtual std::string subtitle() const override;

    virtual bool init() override;
};

class Particle3DFirePlaceDemo : public Particle3DTestDemo
{
public:

    CREATE_FUNC(Particle3DFirePlaceDemo);
    Particle3DFirePlaceDemo(){};
    virtual ~Particle3DFirePlaceDemo(){};

    virtual std::string subtitle() const override;

    virtual bool init() override;
};

class Particle3DLineStreakDemo : public Particle3DTestDemo
{
public:

    CREATE_FUNC(Particle3DLineStreakDemo);
    Particle3DLineStreakDemo(){};
    virtual ~Particle3DLineStreakDemo(){};

    virtual std::string subtitle() const override;

    virtual bool init() override;
};

class Particle3DElectricBeamSystemDemo : public Particle3DTestDemo
{
public:

    CREATE_FUNC(Particle3DElectricBeamSystemDemo);
    Particle3DElectricBeamSystemDemo(){};
    virtual ~Particle3DElectricBeamSystemDemo(){};

    virtual std::string subtitle() const override;

    virtual bool init() override;
};

<<<<<<< HEAD
class Particle3DExplosionBlueDemo : public Particle3DTestDemo
{
public:

    CREATE_FUNC(Particle3DExplosionBlueDemo);
    Particle3DExplosionBlueDemo(){};
    virtual ~Particle3DExplosionBlueDemo(){};

    virtual std::string subtitle() const override;

    virtual bool init() override;
};

class Particle3DFlareShieldDemo : public Particle3DTestDemo
{
public:

    CREATE_FUNC(Particle3DFlareShieldDemo);
    Particle3DFlareShieldDemo(){};
    virtual ~Particle3DFlareShieldDemo(){};

    virtual std::string subtitle() const override;

    virtual bool init() override;
};

class Particle3DLightningBoltDemo : public Particle3DTestDemo
{
public:

    CREATE_FUNC(Particle3DLightningBoltDemo);
    Particle3DLightningBoltDemo(){};
    virtual ~Particle3DLightningBoltDemo(){};

    virtual std::string subtitle() const override;

    virtual bool init() override;
};

class Particle3DExplosionSystemDemo : public Particle3DTestDemo
{
public:

    CREATE_FUNC(Particle3DExplosionSystemDemo);
    Particle3DExplosionSystemDemo(){};
    virtual ~Particle3DExplosionSystemDemo(){};

    virtual std::string subtitle() const override;

    virtual bool init() override;
};

class Particle3DCanOfWormsDemo : public Particle3DTestDemo
{
public:

    CREATE_FUNC(Particle3DCanOfWormsDemo);
    Particle3DCanOfWormsDemo(){};
    virtual ~Particle3DCanOfWormsDemo(){};

    virtual std::string subtitle() const override;

    virtual bool init() override;
};

class Particle3DRibbonTrailDemo : public Particle3DTestDemo
{
public:

    CREATE_FUNC(Particle3DRibbonTrailDemo);
    Particle3DRibbonTrailDemo(){};
    virtual ~Particle3DRibbonTrailDemo(){};

    virtual std::string subtitle() const override;

    virtual bool init() override;
};

class Particle3DWeaponTrailDemo : public Particle3DTestDemo
{
public:

    CREATE_FUNC(Particle3DWeaponTrailDemo);
    Particle3DWeaponTrailDemo(){};
    virtual ~Particle3DWeaponTrailDemo(){};

    virtual std::string subtitle() const override;

    virtual bool init() override;
};

class Particle3DWithSprite3DDemo : public Particle3DTestDemo
{
public:

    CREATE_FUNC(Particle3DWithSprite3DDemo);
    Particle3DWithSprite3DDemo(){};
    virtual ~Particle3DWithSprite3DDemo(){};

    virtual std::string subtitle() const override;

    virtual bool init() override;
};

=======
>>>>>>> 009c94b4
class Particle3DTestScene : public TestScene
{
public:
    Particle3DTestScene(){};
    virtual void runThisTest();
};

#endif<|MERGE_RESOLUTION|>--- conflicted
+++ resolved
@@ -162,20 +162,6 @@
     virtual bool init() override;
 };
 
-<<<<<<< HEAD
-class Particle3DExplosionBlueDemo : public Particle3DTestDemo
-{
-public:
-
-    CREATE_FUNC(Particle3DExplosionBlueDemo);
-    Particle3DExplosionBlueDemo(){};
-    virtual ~Particle3DExplosionBlueDemo(){};
-
-    virtual std::string subtitle() const override;
-
-    virtual bool init() override;
-};
-
 class Particle3DFlareShieldDemo : public Particle3DTestDemo
 {
 public:
@@ -267,8 +253,6 @@
     virtual bool init() override;
 };
 
-=======
->>>>>>> 009c94b4
 class Particle3DTestScene : public TestScene
 {
 public:
