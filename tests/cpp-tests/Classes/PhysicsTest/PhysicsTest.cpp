#include "PhysicsTest.h"
#include <cmath>
#include "../testResource.h"
USING_NS_CC;

#if CC_USE_PHYSICS
#define CLPHYSICS(__className__) [](){ return __className__::createWithPhysics();}
#endif

namespace
{
    static std::function<Layer*()> createFunctions[] = {
#if CC_USE_PHYSICS
        CLPHYSICS(PhysicsDemoLogoSmash),
        CLPHYSICS(PhysicsDemoPyramidStack),
        CLPHYSICS(PhysicsDemoClickAdd),
        CLPHYSICS(PhysicsDemoRayCast),
        CLPHYSICS(PhysicsDemoJoints),
        CLPHYSICS(PhysicsDemoActions),
        CLPHYSICS(PhysicsDemoPump),
        CLPHYSICS(PhysicsDemoOneWayPlatform),
        CLPHYSICS(PhysicsDemoSlice),
        CLPHYSICS(PhysicsDemoBug3988),
        CLPHYSICS(PhysicsContactTest),
        CL(PhysicsPositionRotationTest),
        CLPHYSICS(PhysicsSetGravityEnableTest),
#else
        CL(PhysicsDemoDisabled),
#endif
    };
    
    static int sceneIdx=-1;
#define MAX_LAYER (sizeof(createFunctions) / sizeof(createFunctions[0]))
    
    static Layer* next()
    {
        sceneIdx++;
        sceneIdx = sceneIdx % MAX_LAYER;
        
        auto layer = (createFunctions[sceneIdx])();
        return layer;
    }
    
    static Layer* back()
    {
        sceneIdx--;
        int total = MAX_LAYER;
        if( sceneIdx < 0 )
            sceneIdx += total;
        
        auto layer = (createFunctions[sceneIdx])();
        return layer;
    }
    
    static Layer* restart()
    {
        auto layer = (createFunctions[sceneIdx])();
        return layer;
    }
    
    static const Color4F STATIC_COLOR(1.0f, 0.0f, 0.0f, 1.0f);
    static const int DRAG_BODYS_TAG = 0x80;
}

PhysicsTestScene::PhysicsTestScene()
: TestScene()
{}

void PhysicsTestScene::runThisTest()
{
    sceneIdx = -1;
    addChild(next());
    
    Director::getInstance()->replaceScene(this);
}

#if CC_USE_PHYSICS == 0
void PhysicsDemoDisabled::onEnter()
{
    auto label = Label::createWithTTF("Should define CC_USE_PHYSICS\n to run this test case",
                                  "fonts/arial.ttf",
                                  18);
    auto size = Director::getInstance()->getWinSize();
    label->setPosition(Vector2(size.width/2, size.height/2));
    
    addChild(label);
}
#else

PhysicsDemo::PhysicsDemo()
: _spriteTexture(nullptr)
, _ball(nullptr)
, _debugDraw(false)
, _isRoot(true)
{
}

PhysicsDemo::~PhysicsDemo()
{
    
}

void PhysicsDemo::toggleDebug()
{
    _debugDraw = !_debugDraw;
    getPhysicsWorld()->setDebugDrawMask(_debugDraw ? PhysicsWorld::DEBUGDRAW_ALL : PhysicsWorld::DEBUGDRAW_NONE);
}

std::string PhysicsDemo::title() const
{
    return "PhysicsTest";
}

std::string PhysicsDemo::subtitle() const
{
    return "";
}

void PhysicsDemo::restartCallback(Ref* sender)
{
    auto s = new PhysicsTestScene();
    s->addChild( restart() );
    Director::getInstance()->replaceScene(s);
    s->release();
}

void PhysicsDemo::nextCallback(Ref* sender)
{
    auto s = new PhysicsTestScene();
    s->addChild( next() );
    Director::getInstance()->replaceScene(s);
    s->release();
}

void PhysicsDemo::backCallback(Ref* sender)
{
    auto s = new PhysicsTestScene();
    s->addChild( back() );
    Director::getInstance()->replaceScene(s);
    s->release();
}

void PhysicsDemo::onEnter()
{
    if (_isRoot)
    {
        BaseTest::onEnter();
    }
    else
    {
        Layer::onEnter();
    }
    
    _spriteTexture = SpriteBatchNode::create("Images/grossini_dance_atlas.png", 100)->getTexture();
    
<<<<<<< HEAD
    // menu for debug layer
    MenuItemFont::setFontSize(18);
    auto item = MenuItemFont::create("Toggle debug", CC_CALLBACK_1(PhysicsDemo::toggleDebugCallback, this));
    
    auto menu = Menu::create(item, NULL);
    this->addChild(menu);
    menu->setPosition(Vector2(VisibleRect::right().x-50, VisibleRect::top().y-10));
=======
    if (this->_physicsWorld != nullptr)
    {
        // menu for debug layer
        MenuItemFont::setFontSize(18);
        auto item = MenuItemFont::create("Toggle debug", CC_CALLBACK_1(PhysicsDemo::toggleDebugCallback, this));
        auto menu = Menu::create(item, nullptr);
        this->addChild(menu);
        menu->setPosition(Point(getContentSize().width-50, getContentSize().height/2));
    }
>>>>>>> 828401a2
}

Sprite* PhysicsDemo::addGrossiniAtPosition(Vector2 p, float scale/* = 1.0*/)
{
    CCLOG("Add sprite %0.2f x %02.f",p.x,p.y);
    
    int posx, posy;
    
    posx = CCRANDOM_0_1() * 200.0f;
    posy = CCRANDOM_0_1() * 200.0f;
    
    posx = (posx % 4) * 85;
    posy = (posy % 3) * 121;
    
    auto sp = Sprite::createWithTexture(_spriteTexture, Rect(posx, posy, 85, 121));
    sp->setScale(scale);
    sp->setPhysicsBody(PhysicsBody::createBox(Size(48.0f * scale, 108.0f * scale)));
    this->addChild(sp);
    sp->setPosition(p);
    
    return sp;
}


void PhysicsDemo::toggleDebugCallback(Ref* sender)
{
    toggleDebug();
}

PhysicsDemoClickAdd::~PhysicsDemoClickAdd()
{
    Device::setAccelerometerEnabled(false);
}

void PhysicsDemoClickAdd::onEnter()
{
    PhysicsDemo::onEnter();
    
    auto touchListener = EventListenerTouchAllAtOnce::create();
    touchListener->onTouchesEnded = CC_CALLBACK_2(PhysicsDemoClickAdd::onTouchesEnded, this);
    _eventDispatcher->addEventListenerWithSceneGraphPriority(touchListener, this);
    
    Device::setAccelerometerEnabled(true);
    auto accListener = EventListenerAcceleration::create(CC_CALLBACK_2(PhysicsDemoClickAdd::onAcceleration, this));
    _eventDispatcher->addEventListenerWithSceneGraphPriority(accListener, this);
    
    auto node = Node::create();
    node->setPhysicsBody(PhysicsBody::createEdgeBox(VisibleRect::getVisibleRect().size));
    node->setPosition(VisibleRect::center());
    this->addChild(node);
    
    addGrossiniAtPosition(VisibleRect::center());
}

std::string PhysicsDemoClickAdd::subtitle() const
{
    return "multi touch to add grossini";
}

void PhysicsDemoClickAdd::onTouchesEnded(const std::vector<Touch*>& touches, Event* event)
{
    //Add a new body/atlas sprite at the touched location
    
    for( auto &touch: touches)
    {
        auto location = touch->getLocation();
        
        addGrossiniAtPosition( location );
    }
}

void PhysicsDemoClickAdd::onAcceleration(Acceleration* acc, Event* event)
{
    static float prevX=0, prevY=0;
    
#define kFilterFactor 0.05f
    
    float accelX = (float) acc->x * kFilterFactor + (1- kFilterFactor)*prevX;
    float accelY = (float) acc->y * kFilterFactor + (1- kFilterFactor)*prevY;
    
    prevX = accelX;
    prevY = accelY;
    
    auto v = Vector2( accelX, accelY);
    v = v * 200;
    
    getPhysicsWorld()->setGravity(v);
}

namespace
{
    static const int logo_width = 188;
    static const int logo_height = 35;
    static const int logo_row_length = 24;
    static const char logo_image[] =
    {
        15,-16,0,0,0,0,0,0,0,0,0,0,0,0,0,0,0,0,0,0,0,7,-64,15,63,-32,-2,0,0,0,0,0,0,0,
        0,0,0,0,0,0,0,0,0,0,0,31,-64,15,127,-125,-1,-128,0,0,0,0,0,0,0,0,0,0,0,0,0,0,
        0,0,0,127,-64,15,127,15,-1,-64,0,0,0,0,0,0,0,0,0,0,0,0,0,0,0,0,1,-1,-64,15,-2,
        31,-1,-64,0,0,0,0,0,0,0,0,0,0,0,0,0,0,0,0,1,-1,-64,0,-4,63,-1,-32,0,0,0,0,0,0,
        0,0,0,0,0,0,0,0,0,0,1,-1,-64,15,-8,127,-1,-32,0,0,0,0,0,0,0,0,0,0,0,0,0,0,0,0,
        1,-1,-64,0,-8,-15,-1,-32,0,0,0,0,0,0,0,0,0,0,0,0,0,0,0,1,-31,-1,-64,15,-8,-32,
        -1,-32,0,0,0,0,0,0,0,0,0,0,0,0,0,0,0,7,-15,-1,-64,9,-15,-32,-1,-32,0,0,0,0,0,
        0,0,0,0,0,0,0,0,0,0,31,-15,-1,-64,0,-15,-32,-1,-32,0,0,0,0,0,0,0,0,0,0,0,0,0,
        0,0,63,-7,-1,-64,9,-29,-32,127,-61,-16,63,15,-61,-1,-8,31,-16,15,-8,126,7,-31,
        -8,31,-65,-7,-1,-64,9,-29,-32,0,7,-8,127,-97,-25,-1,-2,63,-8,31,-4,-1,15,-13,
        -4,63,-1,-3,-1,-64,9,-29,-32,0,7,-8,127,-97,-25,-1,-2,63,-8,31,-4,-1,15,-13,
        -2,63,-1,-3,-1,-64,9,-29,-32,0,7,-8,127,-97,-25,-1,-1,63,-4,63,-4,-1,15,-13,
        -2,63,-33,-1,-1,-32,9,-25,-32,0,7,-8,127,-97,-25,-1,-1,63,-4,63,-4,-1,15,-13,
        -1,63,-33,-1,-1,-16,9,-25,-32,0,7,-8,127,-97,-25,-1,-1,63,-4,63,-4,-1,15,-13,
        -1,63,-49,-1,-1,-8,9,-57,-32,0,7,-8,127,-97,-25,-8,-1,63,-2,127,-4,-1,15,-13,
        -1,-65,-49,-1,-1,-4,9,-57,-32,0,7,-8,127,-97,-25,-8,-1,63,-2,127,-4,-1,15,-13,
        -1,-65,-57,-1,-1,-2,9,-57,-32,0,7,-8,127,-97,-25,-8,-1,63,-2,127,-4,-1,15,-13,
        -1,-1,-57,-1,-1,-1,9,-57,-32,0,7,-1,-1,-97,-25,-8,-1,63,-1,-1,-4,-1,15,-13,-1,
        -1,-61,-1,-1,-1,-119,-57,-32,0,7,-1,-1,-97,-25,-8,-1,63,-1,-1,-4,-1,15,-13,-1,
        -1,-61,-1,-1,-1,-55,-49,-32,0,7,-1,-1,-97,-25,-8,-1,63,-1,-1,-4,-1,15,-13,-1,
        -1,-63,-1,-1,-1,-23,-49,-32,127,-57,-1,-1,-97,-25,-1,-1,63,-1,-1,-4,-1,15,-13,
        -1,-1,-63,-1,-1,-1,-16,-49,-32,-1,-25,-1,-1,-97,-25,-1,-1,63,-33,-5,-4,-1,15,
        -13,-1,-1,-64,-1,-9,-1,-7,-49,-32,-1,-25,-8,127,-97,-25,-1,-1,63,-33,-5,-4,-1,
        15,-13,-1,-1,-64,-1,-13,-1,-32,-49,-32,-1,-25,-8,127,-97,-25,-1,-2,63,-49,-13,
        -4,-1,15,-13,-1,-1,-64,127,-7,-1,-119,-17,-15,-1,-25,-8,127,-97,-25,-1,-2,63,
        -49,-13,-4,-1,15,-13,-3,-1,-64,127,-8,-2,15,-17,-1,-1,-25,-8,127,-97,-25,-1,
        -8,63,-49,-13,-4,-1,15,-13,-3,-1,-64,63,-4,120,0,-17,-1,-1,-25,-8,127,-97,-25,
        -8,0,63,-57,-29,-4,-1,15,-13,-4,-1,-64,63,-4,0,15,-17,-1,-1,-25,-8,127,-97,
        -25,-8,0,63,-57,-29,-4,-1,-1,-13,-4,-1,-64,31,-2,0,0,103,-1,-1,-57,-8,127,-97,
        -25,-8,0,63,-57,-29,-4,-1,-1,-13,-4,127,-64,31,-2,0,15,103,-1,-1,-57,-8,127,
        -97,-25,-8,0,63,-61,-61,-4,127,-1,-29,-4,127,-64,15,-8,0,0,55,-1,-1,-121,-8,
        127,-97,-25,-8,0,63,-61,-61,-4,127,-1,-29,-4,63,-64,15,-32,0,0,23,-1,-2,3,-16,
        63,15,-61,-16,0,31,-127,-127,-8,31,-1,-127,-8,31,-128,7,-128,0,0
    };
    
    static inline int get_pixel(int x, int y)
    {
        return (logo_image[(x>>3) + y*logo_row_length]>>(~x&0x7)) & 1;
    }
    
    static inline float frand(void)
    {
        return rand()/RAND_MAX;
    }
}

Sprite* PhysicsDemo::makeBall(Vector2 point, float radius, PhysicsMaterial material)
{
    Sprite* ball = nullptr;
    if (_ball != nullptr)
    {
        ball = Sprite::createWithTexture(_ball->getTexture());
    }else
    {
        ball = Sprite::create("Images/ball.png");
    }
    
    ball->setScale(0.13f * radius);
    
    auto body = PhysicsBody::createCircle(radius, material);
    ball->setPhysicsBody(body);
    ball->setPosition(Vector2(point.x, point.y));
    
    return ball;
}

Sprite* PhysicsDemo::makeBox(Vector2 point, Size size, int color, PhysicsMaterial material)
{
    bool yellow = false;
    if (color == 0)
    {
        yellow = CCRANDOM_0_1() > 0.5f;
    }else
    {
        yellow = color == 1;
    }
    
    auto box = yellow ? Sprite::create("Images/YellowSquare.png") : Sprite::create("Images/CyanSquare.png");
    
    box->setScaleX(size.width/100.0f);
    box->setScaleY(size.height/100.0f);
    
    auto body = PhysicsBody::createBox(size, material);
    box->setPhysicsBody(body);
    box->setPosition(Vector2(point.x, point.y));
    
    return box;
}

Sprite* PhysicsDemo::makeTriangle(Vector2 point, Size size, int color, PhysicsMaterial material)
{
    bool yellow = false;
    if (color == 0)
    {
        yellow = CCRANDOM_0_1() > 0.5f;
    }else
    {
        yellow = color == 1;
    }
    
    auto triangle = yellow ? Sprite::create("Images/YellowTriangle.png") : Sprite::create("Images/CyanTriangle.png");
    
    if(size.height == 0)
    {
        triangle->setScale(size.width/100.0f);
    }else
    {
        triangle->setScaleX(size.width/50.0f);
        triangle->setScaleY(size.height/43.5f);
    }
    
    Vector2 vers[] = { Vector2(0, size.height/2), Vector2(size.width/2, -size.height/2), Vector2(-size.width/2, -size.height/2)};
    
    auto body = PhysicsBody::createPolygon(vers, 3, material);
    triangle->setPhysicsBody(body);
    triangle->setPosition(Vector2(point.x, point.y));
    
    return triangle;
}

bool PhysicsDemo::onTouchBegan(Touch* touch, Event* event)
{
    auto location = this->convertTouchToNodeSpace(touch);
    auto arr = getPhysicsWorld()->getShapes(location);
    
    PhysicsBody* body = nullptr;
    for (auto& obj : arr)
    {
        if ((obj->getBody()->getTag() & DRAG_BODYS_TAG) != 0)
        {
            body = obj->getBody();
            break;
        }
    }
    
    if (body != nullptr)
    {
        Node* mouse = Node::create();
        mouse->setPhysicsBody(PhysicsBody::create(PHYSICS_INFINITY, PHYSICS_INFINITY));
        mouse->getPhysicsBody()->setDynamic(false);
        mouse->setPosition(location);
        this->addChild(mouse);
        PhysicsJointPin* joint = PhysicsJointPin::construct(mouse->getPhysicsBody(), body, location);
        joint->setMaxForce(5000.0f * body->getMass());
        getPhysicsWorld()->addJoint(joint);
        _mouses.insert(std::make_pair(touch->getID(), mouse));
        
        return true;
    }
    
    return false;
}

void PhysicsDemo::onTouchMoved(Touch* touch, Event* event)
{
    auto it = _mouses.find(touch->getID());
    
    if (it != _mouses.end())
    {
        it->second->setPosition(this->convertTouchToNodeSpace(touch));
    }
}

void PhysicsDemo::onTouchEnded(Touch* touch, Event* event)
{
    auto it = _mouses.find(touch->getID());
    
    if (it != _mouses.end())
    {
        this->removeChild(it->second);
        _mouses.erase(it);
    }
    
}

void PhysicsDemoLogoSmash::onEnter()
{
    PhysicsDemo::onEnter();
    
<<<<<<< HEAD
    _scene->getPhysicsWorld()->setGravity(Vector2(0, 0));
    _scene->getPhysicsWorld()->setUpdateRate(5.0f);
=======
    getPhysicsWorld()->setGravity(Point(0, 0));
    getPhysicsWorld()->setUpdateRate(5.0f);
>>>>>>> 828401a2
    
    _ball = SpriteBatchNode::create("Images/ball.png", sizeof(logo_image)/sizeof(logo_image[0]));
    addChild(_ball);
    for (int y = 0; y < logo_height; ++y)
    {
        for (int x = 0; x < logo_width; ++x)
        {
            if (get_pixel(x, y))
            {
                float x_jitter = 0.05*frand();
                float y_jitter = 0.05*frand();
                
                Node* ball = makeBall(Vector2(2*(x - logo_width/2 + x_jitter) + VisibleRect::getVisibleRect().size.width/2,
                                            2*(logo_height-y + y_jitter) + VisibleRect::getVisibleRect().size.height/2 - logo_height/2),
                                      0.95f, PhysicsMaterial(0.01f, 0.0f, 0.0f));
                
                ball->getPhysicsBody()->setMass(1.0);
                ball->getPhysicsBody()->setMoment(PHYSICS_INFINITY);
                
                _ball->addChild(ball);
                
            }
        }
    }
    
<<<<<<< HEAD
    
    auto bullet = makeBall(Vector2(400, 0), 10, PhysicsMaterial(PHYSICS_INFINITY, 0, 0));
    bullet->getPhysicsBody()->setVelocity(Vector2(200, 0));
=======
    auto bullet = makeBall(Point(400, 0), 10, PhysicsMaterial(PHYSICS_INFINITY, 0, 0));
    bullet->getPhysicsBody()->setVelocity(Point(200, 0));
>>>>>>> 828401a2
    
    bullet->setPosition(Vector2(-500, VisibleRect::getVisibleRect().size.height/2));
    
    _ball->addChild(bullet);
}

std::string PhysicsDemoLogoSmash::title() const
{
    return "Logo Smash";
}

void PhysicsDemoPyramidStack::updateOnce(float delta)
{
    auto ball = getChildByTag(100);
    
    ball->setScale(ball->getScale() * 3);
    ball->setPhysicsBody(PhysicsBody::createCircle(30));
    ball->getPhysicsBody()->setTag(DRAG_BODYS_TAG);
}

void PhysicsDemoPyramidStack::onEnter()
{
    PhysicsDemo::onEnter();
    
    auto touchListener = EventListenerTouchOneByOne::create();
    touchListener->onTouchBegan = CC_CALLBACK_2(PhysicsDemoPyramidStack::onTouchBegan, this);
    touchListener->onTouchMoved = CC_CALLBACK_2(PhysicsDemoPyramidStack::onTouchMoved, this);
    touchListener->onTouchEnded = CC_CALLBACK_2(PhysicsDemoPyramidStack::onTouchEnded, this);
    _eventDispatcher->addEventListenerWithSceneGraphPriority(touchListener, this);
    
    auto node = Node::create();
    node->setPhysicsBody(PhysicsBody::createEdgeSegment(VisibleRect::leftBottom() + Vector2(0, 50), VisibleRect::rightBottom() + Vector2(0, 50)));
    this->addChild(node);
    
    auto ball = Sprite::create("Images/ball.png");
    ball->setScale(1);
    ball->setTag(100);
    ball->setPhysicsBody(PhysicsBody::createCircle(10));
    ball->getPhysicsBody()->setTag(DRAG_BODYS_TAG);
    ball->setPosition(VisibleRect::bottom() + Vector2(0, 60));
    this->addChild(ball);
    
    scheduleOnce(schedule_selector(PhysicsDemoPyramidStack::updateOnce), 3.0);

    for(int i=0; i<14; i++)
    {
        for(int j=0; j<=i; j++)
        {
            auto sp = addGrossiniAtPosition(VisibleRect::bottom() + Vector2((i/2 - j) * 11, (14 - i) * 23 + 100), 0.2f);
            sp->getPhysicsBody()->setTag(DRAG_BODYS_TAG);
        }
    }
}
std::string PhysicsDemoPyramidStack::title() const
{
    return "Pyramid Stack";
}

PhysicsDemoRayCast::PhysicsDemoRayCast()
: _angle(0.0f)             
, _node(nullptr)
, _mode(0)
{}

void PhysicsDemoRayCast::onEnter()
{
    PhysicsDemo::onEnter();
    
    auto listener = EventListenerTouchAllAtOnce::create();
    listener->onTouchesEnded = CC_CALLBACK_2(PhysicsDemoRayCast::onTouchesEnded, this);
    _eventDispatcher->addEventListenerWithSceneGraphPriority(listener, this);
    scheduleUpdate();
    
<<<<<<< HEAD
    _scene->getPhysicsWorld()->setGravity(Vector2::ZERO);
=======
    getPhysicsWorld()->setGravity(Point::ZERO);
>>>>>>> 828401a2
    
    auto node = DrawNode::create();
    node->setPhysicsBody(PhysicsBody::createEdgeSegment(VisibleRect::leftBottom() + Vector2(0, 50), VisibleRect::rightBottom() + Vector2(0, 50)));
    node->drawSegment(VisibleRect::leftBottom() + Vector2(0, 50), VisibleRect::rightBottom() + Vector2(0, 50), 1, STATIC_COLOR);
    this->addChild(node);
    
    MenuItemFont::setFontSize(18);
    auto item = MenuItemFont::create("Change Mode(any)", CC_CALLBACK_1(PhysicsDemoRayCast::changeModeCallback, this));
    
    auto menu = Menu::create(item, NULL);
    this->addChild(menu);
<<<<<<< HEAD
    menu->setPosition(Vector2(VisibleRect::left().x+100, VisibleRect::top().y-10));
    
    scheduleUpdate();
=======
    menu->setPosition(Point(VisibleRect::left().x+100, VisibleRect::top().y-10));
>>>>>>> 828401a2
}

void PhysicsDemoRayCast::changeModeCallback(Ref* sender)
{
    _mode = (_mode + 1) % 3;
    
    switch (_mode)
    {
        case 0:
            ((MenuItemFont*)sender)->setString("Change Mode(any)");
            break;
        case 1:
            ((MenuItemFont*)sender)->setString("Change Mode(nearest)");
            break;
        case 2:
            ((MenuItemFont*)sender)->setString("Change Mode(multiple)");
            break;
            
        default:
            break;
    }
}

bool PhysicsDemoRayCast::anyRay(PhysicsWorld& world, const PhysicsRayCastInfo& info, void* data)
{
    *((Vector2*)data) = info.contact;
    return false;
}

void PhysicsDemoRayCast::update(float delta)
{
    float L = 150.0f;
    Vector2 point1 = VisibleRect::center();
    Vector2 d(L * cosf(_angle), L * sinf(_angle));
    Vector2 point2 = point1 + d;
    
    removeChild(_node);
    _node = DrawNode::create();
    switch (_mode)
    {
        case 0:
        {
            Vector2 point3 = point2;
            auto func = CC_CALLBACK_3(PhysicsDemoRayCast::anyRay, this);
            
            getPhysicsWorld()->rayCast(func, point1, point2, &point3);
            _node->drawSegment(point1, point3, 1, STATIC_COLOR);
            
            if (point2 != point3)
            {
                _node->drawDot(point3, 2, Color4F(1.0f, 1.0f, 1.0f, 1.0f));
            }
            addChild(_node);
            
            break;
        }
        case 1:
        {
            Vector2 point3 = point2;
            float friction = 1.0f;
            PhysicsRayCastCallbackFunc func = [&point3, &friction](PhysicsWorld& world, const PhysicsRayCastInfo& info, void* data)->bool
            {
                if (friction > info.fraction)
                {
                    point3 = info.contact;
                    friction = info.fraction;
                }
                
                return true;
            };
            
            getPhysicsWorld()->rayCast(func, point1, point2, nullptr);
            _node->drawSegment(point1, point3, 1, STATIC_COLOR);
            
            if (point2 != point3)
            {
                _node->drawDot(point3, 2, Color4F(1.0f, 1.0f, 1.0f, 1.0f));
            }
            addChild(_node);
            
            break;
        }
        case 2:
        {
#define MAX_MULTI_RAYCAST_NUM 5
            Vector2 points[MAX_MULTI_RAYCAST_NUM];
            int num = 0;
            
            PhysicsRayCastCallbackFunc func = [&points, &num](PhysicsWorld& world, const PhysicsRayCastInfo& info, void* data)->bool
            {
                if (num < MAX_MULTI_RAYCAST_NUM)
                {
                    points[num++] = info.contact;
                }
                
                return true;
            };
            
            getPhysicsWorld()->rayCast(func, point1, point2, nullptr);
            
            _node->drawSegment(point1, point2, 1, STATIC_COLOR);
            
            for (int i = 0; i < num; ++i)
            {
                _node->drawDot(points[i], 2, Color4F(1.0f, 1.0f, 1.0f, 1.0f));
            }
            
            addChild(_node);
            
            break;
        }
            
        default:
            break;
    }
    
    _angle += 0.25f * (float)M_PI / 180.0f;
}

void PhysicsDemoRayCast::onTouchesEnded(const std::vector<Touch*>& touches, Event* event)
{
    //Add a new body/atlas sprite at the touched location
    
    for( auto &touch: touches)
    {
        auto location = touch->getLocation();
        
        float r = CCRANDOM_0_1();
        
        if (r < 1.0f/3.0f)
        {
            addChild(makeBall(location, 5 + CCRANDOM_0_1()*10));
        }else if(r < 2.0f/3.0f)
        {
            addChild(makeBox(location, Size(10 + CCRANDOM_0_1()*15, 10 + CCRANDOM_0_1()*15)));
        }else
        {
            addChild(makeTriangle(location, Size(10 + CCRANDOM_0_1()*20, 10 + CCRANDOM_0_1()*20)));
        }
    }
}

std::string PhysicsDemoRayCast::title() const
{
    return "Ray Cast";
}

void PhysicsDemoJoints::onEnter()
{
    PhysicsDemo::onEnter();
    toggleDebug();
    
    auto listener = EventListenerTouchOneByOne::create();
    listener->onTouchBegan = CC_CALLBACK_2(PhysicsDemoJoints::onTouchBegan, this);
    listener->onTouchMoved = CC_CALLBACK_2(PhysicsDemoJoints::onTouchMoved, this);
    listener->onTouchEnded = CC_CALLBACK_2(PhysicsDemoJoints::onTouchEnded, this);
    _eventDispatcher->addEventListenerWithSceneGraphPriority(listener, this);
    
<<<<<<< HEAD
    //_scene->getPhysicsWorld()->setGravity(Vector2::ZERO);
    
=======
>>>>>>> 828401a2
    float width = (VisibleRect::getVisibleRect().size.width - 10) / 4;
    float height = (VisibleRect::getVisibleRect().size.height - 50) / 4;
    
    Node* node = Node::create();
    PhysicsBody* box = PhysicsBody::create();
    node->setPhysicsBody(box);
    box->setDynamic(false);
    node->setPosition(Vector2::ZERO);
    this->addChild(node);
    
    for (int i = 0; i < 4; ++i)
    {
        for (int j = 0; j < 4; ++j)
        {
            Vector2 offset(VisibleRect::leftBottom().x + 5 + j * width + width/2, VisibleRect::leftBottom().y + 50 + i * height + height/2);
            box->addShape(PhysicsShapeEdgeBox::create(Size(width, height), PHYSICSSHAPE_MATERIAL_DEFAULT, 1, offset));
            
            switch (i*4 + j)
            {
                case 0:
                {
                    auto sp1 = makeBall(offset - Vector2(30, 0), 10);
                    sp1->getPhysicsBody()->setTag(DRAG_BODYS_TAG);
                    auto sp2 = makeBall(offset + Vector2(30, 0), 10);
                    sp2->getPhysicsBody()->setTag(DRAG_BODYS_TAG);
                    
                    PhysicsJointPin* joint = PhysicsJointPin::construct(sp1->getPhysicsBody(), sp2->getPhysicsBody(), offset);
                    getPhysicsWorld()->addJoint(joint);
                    
                    this->addChild(sp1);
                    this->addChild(sp2);
                    break;
                }
                case 1:
                {
                    
                    auto sp1 = makeBall(offset - Vector2(30, 0), 10);
                    sp1->getPhysicsBody()->setTag(DRAG_BODYS_TAG);
                    auto sp2 = makeBox(offset + Vector2(30, 0), Size(30, 10));
                    sp2->getPhysicsBody()->setTag(DRAG_BODYS_TAG);
                    
                    PhysicsJointFixed* joint = PhysicsJointFixed::construct(sp1->getPhysicsBody(), sp2->getPhysicsBody(), offset);
                    getPhysicsWorld()->addJoint(joint);
                    
                    this->addChild(sp1);
                    this->addChild(sp2);
                    break;
                }
                case 2:
                {
                    
                    auto sp1 = makeBall(offset - Vector2(30, 0), 10);
                    sp1->getPhysicsBody()->setTag(DRAG_BODYS_TAG);
                    auto sp2 = makeBox(offset + Vector2(30, 0), Size(30, 10));
                    sp2->getPhysicsBody()->setTag(DRAG_BODYS_TAG);
                    
<<<<<<< HEAD
                    PhysicsJointDistance* joint = PhysicsJointDistance::construct(sp1->getPhysicsBody(), sp2->getPhysicsBody(), Vector2::ZERO, Vector2::ZERO);
                    _scene->getPhysicsWorld()->addJoint(joint);
=======
                    PhysicsJointDistance* joint = PhysicsJointDistance::construct(sp1->getPhysicsBody(), sp2->getPhysicsBody(), Point::ZERO, Point::ZERO);
                    getPhysicsWorld()->addJoint(joint);
>>>>>>> 828401a2
                    
                    this->addChild(sp1);
                    this->addChild(sp2);
                    break;
                }
                case 3:
                {
                    auto sp1 = makeBall(offset - Vector2(30, 0), 10);
                    sp1->getPhysicsBody()->setTag(DRAG_BODYS_TAG);
                    auto sp2 = makeBox(offset + Vector2(30, 0), Size(30, 10));
                    sp2->getPhysicsBody()->setTag(DRAG_BODYS_TAG);
                    
<<<<<<< HEAD
                    PhysicsJointLimit* joint = PhysicsJointLimit::construct(sp1->getPhysicsBody(), sp2->getPhysicsBody(), Vector2::ZERO, Vector2::ZERO, 30.0f, 60.0f);
                    _scene->getPhysicsWorld()->addJoint(joint);
=======
                    PhysicsJointLimit* joint = PhysicsJointLimit::construct(sp1->getPhysicsBody(), sp2->getPhysicsBody(), Point::ZERO, Point::ZERO, 30.0f, 60.0f);
                    getPhysicsWorld()->addJoint(joint);
>>>>>>> 828401a2
                    
                    this->addChild(sp1);
                    this->addChild(sp2);
                    break;
                }
                case 4:
                {
                    auto sp1 = makeBall(offset - Vector2(30, 0), 10);
                    sp1->getPhysicsBody()->setTag(DRAG_BODYS_TAG);
                    auto sp2 = makeBox(offset + Vector2(30, 0), Size(30, 10));
                    sp2->getPhysicsBody()->setTag(DRAG_BODYS_TAG);
                    
<<<<<<< HEAD
                    PhysicsJointSpring* joint = PhysicsJointSpring::construct(sp1->getPhysicsBody(), sp2->getPhysicsBody(), Vector2::ZERO, Vector2::ZERO, 500.0f, 0.3f);
                    _scene->getPhysicsWorld()->addJoint(joint);
=======
                    PhysicsJointSpring* joint = PhysicsJointSpring::construct(sp1->getPhysicsBody(), sp2->getPhysicsBody(), Point::ZERO, Point::ZERO, 500.0f, 0.3f);
                    getPhysicsWorld()->addJoint(joint);
>>>>>>> 828401a2
                    
                    this->addChild(sp1);
                    this->addChild(sp2);
                    break;
                }
                case 5:
                {
                    auto sp1 = makeBall(offset - Vector2(30, 0), 10);
                    sp1->getPhysicsBody()->setTag(DRAG_BODYS_TAG);
                    auto sp2 = makeBox(offset + Vector2(30, 0), Size(30, 10));
                    sp2->getPhysicsBody()->setTag(DRAG_BODYS_TAG);
                    
<<<<<<< HEAD
                    PhysicsJointGroove* joint = PhysicsJointGroove::construct(sp1->getPhysicsBody(), sp2->getPhysicsBody(), Vector2(30, 15), Vector2(30, -15), Vector2(-30, 0));
                    _scene->getPhysicsWorld()->addJoint(joint);
=======
                    PhysicsJointGroove* joint = PhysicsJointGroove::construct(sp1->getPhysicsBody(), sp2->getPhysicsBody(), Point(30, 15), Point(30, -15), Point(-30, 0));
                    getPhysicsWorld()->addJoint(joint);
>>>>>>> 828401a2
                    
                    this->addChild(sp1);
                    this->addChild(sp2);
                    break;
                }
                case 6:
                {
                    auto sp1 = makeBox(offset - Vector2(30, 0), Size(30, 10));
                    sp1->getPhysicsBody()->setTag(DRAG_BODYS_TAG);
                    auto sp2 = makeBox(offset + Vector2(30, 0), Size(30, 10));
                    sp2->getPhysicsBody()->setTag(DRAG_BODYS_TAG);
                    
                    getPhysicsWorld()->addJoint(PhysicsJointPin::construct(sp1->getPhysicsBody(), box, sp1->getPosition()));
                    getPhysicsWorld()->addJoint(PhysicsJointPin::construct(sp2->getPhysicsBody(), box, sp2->getPosition()));
                    PhysicsJointRotarySpring* joint = PhysicsJointRotarySpring::construct(sp1->getPhysicsBody(), sp2->getPhysicsBody(), 3000.0f, 60.0f);
                    getPhysicsWorld()->addJoint(joint);
                    
                    this->addChild(sp1);
                    this->addChild(sp2);
                    break;
                }
                case 7:
                {
                    auto sp1 = makeBox(offset - Vector2(30, 0), Size(30, 10));
                    sp1->getPhysicsBody()->setTag(DRAG_BODYS_TAG);
                    auto sp2 = makeBox(offset + Vector2(30, 0), Size(30, 10));
                    sp2->getPhysicsBody()->setTag(DRAG_BODYS_TAG);
                    
                    getPhysicsWorld()->addJoint(PhysicsJointPin::construct(sp1->getPhysicsBody(), box, sp1->getPosition()));
                    getPhysicsWorld()->addJoint(PhysicsJointPin::construct(sp2->getPhysicsBody(), box, sp2->getPosition()));
                    PhysicsJointRotaryLimit* joint = PhysicsJointRotaryLimit::construct(sp1->getPhysicsBody(), sp2->getPhysicsBody(), 0.0f,(float) M_PI_2);
                    getPhysicsWorld()->addJoint(joint);
                    
                    this->addChild(sp1);
                    this->addChild(sp2);
                    break;
                }
                case 8:
                {
                    auto sp1 = makeBox(offset - Vector2(30, 0), Size(30, 10));
                    sp1->getPhysicsBody()->setTag(DRAG_BODYS_TAG);
                    auto sp2 = makeBox(offset + Vector2(30, 0), Size(30, 10));
                    sp2->getPhysicsBody()->setTag(DRAG_BODYS_TAG);
                    
                    getPhysicsWorld()->addJoint(PhysicsJointPin::construct(sp1->getPhysicsBody(), box, sp1->getPosition()));
                    getPhysicsWorld()->addJoint(PhysicsJointPin::construct(sp2->getPhysicsBody(), box, sp2->getPosition()));
                    PhysicsJointRatchet* joint = PhysicsJointRatchet::construct(sp1->getPhysicsBody(), sp2->getPhysicsBody(), 0.0f, (float)M_PI_2);
                    getPhysicsWorld()->addJoint(joint);
                    
                    this->addChild(sp1);
                    this->addChild(sp2);
                    break;
                }
                case 9:
                {
                    auto sp1 = makeBox(offset - Vector2(30, 0), Size(30, 10));
                    sp1->getPhysicsBody()->setTag(DRAG_BODYS_TAG);
                    auto sp2 = makeBox(offset + Vector2(30, 0), Size(30, 10));
                    sp2->getPhysicsBody()->setTag(DRAG_BODYS_TAG);
                    
                    getPhysicsWorld()->addJoint(PhysicsJointPin::construct(sp1->getPhysicsBody(), box, sp1->getPosition()));
                    getPhysicsWorld()->addJoint(PhysicsJointPin::construct(sp2->getPhysicsBody(), box, sp2->getPosition()));
                    PhysicsJointGear* joint = PhysicsJointGear::construct(sp1->getPhysicsBody(), sp2->getPhysicsBody(), 0.0f, 2.0f);
                    getPhysicsWorld()->addJoint(joint);
                    
                    this->addChild(sp1);
                    this->addChild(sp2);
                    break;
                }
                case 10:
                {
                    auto sp1 = makeBox(offset - Vector2(30, 0), Size(30, 10));
                    sp1->getPhysicsBody()->setTag(DRAG_BODYS_TAG);
                    auto sp2 = makeBox(offset + Vector2(30, 0), Size(30, 10));
                    sp2->getPhysicsBody()->setTag(DRAG_BODYS_TAG);
                    
                    getPhysicsWorld()->addJoint(PhysicsJointPin::construct(sp1->getPhysicsBody(), box, sp1->getPosition()));
                    getPhysicsWorld()->addJoint(PhysicsJointPin::construct(sp2->getPhysicsBody(), box, sp2->getPosition()));
                    PhysicsJointMotor* joint = PhysicsJointMotor::construct(sp1->getPhysicsBody(), sp2->getPhysicsBody(), (float)M_PI_2);
                    getPhysicsWorld()->addJoint(joint);
                    
                    this->addChild(sp1);
                    this->addChild(sp2);
                    break;
                }
                default:
                    break;
            }
        }
    }
}

std::string PhysicsDemoJoints::title() const
{
    return "Joints";
}

void PhysicsDemoActions::onEnter()
{
    PhysicsDemo::onEnter();
    
    auto touchListener = EventListenerTouchOneByOne::create();
    touchListener->onTouchBegan = CC_CALLBACK_2(PhysicsDemoActions::onTouchBegan, this);
    touchListener->onTouchMoved = CC_CALLBACK_2(PhysicsDemoActions::onTouchMoved, this);
    touchListener->onTouchEnded = CC_CALLBACK_2(PhysicsDemoActions::onTouchEnded, this);
    _eventDispatcher->addEventListenerWithSceneGraphPriority(touchListener, this);
    
    auto node = Node::create();
    node->setPhysicsBody(PhysicsBody::createEdgeBox(VisibleRect::getVisibleRect().size));
    node->setPosition(VisibleRect::center());
    this->addChild(node);
    
    Sprite* sp1 = addGrossiniAtPosition(VisibleRect::center());
    Sprite* sp2 = addGrossiniAtPosition(VisibleRect::left() + Vector2(50, 0));
    Sprite* sp3 = addGrossiniAtPosition(VisibleRect::right() - Vector2(20, 0));
    Sprite* sp4 = addGrossiniAtPosition(VisibleRect::leftTop() + Vector2(50, -50));
    sp4->getPhysicsBody()->setGravityEnable(false);
    
    
    auto actionTo = JumpTo::create(2, Vector2(100,100), 50, 4);
    auto actionBy = JumpBy::create(2, Vector2(300,0), 50, 4);
    auto actionUp = JumpBy::create(2, Vector2(0,50), 80, 4);
    auto actionByBack = actionBy->reverse();
    
    sp1->runAction(RepeatForever::create(actionUp));
    sp2->runAction(RepeatForever::create(Sequence::create(actionBy, actionByBack, NULL)));
    sp3->runAction(actionTo);
    sp4->runAction(RepeatForever::create(Sequence::create(actionBy->clone(), actionByBack->clone(), NULL)));
}

std::string PhysicsDemoActions::title() const
{
    return "Actions";
}

void PhysicsDemoPump::onEnter()
{
    PhysicsDemo::onEnter();
    toggleDebug();
    
    _distance = 0.0f;
    _rotationV = 0.0f;
    auto touchListener = EventListenerTouchOneByOne::create();
    touchListener->onTouchBegan = CC_CALLBACK_2(PhysicsDemoPump::onTouchBegan, this);
    touchListener->onTouchMoved = CC_CALLBACK_2(PhysicsDemoPump::onTouchMoved, this);
    touchListener->onTouchEnded = CC_CALLBACK_2(PhysicsDemoPump::onTouchEnded, this);
    _eventDispatcher->addEventListenerWithSceneGraphPriority(touchListener, this);
    scheduleUpdate();
    
    auto node = Node::create();
    auto body = PhysicsBody::create();
    body->setDynamic(false);
    
    PhysicsMaterial staticMaterial(PHYSICS_INFINITY, 0, 0.5f);
    body->addShape(PhysicsShapeEdgeSegment::create(VisibleRect::leftTop() + Vector2(50, 0), VisibleRect::leftTop() + Vector2(50, -130), staticMaterial, 2.0f));
    body->addShape(PhysicsShapeEdgeSegment::create(VisibleRect::leftTop() + Vector2(190, 0), VisibleRect::leftTop() + Vector2(100, -50), staticMaterial, 2.0f));
    body->addShape(PhysicsShapeEdgeSegment::create(VisibleRect::leftTop() + Vector2(100, -50), VisibleRect::leftTop() + Vector2(100, -90), staticMaterial, 2.0f));
    body->addShape(PhysicsShapeEdgeSegment::create(VisibleRect::leftTop() + Vector2(50, -130), VisibleRect::leftTop() + Vector2(100, -145), staticMaterial, 2.0f));
    body->addShape(PhysicsShapeEdgeSegment::create(VisibleRect::leftTop() + Vector2(100, -145), VisibleRect::leftBottom() + Vector2(100, 80), staticMaterial, 2.0f));
    body->addShape(PhysicsShapeEdgeSegment::create(VisibleRect::leftTop() + Vector2(150, -80), VisibleRect::leftBottom() + Vector2(150, 80), staticMaterial, 2.0f));
    body->addShape(PhysicsShapeEdgeSegment::create(VisibleRect::leftTop() + Vector2(150, -80), VisibleRect::rightTop() + Vector2(-100, -150), staticMaterial, 2.0f));
    
    body->setCategoryBitmask(0x01);
    
    // balls
    for (int i = 0; i < 6; ++i)
    {
        auto ball = makeBall(VisibleRect::leftTop() + Vector2(75 + CCRANDOM_0_1() * 90, 0), 22, PhysicsMaterial(0.05f, 0.0f, 0.1f));
        ball->getPhysicsBody()->setTag(DRAG_BODYS_TAG);
        addChild(ball);
    }
    
    node->setPhysicsBody(body);
    this->addChild(node);
    
    Vector2 vec[4] =
    {
        VisibleRect::leftTop() + Vector2(102, -148),
        VisibleRect::leftTop() + Vector2(148, -161),
        VisibleRect::leftBottom() + Vector2(148, 20),
        VisibleRect::leftBottom() + Vector2(102, 20)
    };
    
    auto _world = getPhysicsWorld();
    
    // small gear
    auto sgear = Node::create();
    auto sgearB = PhysicsBody::createCircle(44);
    sgear->setPhysicsBody(sgearB);
    sgear->setPosition(VisibleRect::leftBottom() + Vector2(125, 0));
    this->addChild(sgear);
    sgearB->setCategoryBitmask(0x04);
    sgearB->setCollisionBitmask(0x04);
    sgearB->setTag(1);
    _world->addJoint(PhysicsJointPin::construct(body, sgearB, sgearB->getPosition()));
    
    
    // big gear
    auto bgear = Node::create();
    auto bgearB = PhysicsBody::createCircle(100);
    bgear->setPhysicsBody(bgearB);
    bgear->setPosition(VisibleRect::leftBottom() + Vector2(275, 0));
    this->addChild(bgear);
    bgearB->setCategoryBitmask(0x04);
    _world->addJoint(PhysicsJointPin::construct(body, bgearB, bgearB->getPosition()));
    
    
    // pump
    auto pump = Node::create();
    auto center = PhysicsShape::getPolyonCenter(vec, 4);
    pump->setPosition(center);
    auto pumpB = PhysicsBody::createPolygon(vec, 4, PHYSICSBODY_MATERIAL_DEFAULT, -center);
    pump->setPhysicsBody(pumpB);
    this->addChild(pump);
    pumpB->setCategoryBitmask(0x02);
    pumpB->setGravityEnable(false);
    _world->addJoint(PhysicsJointDistance::construct(pumpB, sgearB, Vector2(0, 0), Vector2(0, -44)));
    
    // plugger
    Vector2 seg[] = {VisibleRect::leftTop() + Vector2(75, -120), VisibleRect::leftBottom() + Vector2(75, -100)};
    Vector2 segCenter = (seg[1] + seg[0])/2;
    seg[1] -= segCenter;
    seg[0] -= segCenter;
    auto plugger = Node::create();
    auto pluggerB = PhysicsBody::createEdgeSegment(seg[0], seg[1], PhysicsMaterial(0.01f, 0.0f, 0.5f), 20);
    pluggerB->setDynamic(true);
    pluggerB->setMass(30);
    pluggerB->setMoment(100000);
    plugger->setPhysicsBody(pluggerB);
    plugger->setPosition(segCenter);
    this->addChild(plugger);
    pluggerB->setCategoryBitmask(0x02);
    sgearB->setCollisionBitmask(0x04 | 0x01);
    _world->addJoint(PhysicsJointPin::construct(body, pluggerB, VisibleRect::leftBottom() + Vector2(75, -90)));
    _world->addJoint(PhysicsJointDistance::construct(pluggerB, sgearB, pluggerB->world2Local(VisibleRect::leftBottom() + Vector2(75, 0)), Vector2(44, 0)));
}

void PhysicsDemoPump::update(float delta)
{
    for (const auto& body : getPhysicsWorld()->getAllBodies())
    {
        if (body->getTag() == DRAG_BODYS_TAG && body->getPosition().y < 0.0f)
        {
            body->getNode()->setPosition(VisibleRect::leftTop() + Vector2(75 + CCRANDOM_0_1() * 90, 0));
            body->setVelocity(Vector2(0, 0));
        }
    }
    
    PhysicsBody* gear = getPhysicsWorld()->getBody(1);
    
    if (gear != nullptr)
    {
        if (_distance != 0.0f)
        {
            _rotationV += _distance/2500.0f;
            
            if (_rotationV > 30) _rotationV = 30.0f;
            if (_rotationV < -30) _rotationV = -30.0f;
        }
        
        gear->setAngularVelocity(_rotationV);
        _rotationV *= 0.995f;
    }
}

bool PhysicsDemoPump::onTouchBegan(Touch* touch, Event* event)
{
    PhysicsDemo::onTouchBegan(touch, event);
    
    _distance = touch->getLocation().x - VisibleRect::center().x;
    
    return true;
}

void PhysicsDemoPump::onTouchMoved(Touch* touch, Event* event)
{
    PhysicsDemo::onTouchMoved(touch, event);
    
    _distance = touch->getLocation().x - VisibleRect::center().x;
}

void PhysicsDemoPump::onTouchEnded(Touch* touch, Event* event)
{
    PhysicsDemo::onTouchEnded(touch, event);
    
    _distance = 0;
}

std::string PhysicsDemoPump::title() const
{
    return "Pump";
}

std::string PhysicsDemoPump::subtitle() const
{
    return "touch screen on left or right";
}

void PhysicsDemoOneWayPlatform::onEnter()
{
    PhysicsDemo::onEnter();
    
    auto touchListener = EventListenerTouchOneByOne::create();
    touchListener->onTouchBegan = CC_CALLBACK_2(PhysicsDemoOneWayPlatform::onTouchBegan, this);
    touchListener->onTouchMoved = CC_CALLBACK_2(PhysicsDemoOneWayPlatform::onTouchMoved, this);
    touchListener->onTouchEnded = CC_CALLBACK_2(PhysicsDemoOneWayPlatform::onTouchEnded, this);
    _eventDispatcher->addEventListenerWithSceneGraphPriority(touchListener, this);
    
    auto ground = Node::create();
    ground->setPhysicsBody(PhysicsBody::createEdgeSegment(VisibleRect::leftBottom() + Vector2(0, 50), VisibleRect::rightBottom() + Vector2(0, 50)));
    this->addChild(ground);
    
    auto platform = makeBox(VisibleRect::center(), Size(200, 50));
    platform->getPhysicsBody()->setDynamic(false);
    platform->getPhysicsBody()->setContactTestBitmask(0xFFFFFFFF);
    this->addChild(platform);
    
    auto ball = makeBall(VisibleRect::center() - Vector2(0, 50), 20);
    ball->getPhysicsBody()->setVelocity(Vector2(0, 150));
    ball->getPhysicsBody()->setTag(DRAG_BODYS_TAG);
    ball->getPhysicsBody()->setMass(1.0f);
    ball->getPhysicsBody()->setContactTestBitmask(0xFFFFFFFF);
    this->addChild(ball);
    
    auto contactListener = EventListenerPhysicsContactWithBodies::create(platform->getPhysicsBody(), ball->getPhysicsBody());
    contactListener->onContactBegin = CC_CALLBACK_1(PhysicsDemoOneWayPlatform::onContactBegin, this);
    _eventDispatcher->addEventListenerWithSceneGraphPriority(contactListener, this);
}

bool PhysicsDemoOneWayPlatform::onContactBegin(PhysicsContact& contact)
{
    return contact.getContactData()->normal.y < 0;
}

std::string PhysicsDemoOneWayPlatform::title() const
{
    return "One Way Platform";
}

void PhysicsDemoSlice::onEnter()
{
    PhysicsDemo::onEnter();
    toggleDebug();
    
    _sliceTag = 1;
    
    auto touchListener = EventListenerTouchOneByOne::create();
    touchListener->onTouchBegan = [](Touch* touch, Event* event)->bool{ return true; };
    touchListener->onTouchEnded = CC_CALLBACK_2(PhysicsDemoSlice::onTouchEnded, this);
    _eventDispatcher->addEventListenerWithSceneGraphPriority(touchListener, this);
    
    auto ground = Node::create();
    ground->setPhysicsBody(PhysicsBody::createEdgeSegment(VisibleRect::leftBottom() + Vector2(0, 50), VisibleRect::rightBottom() + Vector2(0, 50)));
    this->addChild(ground);
    
    auto box = Node::create();
    Vector2 points[4] = {Vector2(-100, -100), Vector2(-100, 100), Vector2(100, 100), Vector2(100, -100)};
    box->setPhysicsBody(PhysicsBody::createPolygon(points, 4));
    box->setPosition(VisibleRect::center());
    box->getPhysicsBody()->setTag(_sliceTag);
    addChild(box);
}

bool PhysicsDemoSlice::slice(PhysicsWorld &world, const PhysicsRayCastInfo& info, void *data)
{
    if (info.shape->getBody()->getTag() != _sliceTag)
    {
        return true;
    }
    
    if (!info.shape->containsPoint(info.start) && !info.shape->containsPoint(info.end))
    {
        Vector2 normal = info.end - info.start;
        normal = normal.getPerp().normalize();
        float dist = info.start.dot(normal);
        
        clipPoly(dynamic_cast<PhysicsShapePolygon*>(info.shape), normal, dist);
        clipPoly(dynamic_cast<PhysicsShapePolygon*>(info.shape), -normal, -dist);
        
        info.shape->getBody()->removeFromWorld();
    }
    
    return true;
}

void PhysicsDemoSlice::clipPoly(PhysicsShapePolygon* shape, Vector2 normal, float distance)
{
    PhysicsBody* body = shape->getBody();
    int count = shape->getPointsCount();
    int pointsCount = 0;
    Vector2* points = new Vector2[count + 1];
    
    for (int i=0, j=count-1; i<count; j=i, ++i)
    {
        Vector2 a = body->local2World(shape->getPoint(j));
        float aDist = a.dot(normal) - distance;
        
        if (aDist < 0.0f)
        {
            points[pointsCount] = a;
            ++pointsCount;
        }
        
        Vector2 b = body->local2World(shape->getPoint(i));
        float bDist = b.dot(normal) - distance;
        
        if (aDist*bDist < 0.0f)
        {
            float t = std::fabs(aDist)/(std::fabs(aDist) + std::fabs(bDist));
            points[pointsCount] = a.lerp(b, t);
            ++pointsCount;
        }
    }
    
    Vector2 center = PhysicsShape::getPolyonCenter(points, pointsCount);
    Node* node = Node::create();
    PhysicsBody* polyon = PhysicsBody::createPolygon(points, pointsCount, PHYSICSBODY_MATERIAL_DEFAULT, -center);
    node->setPosition(center);
    node->setPhysicsBody(polyon);
    polyon->setVelocity(body->getVelocityAtWorldPoint(center));
    polyon->setAngularVelocity(body->getAngularVelocity());
    polyon->setTag(_sliceTag);
    addChild(node);
    
    delete[] points;
}

void PhysicsDemoSlice::onTouchEnded(Touch *touch, Event *event)
{
    auto func = CC_CALLBACK_3(PhysicsDemoSlice::slice, this);
    getPhysicsWorld()->rayCast(func, touch->getStartLocation(), touch->getLocation(), nullptr);
}

std::string PhysicsDemoSlice::title() const
{
    return "Slice";
}

std::string PhysicsDemoSlice::subtitle() const
{
    return "click and drag to slice up the block";
}


void PhysicsDemoBug3988::onEnter()
{
    PhysicsDemo::onEnter();
    toggleDebug();
	getPhysicsWorld()->setGravity(Vect::ZERO);

	auto ball  = Sprite::create("Images/YellowSquare.png");
	ball->setPosition(VisibleRect::center() - Vector2(100, 0));
	ball->setRotation(30.0f);
	this->addChild(ball);

	auto physicsBall = makeBox(VisibleRect::center() + Vector2(100, 0), Size(100, 100));
	physicsBall->setRotation(30.0f);
	this->addChild(physicsBall);
}

std::string PhysicsDemoBug3988::title() const
{
    return "Bug3988";
}

std::string PhysicsDemoBug3988::subtitle() const
{
    return "All the Rectangles should have same rotation angle";
}

void PhysicsContactTest::onEnter()
{
    PhysicsDemo::onEnter();
	getPhysicsWorld()->setGravity(Vect::ZERO);
    auto s = VisibleRect::getVisibleRect().size;
    
    _yellowBoxNum = 50;
    _blueBoxNum = 50;
    _yellowTriangleNum = 50;
    _blueTriangleNum = 50;
    
    
    MenuItemFont::setFontSize(65);
    auto decrease1 = MenuItemFont::create(" - ", CC_CALLBACK_1(PhysicsContactTest::onDecrease, this));
    decrease1->setColor(Color3B(0,200,20));
    auto increase1 = MenuItemFont::create(" + ", CC_CALLBACK_1(PhysicsContactTest::onIncrease, this));
    increase1->setColor(Color3B(0,200,20));
    decrease1->setTag(1);
    increase1->setTag(1);
    
    auto menu1 = Menu::create(decrease1, increase1, NULL);
    menu1->alignItemsHorizontally();
    menu1->setPosition(Vector2(s.width/2, s.height-50));
    addChild(menu1, 1);
    
    auto label = Label::createWithTTF("yellow box", "fonts/arial.ttf", 32);
    addChild(label, 1);
    label->setPosition(Vector2(s.width/2 - 150, s.height-50));
    
    auto decrease2 = MenuItemFont::create(" - ", CC_CALLBACK_1(PhysicsContactTest::onDecrease, this));
    decrease2->setColor(Color3B(0,200,20));
    auto increase2 = MenuItemFont::create(" + ", CC_CALLBACK_1(PhysicsContactTest::onIncrease, this));
    increase2->setColor(Color3B(0,200,20));
    decrease2->setTag(2);
    increase2->setTag(2);
    
    auto menu2 = Menu::create(decrease2, increase2, NULL);
    menu2->alignItemsHorizontally();
    menu2->setPosition(Vector2(s.width/2, s.height-90));
    addChild(menu2, 1);
    
    label = Label::createWithTTF("blue box", "fonts/arial.ttf", 32);
    addChild(label, 1);
    label->setPosition(Vector2(s.width/2 - 150, s.height-90));
    
    auto decrease3 = MenuItemFont::create(" - ", CC_CALLBACK_1(PhysicsContactTest::onDecrease, this));
    decrease3->setColor(Color3B(0,200,20));
    auto increase3 = MenuItemFont::create(" + ", CC_CALLBACK_1(PhysicsContactTest::onIncrease, this));
    increase3->setColor(Color3B(0,200,20));
    decrease3->setTag(3);
    increase3->setTag(3);
    
    auto menu3 = Menu::create(decrease3, increase3, NULL);
    menu3->alignItemsHorizontally();
    menu3->setPosition(Vector2(s.width/2, s.height-130));
    addChild(menu3, 1);
    
    label = Label::createWithTTF("yellow triangle", "fonts/arial.ttf", 32);
    addChild(label, 1);
    label->setPosition(Vector2(s.width/2 - 150, s.height-130));
    
    auto decrease4 = MenuItemFont::create(" - ", CC_CALLBACK_1(PhysicsContactTest::onDecrease, this));
    decrease4->setColor(Color3B(0,200,20));
    auto increase4 = MenuItemFont::create(" + ", CC_CALLBACK_1(PhysicsContactTest::onIncrease, this));
    increase4->setColor(Color3B(0,200,20));
    decrease4->setTag(4);
    increase4->setTag(4);
    
    auto menu4 = Menu::create(decrease4, increase4, NULL);
    menu4->alignItemsHorizontally();
    menu4->setPosition(Vector2(s.width/2, s.height-170));
    addChild(menu4, 1);
    
    label = Label::createWithTTF("blue triangle", "fonts/arial.ttf", 32);
    addChild(label, 1);
    label->setPosition(Vector2(s.width/2 - 150, s.height-170));
	
    resetTest();
}

void PhysicsContactTest::onDecrease(Ref* sender)
{
    switch (dynamic_cast<Node*>(sender)->getTag())
    {
        case 1:
            if(_yellowBoxNum > 0) _yellowBoxNum -= 50;
            break;
        case 2:
            if(_blueBoxNum > 0) _blueBoxNum -= 50;
            break;
        case 3:
            if(_yellowTriangleNum > 0) _yellowTriangleNum -= 50;
            break;
        case 4:
            if(_blueTriangleNum > 0) _blueTriangleNum -= 50;
            break;
            
        default:
            break;
    }
    
    resetTest();
}

void PhysicsContactTest::onIncrease(Ref* sender)
{
    switch (dynamic_cast<Node*>(sender)->getTag())
    {
        case 1:
            _yellowBoxNum += 50;
            break;
        case 2:
            _blueBoxNum += 50;
            break;
        case 3:
            _yellowTriangleNum += 50;
            break;
        case 4:
            _blueTriangleNum += 50;
            break;
            
        default:
            break;
    }
    
    resetTest();
}

void PhysicsContactTest::resetTest()
{
    removeChildByTag(10);
    auto root = Node::create();
    root->setTag(10);
    this->addChild(root);
    
    auto s = VisibleRect::getVisibleRect().size;
    std::string strNum;
    char buffer[10];
    
    sprintf(buffer, "%d", _yellowBoxNum);
    auto label = Label::createWithTTF(buffer, "fonts/arial.ttf", 32);
    root->addChild(label, 1);
    label->setPosition(Vector2(s.width/2, s.height-50));
    
    sprintf(buffer, "%d", _blueBoxNum);
    label = Label::createWithTTF(buffer, "fonts/arial.ttf", 32);
    root->addChild(label, 1);
    label->setPosition(Vector2(s.width/2, s.height-90));
    
    sprintf(buffer, "%d", _yellowTriangleNum);
    label = Label::createWithTTF(buffer, "fonts/arial.ttf", 32);
    root->addChild(label, 1);
    label->setPosition(Vector2(s.width/2, s.height-130));
    
    sprintf(buffer, "%d", _blueTriangleNum);
    label = Label::createWithTTF(buffer, "fonts/arial.ttf", 32);
    root->addChild(label, 1);
    label->setPosition(Vector2(s.width/2, s.height-170));
    
    auto wall = Node::create();
    wall->setPhysicsBody(PhysicsBody::createEdgeBox(VisibleRect::getVisibleRect().size, PhysicsMaterial(0.1f, 1, 0.0f)));
    wall->setPosition(VisibleRect::center());
    root->addChild(wall);
    
    auto contactListener = EventListenerPhysicsContact::create();
    contactListener->onContactBegin = CC_CALLBACK_1(PhysicsContactTest::onContactBegin, this);
    _eventDispatcher->addEventListenerWithSceneGraphPriority(contactListener, this);
    
    // yellow box, will collide with itself and blue box.
    for (int i = 0; i < _yellowBoxNum; ++i)
    {
        Size size(10 + CCRANDOM_0_1()*10, 10 + CCRANDOM_0_1()*10);
        Size winSize = VisibleRect::getVisibleRect().size;
        Vector2 position = Vector2(winSize.width, winSize.height) - Vector2(size.width, size.height);
        position.x = position.x * CCRANDOM_0_1();
        position.y = position.y * CCRANDOM_0_1();
        position = VisibleRect::leftBottom() + position + Vector2(size.width/2, size.height/2);
        Vect velocity((CCRANDOM_0_1() - 0.5)*200, (CCRANDOM_0_1() - 0.5)*200);
        auto box = makeBox(position, size, 1, PhysicsMaterial(0.1f, 1, 0.0f));
        box->getPhysicsBody()->setVelocity(velocity);
        box->getPhysicsBody()->setCategoryBitmask(0x01);    // 0001
        box->getPhysicsBody()->setContactTestBitmask(0x04); // 0100
        box->getPhysicsBody()->setCollisionBitmask(0x03);   // 0011
        root->addChild(box);
    }
    
    // blue box, will collide with blue box.
    for (int i = 0; i < _blueBoxNum; ++i)
    {
        Size size(10 + CCRANDOM_0_1()*10, 10 + CCRANDOM_0_1()*10);
        Size winSize = VisibleRect::getVisibleRect().size;
        Vector2 position = Vector2(winSize.width, winSize.height) - Vector2(size.width, size.height);
        position.x = position.x * CCRANDOM_0_1();
        position.y = position.y * CCRANDOM_0_1();
        position = VisibleRect::leftBottom() + position + Vector2(size.width/2, size.height/2);
        Vect velocity((CCRANDOM_0_1() - 0.5)*200, (CCRANDOM_0_1() - 0.5)*200);
        auto box = makeBox(position, size, 2, PhysicsMaterial(0.1f, 1, 0.0f));
        box->getPhysicsBody()->setVelocity(velocity);
        box->getPhysicsBody()->setCategoryBitmask(0x02);    // 0010
        box->getPhysicsBody()->setContactTestBitmask(0x08); // 1000
        box->getPhysicsBody()->setCollisionBitmask(0x01);   // 0001
        root->addChild(box);
    }
    
    // yellow triangle, will collide with itself and blue box.
    for (int i = 0; i < _yellowTriangleNum; ++i)
    {
        Size size(10 + CCRANDOM_0_1()*10, 10 + CCRANDOM_0_1()*10);
        Size winSize = VisibleRect::getVisibleRect().size;
        Vector2 position = Vector2(winSize.width, winSize.height) - Vector2(size.width, size.height);
        position.x = position.x * CCRANDOM_0_1();
        position.y = position.y * CCRANDOM_0_1();
        position = VisibleRect::leftBottom() + position + Vector2(size.width/2, size.height/2);
        Vect velocity((CCRANDOM_0_1() - 0.5)*300, (CCRANDOM_0_1() - 0.5)*300);
        auto triangle = makeTriangle(position, size, 1, PhysicsMaterial(0.1f, 1, 0.0f));
        triangle->getPhysicsBody()->setVelocity(velocity);
        triangle->getPhysicsBody()->setCategoryBitmask(0x04);    // 0100
        triangle->getPhysicsBody()->setContactTestBitmask(0x01); // 0001
        triangle->getPhysicsBody()->setCollisionBitmask(0x06);   // 0110
        root->addChild(triangle);
    }
    
    // blue triangle, will collide with yellow box.
    for (int i = 0; i < _blueTriangleNum; ++i)
    {
        Size size(10 + CCRANDOM_0_1()*10, 10 + CCRANDOM_0_1()*10);
        Size winSize = VisibleRect::getVisibleRect().size;
        Vector2 position = Vector2(winSize.width, winSize.height) - Vector2(size.width, size.height);
        position.x = position.x * CCRANDOM_0_1();
        position.y = position.y * CCRANDOM_0_1();
        position = VisibleRect::leftBottom() + position + Vector2(size.width/2, size.height/2);
        Vect velocity((CCRANDOM_0_1() - 0.5)*300, (CCRANDOM_0_1() - 0.5)*300);
        auto triangle = makeTriangle(position, size, 2, PhysicsMaterial(0.1f, 1, 0.0f));
        triangle->getPhysicsBody()->setVelocity(velocity);
        triangle->getPhysicsBody()->setCategoryBitmask(0x08);    // 1000
        triangle->getPhysicsBody()->setContactTestBitmask(0x02); // 0010
        triangle->getPhysicsBody()->setCollisionBitmask(0x01);   // 0001
        root->addChild(triangle);
    }
}

bool PhysicsContactTest::onContactBegin(PhysicsContact& contact)
{
    PhysicsBody* a = contact.getShapeA()->getBody();
    PhysicsBody* b = contact.getShapeB()->getBody();
    PhysicsBody* body = (a->getCategoryBitmask() == 0x04 || a->getCategoryBitmask() == 0x08) ? a : b;
    CC_UNUSED_PARAM(body);
    CC_ASSERT(body->getCategoryBitmask() == 0x04 || body->getCategoryBitmask() == 0x08);
    
    return true;
}

std::string PhysicsContactTest::title() const
{
    return "Contact Test";
}

std::string PhysicsContactTest::subtitle() const
{
    return "should not crash";
}

void PhysicsPositionRotationTest::onEnter()
{
    PhysicsDemo::onEnter();
<<<<<<< HEAD
    _scene->toggleDebug();
    _scene->getPhysicsWorld()->setGravity(Vector2::ZERO);
=======
>>>>>>> 828401a2
    
    PhysicsDemo* layers[2] = {PhysicsDemo::createWithPhysics(), PhysicsDemo::createWithPhysics()};
    Size halfSize = VisibleRect::getVisibleRect().size;
    halfSize.width /= 2;
    halfSize.height -= 40;
    
    for (int i = 0; i < sizeof(layers) / sizeof(layers[0]); ++i)
    {
        layers[i]->ignoreAnchorPointForPosition(false);
        layers[i]->setContentSize(halfSize);
        layers[i]->setRoot(false);
        layers[i]->getPhysicsWorld()->setGravity(Point::ZERO);
        layers[i]->toggleDebug();
        
        auto touchListener = EventListenerTouchOneByOne::create();
        touchListener->onTouchBegan = CC_CALLBACK_2(PhysicsDemo::onTouchBegan, layers[i]);
        touchListener->onTouchMoved = CC_CALLBACK_2(PhysicsDemo::onTouchMoved, layers[i]);
        touchListener->onTouchEnded = CC_CALLBACK_2(PhysicsDemo::onTouchEnded, layers[i]);
        _eventDispatcher->addEventListenerWithSceneGraphPriority(touchListener, layers[i]);
        
        auto wall = Node::create();
        wall->setPhysicsBody(PhysicsBody::createEdgeBox(layers[i]->getContentSize(), PhysicsMaterial(0.1f, 1, 0.0f)));
        wall->setPosition(Point(halfSize/2));
        layers[i]->addChild(wall);
        this->addChild(layers[i]);
    }
    layers[0]->setPosition(Point(halfSize.width/2, halfSize.height/2 + 60));
    layers[1]->setPosition(Point(halfSize.width/2*3, halfSize.height/2 + 60));
    
    // anchor test
    auto anchorNode = Sprite::create("Images/YellowSquare.png");
<<<<<<< HEAD
    anchorNode->setAnchorPoint(Vector2(0.1f, 0.9f));
    anchorNode->setPosition(100, 100);
=======
    anchorNode->setAnchorPoint(Point(0.1f, 0.9f));
    anchorNode->setPosition(100, 50);
>>>>>>> 828401a2
    anchorNode->setScale(0.25);
    anchorNode->setPhysicsBody(PhysicsBody::createBox(anchorNode->getContentSize()*anchorNode->getScale()));
    anchorNode->getPhysicsBody()->setTag(DRAG_BODYS_TAG);
    layers[0]->addChild(anchorNode);
    
    //parent test
    auto parent = Sprite::create("Images/YellowSquare.png");
    parent->setPosition(160, 50);
    parent->setScale(0.25);
    parent->setPhysicsBody(PhysicsBody::createBox(parent->getContentSize()*anchorNode->getScale()));
    parent->getPhysicsBody()->setTag(DRAG_BODYS_TAG);
    layers[0]->addChild(parent);
    
    auto leftBall = Sprite::create("Images/ball.png");
    leftBall->setPosition(-30, 0);
    leftBall->cocos2d::Node::setScale(2);
    leftBall->setPhysicsBody(PhysicsBody::createCircle(leftBall->getContentSize().width/4));
    leftBall->getPhysicsBody()->setTag(DRAG_BODYS_TAG);
    parent->addChild(leftBall);
    
    // offset position rotation test
    auto offsetPosNode = Sprite::create("Images/YellowSquare.png");
    offsetPosNode->setPosition(100, 100);
    offsetPosNode->setPhysicsBody(PhysicsBody::createBox(offsetPosNode->getContentSize()/2));
    offsetPosNode->getPhysicsBody()->setPositionOffset(-Vector2(offsetPosNode->getContentSize()/2));
    offsetPosNode->getPhysicsBody()->setRotationOffset(45);
    offsetPosNode->getPhysicsBody()->setTag(DRAG_BODYS_TAG);
    layers[0]->addChild(offsetPosNode);
    
    
    for (int i = 0; i < 30; ++i)
    {
        Size size(10 + CCRANDOM_0_1()*10, 10 + CCRANDOM_0_1()*10);
        Point position = Point(halfSize.width, halfSize.height) - Point(size.width, size.height);
        position.x = position.x * CCRANDOM_0_1();
        position.y = position.y * CCRANDOM_0_1();
        position = position + Point(size.width/2, size.height/2);
        Vect velocity((CCRANDOM_0_1() - 0.5)*200, (CCRANDOM_0_1() - 0.5)*200);
        auto box = makeBox(position, size, 0, PhysicsMaterial(0.1f, 1, 0.0f));
        box->getPhysicsBody()->setVelocity(velocity);
        box->getPhysicsBody()->setTag(DRAG_BODYS_TAG);
        layers[1]->addChild(box);
    }
    
    MoveTo* moveTo = MoveTo::create(1.0f, Point(halfSize.width/2, halfSize.height/2 + 60));
    MoveTo* moveBack = MoveTo::create(1.0f, Point(halfSize.width/2*3, halfSize.height/2 + 60));
    ScaleTo* thrink = ScaleTo::create(1.0f, 0.5f);
    ScaleTo* amplify = ScaleTo::create(1.0f, 2.0f);
    ScaleTo* scaleBack = ScaleTo::create(1.0f, 1.0f);
    RotateTo* rotateTo = RotateTo::create(1.0f, 180.0f);
    RotateTo* rotateBack = RotateTo::create(1.0f, 360.0f);
    
    layers[1]->runAction(Sequence::create(moveTo, thrink, rotateTo, amplify, rotateBack, scaleBack, moveBack, nullptr));
    
    return;
}

std::string PhysicsPositionRotationTest::title() const
{
    return "Position/Rotation Test";
}

std::string PhysicsPositionRotationTest::subtitle() const
{
    return "Two Physics Worlds";
}


void PhysicsSetGravityEnableTest::onEnter()
{
    PhysicsDemo::onEnter();
    
    auto touchListener = EventListenerTouchOneByOne::create();
    touchListener->onTouchBegan = CC_CALLBACK_2(PhysicsDemo::onTouchBegan, this);
    touchListener->onTouchMoved = CC_CALLBACK_2(PhysicsDemo::onTouchMoved, this);
    touchListener->onTouchEnded = CC_CALLBACK_2(PhysicsDemo::onTouchEnded, this);
    _eventDispatcher->addEventListenerWithSceneGraphPriority(touchListener, this);
    
    // wall
    auto wall = Node::create();
    wall->setPhysicsBody(PhysicsBody::createEdgeBox(VisibleRect::getVisibleRect().size, PhysicsMaterial(0.1f, 1.0f, 0.0f)));
    wall->setPosition(VisibleRect::center());
    addChild(wall);
    
    // common box
    auto commonBox = makeBox(Vector2(100, 100), Size(50, 50), 1);
    commonBox->getPhysicsBody()->setTag(DRAG_BODYS_TAG);
    addChild(commonBox);
    
    auto box = makeBox(Vector2(200, 100), Size(50, 50), 2);
    box->getPhysicsBody()->setMass(20);
    box->getPhysicsBody()->setTag(DRAG_BODYS_TAG);
    box->getPhysicsBody()->setGravityEnable(false);
    addChild(box);
    
    auto ball = makeBall(Vector2(200, 200), 50);
    ball->setTag(2);
    ball->getPhysicsBody()->setTag(DRAG_BODYS_TAG);
    ball->getPhysicsBody()->setGravityEnable(false);
    addChild(ball);
    ball->getPhysicsBody()->setMass(50);
    scheduleOnce(schedule_selector(PhysicsSetGravityEnableTest::onScheduleOnce), 1.0);
}

void PhysicsSetGravityEnableTest::onScheduleOnce(float delta)
{
    auto ball = getChildByTag(2);
    ball->getPhysicsBody()->setMass(200);
    
    getPhysicsWorld()->setGravity(Vect(0, 98));
}

std::string PhysicsSetGravityEnableTest::title() const
{
    return "Set Gravity Enable Test";
}

std::string PhysicsSetGravityEnableTest::subtitle() const
{
    return "only yellow box drop down";
}

#endif // ifndef CC_USE_PHYSICS<|MERGE_RESOLUTION|>--- conflicted
+++ resolved
@@ -153,15 +153,6 @@
     
     _spriteTexture = SpriteBatchNode::create("Images/grossini_dance_atlas.png", 100)->getTexture();
     
-<<<<<<< HEAD
-    // menu for debug layer
-    MenuItemFont::setFontSize(18);
-    auto item = MenuItemFont::create("Toggle debug", CC_CALLBACK_1(PhysicsDemo::toggleDebugCallback, this));
-    
-    auto menu = Menu::create(item, NULL);
-    this->addChild(menu);
-    menu->setPosition(Vector2(VisibleRect::right().x-50, VisibleRect::top().y-10));
-=======
     if (this->_physicsWorld != nullptr)
     {
         // menu for debug layer
@@ -171,7 +162,6 @@
         this->addChild(menu);
         menu->setPosition(Point(getContentSize().width-50, getContentSize().height/2));
     }
->>>>>>> 828401a2
 }
 
 Sprite* PhysicsDemo::addGrossiniAtPosition(Vector2 p, float scale/* = 1.0*/)
@@ -446,14 +436,8 @@
 void PhysicsDemoLogoSmash::onEnter()
 {
     PhysicsDemo::onEnter();
-    
-<<<<<<< HEAD
-    _scene->getPhysicsWorld()->setGravity(Vector2(0, 0));
-    _scene->getPhysicsWorld()->setUpdateRate(5.0f);
-=======
     getPhysicsWorld()->setGravity(Point(0, 0));
     getPhysicsWorld()->setUpdateRate(5.0f);
->>>>>>> 828401a2
     
     _ball = SpriteBatchNode::create("Images/ball.png", sizeof(logo_image)/sizeof(logo_image[0]));
     addChild(_ball);
@@ -479,14 +463,8 @@
         }
     }
     
-<<<<<<< HEAD
-    
-    auto bullet = makeBall(Vector2(400, 0), 10, PhysicsMaterial(PHYSICS_INFINITY, 0, 0));
-    bullet->getPhysicsBody()->setVelocity(Vector2(200, 0));
-=======
     auto bullet = makeBall(Point(400, 0), 10, PhysicsMaterial(PHYSICS_INFINITY, 0, 0));
     bullet->getPhysicsBody()->setVelocity(Point(200, 0));
->>>>>>> 828401a2
     
     bullet->setPosition(Vector2(-500, VisibleRect::getVisibleRect().size.height/2));
     
@@ -560,11 +538,7 @@
     _eventDispatcher->addEventListenerWithSceneGraphPriority(listener, this);
     scheduleUpdate();
     
-<<<<<<< HEAD
-    _scene->getPhysicsWorld()->setGravity(Vector2::ZERO);
-=======
     getPhysicsWorld()->setGravity(Point::ZERO);
->>>>>>> 828401a2
     
     auto node = DrawNode::create();
     node->setPhysicsBody(PhysicsBody::createEdgeSegment(VisibleRect::leftBottom() + Vector2(0, 50), VisibleRect::rightBottom() + Vector2(0, 50)));
@@ -576,13 +550,7 @@
     
     auto menu = Menu::create(item, NULL);
     this->addChild(menu);
-<<<<<<< HEAD
-    menu->setPosition(Vector2(VisibleRect::left().x+100, VisibleRect::top().y-10));
-    
-    scheduleUpdate();
-=======
     menu->setPosition(Point(VisibleRect::left().x+100, VisibleRect::top().y-10));
->>>>>>> 828401a2
 }
 
 void PhysicsDemoRayCast::changeModeCallback(Ref* sender)
@@ -741,11 +709,6 @@
     listener->onTouchEnded = CC_CALLBACK_2(PhysicsDemoJoints::onTouchEnded, this);
     _eventDispatcher->addEventListenerWithSceneGraphPriority(listener, this);
     
-<<<<<<< HEAD
-    //_scene->getPhysicsWorld()->setGravity(Vector2::ZERO);
-    
-=======
->>>>>>> 828401a2
     float width = (VisibleRect::getVisibleRect().size.width - 10) / 4;
     float height = (VisibleRect::getVisibleRect().size.height - 50) / 4;
     
@@ -802,13 +765,8 @@
                     auto sp2 = makeBox(offset + Vector2(30, 0), Size(30, 10));
                     sp2->getPhysicsBody()->setTag(DRAG_BODYS_TAG);
                     
-<<<<<<< HEAD
-                    PhysicsJointDistance* joint = PhysicsJointDistance::construct(sp1->getPhysicsBody(), sp2->getPhysicsBody(), Vector2::ZERO, Vector2::ZERO);
-                    _scene->getPhysicsWorld()->addJoint(joint);
-=======
                     PhysicsJointDistance* joint = PhysicsJointDistance::construct(sp1->getPhysicsBody(), sp2->getPhysicsBody(), Point::ZERO, Point::ZERO);
                     getPhysicsWorld()->addJoint(joint);
->>>>>>> 828401a2
                     
                     this->addChild(sp1);
                     this->addChild(sp2);
@@ -821,13 +779,8 @@
                     auto sp2 = makeBox(offset + Vector2(30, 0), Size(30, 10));
                     sp2->getPhysicsBody()->setTag(DRAG_BODYS_TAG);
                     
-<<<<<<< HEAD
-                    PhysicsJointLimit* joint = PhysicsJointLimit::construct(sp1->getPhysicsBody(), sp2->getPhysicsBody(), Vector2::ZERO, Vector2::ZERO, 30.0f, 60.0f);
-                    _scene->getPhysicsWorld()->addJoint(joint);
-=======
                     PhysicsJointLimit* joint = PhysicsJointLimit::construct(sp1->getPhysicsBody(), sp2->getPhysicsBody(), Point::ZERO, Point::ZERO, 30.0f, 60.0f);
                     getPhysicsWorld()->addJoint(joint);
->>>>>>> 828401a2
                     
                     this->addChild(sp1);
                     this->addChild(sp2);
@@ -840,13 +793,8 @@
                     auto sp2 = makeBox(offset + Vector2(30, 0), Size(30, 10));
                     sp2->getPhysicsBody()->setTag(DRAG_BODYS_TAG);
                     
-<<<<<<< HEAD
-                    PhysicsJointSpring* joint = PhysicsJointSpring::construct(sp1->getPhysicsBody(), sp2->getPhysicsBody(), Vector2::ZERO, Vector2::ZERO, 500.0f, 0.3f);
-                    _scene->getPhysicsWorld()->addJoint(joint);
-=======
                     PhysicsJointSpring* joint = PhysicsJointSpring::construct(sp1->getPhysicsBody(), sp2->getPhysicsBody(), Point::ZERO, Point::ZERO, 500.0f, 0.3f);
                     getPhysicsWorld()->addJoint(joint);
->>>>>>> 828401a2
                     
                     this->addChild(sp1);
                     this->addChild(sp2);
@@ -859,13 +807,8 @@
                     auto sp2 = makeBox(offset + Vector2(30, 0), Size(30, 10));
                     sp2->getPhysicsBody()->setTag(DRAG_BODYS_TAG);
                     
-<<<<<<< HEAD
-                    PhysicsJointGroove* joint = PhysicsJointGroove::construct(sp1->getPhysicsBody(), sp2->getPhysicsBody(), Vector2(30, 15), Vector2(30, -15), Vector2(-30, 0));
-                    _scene->getPhysicsWorld()->addJoint(joint);
-=======
                     PhysicsJointGroove* joint = PhysicsJointGroove::construct(sp1->getPhysicsBody(), sp2->getPhysicsBody(), Point(30, 15), Point(30, -15), Point(-30, 0));
                     getPhysicsWorld()->addJoint(joint);
->>>>>>> 828401a2
                     
                     this->addChild(sp1);
                     this->addChild(sp2);
@@ -1601,11 +1544,6 @@
 void PhysicsPositionRotationTest::onEnter()
 {
     PhysicsDemo::onEnter();
-<<<<<<< HEAD
-    _scene->toggleDebug();
-    _scene->getPhysicsWorld()->setGravity(Vector2::ZERO);
-=======
->>>>>>> 828401a2
     
     PhysicsDemo* layers[2] = {PhysicsDemo::createWithPhysics(), PhysicsDemo::createWithPhysics()};
     Size halfSize = VisibleRect::getVisibleRect().size;
@@ -1637,13 +1575,8 @@
     
     // anchor test
     auto anchorNode = Sprite::create("Images/YellowSquare.png");
-<<<<<<< HEAD
-    anchorNode->setAnchorPoint(Vector2(0.1f, 0.9f));
-    anchorNode->setPosition(100, 100);
-=======
     anchorNode->setAnchorPoint(Point(0.1f, 0.9f));
     anchorNode->setPosition(100, 50);
->>>>>>> 828401a2
     anchorNode->setScale(0.25);
     anchorNode->setPhysicsBody(PhysicsBody::createBox(anchorNode->getContentSize()*anchorNode->getScale()));
     anchorNode->getPhysicsBody()->setTag(DRAG_BODYS_TAG);
