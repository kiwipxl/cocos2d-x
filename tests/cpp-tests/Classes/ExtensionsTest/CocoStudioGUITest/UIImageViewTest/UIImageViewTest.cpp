

#include "UIImageViewTest.h"


// UIImageViewTest

bool UIImageViewTest::init()
{
    if (UIScene::init())
    {
        Size widgetSize = _widget->getSize();
        
        Text* alert = Text::create("ImageView", "fonts/Marker Felt.ttf", 30);
        alert->setColor(Color3B(159, 168, 176));
        alert->setPosition(Vector2(widgetSize.width / 2.0f,
                                 widgetSize.height / 2.0f - alert->getSize().height * 1.75f));
        
        _uiLayer->addChild(alert);        
        
        // Create the imageview
        ImageView* imageView = ImageView::create("cocosui/ccicon.png");
<<<<<<< HEAD
        imageView->setPosition(Vector2(widgetSize.width / 2.0f,
                                     widgetSize.height / 2.0f + imageView->getSize().height / 4.0f));
=======
        imageView->setPosition(Point(widgetSize.width / 2.0f,
                                     widgetSize.height / 2.0f));
>>>>>>> 618e49cf
        
        _uiLayer->addChild(imageView);
        
      
        
        return true;
    }
    return false;
}


// UIImageViewTest_Scale9

bool UIImageViewTest_Scale9::init()
{
    if (UIScene::init())
    {
        Size widgetSize = _widget->getSize();
        
        Text* alert = Text::create("ImageView scale9 render", "fonts/Marker Felt.ttf", 26);
        alert->setColor(Color3B(159, 168, 176));
        alert->setPosition(Vector2(widgetSize.width / 2.0f,
                                 widgetSize.height / 2.0f - alert->getSize().height * 2.125f));
        
        _uiLayer->addChild(alert);        
        
        // Create the imageview
        ImageView* imageView = ImageView::create("cocosui/buttonHighlighted.png");
        imageView->setScale9Enabled(true);
        imageView->setSize(Size(300, 115));
<<<<<<< HEAD
        imageView->setPosition(Vector2(widgetSize.width / 2.0f,
                                     widgetSize.height / 2.0f + imageView->getSize().height / 4.0f));
=======
        imageView->setPosition(Point(widgetSize.width / 2.0f,
                                     widgetSize.height / 2.0f));
>>>>>>> 618e49cf
        
        _uiLayer->addChild(imageView);                
        
        return true;
    }
    return false;
}<|MERGE_RESOLUTION|>--- conflicted
+++ resolved
@@ -20,13 +20,8 @@
         
         // Create the imageview
         ImageView* imageView = ImageView::create("cocosui/ccicon.png");
-<<<<<<< HEAD
         imageView->setPosition(Vector2(widgetSize.width / 2.0f,
-                                     widgetSize.height / 2.0f + imageView->getSize().height / 4.0f));
-=======
-        imageView->setPosition(Point(widgetSize.width / 2.0f,
                                      widgetSize.height / 2.0f));
->>>>>>> 618e49cf
         
         _uiLayer->addChild(imageView);
         
@@ -57,13 +52,8 @@
         ImageView* imageView = ImageView::create("cocosui/buttonHighlighted.png");
         imageView->setScale9Enabled(true);
         imageView->setSize(Size(300, 115));
-<<<<<<< HEAD
         imageView->setPosition(Vector2(widgetSize.width / 2.0f,
-                                     widgetSize.height / 2.0f + imageView->getSize().height / 4.0f));
-=======
-        imageView->setPosition(Point(widgetSize.width / 2.0f,
                                      widgetSize.height / 2.0f));
->>>>>>> 618e49cf
         
         _uiLayer->addChild(imageView);                
         
