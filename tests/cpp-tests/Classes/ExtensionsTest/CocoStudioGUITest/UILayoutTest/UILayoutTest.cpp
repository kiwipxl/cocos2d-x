--- conflicted
+++ resolved
@@ -53,13 +53,8 @@
         
         Button* button_scale9 = Button::create("cocosui/button.png", "cocosui/buttonHighlighted.png");
         button_scale9->setScale9Enabled(true);
-<<<<<<< HEAD
-        button_scale9->setSize(Size(100.0f, button_scale9->getContentSize().height));
+        button_scale9->setSize(Size(100.0f, button_scale9->getVirtualRendererSize().height));
         button_scale9->setPosition(Vector2(layout->getSize().width - button_scale9->getSize().width / 2.0f,
-=======
-        button_scale9->setSize(Size(100.0f, button_scale9->getVirtualRendererSize().height));
-        button_scale9->setPosition(Point(layout->getSize().width - button_scale9->getSize().width / 2.0f,
->>>>>>> 618e49cf
                                          button_scale9->getSize().height / 2.0f));
         
         layout->addChild(button_scale9);
@@ -123,13 +118,8 @@
         
         Button* button_scale9 = Button::create("cocosui/button.png", "cocosui/buttonHighlighted.png");
         button_scale9->setScale9Enabled(true);
-<<<<<<< HEAD
-        button_scale9->setSize(Size(100.0f, button_scale9->getContentSize().height));
+        button_scale9->setSize(Size(100.0f, button_scale9->getVirtualRendererSize().height));
         button_scale9->setPosition(Vector2(layout->getSize().width - button_scale9->getSize().width / 2.0f,
-=======
-        button_scale9->setSize(Size(100.0f, button_scale9->getVirtualRendererSize().height));
-        button_scale9->setPosition(Point(layout->getSize().width - button_scale9->getSize().width / 2.0f,
->>>>>>> 618e49cf
                                          button_scale9->getSize().height / 2.0f));
         
         layout->addChild(button_scale9);        
@@ -192,13 +182,8 @@
         
         Button* button_scale9 = Button::create("cocosui/button.png", "cocosui/buttonHighlighted.png");
         button_scale9->setScale9Enabled(true);
-<<<<<<< HEAD
-        button_scale9->setSize(Size(100.0f, button_scale9->getContentSize().height));
+        button_scale9->setSize(Size(100.0f, button_scale9->getVirtualRendererSize().height));
         button_scale9->setPosition(Vector2(layout->getSize().width - button_scale9->getSize().width / 2.0f,
-=======
-        button_scale9->setSize(Size(100.0f, button_scale9->getVirtualRendererSize().height));
-        button_scale9->setPosition(Point(layout->getSize().width - button_scale9->getSize().width / 2.0f,
->>>>>>> 618e49cf
                                          button_scale9->getSize().height / 2.0f));
         
         layout->addChild(button_scale9);        
@@ -258,13 +243,8 @@
         
         Button* button_scale9 = Button::create("cocosui/button.png", "cocosui/buttonHighlighted.png");
         button_scale9->setScale9Enabled(true);
-<<<<<<< HEAD
-        button_scale9->setSize(Size(100.0f, button_scale9->getContentSize().height));
+        button_scale9->setSize(Size(100.0f, button_scale9->getVirtualRendererSize().height));
         button_scale9->setPosition(Vector2(layout->getSize().width - button_scale9->getSize().width / 2.0f,
-=======
-        button_scale9->setSize(Size(100.0f, button_scale9->getVirtualRendererSize().height));
-        button_scale9->setPosition(Point(layout->getSize().width - button_scale9->getSize().width / 2.0f,
->>>>>>> 618e49cf
                                          button_scale9->getSize().height / 2.0f));
         
         layout->addChild(button_scale9);        
@@ -325,13 +305,8 @@
         
         Button* button_scale9 = Button::create("cocosui/button.png", "cocosui/buttonHighlighted.png");
         button_scale9->setScale9Enabled(true);
-<<<<<<< HEAD
-        button_scale9->setSize(Size(100.0f, button_scale9->getContentSize().height));
+        button_scale9->setSize(Size(100.0f, button_scale9->getVirtualRendererSize().height));
         button_scale9->setPosition(Vector2(layout->getSize().width - button_scale9->getSize().width / 2.0f,
-=======
-        button_scale9->setSize(Size(100.0f, button_scale9->getVirtualRendererSize().height));
-        button_scale9->setPosition(Point(layout->getSize().width - button_scale9->getSize().width / 2.0f,
->>>>>>> 618e49cf
                                          button_scale9->getSize().height / 2.0f));
         layout->addChild(button_scale9);
         
