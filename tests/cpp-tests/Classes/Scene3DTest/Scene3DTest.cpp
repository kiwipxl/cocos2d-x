--- conflicted
+++ resolved
@@ -89,10 +89,6 @@
     do
     {
         CC_BREAK_IF(false == TerrainWalkThru::init());
-<<<<<<< HEAD
-        
-=======
->>>>>>> 60372056
 
         // prepare for camera creation, we need create three custom cameras
         _gameCameras.resize(LAYER_COUNT);
