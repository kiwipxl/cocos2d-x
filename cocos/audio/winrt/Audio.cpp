/*
* cocos2d-x   http://www.cocos2d-x.org
*
* Copyright (c) 2010-2011 - cocos2d-x community
* 
* Portions Copyright (c) Microsoft Open Technologies, Inc.
* All Rights Reserved
* 
* Licensed under the Apache License, Version 2.0 (the "License"); you may not use this file except in compliance with the License. 
* You may obtain a copy of the License at 
* 
* http://www.apache.org/licenses/LICENSE-2.0 
* 
* Unless required by applicable law or agreed to in writing, software distributed under the License is distributed on an 
* "AS IS" BASIS, WITHOUT WARRANTIES OR CONDITIONS OF ANY KIND, either express or implied. 
* See the License for the specific language governing permissions and limitations under the License.
*/

#include "Audio.h"
#include "CCCommon.h"
#include "AudioSourceReader.h"

inline void ThrowIfFailed(HRESULT hr)
{
    if (FAILED(hr))
    {
        // Set a breakpoint on this line to catch DX API errors.
        throw Platform::Exception::CreateException(hr);
    }
}

void AudioEngineCallbacks::Initialize(Audio *audio)
{
    m_audio = audio;
}

// Called in the event of a critical system error which requires XAudio2
// to be closed down and restarted.  The error code is given in error.
void  _stdcall AudioEngineCallbacks::OnCriticalError(HRESULT Error)
{
    UNUSED_PARAM(Error);
    m_audio->SetEngineExperiencedCriticalError();
};

Audio::Audio() :
    m_backgroundID(0),
	m_soundEffctVolume(1.0f),
	m_backgroundMusicVolume(1.0f)
{
}

void Audio::Initialize()
{
    m_engineExperiencedCriticalError = false;

	m_musicEngine = nullptr;
	m_soundEffectEngine = nullptr;
	m_musicMasteringVoice = nullptr;
	m_soundEffectMasteringVoice = nullptr;
}

void Audio::CreateResources()
{
    do
    {	
        if (FAILED(XAudio2Create(&m_musicEngine)))
        {
            m_engineExperiencedCriticalError = true;
            break;
        }

#if defined(_DEBUG)
        XAUDIO2_DEBUG_CONFIGURATION debugConfig = {0};
        debugConfig.BreakMask = XAUDIO2_LOG_ERRORS;
        debugConfig.TraceMask = XAUDIO2_LOG_ERRORS;
        m_musicEngine->SetDebugConfiguration(&debugConfig);
#endif

        m_musicEngineCallback.Initialize(this);
        m_musicEngine->RegisterForCallbacks(&m_musicEngineCallback);

	    // This sample plays the equivalent of background music, which we tag on the mastering voice as AudioCategory_GameMedia.
	    // In ordinary usage, if we were playing the music track with no effects, we could route it entirely through
	    // Media Foundation. Here we are using XAudio2 to apply a reverb effect to the music, so we use Media Foundation to
	    // decode the data then we feed it through the XAudio2 pipeline as a separate Mastering Voice, so that we can tag it
	    // as Game Media.
        // We default the mastering voice to 2 channels to simplify the reverb logic.
        if(FAILED(m_musicEngine->CreateMasteringVoice(&m_musicMasteringVoice, XAUDIO2_DEFAULT_CHANNELS, XAUDIO2_DEFAULT_SAMPLERATE, 0, nullptr, nullptr, AudioCategory_GameMedia)))
        {
            m_engineExperiencedCriticalError = true;
            break;
        }

        // Create a separate engine and mastering voice for sound effects in the sample
	    // Games will use many voices in a complex graph for audio, mixing all effects down to a
	    // single mastering voice.
	    // We are creating an entirely new engine instance and mastering voice in order to tag
	    // our sound effects with the audio category AudioCategory_GameEffects.
        if(FAILED(XAudio2Create(&m_soundEffectEngine)))
        {
            m_engineExperiencedCriticalError = true;
            break;
        }
    
        m_soundEffectEngineCallback.Initialize(this);
        m_soundEffectEngine->RegisterForCallbacks(&m_soundEffectEngineCallback);

        // We default the mastering voice to 2 channels to simplify the reverb logic.
        if(FAILED(m_soundEffectEngine->CreateMasteringVoice(&m_soundEffectMasteringVoice, XAUDIO2_DEFAULT_CHANNELS, XAUDIO2_DEFAULT_SAMPLERATE, 0, nullptr, nullptr, AudioCategory_GameEffects)))
        {
            m_engineExperiencedCriticalError = true;
            break;
        }
    } while (false);
}

unsigned int Audio::Hash(const char *key)
{
    unsigned int len = strlen(key);
    const char *end=key+len;
    unsigned int hash;

    for (hash = 0; key < end; key++)
    {
        hash *= 16777619;
        hash ^= (unsigned int) (unsigned char) toupper(*key);
    }
    return (hash);
}

void Audio::ReleaseResources()
{
	if (m_musicMasteringVoice != nullptr) 
    {
        m_musicMasteringVoice->DestroyVoice();
        m_musicMasteringVoice = nullptr;
    }
	if (m_soundEffectMasteringVoice != nullptr) 
    {
        m_soundEffectMasteringVoice->DestroyVoice();
        m_soundEffectMasteringVoice = nullptr;
    }

    EffectList::iterator EffectIter = m_soundEffects.begin();
    for (; EffectIter != m_soundEffects.end(); EffectIter++)
	{
        if (EffectIter->second.m_soundEffectSourceVoice != nullptr) 
        {
            EffectIter->second.m_soundEffectSourceVoice->DestroyVoice();
            EffectIter->second.m_soundEffectSourceVoice = nullptr;
        }
	}
    m_soundEffects.clear();

    m_musicEngine = nullptr;
    m_soundEffectEngine = nullptr;
}

void Audio::Start()
{	 
    if (m_engineExperiencedCriticalError)
    {
        return;
    }

    if (! m_backgroundFile.empty())
        PlayBackgroundMusic(m_backgroundFile.c_str(), m_backgroundLoop);
}

// This sample processes audio buffers during the render cycle of the application.
// As long as the sample maintains a high-enough frame rate, this approach should
// not glitch audio. In game code, it is best for audio buffers to be processed
// on a separate thread that is not synced to the main render loop of the game.
void Audio::Render()
{
    if (m_engineExperiencedCriticalError)
    {
        ReleaseResources();
        Initialize();
        CreateResources();
        Start();
        if (m_engineExperiencedCriticalError)
        {
            return;
        }
    }
}

void Audio::PlayBackgroundMusic(const char* pszFilePath, bool bLoop)
{
    m_backgroundFile = pszFilePath;
    m_backgroundLoop = bLoop;

    if (m_engineExperiencedCriticalError) {
        return;
    }

    StopBackgroundMusic(true);
    PlaySoundEffect(pszFilePath, bLoop, m_backgroundID, true);
}

void Audio::StopBackgroundMusic(bool bReleaseData)
{
    if (m_engineExperiencedCriticalError) {
        return;
    }

    StopSoundEffect(m_backgroundID);

    if (bReleaseData){
        UnloadSoundEffect(m_backgroundID);
        RemoveFromList(m_backgroundID);
    }
}

void Audio::PauseBackgroundMusic()
{
    if (m_engineExperiencedCriticalError) {
        return;
    }

    PauseSoundEffect(m_backgroundID);
}

void Audio::ResumeBackgroundMusic()
{
    if (m_engineExperiencedCriticalError) {
        return;
    }

    ResumeSoundEffect(m_backgroundID);
}

void Audio::RewindBackgroundMusic()
{
    if (m_engineExperiencedCriticalError) {
        return;
    }

    RewindSoundEffect(m_backgroundID);
}

bool Audio::IsBackgroundMusicPlaying()
{
    return IsSoundEffectStarted(m_backgroundID) && !IsSoundEffectPaused(m_backgroundID);
}

void Audio::SetBackgroundVolume(float volume)
{
    m_backgroundMusicVolume = volume;

    if (m_engineExperiencedCriticalError) {
        return;
    }

    if (m_soundEffects.end() != m_soundEffects.find(m_backgroundID))
    {
        m_soundEffects[m_backgroundID].m_soundEffectSourceVoice->SetVolume(volume);
    }
}

float Audio::GetBackgroundVolume()
{
    return m_backgroundMusicVolume;
}

void Audio::SetSoundEffectVolume(float volume)
{
    m_soundEffctVolume = volume;

    if (m_engineExperiencedCriticalError) {
        return;
    }

    EffectList::iterator iter;
	for (iter = m_soundEffects.begin(); iter != m_soundEffects.end(); iter++)
	{
        if (iter->first != m_backgroundID)
            iter->second.m_soundEffectSourceVoice->SetVolume(m_soundEffctVolume);
	}
}

float Audio::GetSoundEffectVolume()
{
    return m_soundEffctVolume;
}

void Audio::PlaySoundEffect(const char* pszFilePath, bool bLoop, unsigned int& sound, bool isMusic)
{
    sound = Hash(pszFilePath);

    if (m_soundEffects.end() == m_soundEffects.find(sound))
    {
        PreloadSoundEffect(pszFilePath, isMusic);
    }

    if (m_soundEffects.end() == m_soundEffects.find(sound))
        return;

    m_soundEffects[sound].m_audioBuffer.LoopCount = bLoop ? XAUDIO2_LOOP_INFINITE : 0;

    PlaySoundEffect(sound);
}

void Audio::PlaySoundEffect(unsigned int sound)
{
    if (m_engineExperiencedCriticalError) {
        return;
    }

    if (m_soundEffects.end() == m_soundEffects.find(sound))
        return;

    StopSoundEffect(sound);

    if (FAILED(m_soundEffects[sound].m_soundEffectSourceVoice->SubmitSourceBuffer(&m_soundEffects[sound].m_audioBuffer)))
    {
        m_engineExperiencedCriticalError = true;
    }

    if (m_engineExperiencedCriticalError) {
        // If there's an error, then we'll recreate the engine on the next render pass
        return;
    }

	SoundEffectData* soundEffect = &m_soundEffects[sound];
	HRESULT hr = soundEffect->m_soundEffectSourceVoice->Start();
	if FAILED(hr)
    {
        m_engineExperiencedCriticalError = true;
        return;
    }

    m_soundEffects[sound].m_soundEffectStarted = true;
    m_soundEffects[sound].m_soundEffectPaused = false;
}

void Audio::StopSoundEffect(unsigned int sound)
{
    if (m_engineExperiencedCriticalError) {
        return;
    }

    if (m_soundEffects.end() == m_soundEffects.find(sound))
        return;

    HRESULT hr = m_soundEffects[sound].m_soundEffectSourceVoice->Stop();
    HRESULT hr1 = m_soundEffects[sound].m_soundEffectSourceVoice->FlushSourceBuffers();
    if (FAILED(hr) || FAILED(hr1))
    {
        // If there's an error, then we'll recreate the engine on the next render pass
        m_engineExperiencedCriticalError = true;
        return;
    }

    m_soundEffects[sound].m_soundEffectStarted = false;
    m_soundEffects[sound].m_soundEffectPaused = false;
}

void Audio::PauseSoundEffect(unsigned int sound)
{
    if (m_engineExperiencedCriticalError) {
        return;
    }

    if (m_soundEffects.end() == m_soundEffects.find(sound))
        return;

    HRESULT hr = m_soundEffects[sound].m_soundEffectSourceVoice->Stop();
    if FAILED(hr)
    {
        // If there's an error, then we'll recreate the engine on the next render pass
        m_engineExperiencedCriticalError = true;
        return;
    }
    m_soundEffects[sound].m_soundEffectPaused = true;
}

void Audio::ResumeSoundEffect(unsigned int sound)
{
    if (m_engineExperiencedCriticalError) {
        return;
    }

    if (m_soundEffects.end() == m_soundEffects.find(sound))
        return;

    HRESULT hr = m_soundEffects[sound].m_soundEffectSourceVoice->Start();
    if FAILED(hr)
    {
        // If there's an error, then we'll recreate the engine on the next render pass
        m_engineExperiencedCriticalError = true;
        return;
    }
    m_soundEffects[sound].m_soundEffectPaused = false;
}

void Audio::RewindSoundEffect(unsigned int sound)
{
    if (m_engineExperiencedCriticalError) {
        return;
    }

    if (m_soundEffects.end() == m_soundEffects.find(sound))
        return;

    StopSoundEffect(sound);
    PlaySoundEffect(sound);
}

void Audio::PauseAllSoundEffects()
{
    if (m_engineExperiencedCriticalError) {
        return;
    }

    EffectList::iterator iter;
	for (iter = m_soundEffects.begin(); iter != m_soundEffects.end(); iter++)
	{
        if (iter->first != m_backgroundID)
            PauseSoundEffect(iter->first);
	}
}

void Audio::ResumeAllSoundEffects()
{
    if (m_engineExperiencedCriticalError) {
        return;
    }

    EffectList::iterator iter;
	for (iter = m_soundEffects.begin(); iter != m_soundEffects.end(); iter++)
	{
        if (iter->first != m_backgroundID)
            ResumeSoundEffect(iter->first);
	}
}

void Audio::StopAllSoundEffects(bool bReleaseData)
{
    if (m_engineExperiencedCriticalError) {
        return;
    }

    EffectList::iterator iter;
	for (iter = m_soundEffects.begin(); iter != m_soundEffects.end(); iter++)
	{
        if (iter->first != m_backgroundID){
            StopSoundEffect(iter->first);
            if (bReleaseData)
            {
                UnloadSoundEffect(iter->first);  
            }            
        }
	}
    if (bReleaseData)
    {
        for (iter = m_soundEffects.begin(); iter != m_soundEffects.end();)
        {
            if (iter->first != m_backgroundID){                
                m_soundEffects.erase(iter++);
            }
            else
            {
                iter++;
            }
        }
    }  
}

bool Audio::IsSoundEffectStarted(unsigned int sound)
{
    if (m_soundEffects.end() == m_soundEffects.find(sound))
        return false;

    return m_soundEffects[sound].m_soundEffectStarted;
}

<<<<<<< HEAD
=======
bool Audio::IsSoundEffectPaused(unsigned int sound)
{
    if (m_soundEffects.end() == m_soundEffects.find(sound))
        return false;

    return m_soundEffects[sound].m_soundEffectPaused;
}

std::wstring CCUtf8ToUnicode(const char * pszUtf8Str)
{
    std::wstring ret;
    do
    {
        if (! pszUtf8Str) break;
        size_t len = strlen(pszUtf8Str);
        if (len <= 0) break;
		++len;
        wchar_t * pwszStr = new wchar_t[len];
        if (! pwszStr) break;
        pwszStr[len - 1] = 0;
        MultiByteToWideChar(CP_UTF8, 0, pszUtf8Str, len, pwszStr, len);
        ret = pwszStr;

		if(pwszStr) { 
			delete[] (pwszStr); 
			(pwszStr) = 0; 
		}


    } while (0);
    return ret;
}

std::string CCUnicodeToUtf8(const wchar_t* pwszStr)
{
	std::string ret;
	do
	{
		if(! pwszStr) break;
		size_t len = wcslen(pwszStr);
		if (len <= 0) break;
		
		char * pszUtf8Str = new char[len*3 + 1];
		WideCharToMultiByte(CP_UTF8, 0, pwszStr, len+1, pszUtf8Str, len*3 + 1, 0, 0);
		ret = pszUtf8Str;
				
		if(pszUtf8Str) { 
			delete[] (pszUtf8Str); 
			(pszUtf8Str) = 0; 
		}
	}while(0);

	return ret;
}

>>>>>>> b9de49da
void Audio::PreloadSoundEffect(const char* pszFilePath, bool isMusic)
{
    if (m_engineExperiencedCriticalError) {
        return;
    }

    int sound = Hash(pszFilePath);

    std::unique_ptr<cocos2d::experimental::AudioSourceReader> reader = std::make_unique<cocos2d::experimental::MP3Reader>();

    if (!reader) {
        return;
    }

    static_cast<cocos2d::experimental::MP3Reader*>(reader.get())->doLargeFileSupport(false);

    if (!reader->initialize(pszFilePath)) {
        return;
    }

    m_soundEffects[sound].m_soundID = sound;
    uint32 bufferLength = reader->getTotalAudioBytes();
    WAVEFORMATEX wfx = reader->getWaveFormatInfo();

    cocos2d::experimental::AudioDataChunk chunk;
    if (!reader->consumeChunk(chunk)) {
        return;
    }

    m_soundEffects[sound].m_soundEffectBufferData = new (std::nothrow) BYTE[chunk._dataSize];
    if (nullptr == m_soundEffects[sound].m_soundEffectBufferData) {
        return;
    }

    m_soundEffects[sound].m_soundEffectBufferLength = chunk._dataSize;
    CopyMemory(m_soundEffects[sound].m_soundEffectBufferData, chunk._data->data(), chunk._dataSize);

    if (isMusic)
    {
        XAUDIO2_SEND_DESCRIPTOR descriptors[1];
	    descriptors[0].pOutputVoice = m_musicMasteringVoice;
	    descriptors[0].Flags = 0;
	    XAUDIO2_VOICE_SENDS sends = {0};
	    sends.SendCount = 1;
	    sends.pSends = descriptors;

        if (FAILED(m_musicEngine->CreateSourceVoice(&m_soundEffects[sound].m_soundEffectSourceVoice,
            &wfx, 0, 1.0f, &m_voiceContext, &sends)))
        {
            m_engineExperiencedCriticalError = true;
        }
		//fix bug: set a initial volume
		m_soundEffects[sound].m_soundEffectSourceVoice->SetVolume(m_backgroundMusicVolume);
    } else
    {
        XAUDIO2_SEND_DESCRIPTOR descriptors[1];
        descriptors[0].pOutputVoice = m_soundEffectMasteringVoice;
	    descriptors[0].Flags = 0;
	    XAUDIO2_VOICE_SENDS sends = {0};
	    sends.SendCount = 1;
	    sends.pSends = descriptors;

        if(FAILED(m_soundEffectEngine->CreateSourceVoice(&m_soundEffects[sound].m_soundEffectSourceVoice,
            &wfx, 0, 1.0f, &m_voiceContext, &sends, nullptr)))
        {
            m_engineExperiencedCriticalError = true;
        }
		//fix bug: set a initial volume
		m_soundEffects[sound].m_soundEffectSourceVoice->SetVolume(m_soundEffctVolume);
    }

	m_soundEffects[sound].m_soundEffectSampleRate = wfx.nSamplesPerSec;

	// Queue in-memory buffer for playback
	ZeroMemory(&m_soundEffects[sound].m_audioBuffer, sizeof(m_soundEffects[sound].m_audioBuffer));

	m_soundEffects[sound].m_audioBuffer.AudioBytes = m_soundEffects[sound].m_soundEffectBufferLength;
	m_soundEffects[sound].m_audioBuffer.pAudioData = m_soundEffects[sound].m_soundEffectBufferData;
	m_soundEffects[sound].m_audioBuffer.pContext = &m_soundEffects[sound];
	m_soundEffects[sound].m_audioBuffer.Flags = XAUDIO2_END_OF_STREAM;
    m_soundEffects[sound].m_audioBuffer.LoopCount = 0;
}

void Audio::UnloadSoundEffect(const char* pszFilePath)
{
    int sound = Hash(pszFilePath);

    UnloadSoundEffect(sound);

    RemoveFromList(sound);
}

void Audio::UnloadSoundEffect(unsigned int sound)
{
    if (m_engineExperiencedCriticalError) {
        return;
    }

    if (m_soundEffects.end() == m_soundEffects.find(sound))
        return;

    m_soundEffects[sound].m_soundEffectSourceVoice->DestroyVoice();

    if(m_soundEffects[sound].m_soundEffectBufferData)
        delete [] m_soundEffects[sound].m_soundEffectBufferData;

    m_soundEffects[sound].m_soundEffectBufferData = nullptr;
	m_soundEffects[sound].m_soundEffectSourceVoice = nullptr;
	m_soundEffects[sound].m_soundEffectStarted = false;
    m_soundEffects[sound].m_soundEffectPaused = false;
    ZeroMemory(&m_soundEffects[sound].m_audioBuffer, sizeof(m_soundEffects[sound].m_audioBuffer));    
}

void Audio::RemoveFromList( unsigned int sound )
{
    m_soundEffects.erase(sound);
}

<|MERGE_RESOLUTION|>--- conflicted
+++ resolved
@@ -476,8 +476,6 @@
     return m_soundEffects[sound].m_soundEffectStarted;
 }
 
-<<<<<<< HEAD
-=======
 bool Audio::IsSoundEffectPaused(unsigned int sound)
 {
     if (m_soundEffects.end() == m_soundEffects.find(sound))
@@ -533,7 +531,6 @@
 	return ret;
 }
 
->>>>>>> b9de49da
 void Audio::PreloadSoundEffect(const char* pszFilePath, bool isMusic)
 {
     if (m_engineExperiencedCriticalError) {
