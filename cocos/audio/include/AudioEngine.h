/****************************************************************************
 Copyright (c) 2014 Chukong Technologies Inc.

 http://www.cocos2d-x.org

 Permission is hereby granted, free of charge, to any person obtaining a copy
 of this software and associated documentation files (the "Software"), to deal
 in the Software without restriction, including without limitation the rights
 to use, copy, modify, merge, publish, distribute, sublicense, and/or sell
 copies of the Software, and to permit persons to whom the Software is
 furnished to do so, subject to the following conditions:

 The above copyright notice and this permission notice shall be included in
 all copies or substantial portions of the Software.

 THE SOFTWARE IS PROVIDED "AS IS", WITHOUT WARRANTY OF ANY KIND, EXPRESS OR
 IMPLIED, INCLUDING BUT NOT LIMITED TO THE WARRANTIES OF MERCHANTABILITY,
 FITNESS FOR A PARTICULAR PURPOSE AND NONINFRINGEMENT. IN NO EVENT SHALL THE
 AUTHORS OR COPYRIGHT HOLDERS BE LIABLE FOR ANY CLAIM, DAMAGES OR OTHER
 LIABILITY, WHETHER IN AN ACTION OF CONTRACT, TORT OR OTHERWISE, ARISING FROM,
 OUT OF OR IN CONNECTION WITH THE SOFTWARE OR THE USE OR OTHER DEALINGS IN
 THE SOFTWARE.
 ****************************************************************************/
<<<<<<< HEAD
#if (CC_TARGET_PLATFORM == CC_PLATFORM_ANDROID || CC_TARGET_PLATFORM == CC_PLATFORM_IOS || CC_TARGET_PLATFORM == CC_PLATFORM_MAC || CC_TARGET_PLATFORM == CC_PLATFORM_WIN32)
=======

#include "platform/CCPlatformConfig.h"
#if CC_TARGET_PLATFORM == CC_PLATFORM_ANDROID || CC_TARGET_PLATFORM == CC_PLATFORM_IOS || CC_TARGET_PLATFORM == CC_PLATFORM_MAC

>>>>>>> f1a01c54
#ifndef __AUDIO_ENGINE_H_
#define __AUDIO_ENGINE_H_

#include <string.h>
#include <unordered_map>

#include "2d/CCNode.h"
#include "Export.h"

#ifdef ERROR
#undef ERROR
#endif // ERROR

NS_CC_BEGIN
    namespace experimental{

class EXPORT_DLL AudioProfile
{
public:
    //name can't be empty
    std::string name;
    
    unsigned int maxInstances;
    
    /* minimum delay in between sounds */
    double minDelay;
 
    AudioProfile()
    : minDelay(0.0)
    , maxInstances(0)
    {
        
    }
};

class AudioEngineImpl;

/**
  @class          AudioEngine
  @brief          
  @note           
 */

class EXPORT_DLL AudioEngine
{
public:
    enum class AudioState
    {
        ERROR  = -1,
        INITIALZING,
        PLAYING,
        PAUSED
    };
    
    static const int INVAILD_AUDIO_ID;

    static const float TIME_UNKNOWN;

    static bool lazyInit();
    /**
     * Release related objects
     @warning It must be called before the application exit
     */
    static void end();
    
    /**  Gets the default profile of audio instances
     * @return the default profile of audio instances
     */
    static AudioProfile* getDefaultProfile();
    
    /** Play 2d sound
     * @param filePath The path of an audio file
     * @param loop Whether audio instance loop or not
     * @param volume volume value (range from 0.0 to 1.0)
     * @param profile a profile for audio instance
     * @return an audio ID. It allows you to dynamically change the behavior of an audio instance on the fly.
     */
    static int play2d(const std::string& filePath, bool loop = false, float volume = 1.0f, const AudioProfile *profile = nullptr);
    
    /** Sets whether an audio instance loop or not. 
     @param audioID an audioID returned by the play2d function
     @param loop Whether audio instance loop or not
     */
    static void setLoop(int audioID, bool loop);

    /** Checks whether an audio instance is loop.
     * @param audioID an audioID returned by the play2d function
     * @return Whether or not an audio instance is loop.
     */
    static bool isLoop(int audioID);

    /** Sets volume for an audio instance.
     * @param audioID an audioID returned by the play2d function
     * @param volume volume value (range from 0.0 to 1.0)
     */
    static void setVolume(int audioID, float volume);

    /** Gets the volume value of an audio instance.
     * @param audioID an audioID returned by the play2d function
     * @return volume value (range from 0.0 to 1.0)
     */
    static float getVolume(int audioID);

    /** Pause an audio instance.
     * @param audioID an audioID returned by the play2d function
     */
    static void pause(int audioID);

    /** Pause all playing audio instances */
    static void pauseAll();

    /** Resume an audio instance.
     * @param audioID an audioID returned by the play2d function
     */
    static void resume(int audioID);

    /** Resume all suspended audio instances */
    static void resumeAll();

    /** Stop an audio instance.
     * @param audioID an audioID returned by the play2d function
     */
    static void stop(int audioID);

    /** Stop all audio instances */
    static void stopAll();

    /** Sets the current playback position of an audio instance.
     * @param audioID an audioID returned by the play2d function
     * @return 
     */
    static bool setCurrentTime(int audioID, float time);

    /** Gets the current playback position of an audio instance.
     * @param audioID an audioID returned by the play2d function
     * @return the current playback position of an audio instance
     */
    static float getCurrentTime(int audioID);

    /** Gets the duration of an audio instance.
     * @param audioID an audioID returned by the play2d function
     * @return the duration of an audio instance
     */
    static float getDuration(int audioID);

    /** Returns the state of an audio instance.
     * @param audioID an audioID returned by the play2d function
     * @return the status of an audio instance
     */
    static AudioState getState(int audioID);

    /** Register a callback to be invoked when an audio instance has completed playing.
     * @param audioID an audioID returned by the play2d function
     * @param callback 
     */
    static void setFinishCallback(int audioID, const std::function<void(int,const std::string&)>& callback);
    
    static int getMaxAudioInstance() {return _maxInstances;}
    
    static bool setMaxAudioInstance(int maxInstances);
    
    /** Uncache the audio data from internal buffer.
     * AudioEngine cache audio data on ios platform
     * @warning This can lead to stop related audio first.
     * @param filePath The path of an audio file
     */
    static void uncache(const std::string& filePath);
    
    /** Uncache all audio data from internal buffer.
     * @warning All audio will be stopped first.
     * @param
     */
    static void uncacheAll();
    
    /**  Gets the audio profile by id of audio instance.
     * @param audioID an audioID returned by the play2d function
     * @return the audio profile
     */
    static AudioProfile* getProfile(int audioID);

    /**  Gets the audio profile by name.
     * @param name name of audio profile
     * @return the audio profile
     */
    static AudioProfile* getProfile(const std::string &name);

protected:
    
    static void remove(int audioID);
    
    struct ProfileHelper
    {
        AudioProfile profile;

        std::list<int> audioIDs;

        double lastPlayTime;

        ProfileHelper()
            : lastPlayTime(0.0)
        {

        }
    };
    
    struct AudioInfo
    {
        const std::string* filePath;
        ProfileHelper* profileHelper;
        
        float volume;
        bool loop;
        float duration;
        AudioState state;
        
        bool is3dAudio;

        AudioInfo()
            : profileHelper(nullptr)
            , duration(TIME_UNKNOWN)
            , state(AudioState::INITIALZING)
        {

        }
    };

    //audioID,audioAttribute
    static std::unordered_map<int, AudioInfo> _audioIDInfoMap;
    
    //audio file path,audio IDs
    static std::unordered_map<std::string,std::list<int>> _audioPathIDMap;
    
    //profileName,ProfileHelper
    static std::unordered_map<std::string, ProfileHelper> _audioPathProfileHelperMap;
    
    static int _maxInstances;
    
    static ProfileHelper* _defaultProfileHelper;
    
    static AudioEngineImpl* _audioEngineImpl;
    
    friend class AudioEngineImpl;
};

}
NS_CC_END

#endif // __AUDIO_ENGINE_H_
#endif<|MERGE_RESOLUTION|>--- conflicted
+++ resolved
@@ -21,14 +21,10 @@
  OUT OF OR IN CONNECTION WITH THE SOFTWARE OR THE USE OR OTHER DEALINGS IN
  THE SOFTWARE.
  ****************************************************************************/
-<<<<<<< HEAD
-#if (CC_TARGET_PLATFORM == CC_PLATFORM_ANDROID || CC_TARGET_PLATFORM == CC_PLATFORM_IOS || CC_TARGET_PLATFORM == CC_PLATFORM_MAC || CC_TARGET_PLATFORM == CC_PLATFORM_WIN32)
-=======
 
 #include "platform/CCPlatformConfig.h"
 #if CC_TARGET_PLATFORM == CC_PLATFORM_ANDROID || CC_TARGET_PLATFORM == CC_PLATFORM_IOS || CC_TARGET_PLATFORM == CC_PLATFORM_MAC
 
->>>>>>> f1a01c54
 #ifndef __AUDIO_ENGINE_H_
 #define __AUDIO_ENGINE_H_
 
