--- conflicted
+++ resolved
@@ -67,16 +67,11 @@
     
     /** @~english Create a Value by an integer value.  @~chinese 由一个整数创建一个Value。*/
     explicit Value(int v);
-<<<<<<< HEAD
-    
+
+    /** @~english Create a Value by an unsigned value. @~chinese 由一个无符号整数创建一个Value。 */
+    explicit Value(unsigned int v);
+
     /** @~english Create a Value by a float value.  @~chinese 由一个浮点数创建一个Value。*/
-=======
-
-    /** Create a Value by an unsigned value. */
-    explicit Value(unsigned int v);
-
-    /** Create a Value by a float value. */
->>>>>>> 4dfa9d17
     explicit Value(float v);
     
     /** @~english Create a Value by a double value.  @~chinese 从一个双精度数字创建一个Value。*/
@@ -129,14 +124,11 @@
 
     /** @~english Assignment operator, assign from integer to Value.  @~chinese 赋值运算符,从整数赋值。*/
     Value& operator= (int v);
-<<<<<<< HEAD
+
+    /** @~english Assignment operator, assign from integer to Value. @~chinese 赋值运算符,从无符号整数赋值。 */
+    Value& operator= (unsigned int v);
 
     /** @~english Assignment operator, assign from float to Value.  @~chinese 赋值运算符,从浮点数赋值。*/
-=======
-    /** Assignment operator, assign from integer to Value. */
-    Value& operator= (unsigned int v);
-    /** Assignment operator, assign from float to Value. */
->>>>>>> 4dfa9d17
     Value& operator= (float v);
 
     /** @~english Assignment operator, assign from double to Value.  @~chinese 赋值运算符,从双精度数字赋值。*/
@@ -186,14 +178,11 @@
 
     /** @~english Gets as an integer value. Will convert to integer if possible, or will trigger assert error.  @~chinese 获取一个整数值。如果可能将转换为整数,否则引发断言错误。*/
     int asInt() const;
-<<<<<<< HEAD
+
+    /** @~english Gets as an unsigned value. Will convert to unsigned if possible, or will trigger assert error. @~chinese 获取一个无符号整数。如果可能将转换为无符号整数,否则引发断言错误。*/
+    unsigned int asUnsignedInt() const;
 
     /** @~english Gets as a float value. Will convert to float if possible, or will trigger assert error.  @~chinese 获取一个浮点数。如果可能将转换为浮动,否则引发断言错误。*/
-=======
-    /** Gets as an unsigned value. Will convert to unsigned if possible, or will trigger assert error. */
-    unsigned int asUnsignedInt() const;
-    /** Gets as a float value. Will convert to float if possible, or will trigger assert error. */
->>>>>>> 4dfa9d17
     float asFloat() const;
 
     /** @~english Gets as a double value. Will convert to double if possible, or will trigger assert error.  @~chinese 获取一个双精度数。如果可能将转换为双,否则引发断言错误。*/
