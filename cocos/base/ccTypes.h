﻿/****************************************************************************
Copyright (c) 2008-2010 Ricardo Quesada
Copyright (c) 2010-2012 cocos2d-x.org
Copyright (c) 2011      Zynga Inc.
Copyright (c) 2013-2015 Chukong Technologies Inc.

http://www.cocos2d-x.org

Permission is hereby granted, free of charge, to any person obtaining a copy
of this software and associated documentation files (the "Software"), to deal
in the Software without restriction, including without limitation the rights
to use, copy, modify, merge, publish, distribute, sublicense, and/or sell
copies of the Software, and to permit persons to whom the Software is
furnished to do so, subject to the following conditions:

The above copyright notice and this permission notice shall be included in
all copies or substantial portions of the Software.

THE SOFTWARE IS PROVIDED "AS IS", WITHOUT WARRANTY OF ANY KIND, EXPRESS OR
IMPLIED, INCLUDING BUT NOT LIMITED TO THE WARRANTIES OF MERCHANTABILITY,
FITNESS FOR A PARTICULAR PURPOSE AND NONINFRINGEMENT. IN NO EVENT SHALL THE
AUTHORS OR COPYRIGHT HOLDERS BE LIABLE FOR ANY CLAIM, DAMAGES OR OTHER
LIABILITY, WHETHER IN AN ACTION OF CONTRACT, TORT OR OTHERWISE, ARISING FROM,
OUT OF OR IN CONNECTION WITH THE SOFTWARE OR THE USE OR OTHER DEALINGS IN
THE SOFTWARE.
****************************************************************************/

#ifndef __BASE_CCTYPES_H__
#define __BASE_CCTYPES_H__

#include <string>

#include "math/CCGeometry.h"
#include "math/CCMath.h"
#include "base/CCRef.h"
#include "platform/CCGL.h"

/**
 * @addtogroup base
 * @{
 */

NS_CC_BEGIN

struct Color4B;
struct Color4F;

/**@~english
 * RGB color composed of bytes 3 bytes.
 * @~chinese 
 * 由 3 个字节表示的 RGB 颜色数据。
 * @since v3.0
 */
struct CC_DLL Color3B
{
    Color3B();
    Color3B(GLubyte _r, GLubyte _g, GLubyte _b);
    explicit Color3B(const Color4B& color);
    explicit Color3B(const Color4F& color);

    bool operator==(const Color3B& right) const;
    bool operator==(const Color4B& right) const;
    bool operator==(const Color4F& right) const;
    bool operator!=(const Color3B& right) const;
    bool operator!=(const Color4B& right) const;
    bool operator!=(const Color4F& right) const;

    bool equals(const Color3B& other) const
    {
        return (*this == other);
    }

    GLubyte r;
    GLubyte g;
    GLubyte b;

    static const Color3B WHITE;
    static const Color3B YELLOW;
    static const Color3B BLUE;
    static const Color3B GREEN;
    static const Color3B RED;
    static const Color3B MAGENTA;
    static const Color3B BLACK;
    static const Color3B ORANGE;
    static const Color3B GRAY;
};

/**@~english
 * RGBA color composed of 4 bytes.
 * @~chinese 
 * 由 4 个字节表示的 RGBA 颜色数据。
 * @since v3.0
 */
struct CC_DLL Color4B
{
    Color4B();
    Color4B(GLubyte _r, GLubyte _g, GLubyte _b, GLubyte _a);
    explicit Color4B(const Color3B& color, GLubyte _a = 255);
    explicit Color4B(const Color4F& color);
    
    inline void set(GLubyte _r, GLubyte _g, GLubyte _b, GLubyte _a)
    {
        r = _r;
        g = _g;
        b = _b;
        a = _a;
    }

    bool operator==(const Color4B& right) const;
    bool operator==(const Color3B& right) const;
    bool operator==(const Color4F& right) const;
    bool operator!=(const Color4B& right) const;
    bool operator!=(const Color3B& right) const;
    bool operator!=(const Color4F& right) const;

    GLubyte r;
    GLubyte g;
    GLubyte b;
    GLubyte a;

    static const Color4B WHITE;
    static const Color4B YELLOW;
    static const Color4B BLUE;
    static const Color4B GREEN;
    static const Color4B RED;
    static const Color4B MAGENTA;
    static const Color4B BLACK;
    static const Color4B ORANGE;
    static const Color4B GRAY;
};


/**@~english
 * RGBA color composed of 4 floats.
 * @~chinese 
 * 由 4 个浮点数表示的 RGBA 颜色数据。
 * @since v3.0
 */
struct CC_DLL Color4F
{
    Color4F();
    Color4F(float _r, float _g, float _b, float _a);
    explicit Color4F(const Color3B& color, float _a = 1.0f);
    explicit Color4F(const Color4B& color);

    bool operator==(const Color4F& right) const;
    bool operator==(const Color3B& right) const;
    bool operator==(const Color4B& right) const;
    bool operator!=(const Color4F& right) const;
    bool operator!=(const Color3B& right) const;
    bool operator!=(const Color4B& right) const;

    bool equals(const Color4F &other) const
    {
        return (*this == other);
    }

    GLfloat r;
    GLfloat g;
    GLfloat b;
    GLfloat a;

    static const Color4F WHITE;
    static const Color4F YELLOW;
    static const Color4F BLUE;
    static const Color4F GREEN;
    static const Color4F RED;
    static const Color4F MAGENTA;
    static const Color4F BLACK;
    static const Color4F ORANGE;
    static const Color4F GRAY;
};

// struct Vertex2F
// {
//     Vertex2F(float _x, float _y) :x(_x), y(_y) {}

//     Vertex2F(): x(0.f), y(0.f) {}

//     GLfloat x;
//     GLfloat y;
// };


// struct Vertex3F
// {
//     Vertex3F(float _x, float _y, float _z)
//         : x(_x)
//         , y(_y)
//         , z(_z)
//     {}

//     Vertex3F(): x(0.f), y(0.f), z(0.f) {}

//     GLfloat x;
//     GLfloat y;
//     GLfloat z;
// };

/** @struct Tex2F
 * @brief @~english
 * A TEXCOORD composed of 2 floats: u, y
 * @~chinese
 * 两个浮点数表示的纹理坐标数据。
 * @since v3.0
 */
struct CC_DLL Tex2F {
    Tex2F(float _u, float _v): u(_u), v(_v) {}

    Tex2F(): u(0.f), v(0.f) {}

    GLfloat u;
    GLfloat v;
};

/** @struct PointSprite
 * @brief @~english
 * The point data of Sprite which contains position, color & szie.
 * @~chinese
 * 包含位置，颜色和大小信息的 Sprite 数据。
 */
struct CC_DLL PointSprite
{
    Vec2   pos;        // 8 bytes
    Color4B    color;      // 4 bytes
    GLfloat    size;       // 4 bytes
};

/** @struct Quad2
 * @brief @~english A 2D Quad. 4 * 2 floats.
 * @~chinese 一个 2D 的矩形顶点数据。
 */
struct CC_DLL Quad2
{
    Vec2        tl;
    Vec2        tr;
    Vec2        bl;
    Vec2        br;
};

/** @struct Quad3
 * @brief @~english A 3D Quad. 4 * 3 floats.
 * @~chinese 一个 3D 的矩形顶点数据。
 */
struct CC_DLL Quad3 {
    Vec3        bl;
    Vec3        br;
    Vec3        tl;
    Vec3        tr;
};

/** @struct V2F_C4B_T2F
 * @brief @~english 
 * A Vec2 with a vertex point, a tex coord point and a color 4B.
 * @~chinese
 * Vec2 顶点坐标 + Color4B 颜色 + 纹理坐标
 */
struct V2F_C4B_T2F
{
    /**@~english vertices (2F)
     * @~chinese 顶点坐标 (2F)
     */
    Vec2       vertices;
    /**@~english colors (4B)
     * @~chinese 颜色 (4B)
     */
    Color4B        colors;
    /**@~english tex coords (2F)
     * @~chinese 纹理坐标 (2F)
     */
    Tex2F          texCoords;
};

/** @struct V2F_C4B_PF
 * @brief @~english
 * A Vec2 with a vertex point, a color 4B and point size.
 * @~chinese 
 * Vec2 顶点坐标 + Color4B 颜色 + 点的大小
 */
struct V2F_C4B_PF
{
    /**@~english vertices (2F)
     * @~chinese 顶点坐标 (2F)
     */
    Vec2       vertices;
    /**@~english colors (4B)
     * @~chinese 颜色 (4B)
     */
    Color4B        colors;
    /**@~english pointsize
     * @~chinese 点大小
     */
    float      pointSize;
};

/** @struct V2F_C4F_T2F
 * @brief @~english
 * A Vec2 with a vertex point, a tex coord point and a color 4F.
 * @~chinese
 * Vec2 顶点坐标 + Color4F 颜色 + 纹理坐标
 */
struct CC_DLL V2F_C4F_T2F
{
    /**@~english vertices (2F)
     * @~chinese 顶点坐标 (2F)
     */
    Vec2       vertices;
    /**@~english colors (4F)
     * @~chinese 颜色 (4F)
     */
    Color4F        colors;
    /**@~english tex coords (2F)
     * @~chinese 纹理坐标 (2F)
     */
    Tex2F          texCoords;
};

/** @struct V3F_C4B_T2F
 * @brief @~english
 * A Vec2 with a vertex point, a tex coord point and a color 4B.
 * @~chinese
 * Vec3 顶点坐标 + Color4B 颜色 + 纹理坐标
 */
struct CC_DLL V3F_C4B_T2F
{
    /**@~english vertices (3F)
     * @~chinese 顶点坐标 (3F)
     */
    Vec3     vertices;            // 12 bytes

    /**@~english colors (4B)
     * @~chinese 颜色 (4B)
     */
    Color4B      colors;              // 4 bytes

    /**@~english tex coords (2F)
     * @~chinese 纹理坐标 (2F)
     */
    Tex2F        texCoords;           // 8 bytes
};

/** @struct V3F_T2F
 * @brief @~english
 * A Vec3 with a vertex point, a tex coord point.
 * @~chinese
 * Vec3 顶点坐标 + 纹理坐标
 */
struct CC_DLL V3F_T2F
{
    /**@~english vertices (3F)
     * @~chinese 顶点坐标 (3F)
     */
    Vec3       vertices;
    /**@~english tex coords (2F)
     * @~chinese 纹理坐标 (2F)
     */
    Tex2F          texCoords;
};

/** @struct V2F_C4B_T2F_Triangle
 * @~english
 * A Triangle of `V2F_C4B_T2F`.
 * @~chinese
 * 顶点数据为 `V2F_C4B_T2F` 的三角形。
 */
struct CC_DLL V2F_C4B_T2F_Triangle
{
    V2F_C4B_T2F a;
    V2F_C4B_T2F b;
    V2F_C4B_T2F c;
};

/** @struct V2F_C4B_T2F_Quad
 * @brief @~english 
 * A Quad of `V2F_C4B_T2F`.
 * @~chinese
 * 顶点数据为 `V2F_C4B_T2F` 的矩形。
 */
struct CC_DLL V2F_C4B_T2F_Quad
{
    /**@~english bottom left
     * @~chinese 左下角
     */
    V2F_C4B_T2F    bl;
    /**@~english bottom right
     * @~chinese 右下角
     */
    V2F_C4B_T2F    br;
    /**@~english top left
     * @~chinese 左上角
     */
    V2F_C4B_T2F    tl;
    /**@~english top right
     * @~chinese 右上角
     */
    V2F_C4B_T2F    tr;
};

/** @struct V3F_C4B_T2F_Quad
 * @brief @~english
 * A Quad of `Vertex3FTex2FColor4B`.
 * @~chinese
 * 顶点数据为 `Vertex3FTex2FColor4B` 的矩形。
 */
struct CC_DLL V3F_C4B_T2F_Quad
{
    /**@~english top left
     * @~chinese 左上角
     */
    V3F_C4B_T2F    tl;
    /**@~english bottom left
     * @~chinese 左下角
     */
    V3F_C4B_T2F    bl;
    /**@~english top right
     * @~chinese 右上角
     */
    V3F_C4B_T2F    tr;
    /**@~english bottom right
     * @~chinese 右下角
     */
    V3F_C4B_T2F    br;
};

/** @struct V2F_C4F_T2F_Quad
 * @brief @~english
 * A Quad of `Vertex2FTex2FColor4F`.
 * @~chinese
 * 顶点数据为 `Vertex2FTex2FColor4F` 的矩形。
 */
struct CC_DLL V2F_C4F_T2F_Quad
{
    /**@~english bottom left
     * @~chinese 左下角
     */
    V2F_C4F_T2F    bl;
    /**@~english bottom right
     * @~chinese 右下角
     */
    V2F_C4F_T2F    br;
    /**@~english top left
     * @~chinese 左上角
     */
    V2F_C4F_T2F    tl;
    /**@~english top right
     * @~chinese 右上角
     */
    V2F_C4F_T2F    tr;
};

/** @struct V3F_T2F_Quad
 * @brief @~english
 * A Quad with `V3F_T2F`
 * @~chinese
 * 顶点数据为 `V3F_T2F` 的矩形。
 */
struct CC_DLL V3F_T2F_Quad
{
    /**@~english bottom left
     * @~chinese 左下角
     */
    V3F_T2F    bl;
    /**@~english bottom right
     * @~chinese 右下角
     */
    V3F_T2F    br;
    /**@~english top left
     * @~chinese 左上角
     */
    V3F_T2F    tl;
    /**@~english top right
     * @~chinese 右上角
     */
    V3F_T2F    tr;
};

/** @struct BlendFunc
 * @~english
 * Blend Function used for textures.
 * @~chinese
 * 用于纹理的混合函数。
 */
struct CC_DLL BlendFunc
{
    /** @~english source blend factor  @~chinese 源混合因子 */
    GLenum src;
    /** @~english destination blend factor  @~chinese 目标混合因子 */
    GLenum dst;

    /** @~english Blending disabled. Uses {GL_ONE, GL_ZERO}
     * @~chinese 不进行混合。使用 {GL_ONE, GL_ZERO}
     */
    static const BlendFunc DISABLE;
    /** @~english Blending enabled for textures with Alpha premultiplied. Uses {GL_ONE, GL_ONE_MINUS_SRC_ALPHA}
     * @~chinese 混合源颜色不变，混合目标颜色预乘 (1 - 源的透明度)。使用 {GL_ONE, GL_ONE_MINUS_SRC_ALPHA}
     */
    static const BlendFunc ALPHA_PREMULTIPLIED;
    /** @~english Blending enabled for textures with Alpha NON premultiplied. Uses {GL_SRC_ALPHA, GL_ONE_MINUS_SRC_ALPHA}
     * @~chinese 混合源颜色预乘透明度，混合目标颜色预乘 (1 - 源的透明度)。使用 {GL_SRC_ALPHA, GL_ONE_MINUS_SRC_ALPHA}
     */
    static const BlendFunc ALPHA_NON_PREMULTIPLIED;
    /** @~english Enables Additive blending. Uses {GL_SRC_ALPHA, GL_ONE}
     * @~chinese 线性加亮混合。使用 {GL_SRC_ALPHA, GL_ONE}
     */
    static const BlendFunc ADDITIVE;

    bool operator==(const BlendFunc &a) const
    {
        return src == a.src && dst == a.dst;
    }

    bool operator!=(const BlendFunc &a) const
    {
        return src != a.src || dst != a.dst;
    }

    bool operator<(const BlendFunc &a) const
    {
        return src < a.src || (src == a.src && dst < a.dst);
    }
};

/** @struct TextVAlignment
 * @~english Vertical text alignment type.
 *
 * @~chinese
 * 文本垂直对齐的类型。
 * 
 * @note @~english If any of these enums are edited and/or reordered, update Texture2D.m.
 * @~chinese 如果这些枚举值被编辑或者重新排序，需要更新 Texture2D.m。
 */
enum class CC_DLL TextVAlignment
{
    TOP,
    CENTER,
    BOTTOM
};

/** @struct TextHAlignment
 * @~english 
 * Horizontal text alignment type.
 *
 * @~chinese
 * 文本水平对齐的类型。
 * 
 * @note @~english If any of these enums are edited and/or reordered, update Texture2D.m.
 * @~chinese 如果这些枚举值被编辑或者重新排序，需要更新 Texture2D.m。
 */
enum class CC_DLL TextHAlignment
{
    LEFT,
    CENTER,
    RIGHT
};

/**
* @brief Possible GlyphCollection used by Label.
*
* Specify a collections of characters to be load when Label created.
* Consider using DYNAMIC.
*/
enum class GlyphCollection {
    DYNAMIC,
    NEHE,
    ASCII,
    CUSTOM
};

// Types for animation in particle systems

/** @struct T2F_Quad
 * @~english
 * Texture coordinates for a quad.
 * @~chinese 
 * 矩形四个顶点的纹理坐标
 */
struct CC_DLL T2F_Quad
{
    /**@~english bottom left
     * @~chinese 左下角
     */
    Tex2F    bl;
    /**@~english bottom right
     * @~chinese 右下角
     */
    Tex2F    br;
    /** @~english top left
     * @~chinese 左上角
     */
    Tex2F    tl;
    /**@~english top right
     * @~chinese 右上角
     */
    Tex2F    tr;
};

/** @struct AnimationFrameData
 * @~english
 * Struct that holds the size in pixels, texture coordinates and delays for animated ParticleSystemQuad.
 * @~chinese
 * 为 `ParticleSystemQuad` 的动画而设计的包含像素的大小，纹理坐标，延迟时间的结构体。
 */
struct CC_DLL AnimationFrameData
{
    T2F_Quad texCoords;
    float delay;
    Size size;
};

/**@~english
 * types used for defining fonts properties (i.e. font name, size, stroke or shadow)
 * @~chinese 
 * 用于定义字体属性的结构体(如字体名称、大小、描边或阴影)
 */

/** @struct FontShadow
 * @~english Shadow attributes.
 * @~chinese 字体的阴影效果属性。
 */
struct CC_DLL FontShadow
{
public:

    // shadow is not enabled by default
    FontShadow()
        : _shadowEnabled(false)
        , _shadowBlur(0)
        , _shadowOpacity(0)
    {}

    /**@~english true if shadow enabled
     * @~chinese 如果阴影效果开启，则为 true；否则为 false。
     */
    bool   _shadowEnabled;
<<<<<<< HEAD
    /**@~english shadow x and y offset
     * @~chinese 阴影的 x 与 y 轴偏移量。
     */
	Size   _shadowOffset;
    /**@~english shadow blurriness
     * @~chinese 阴影的模糊度。
     */
	float  _shadowBlur;
    /**@~english shadow opacity
     * @~chinese 阴影的不透明度。
     */
	float  _shadowOpacity;
=======
    /// shadow x and y offset
    Size   _shadowOffset;
    /// shadow blurrines
    float  _shadowBlur;
    /// shadow opacity
    float  _shadowOpacity;
>>>>>>> 4dfa9d17
};

/** @struct FontStroke
 * @~english Stroke attributes.
 * @~chinese 字体的描边效果属性。
 */
struct CC_DLL FontStroke
{
public:

    // stroke is disabled by default
    FontStroke()
        : _strokeEnabled(false)
        , _strokeColor(Color3B::BLACK)
        , _strokeAlpha(255)
        , _strokeSize(0)
    {}

    /**@~english true if stroke enabled
     * @~chinese 如果启用了描边效果，则为 true；否则为 false。
     */
    bool      _strokeEnabled;
<<<<<<< HEAD
    /**@~english stroke color
     * @~chinese 描边的颜色。
     */
	Color3B   _strokeColor;
    /**@~english stroke alpha
     * @~chinese 描边的透明度。
     */
=======
    /// stroke color
    Color3B   _strokeColor;
    /// stroke alpha
>>>>>>> 4dfa9d17
    GLubyte   _strokeAlpha;
    /**@~english stroke size
     * @~chinese 描边的大小。
     */
    float     _strokeSize;

};

/** @struct FontDefinition
 * @~english Font attributes.
 * @~chinese 定义字体基本属性的结构体。
 */
struct CC_DLL FontDefinition
{
public:
    /**
     * @js NA
     * @lua NA
     */
    FontDefinition()
        : _fontSize(0)
        , _alignment(TextHAlignment::CENTER)
        , _vertAlignment(TextVAlignment::TOP)
        , _dimensions(Size::ZERO)
        , _fontFillColor(Color3B::WHITE)
        , _fontAlpha(255)
        , _enableWrap(true)
        , _overflow(0)
    {}

    /**@~english font name
     * @~chinese 字体名称。
     */
    std::string           _fontName;
    /**@~english font size
     * @~chinese 字体大小。
     */
    int                   _fontSize;
    /**@~english horizontal alignment
     * @~chinese 水平对齐类型。
     */
    TextHAlignment        _alignment;
    /**@~english vertical alignment
     * @~chinese 垂直对齐类型。
     */
    TextVAlignment _vertAlignment;
    /**@~english renering box
     * @~chinese 渲染盒大小。
     */
    Size                  _dimensions;
    /**@~english font color
     * @~chinese 字体颜色。
     */
    Color3B               _fontFillColor;
    /**@~english font alpha
     * @~chinese 字体透明度。
     */
    GLubyte               _fontAlpha;
    /**@~english font shadow
     * @~chinese 字体阴影效果。
     */
    FontShadow            _shadow;
    /**@~english font stroke
     * @~chinese 字体描边效果。
     */
    FontStroke            _stroke;
    /// enable text wrap
    bool                  _enableWrap;
    /** There are 4 overflows: none, clamp, shrink and resize_height.
     *  The conresponding integer values are 0, 1, 2, 3 respectively
     * For more information, please refer to Label::Overflow enum class.
     */
    int                  _overflow;
};

/**
 * @brief @~english Effects used by `Label`
 *
 * @~chinese 可能被 `Label` 使用到的字体效果类型。
 * 
 */
enum class LabelEffect {
    // FIXME: Covert them to bitwise. More than one effect should be supported
    NORMAL,
    OUTLINE,
    SHADOW,
    GLOW,
    ITALICS,
    BOLD,
    UNDERLINE,
    STRIKETHROUGH,
    ALL
};

/** @struct Acceleration
 * @~english The device accelerometer reports values for each axis in units of g-force.
 * @~chinese 设备重力传感器传递的各个轴的数据。
 */
class CC_DLL Acceleration
    : public Ref
{
public:
    double x;
    double y;
    double z;

    double timestamp;

    Acceleration(): x(0), y(0), z(0), timestamp(0) {}
};

extern const std::string CC_DLL STD_STRING_EMPTY;
extern const ssize_t CC_DLL CC_INVALID_INDEX;

NS_CC_END
// end group
/// @}
#endif //__BASE_CCTYPES_H__<|MERGE_RESOLUTION|>--- conflicted
+++ resolved
@@ -632,12 +632,12 @@
      * @~chinese 如果阴影效果开启，则为 true；否则为 false。
      */
     bool   _shadowEnabled;
-<<<<<<< HEAD
+
     /**@~english shadow x and y offset
      * @~chinese 阴影的 x 与 y 轴偏移量。
      */
 	Size   _shadowOffset;
-    /**@~english shadow blurriness
+    /**@~english shadow blurrines
      * @~chinese 阴影的模糊度。
      */
 	float  _shadowBlur;
@@ -645,14 +645,6 @@
      * @~chinese 阴影的不透明度。
      */
 	float  _shadowOpacity;
-=======
-    /// shadow x and y offset
-    Size   _shadowOffset;
-    /// shadow blurrines
-    float  _shadowBlur;
-    /// shadow opacity
-    float  _shadowOpacity;
->>>>>>> 4dfa9d17
 };
 
 /** @struct FontStroke
@@ -675,7 +667,7 @@
      * @~chinese 如果启用了描边效果，则为 true；否则为 false。
      */
     bool      _strokeEnabled;
-<<<<<<< HEAD
+
     /**@~english stroke color
      * @~chinese 描边的颜色。
      */
@@ -683,11 +675,7 @@
     /**@~english stroke alpha
      * @~chinese 描边的透明度。
      */
-=======
-    /// stroke color
-    Color3B   _strokeColor;
-    /// stroke alpha
->>>>>>> 4dfa9d17
+
     GLubyte   _strokeAlpha;
     /**@~english stroke size
      * @~chinese 描边的大小。
