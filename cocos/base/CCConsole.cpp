--- conflicted
+++ resolved
@@ -159,11 +159,6 @@
     MultiByteToWideChar(CP_UTF8, 0, buf, -1, wszBuf, sizeof(wszBuf));
     OutputDebugStringW(wszBuf);
     OutputDebugStringA("\n");
-<<<<<<< HEAD
-    
-=======
-
->>>>>>> 39cd6d5c
     WideCharToMultiByte(CP_ACP, 0, wszBuf, sizeof(wszBuf), buf, sizeof(buf), NULL, FALSE);
     printf("%s\n", buf);
 
