--- conflicted
+++ resolved
@@ -39,32 +39,24 @@
 namespace StringUtils {
 
 /**
-<<<<<<< HEAD
- *  @brief @~english Converts utf8 string to utf16 string.
- * @~chinese 将utf8字符串转为utf16字符串
- *
- *  @param utf8 @~english The utf8 string to be converted.
- * @~chinese 需要转换的utf8字符串
- *
- *  @param outUtf16 @~english The output utf16 string.
- * @~chinese 输出的utf16字符串
- *
- *  @return @~english True if succeed, otherwise false.
- * @~chinese 成功返回true，否则返回false
- *
- *  @note @~english Please check the return value before using \p outUtf16
-=======
- *  @brief Converts from UTF8 string to UTF16 string.
- *
+ *  @brief @~english Converts from UTF8 string to UTF16 string.
  *  This function resizes \p outUtf16 to required size and
  *  fill its contents with result UTF16 string if convertion success.
  *  If convertion fails it guarantees not to change \p outUtf16.
- *
- *  @param inUtf8 The source UTF8 string to be converted from.
- *  @param outUtf16 The output string to hold the result UTF16s.
- *  @return True if succeed, otherwise false.
- *  @note Please check the return value before using \p outUtf16
->>>>>>> 794759f7
+ * @~chinese 将UTF8字符串转为UTF16字符串
+ *  如果转换成功，该函数会自动扩展 \p outUtf16 的内存并保存转换后的UTF16字符串。
+ *  如果转换失败，那么 \p outUtf16 不会改变
+ *
+ *  @param inUtf8 @~english The UTF8 string to be converted from.
+ * @~chinese 需要转换的utf8字符串
+ *
+ *  @param outUtf16 @~english The output string to hold the result UTF16s.
+ * @~chinese 输出的utf16字符串
+ *
+ *  @return @~english True if succeed, otherwise false.
+ * @~chinese 成功返回true，否则返回false
+ *
+ *  @note @~english Please check the return value before using \p outUtf16
  *  e.g.
  * @~chinese 使用前请检查返回值
  *  例如
@@ -79,60 +71,41 @@
 CC_DLL bool UTF8ToUTF16(const std::string& inUtf8, std::u16string& outUtf16);
 
 /**
-<<<<<<< HEAD
- *  @brief @~english Converts utf16 string to utf8 string.
- * @~chinese 将utf16字符串转为utf8字符串
- *  @param utf16 @~english The utf16 string to be converted.
- * @~chinese 需要被转换的utf16字符串
- *  @param outUtf8 @~english The output utf8 string.
- * @~chinese 输出的utf8字符串
- *  @return @~english True if succeed, otherwise false.
- * @~chinese 成功返回true，否则返回false
- *
- *  @note @~english Please check the return value before using \p outUtf8
- *  e.g.
- * @~chinese 使用前请检查返回值
- *  例如
- *  @code
- *    std::string utf8;
- *    bool ret = StringUtils::UTF16ToUTF8(u"\u4f60\u597d", utf16);
- *    if (ret) {
- *        do_some_thing_with_utf8(utf8);
- *    }
- *  @endcode
-=======
- *  @brief Same as \a UTF8ToUTF16 but converts form UTF8 to UTF32.
- *
- *  @see UTF8ToUTF16
+ *  @brief @~english Same as \a UTF8ToUTF16 but converts form UTF8 to UTF32.
+ * @~chinese 和 \a UTF8ToUTF16一样，只不过是把UTF8转换成UTF32。
+ * @see UTF8ToUTF16
  */
 CC_DLL bool UTF8ToUTF32(const std::string& inUtf8, std::u32string& outUtf32);
 
 /**
- *  @brief Same as \a UTF8ToUTF16 but converts form UTF16 to UTF8.
+ *  @brief @~english Same as \a UTF8ToUTF16 but converts form UTF16 to UTF8.
+ *  @~chinese 和 \a UTF8ToUTF16一样，只不过是把UTF16转换成UTF8。
  *
  *  @see UTF8ToUTF16
  */
 CC_DLL bool UTF16ToUTF8(const std::u16string& inUtf16, std::string& outUtf8);
     
 /**
- *  @brief Same as \a UTF8ToUTF16 but converts form UTF16 to UTF32.
+ *  @brief @~english Same as \a UTF8ToUTF16 but converts form UTF16 to UTF32.
+ *  @~chinese 和 \a UTF8ToUTF16一样，只不过是把UTF16转换成UTF32。
  *
  *  @see UTF8ToUTF16
  */
 CC_DLL bool UTF16ToUTF32(const std::u16string& inUtf16, std::u32string& outUtf32);
 
 /**
- *  @brief Same as \a UTF8ToUTF16 but converts form UTF32 to UTF8.
+ *  @brief @~english Same as \a UTF8ToUTF16 but converts form UTF32 to UTF8.
+ *  @~chinese 和 \a UTF8ToUTF16一样，只不过是把UTF32转换成UTF8。
  *
  *  @see UTF8ToUTF16
  */
 CC_DLL bool UTF32ToUTF8(const std::u32string& inUtf32, std::string& outUtf8);
     
 /**
- *  @brief Same as \a UTF8ToUTF16 but converts form UTF32 to UTF16.
+ *  @brief @~english Same as \a UTF8ToUTF16 but converts form UTF32 to UTF16.
+ *  @~chinese 和 \a UTF8ToUTF16一样，只不过是把UTF32转换成UTF16。
  *
  *  @see UTF8ToUTF16
->>>>>>> 794759f7
  */
 CC_DLL bool UTF32ToUTF16(const std::u32string& inUtf32, std::u16string& outUtf16);
 
