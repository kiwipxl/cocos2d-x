﻿/****************************************************************************
Copyright (c) 2008-2010 Ricardo Quesada
Copyright (c) 2010-2012 cocos2d-x.org
Copyright (c) 2011      Zynga Inc.
Copyright (c) 2013-2014 Chukong Technologies Inc.

http://www.cocos2d-x.org

Permission is hereby granted, free of charge, to any person obtaining a copy
of this software and associated documentation files (the "Software"), to deal
in the Software without restriction, including without limitation the rights
to use, copy, modify, merge, publish, distribute, sublicense, and/or sell
copies of the Software, and to permit persons to whom the Software is
furnished to do so, subject to the following conditions:

The above copyright notice and this permission notice shall be included in
all copies or substantial portions of the Software.

THE SOFTWARE IS PROVIDED "AS IS", WITHOUT WARRANTY OF ANY KIND, EXPRESS OR
IMPLIED, INCLUDING BUT NOT LIMITED TO THE WARRANTIES OF MERCHANTABILITY,
FITNESS FOR A PARTICULAR PURPOSE AND NONINFRINGEMENT. IN NO EVENT SHALL THE
AUTHORS OR COPYRIGHT HOLDERS BE LIABLE FOR ANY CLAIM, DAMAGES OR OTHER
LIABILITY, WHETHER IN AN ACTION OF CONTRACT, TORT OR OTHERWISE, ARISING FROM,
OUT OF OR IN CONNECTION WITH THE SOFTWARE OR THE USE OR OTHER DEALINGS IN
THE SOFTWARE.
****************************************************************************/

#ifndef __CCCONFIG_H__
#define __CCCONFIG_H__

#include "platform/CCPlatformConfig.h"


/**
 * @file
 * @~english
 * cocos2d (cc) configuration file.
 * @~chinese 
 * cocos2d(cc)配置文件。
*/


/** @def CC_ENABLE_STACKABLE_ACTIONS
 * @~english If enabled, actions that alter the position property (eg: MoveBy, JumpBy, BezierBy, etc..) will be stacked.
 * If you run 2 or more 'position' actions at the same time on a node, then end position will be the sum of all the positions.
 * If disabled, only the last run action will take effect.
 * Enabled by default. Disable to be compatible with v2.0 and older versions.
 * @~chinese 
 * 如果启用, 改变位置属性的动作(如 MoveBy, JumpBy, BezierBy..)将会放到栈里面.
 * 如果在一个对象(`node`)上同时运行了2个或更多改变位置属性的动作, 这个对象(`node`)的最终位置会是所有改变位置属性动作的矢量和.
 * 如果禁用, 只有最后一个改变位置属性的动作会生效.
 * 默认启用. 禁用是为了和v2.0或更旧的版本兼容.
 * @since v2.1
 */
#ifndef CC_ENABLE_STACKABLE_ACTIONS
#define CC_ENABLE_STACKABLE_ACTIONS 1
#endif


/** @def CC_ENABLE_GL_STATE_CACHE
 * @~english If enabled, cocos2d will maintain an OpenGL state cache internally to avoid unnecessary switches.
 * In order to use them, you have to use the following functions, instead of the GL ones:
 *  - ccGLUseProgram() instead of glUseProgram().
 *  - GL::deleteProgram() instead of glDeleteProgram().
 *  - GL::blendFunc() instead of glBlendFunc().

 * If this functionality is disabled, then ccGLUseProgram(), GL::deleteProgram(), GL::blendFunc() will call the GL ones, without using the cache.

 * It is recommended to enable whenever possible to improve speed.
 * If you are migrating your code from GL ES 1.1, then keep it disabled. Once all your code works as expected, turn it on.

 * Default value: Enabled by default

 * @~chinese 
 * 如果启用,cocos2d将维护一个OpenGL内部缓存,以避免不必要的切换。
 * 为了使用它们,你必须使用以下函数,而不是GL的函数:
 * - 使用ccGLUseProgram()而不是glUseProgram()。
 * - 使用GL::deleteProgram()而不是glDeleteProgram()。
 * - GL::blendFunc()而不是glBlendFunc()。
 * 
 * 如果禁用此功能,那么ccGLUseProgram(),GL:deleteProgram(),GL:blendFunc()将调用GL的函数,而不使用缓存。
 * 
 * 建议启用以尽可能提高速度。
 * 如果你正在从GL ES 1.1迁移您的代码,先禁用它。一旦所有代码像预期的那样工作,再把它打开。
 * 
 * 默认值:默认启用
 * 
 * @since v2.0.0
 */
#ifndef CC_ENABLE_GL_STATE_CACHE
#define CC_ENABLE_GL_STATE_CACHE 1
#endif


/** @def CC_FIX_ARTIFACTS_BY_STRECHING_TEXEL
 * @~english If enabled, the texture coordinates will be calculated by using this formula:
 * - texCoord.left = (rect.origin.x*2+1) / (texture.wide*2);
 * - texCoord.right = texCoord.left + (rect.size.width*2-2)/(texture.wide*2);

 * The same for bottom and top.

 * This formula prevents artifacts by using 99% of the texture.
 * The "correct" way to prevent artifacts is by using the spritesheet-artifact-fixer.py or a similar tool.

 * Affected nodes:
 * - Sprite / SpriteBatchNode and subclasses: LabelBMFont, TMXTiledMap.
 * - LabelAtlas.
 * - QuadParticleSystem.
 * - TileMap.

 * To enabled set it to 1. Disabled by default.

 * @~chinese 
 * 如果启用,纹理坐标计算通过使用这个公式:
 * - texCoord.left = (rect.origin.x*2+1) / (texture.wide*2);
 * - texCoord.right = texCoord.left + (rect.size.width*2-2)/(texture.wide*2);
 *
 * 底部和顶部的计算方式也类似。
 * 
 * 这个公式使用了其纹理的99%的防止失真.
 * 正确防止失真的方法是使用spritesheet-artifact-fixer.py或一个相似的工具.
 *
 * 影响节点:
 * - Sprite / SpriteBatchNode and subclasses: LabelBMFont, TMXTiledMap.
 * - LabelAtlas.
 * - QuadParticleSystem.
 * - TileMap.
 * 
 * 使将其设置为1为开启。默认情况下禁用。
 * 
 * @since v0.99.5
 */
#ifndef CC_FIX_ARTIFACTS_BY_STRECHING_TEXEL
#define CC_FIX_ARTIFACTS_BY_STRECHING_TEXEL 0
#endif


/** @def CC_DIRECTOR_STATS_INTERVAL
 * @~english Seconds between FPS updates.
 * 0.5 seconds, means that the FPS number will be updated every 0.5 seconds.
 * Having a bigger number means a more reliable FPS.

 * Default value: 0.1f
 * @~chinese 
 * FPS更新秒间隔。
 * 0.5秒,意味着FPS数量将每0.5秒更新一次。
 * 更大的值意味着一个更可靠的FPS。
 * 
 * 默认值:0.1 f
 */
#ifndef CC_DIRECTOR_STATS_INTERVAL
#define CC_DIRECTOR_STATS_INTERVAL (0.1f)
#endif


/** @def CC_DIRECTOR_FPS_POSITION
 * @~english Position of the FPS.

 * Default: 0,0 (bottom-left corner).
 * @~chinese CC_DIRECTOR_FPS_POSITION
 * FPS的位置。
 * 
 * 默认值:0,0(左下部的角落)。
 */
#ifndef CC_DIRECTOR_FPS_POSITION
#define CC_DIRECTOR_FPS_POSITION Vec2(0,0)
#endif


/** @def CC_DIRECTOR_DISPATCH_FAST_EVENTS
 * @~english If enabled, and only when it is used with FastDirector, the main loop will wait 0.04 seconds to
 * dispatch all the events, even if there are not events to dispatch.
 * If your game uses lot's of events (eg: touches) it might be a good idea to enable this feature.
 * Otherwise, it is safe to leave it disabled.

 * To enable set it to 1. Disabled by default.
 * @~chinese
 * 如果启用, 只有此功能被FastDirector使用时, 主循环才会等待 0.04 秒去分发所有的活动(Event), 即使此时没有
 * 任何活动需要分发。
 * 如果你的游戏使用很多的事件(如:触摸事件)，这可能是一个好主意来启用这个特性。
 * 否则,它是安全的把它禁用。
 * 
 * 使将其设置为1以启用。默认情况下禁用。
 * 
 * @warning @~english This feature is experimental.
 * @~chinese 这个特性目前是试验性的。
 * @warning This feature is experimental.
 */
#ifndef CC_DIRECTOR_DISPATCH_FAST_EVENTS
 #define CC_DIRECTOR_DISPATCH_FAST_EVENTS 0
#endif


/** @def CC_DIRECTOR_MAC_USE_DISPLAY_LINK_THREAD
 * @~english If enabled, cocos2d-mac will run on the Display Link thread. If disabled cocos2d-mac will run in its own thread.
 * If enabled, the images will be drawn at the "correct" time, but the events might not be very responsive.
 * If disabled, some frames might be skipped, but the events will be dispatched as they arrived.
 * To enable set it to a 1, to disable it set to 0. Enabled by default.
 * Only valid for cocos2d-mac. Not supported on cocos2d-ios.
 * @~chinese 
 * 如果启用,cocos2d-mac会工作在Display Link线程上。如果禁用cocos2d-mac将运行在它自己的线程。
 * 如果启用，图片将会在正确的时间绘制，但是事件可能不会响应的很及时。
 * 如果禁用,一些帧可能被忽略,但是事件一旦到达将会被马上分发。
 * 使将其设置为1启用,设置为0禁用。默认启用。
 * 只有cocos2d-mac有效。不支持cocos2d-ios。
 */
#ifndef CC_DIRECTOR_MAC_USE_DISPLAY_LINK_THREAD
#define CC_DIRECTOR_MAC_USE_DISPLAY_LINK_THREAD 1
#endif


/** @def CC_NODE_RENDER_SUBPIXEL
 * @~english If enabled, the Node objects (Sprite, Label,etc) will be able to render in subpixels.
 * If disabled, integer pixels will be used.
 * To enable set it to 1. Enabled by default.
 * @~chinese 
 * 如果启用,节点对象(Sprite, Label等)能够用子像素渲染。
 * 如果禁用,将使用整数像素。
 * 使将其设置为1启用。默认启用。
 */
#ifndef CC_NODE_RENDER_SUBPIXEL
#define CC_NODE_RENDER_SUBPIXEL 1
#endif


/** @def CC_SPRITEBATCHNODE_RENDER_SUBPIXEL
 * @~english If enabled, the Sprite objects rendered with SpriteBatchNode will be able to render in subpixels.
 * If disabled, integer pixels will be used.
 * To enable set it to 1. Enabled by default.
 * @~chinese 
 * 如果启用,使用SpriteBatchNode渲染的Sprite能够在子像素渲染。
 * 如果禁用,将使用整数像素。
 * 使将其设置为1启用。默认启用。
 */
#ifndef CC_SPRITEBATCHNODE_RENDER_SUBPIXEL
#define CC_SPRITEBATCHNODE_RENDER_SUBPIXEL    1
#endif


/** @def CC_TEXTURE_ATLAS_USE_VAO
 * @~english By default, TextureAtlas (used by many cocos2d classes) will use VAO (Vertex Array Objects).
 * Apple recommends its usage but they might consume a lot of memory, specially if you use many of them.
 * So for certain cases, where you might need hundreds of VAO objects, it might be a good idea to disable it.
 * To disable it set it to 0. Enabled by default.
 * @~chinese 
 * 默认情况下,TextureAtlas(许多cocos2d类使用)将使用VAO(顶点数组对象)。
 * 苹果公司建议使用,但他们可能会消耗大量的内存,特别如果你使用很多的话。
 * 所以在某些情况下,您可能需要数百个VAO对象,这时候禁用它可能是一个好主意。
 * 将其设置为0禁用它。默认启用。
 */
#ifndef CC_TEXTURE_ATLAS_USE_VAO
    #if (CC_TARGET_PLATFORM == CC_PLATFORM_IOS) || (CC_TARGET_PLATFORM == CC_PLATFORM_MAC)
        #define CC_TEXTURE_ATLAS_USE_VAO 1
    #else

        /* @~english Some Windows display adapter driver cannot support VAO.
         * Some android devices cannot support VAO very well, so we disable it by default for android platform.
         * Blackberry also doesn't support this feature.
         * @~chinese 一些Windows显示适配器驱动程序不支持VAO。
         * 一些安卓设备不能很好的支持VAO，所以我们在安卓平台默认是禁用它的。
         * 黑莓手机也不支持这个特性。
         * Blackberry also doesn't support this feature.
         */
		#define CC_TEXTURE_ATLAS_USE_VAO 0
    #endif
#endif



/** @def CC_USE_LA88_LABELS
 * @~english If enabled, it will use LA88 (Luminance Alpha 16-bit textures) for LabelTTF objects.
 * If it is disabled, it will use A8 (Alpha 8-bit textures).
 * LA88 textures are 6% faster than A8 textures, but they will consume 2x memory.
 * This feature is enabled by default.
 * @~chinese 
 * 如果启用,它将为LabelTTF对象使用LA88(Luminance Alpha 16-bit的纹理)。
 * 如果它是禁用的,它将使用A8(Alpha 8-bit纹理)。
 * LA88纹理比A8纹理快6%,但他们会消耗2倍的内存。
 * 这个功能是默认启用。
 * @since v0.99.5
 */
#ifndef CC_USE_LA88_LABELS
#define CC_USE_LA88_LABELS 1
#endif


/** @def CC_SPRITE_DEBUG_DRAW
 * @~english If enabled, all subclasses of Sprite will draw a bounding box.
 * Useful for debugging purposes only. It is recommended to leave it disabled.
 * To enable set it to a value different than 0. Disabled by default:
 * 0 -- disabled
 * 1 -- draw bounding box
 * 2 -- draw texture box
 * @~chinese 
 * 如果启用,所有的Sprite子类将画一个边界框。
 * 仅用于调试目的。建议把它禁用。
 * 使将其设置为不是0的值即启用。默认情况下禁用。
 * 0——禁用
 * 1——画边界框
 * 2——绘制纹理
 */
#ifndef CC_SPRITE_DEBUG_DRAW
#define CC_SPRITE_DEBUG_DRAW 0
#endif

/** @def CC_LABEL_DEBUG_DRAW
* If enabled, all subclasses of Label will draw a bounding box.
* Useful for debugging purposes only. It is recommended to leave it disabled.
* To enable set it to a value different than 0. Disabled by default:
* 0 -- disabled
* 1 -- draw bounding box
*/
#ifndef CC_LABEL_DEBUG_DRAW
#define CC_LABEL_DEBUG_DRAW 0
#endif

/** @def CC_SPRITEBATCHNODE_DEBUG_DRAW
 * @~english If enabled, all subclasses of Sprite that are rendered using an SpriteBatchNode draw a bounding box.
 * Useful for debugging purposes only. It is recommended to leave it disabled.
 * To enable set it to a value different than 0. Disabled by default.
 * @~chinese 
 * 如果启用,所有子类的雪碧呈现使用SpriteBatchNode画一个边界框。
 * 仅用于调试目的。建议把它禁用。
 * 使将其设置为不是0的值即启用。默认情况下禁用。
 */
#ifndef CC_SPRITEBATCHNODE_DEBUG_DRAW
#define CC_SPRITEBATCHNODE_DEBUG_DRAW 0
#endif


/** @def CC_LABELBMFONT_DEBUG_DRAW
 * @~english If enabled, all subclasses of LabelBMFont will draw a bounding box.
 * Useful for debugging purposes only. It is recommended to leave it disabled.
 * To enable set it to a value different than 0. Disabled by default.
 * @~chinese 
 * 如果启用,所有的子类LabelBMFont将画一个边界框。
 * 仅用于调试目的。建议把它禁用。
 * 使将其设置为不是0的值即启用。默认情况下禁用。
 */
#ifndef CC_LABELBMFONT_DEBUG_DRAW
#define CC_LABELBMFONT_DEBUG_DRAW 0
#endif


/** @def CC_LABELATLAS_DEBUG_DRAW
 * @~english If enabled, all subclasses of LabeltAtlas will draw a bounding box
 * Useful for debugging purposes only. It is recommended to leave it disabled.
 * To enable set it to a value different than 0. Disabled by default.
 * @~chinese 
 * 如果启用,所有的子类LabeltAtlas将画一个边界框
 * 仅用于调试目的。建议把它禁用。
 * 使将其设置为不是0的值即启用。默认情况下禁用。
 */
#ifndef CC_LABELATLAS_DEBUG_DRAW
#define CC_LABELATLAS_DEBUG_DRAW 0
#endif


/** @def CC_NODE_DEBUG_VERIFY_EVENT_LISTENERS
 * @~english If enabled (in conjunction with assertion macros) will verify on Node destruction that the node being destroyed has no event
 * listeners still associated with it in the event dispatcher. This can be used to track down problems where the event dispatch
 * system has dangling pointers to destroyed nodes.
 * Note: event listener verification will always be disabled in builds where assertions are disabled regardless of this setting.
 * @~chinese 
 * 如果启用(和断言一起), 将会验证 Node 对象析构—— node 析构时没有与 EventDispather 联系的 EventListener.
 * 这个可以用来查出那些问题—— EventDispather 系统含有指向已析构node的悬空指针.
 * 注意: 当断言被禁用时, 无论此处设置为何值, 构建过程中 EventListener 验证将总是禁用的.
 */
#ifndef CC_NODE_DEBUG_VERIFY_EVENT_LISTENERS
#define CC_NODE_DEBUG_VERIFY_EVENT_LISTENERS 0
#endif


/** @def CC_ENABLE_PROFILERS
 * @~english If enabled, will activate various profilers within cocos2d. This statistical data will be output to the console
 * once per second showing average time (in milliseconds) required to execute the specific routine(s).
 * Useful for debugging purposes only. It is recommended to leave it disabled.
 * To enable set it to a value different than 0. Disabled by default.
 * @~chinese 
 * 如果启用,将在cocos2d激活各种分析器。这个统计数据将被输出到控制台
 * 一旦每秒显示所需的平均时间(以毫秒为单位)来执行特定的例程(s)。
 * 仅用于调试目的。建议把它禁用。
 * 要启用可以将其设置为不为0的值。默认情况下禁用。
 */
#ifndef CC_ENABLE_PROFILERS
#define CC_ENABLE_PROFILERS 0
#endif


/** @~english Enable Lua engine debug log.  @~chinese 是否使用Lua引擎调试日志。*/
#ifndef CC_LUA_ENGINE_DEBUG
#define CC_LUA_ENGINE_DEBUG 0
#endif


/** @~english Use physics integration API.  @~chinese 使用物理集成API。*/
#ifndef CC_USE_PHYSICS
#define CC_USE_PHYSICS 1
#endif


/** @~english Use 3d physics integration API.  @~chinese 使用3d物理集成API。*/
#ifndef CC_USE_3D_PHYSICS
#if (CC_TARGET_PLATFORM == CC_PLATFORM_IOS || CC_TARGET_PLATFORM == CC_PLATFORM_MAC || CC_TARGET_PLATFORM == CC_PLATFORM_WIN32 || CC_TARGET_PLATFORM == CC_PLATFORM_ANDROID || CC_TARGET_PLATFORM == CC_PLATFORM_LINUX || CC_TARGET_PLATFORM == CC_PLATFORM_WINRT)
#define CC_USE_3D_PHYSICS 1
#endif
#endif

#if (CC_USE_3D_PHYSICS)
/** Use bullet physics engine. */
#ifndef CC_ENABLE_BULLET_INTEGRATION
#define CC_ENABLE_BULLET_INTEGRATION 1
#endif
#endif

/** @~english Use 3D navigation API. @~chinese 是否使用导航网格功能。*/
#ifndef CC_USE_NAVMESH
#define CC_USE_NAVMESH 1
#endif

/** @~english Use culling or not.  @~chinese 是否使用剔除功能。*/
#ifndef CC_USE_CULLING
#define CC_USE_CULLING 1
#endif


/** @~english Support PNG or not. If your application don't use png format picture, you can undefine this macro to save package size.
 * @~chinese 支持PNG与否。如果您的应用程序不使用png格式的图片,你可以命令取消这个宏保存包的大小。
*/
#ifndef CC_USE_PNG
#define CC_USE_PNG  1
#endif // CC_USE_PNG


/** @~english Support JPEG or not. If your application don't use jpeg format picture, you can undefine this macro to save package size.
 * @~chinese 支持JPEG与否。如果您的应用程序不使用jpeg格式的图片,你可以取消这个宏定义来减小包大小。
 */
#ifndef CC_USE_JPEG
#define CC_USE_JPEG  1
#endif // CC_USE_JPEG


/** @~english Support TIFF or not. If your application don't use TIFF format picture, you can undefine this macro to save package size.
 * @~chinese 支持TIFF与否。如果您的应用程序不使用TIFF格式的图片,你可以取消这个宏定义来减小包大小。
 */
#ifndef CC_USE_TIFF
#define CC_USE_TIFF  1
#endif // CC_USE_TIFF


/** @~english Support webp or not. If your application don't use webp format picture, you can undefine this macro to save package size.
 * @~chinese 支持webp与否。如果您的应用程序不使用webp格式图片,你可以取消这个宏定义来减小包大小。
 */
#ifndef CC_USE_WEBP
#if (CC_TARGET_PLATFORM != CC_PLATFORM_WINRT)
#define CC_USE_WEBP  1
#endif
#endif // CC_USE_WEBP


 /** @~english Support WIC (Windows Image Component) or not. Replaces PNG, TIFF and JPEG
  * @~chinese 是否支持WIC(Windows图像组件)。取代PNG,TIFF和JPEG
 */
#ifndef CC_USE_WIC
#if (CC_TARGET_PLATFORM == CC_PLATFORM_WINRT)
#define CC_USE_WIC  1
#undef CC_USE_TIFF
#undef CC_USE_JPEG
#undef CC_USE_PNG
#endif
#endif // CC_USE_WIC


/** @~english Enable Script binding.  @~chinese 启用脚本绑定。*/
#ifndef CC_ENABLE_SCRIPT_BINDING
#define CC_ENABLE_SCRIPT_BINDING 1
#endif

<<<<<<< HEAD
=======
/** When CC_ENABLE_SCRIPT_BINDING and CC_ENABLE_GC_FOR_NATIVE_OBJECTS are both 1
 then the Garbage collector will release the native objects, only when the JS/Lua objets
 are collected.
 The benefit is that users don't need to retain/release the JS/Lua objects manually.

 By default this behavior is disabled by default
 */
#ifdef CC_ENABLE_SCRIPT_BINDING
  #ifndef CC_ENABLE_GC_FOR_NATIVE_OBJECTS
  #define CC_ENABLE_GC_FOR_NATIVE_OBJECTS 0
  #endif
#endif
>>>>>>> 794759f7

/** @def CC_CONSTRUCTOR_ACCESS
 * @~english Indicate the init functions access modifier. If value equals to protected, then these functions are protected.
 * If value equals to public, these functions are public,
 * protected by default.
 * @~chinese 
 * 表明init函数访问修饰符。如果值等于protected,那么这些方法受到保护。
 * 如果值等于公众,这些功能是公开的,
 * 默认情况下保护。
 */
#ifndef CC_CONSTRUCTOR_ACCESS
  #ifdef CC_ENABLE_SCRIPT_BINDING
    #define CC_CONSTRUCTOR_ACCESS public
  #else
    #define CC_CONSTRUCTOR_ACCESS protected
  #endif
#endif


/** @def CC_ENABLE_ALLOCATOR
 * @~english Turn on creation of global allocator and pool allocators
 * as specified by CC_ALLOCATOR_GLOBAL below.
 * @~chinese 
 * 打开创建全局分配器和池分配器。
 * 如下CC_ALLOCATOR_GLOBAL规定。
 */
#ifndef CC_ENABLE_ALLOCATOR
# define CC_ENABLE_ALLOCATOR 0
#endif


/** @def CC_ENABLE_ALLOCATOR_DIAGNOSTICS
 * @~english Turn on debugging of allocators. This is slower, uses
 * more memory, and should not be used for production builds.
 * @~chinese 
 * 打开调试分配器。这会很慢,使用更多的内存,不要用于产品构建。
 */
#ifndef CC_ENABLE_ALLOCATOR_DIAGNOSTICS
# define CC_ENABLE_ALLOCATOR_DIAGNOSTICS CC_ENABLE_ALLOCATOR
#endif


/** @def CC_ENABLE_ALLOCATOR_GLOBAL_NEW_DELETE
 * @~english Turn on override of global new and delete
 * as specified by CC_ALLOCATOR_GLOBAL_NEW_DELETE below.
 * @~chinese 
 * 开启全局的new和delete的重写。
 * 如下CC_ALLOCATOR_GLOBAL_NEW_DELETE规定。
 */
#ifndef CC_ENABLE_ALLOCATOR_GLOBAL_NEW_DELETE
# define CC_ENABLE_ALLOCATOR_GLOBAL_NEW_DELETE 0
# endif//CC_ENABLE_ALLOCATOR_GLOBAL_NEW_DELETE


/** @def CC_ALLOCATOR_GLOBAL
 * @~english Specify allocator to use for global allocator.
 * @~chinese 
 * 指定要使用分配器用于全局分配器。
 */
#ifndef CC_ALLOCATOR_GLOBAL
# define CC_ALLOCATOR_GLOBAL cocos2d::allocator::AllocatorStrategyDefault
#endif


/** @def CC_ALLOCATOR_GLOBAL_NEW_DELETE
 * @~english Specify allocator to use when overriding of new and delete.
 * @~chinese 
 * 当重写了new和delete后指定要使用的分配器。
 */
#ifndef CC_ALLOCATOR_GLOBAL_NEW_DELETE
# define CC_ALLOCATOR_GLOBAL_NEW_DELETE cocos2d::allocator::AllocatorStrategyGlobalSmallBlock
#endif

#endif // __CCCONFIG_H__<|MERGE_RESOLUTION|>--- conflicted
+++ resolved
@@ -476,21 +476,25 @@
 #define CC_ENABLE_SCRIPT_BINDING 1
 #endif
 
-<<<<<<< HEAD
-=======
-/** When CC_ENABLE_SCRIPT_BINDING and CC_ENABLE_GC_FOR_NATIVE_OBJECTS are both 1
- then the Garbage collector will release the native objects, only when the JS/Lua objets
- are collected.
- The benefit is that users don't need to retain/release the JS/Lua objects manually.
-
- By default this behavior is disabled by default
+
+/** @def CC_ENABLE_GC_FOR_NATIVE_OBJECTS
+ * @~english When CC_ENABLE_SCRIPT_BINDING and CC_ENABLE_GC_FOR_NATIVE_OBJECTS are both 1
+ * then the Garbage collector will release the native objects, only when the JS/Lua objets
+ * are collected.
+ * The benefit is that users don't need to retain/release the JS/Lua objects manually.
+
+ * By default this behavior is disabled by default
+ * @~chinese  当CC_ENABLE_SCRIPT_BINDING和CC_ENABLE_GC_FOR_NATIVE_OBJECTS都为1时，
+ * 垃圾回收机制会自动回收JS的对象。
+ * 它的好处是JS脚本开发者不需要在JS脚本中手动调用retain/release。
+ * 
+ * 该特性默认关闭
  */
 #ifdef CC_ENABLE_SCRIPT_BINDING
   #ifndef CC_ENABLE_GC_FOR_NATIVE_OBJECTS
   #define CC_ENABLE_GC_FOR_NATIVE_OBJECTS 0
   #endif
 #endif
->>>>>>> 794759f7
 
 /** @def CC_CONSTRUCTOR_ACCESS
  * @~english Indicate the init functions access modifier. If value equals to protected, then these functions are protected.
