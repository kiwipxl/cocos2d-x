/****************************************************************************
Copyright (c) 2010      Ricardo Quesada
Copyright (c) 2010-2012 cocos2d-x.org
Copyright (c) 2013-2014 Chukong Technologies Inc.

http://www.cocos2d-x.org

Permission is hereby granted, free of charge, to any person obtaining a copy
of this software and associated documentation files (the "Software"), to deal
in the Software without restriction, including without limitation the rights
to use, copy, modify, merge, publish, distribute, sublicense, and/or sell
copies of the Software, and to permit persons to whom the Software is
furnished to do so, subject to the following conditions:

The above copyright notice and this permission notice shall be included in
all copies or substantial portions of the Software.

THE SOFTWARE IS PROVIDED "AS IS", WITHOUT WARRANTY OF ANY KIND, EXPRESS OR
IMPLIED, INCLUDING BUT NOT LIMITED TO THE WARRANTIES OF MERCHANTABILITY,
FITNESS FOR A PARTICULAR PURPOSE AND NONINFRINGEMENT. IN NO EVENT SHALL THE
AUTHORS OR COPYRIGHT HOLDERS BE LIABLE FOR ANY CLAIM, DAMAGES OR OTHER
LIABILITY, WHETHER IN AN ACTION OF CONTRACT, TORT OR OTHERWISE, ARISING FROM,
OUT OF OR IN CONNECTION WITH THE SOFTWARE OR THE USE OR OTHER DEALINGS IN
THE SOFTWARE.
****************************************************************************/

#ifndef __CCCONFIGURATION_H__
#define __CCCONFIGURATION_H__

#include <string>

#include "base/CCRef.h"
#include "base/CCValue.h"
#include "platform/CCGL.h"
#include "3d/CCAnimate3D.h"


/**
 * @addtogroup base
 * @{
 */
NS_CC_BEGIN

<<<<<<< HEAD
=======
class EventCustom;
>>>>>>> 7c091b75

/** @class Configuration
 * @brief @~english Configuration contains some openGL variables
 * @~chinese Configuration包含了一些openGL配置变量
 * @since v0.99.0
 * @js NA
 */
class CC_DLL Configuration : public Ref
{
public:
    

    /** @~english Returns a shared instance of Configuration.
     * 
     * @~chinese 返回一个Configuration单例。
     * 
     * @return @~english An autoreleased Configuration object.
     * @~chinese 一个autoreleased Configuration对象。
     */
    static Configuration *getInstance();


    /** @~english Purge the shared instance of Configuration.
     * @~chinese 销毁Configuration单例。
     */
    static void destroyInstance();


    /** @deprecated Use getInstance() instead */
    CC_DEPRECATED_ATTRIBUTE static Configuration *sharedConfiguration();


    /** @deprecated Use destroyInstance() instead */
    CC_DEPRECATED_ATTRIBUTE static void purgeConfiguration();

public:

    /** @~english Destructor
     * @~chinese 析构函数
     * @js NA
     * @lua NA
     */
	virtual ~Configuration();


    /** @~english OpenGL Max texture size.
     * 
     * @~chinese OpenGL最大纹理尺寸。
     * 
     * @return @~english The OpenGL Max texture size.
     * @~chinese OpenGL最大纹理大小。
     */
	int getMaxTextureSize() const;


    /** @~english OpenGL Max Modelview Stack Depth.
     *
     * @~chinese OpenGL最大视点矩阵堆栈深度。
     * 
     * @return @~english The OpenGL Max Modelview Stack Depth.
     * @~chinese OpenGL最大视点矩阵堆栈深度。
     */
	int getMaxModelviewStackDepth() const;


    /** @~english Returns the maximum texture units.
     *
     * @~chinese 返回的最大纹理单位。
     * 
     * @return @~english The maximum texture units.
     * @~chinese 最大的纹理单位。
     * @since v2.0.0
     */
	int getMaxTextureUnits() const;


    /** @~english Whether or not the GPU supports NPOT (Non Power Of Two) textures.
     OpenGL ES 2.0 already supports NPOT (iOS).
     * 
     * @~chinese 是否GPU支持NPOT(非2的次方)的纹理。
     * OpenGL ES 2.0已经支持NPOT(iOS)。
     * 
     * @return @~english Is true if supports NPOT.
     * @~chinese 如果支持NPOT返回真。
     * @since v0.99.2
     */
	bool supportsNPOT() const;


    /** @~english Whether or not PVR Texture Compressed is supported.
     *
     * @~chinese 是否支持PVR纹理压缩格式。
     * 
     * @return @~english Is true if supports PVR Texture Compressed.
     * @~chinese 如果支持PVR纹理压缩格式返回真。
     */
	bool supportsPVRTC() const;
    

    /** @~english Whether or not ETC Texture Compressed is supported.
     * 
     *
     * @~chinese 是否支持ETC纹理压缩格式。
     * 
     * 
     * @return @~english Is true if supports ETC Texture Compressed.
     * @~chinese 如果支持ETC纹理压缩格式返回真。
     */
    bool supportsETC() const;
    

    /** @~english Whether or not S3TC Texture Compressed is supported.
     *
     * @~chinese 是否支持S3TC纹理压缩格式。
     * 
     * @return @~english Is true if supports S3TC Texture Compressed.
     * @~chinese 如果支持S3TC纹理压缩格式返回真。
     */
    bool supportsS3TC() const;
    

    /** @~english Whether or not ATITC Texture Compressed is supported.
     *
     * @~chinese 是否支持ATITC纹理压缩格式。
     * 
     * @return @~english Is true if supports ATITC Texture Compressed.
     * @~chinese 如果支持ATITC纹理压缩格式返回真。
     */
    bool supportsATITC() const;
    

    /** @~english Whether or not BGRA8888 textures are supported.
     *
     * @~chinese 是否支持BGRA8888纹理格式。
     * 
     * @return @~english Is true if supports BGRA8888 textures.
     * @~chinese 如果支持BGRA8888纹理格式返回真。
     * @since v0.99.2
     */
	bool supportsBGRA8888() const;


    /** @~english Whether or not glDiscardFramebufferEXT is supported.
     * @~chinese 是否支持glDiscardFramebufferEXT。
     * @return @~english Is true if supports glDiscardFramebufferEXT.
     * @~chinese 如果支持glDiscardFramebufferEXT返回真。
     * @since v0.99.2
     */
	bool supportsDiscardFramebuffer() const;


    /** @~english Whether or not shareable VAOs are supported.
     *
     * @~chinese 是否可共享的支持共享VAO。
     * 
     * @return @~english Is true if supports shareable VAOs.
     * @~chinese 如果支持共享VAO返回真。
     * @since v2.0.0
     */
	bool supportsShareableVAO() const;
    

    /** @~english Max support directional light in shader, for Sprite3D.
     *
     * @~chinese 获取Sprite3D中shader支持的方向光最大数量。
     * 
     * @return @~english Maximum supports directional light in shader.
     * @~chinese Sprite3D中shader支持的方向光最大数量。
     * @since v3.3
     */
    int getMaxSupportDirLightInShader() const;
    

    /** @~english Max support point light in shader, for Sprite3D.
     *
     * @~chinese 获取Sprite3D中shader支持的点光源最大数量。
     * 
     * @return @~english Maximum supports point light in shader.
     * @~chinese Sprite3D中shader支持的点光源最大数量。
     * @since v3.3
     */
    int getMaxSupportPointLightInShader() const;
    

    /** @~english Max support spot light in shader, for Sprite3D.
     *
     * @~chinese 获取Sprite3D中shader支持的聚光灯光源最大数量。
     * 
     * @return @~english Maximum supports spot light in shader.
     * @~chinese Sprite3D中shader支持的聚光灯光源最大数量。
     * @since v3.3
     */
    int getMaxSupportSpotLightInShader() const;


    /** @~english get 3d animate quality @~chinese 获得3d动画质量
     * @return @~english 3d animate quality.
     * @return @~english 3d动画质量。
     */
    Animate3DQuality getAnimate3DQuality() const;
    

    /** @~english Returns whether or not an OpenGL is supported. 
     *
     * @~chinese 返回一个是否支持某个OpenGL。
     * 
     * @param searchName @~english A given search name.
     * @~chinese 一个给定的搜索的名字。
     * @return @~english Is true if an OpenGL is supported.
     * @~chinese 如果支持某个OpenGL返回真。
     */
    bool checkForGLExtension(const std::string &searchName) const;


    /** @~english Initialize method.
     *
     * @~chinese 初始化方法。
     * 
     * @return @~english Is true if initialize success.
     * @~chinese 如果初始化成功返回真。
     */
    bool init();


	/** @~english Returns the value of a given key as a double.
     *
  * @~chinese 根据给定的键返回值
  * 
     * @param key @~english A given key.
  * @~chinese 一个给定的键。
     * @param defaultValue @~english if not find the value, return the defaultValue.
  * @~chinese 如果找不到值，则返回默认值。
     * @return 
     */
	const Value& getValue(const std::string& key, const Value& defaultValue = Value::Null) const;


	/** @~english Sets a new key/value pair  in the configuration dictionary.
     *
  * @~chinese 在配置字典中设置一个新的键值对。
  * 
     * @param key @~english A given key.
  * @~chinese 一个给定的键。
     * @param value @~english A given value.
  * @~chinese 一个给定的值。
     */
	void setValue(const std::string& key, const Value& value);


    /** @~english Returns the Configuration info.
     *
     * @~chinese 返回配置信息。
     * 
     * @return @~english The Configuration info.
     * @~chinese 配置信息。
     */
    std::string getInfo() const;


	/** @~english Gathers OpenGL / GPU information.
  * @~chinese 收集OpenGL/GPU 信息。
     */
	void gatherGPUInfo();


	/** @~english Loads a config file. If the keys are already present, then they are going to be replaced. Otherwise the new keys are added.
     * 
  * @~chinese 加载配置文件。如果键已经存在,那么将被替换。否则添加新的键。
  * 
     * @param filename @~english Config file name.
  * @~chinese 配置文件名。
     */
	void loadConfigFile(const std::string& filename);
    
    static const char* CONFIG_FILE_LOADED;

private:
    Configuration(void);
    static Configuration    *s_sharedConfiguration;
	static std::string		s_configfile;
    
protected:
    GLint           _maxTextureSize;
    GLint           _maxModelviewStackDepth;
    bool            _supportsPVRTC;
    bool            _supportsETC1;
    bool            _supportsS3TC;
    bool            _supportsATITC;
    bool            _supportsNPOT;
    bool            _supportsBGRA8888;
    bool            _supportsDiscardFramebuffer;
    bool            _supportsShareableVAO;
    GLint           _maxSamplesAllowed;
    GLint           _maxTextureUnits;
    char *          _glExtensions;
    int             _maxDirLightInShader; //max support directional light in shader
    int             _maxPointLightInShader; // max support point light in shader
    int             _maxSpotLightInShader; // max support spot light in shader
    Animate3DQuality  _animate3DQuality; // animate 3d quality
	
	ValueMap        _valueDict;
    
    EventCustom*    _loadedEvent;
};


NS_CC_END
// end of base group
/// @}

#endif // __CCCONFIGURATION_H__<|MERGE_RESOLUTION|>--- conflicted
+++ resolved
@@ -41,10 +41,7 @@
  */
 NS_CC_BEGIN
 
-<<<<<<< HEAD
-=======
 class EventCustom;
->>>>>>> 7c091b75
 
 /** @class Configuration
  * @brief @~english Configuration contains some openGL variables
