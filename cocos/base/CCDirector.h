﻿/****************************************************************************
 Copyright (c) 2008-2010 Ricardo Quesada
 Copyright (c) 2010-2013 cocos2d-x.org
 Copyright (c) 2011      Zynga Inc.
 Copyright (c) 2013-2015 Chukong Technologies Inc.

http://www.cocos2d-x.org

Permission is hereby granted, free of charge, to any person obtaining a copy
of this software and associated documentation files (the "Software"), to deal
in the Software without restriction, including without limitation the rights
to use, copy, modify, merge, publish, distribute, sublicense, and/or sell
copies of the Software, and to permit persons to whom the Software is
furnished to do so, subject to the following conditions:

The above copyright notice and this permission notice shall be included in
all copies or substantial portions of the Software.

THE SOFTWARE IS PROVIDED "AS IS", WITHOUT WARRANTY OF ANY KIND, EXPRESS OR
IMPLIED, INCLUDING BUT NOT LIMITED TO THE WARRANTIES OF MERCHANTABILITY,
FITNESS FOR A PARTICULAR PURPOSE AND NONINFRINGEMENT. IN NO EVENT SHALL THE
AUTHORS OR COPYRIGHT HOLDERS BE LIABLE FOR ANY CLAIM, DAMAGES OR OTHER
LIABILITY, WHETHER IN AN ACTION OF CONTRACT, TORT OR OTHERWISE, ARISING FROM,
OUT OF OR IN CONNECTION WITH THE SOFTWARE OR THE USE OR OTHER DEALINGS IN
THE SOFTWARE.
****************************************************************************/

#ifndef __CCDIRECTOR_H__
#define __CCDIRECTOR_H__

#include <stack>
#include <thread>

#include "platform/CCPlatformMacros.h"
#include "base/CCRef.h"
#include "base/CCVector.h"
#include "2d/CCScene.h"
#include "math/CCMath.h"
#include "platform/CCGL.h"
#include "platform/CCGLView.h"

NS_CC_BEGIN

/**
 * @addtogroup base
 * @{
 */

/* Forward declarations.*/
class LabelAtlas;
//class GLView;
class DirectorDelegate;
class Node;
class Scheduler;
class ActionManager;
class EventDispatcher;
class EventCustom;
class EventListenerCustom;
class TextureCache;
class Renderer;
class Camera;

class Console;
namespace experimental
{
    class FrameBuffer;
}

/**
 * @brief @~english Matrix stack type.
 * @~chinese 矩阵栈类型。
 */
enum class MATRIX_STACK_TYPE
{
    /// Model view matrix stack
    MATRIX_STACK_MODELVIEW,
    
    /// projection matrix stack
    MATRIX_STACK_PROJECTION,
    
    /// texture matrix stack
    MATRIX_STACK_TEXTURE
};

/**
 @brief @~english Class that creates and handles the main Window and manages how
 and when to execute the Scenes.
 
 The Director is also responsible for:
 - initializing the OpenGL context
 - setting the OpenGL buffer depth (default one is 0-bit)
 - setting the projection (default one is 3D)
 
 Since the Director is a singleton, the standard way to use it is by calling:
 * Director::getInstance()->methodName();
 * @~chinese 导演类，负责创建和处理主窗口，以及管理场景执行。
 * 
 * 导演还负责:
 * -初始化OpenGL上下文
 * -设置OpenGL缓冲区深度(默认是0)
 * -设置投影(默认是3d)
 * 
 * Since the Director is a singleton, the standard way to use it is by calling:
 * 导演类是一个单例，标准的调用方法如下：
 * Director::getInstance()- > methodName();
 */
class CC_DLL Director : public Ref
{
public:
    /** @~english Director will trigger an event when projection type is changed.  @~chinese 当投影类型变化时导演将触发一个事件。*/
    static const char* EVENT_PROJECTION_CHANGED;
    /** Director will trigger an event before Schedule::update() is invoked. */
    static const char* EVENT_BEFORE_UPDATE;
    /** @~english Director will trigger an event after Schedule::update() is invoked.  @~chinese 在调用Schedule::update()后导演会触发一个事件。*/
    static const char* EVENT_AFTER_UPDATE;
<<<<<<< HEAD
    /** @~english Director will trigger an event after Scene::render() is invoked.  @~chinese 在调用Scene::render()后导演将触发一个事件。*/
=======
    /** Director will trigger an event while resetting Director */
    static const char* EVENT_RESET;
    /** Director will trigger an event after Scene::render() is invoked. */
>>>>>>> 794759f7
    static const char* EVENT_AFTER_VISIT;
    /** @~english Director will trigger an event after a scene is drawn, the data is sent to GPU.  @~chinese 当一个场景绘制,数据被发送到GPU后导演将触发一个事件。*/
    static const char* EVENT_AFTER_DRAW;

    /**
     * @brief @~english Possible OpenGL projections used by director
     * @~chinese 导演使用的可能的OpenGL投影类型
     */
    enum class Projection
    {
        /// Sets a 2D projection (orthogonal projection).
        _2D,
        
        /// Sets a 3D projection with a fovy=60, znear=0.5f and zfar=1500.
        _3D,
        
        /// It calls "updateProjection" on the projection delegate.
        CUSTOM,
        
        /// Default projection is 3D projection.
        DEFAULT = _3D,
    };
    
    /** @~english
     * Returns a shared instance of the director. 
     * @~chinese 
     * 返回一个导演的单例。
     * @js _getInstance
     */
    static Director* getInstance();

    /**
     * @deprecated Use getInstance() instead.
     * @js NA
     */
    CC_DEPRECATED_ATTRIBUTE static Director* sharedDirector() { return Director::getInstance(); }
    
    /**
     * @js ctor
     */
    Director();
    
    /**
     * @js NA
     * @lua NA
     */
    virtual ~Director();
    virtual bool init();

    // attribute

    /** @~english Gets current running Scene. Director can only run one Scene at a time.  @~chinese 得到当前运行场景。导演一次只能运行一个场景。*/
    inline Scene* getRunningScene() { return _runningScene; }

    /** @~english Gets the FPS value.  @~chinese 得到了FPS的值。*/
    inline float getAnimationInterval() { return _animationInterval; }
    /** @~english Sets the FPS value. FPS = 1 @~chinese 设置FPS的值。FPS = 1 */
    virtual void setAnimationInterval(float interval) = 0;

    /** @~english Whether or not to display the FPS on the bottom-left corner.  @~chinese 左下角是否有显示FPS。*/
    inline bool isDisplayStats() { return _displayStats; }
    /** @~english Display the FPS on the bottom-left corner.  @~chinese 设置是否在左下角显示FPS。*/
    inline void setDisplayStats(bool displayStats) { _displayStats = displayStats; }
    
    /** @~english Get seconds per frame.  @~chinese 获取每帧间隔几秒。*/
    inline float getSecondsPerFrame() { return _secondsPerFrame; }

    /** @~english
     * Get the GLView.
     * @~chinese 
     * 获取GLView。
     * @lua NA
     */
    inline GLView* getOpenGLView() { return _openGLView; }
    /** @~english
     * Sets the GLView. 
     * @~chinese 
     * 设置GLView。
     * @lua NA
     */
    void setOpenGLView(GLView *openGLView);

    /*@~english
     * Gets singleton of TextureCache.
     * @~chinese 
     * 获取TextureCache单例。
     * @js NA
     */
    TextureCache* getTextureCache() const;

    /** @~english Whether or not `_nextDeltaTimeZero` is set to 0.  @~chinese “_nextDeltaTimeZero”是否设置为0。*/
    inline bool isNextDeltaTimeZero() { return _nextDeltaTimeZero; }
    /** @~english
     * Sets the delta time between current frame and next frame is 0.
     * This value will be used in Schedule, and will affect all functions that are using frame delta time, such as Actions.
     * This value will take effect only one time.
     * @~chinese 
     * 设置当前帧和下一个帧之间时间为0。
     * 这个值用于Schedule,将会影响所有使用帧间隔时间的函数,比如Actions。
     * 这个值只生效一次。
     */
    void setNextDeltaTimeZero(bool nextDeltaTimeZero);

    /** @~english Whether or not the Director is paused.  @~chinese 导演是否暂停。*/
    inline bool isPaused() { return _paused; }

    /** @~english How many frames were called since the director started  @~chinese 获取导演开始以来游戏运行的总帧数。*/
    inline unsigned int getTotalFrames() { return _totalFrames; }
    
    /** @~english Gets an OpenGL projection.
     * @~chinese 获取OpenGL投影。
     * @since v0.8.2
     * @lua NA
     */
    inline Projection getProjection() { return _projection; }
    /** @~english Sets OpenGL projection.  @~chinese 设置OpenGL投影。*/
    void setProjection(Projection projection);
    
    /** @~english Sets the glViewport. @~chinese 设置glViewport。*/
    void setViewport();    
    
    /** @~english Whether or not the replaced scene will receive the cleanup message.
     * If the new scene is pushed, then the old scene won't receive the "cleanup" message.
     * If the new scene replaces the old one, the it will receive the "cleanup" message.
     * @~chinese 更换场景时是否接收清理消息。
     * 如果新场景是采用push方式进入的，那么旧的场景将不会接收到"cleanup"消息。
     * 如果新场景取代旧的场景,它将会接收到"cleanup"消息。
     * @since v0.99.0
     */
    inline bool isSendCleanupToScene() { return _sendCleanupToScene; }

    /** @~english This object will be visited after the main scene is visited.
     * This object MUST implement the "visit" function.
     * Useful to hook a notification object, like Notifications (http://github.com/manucorporat/CCNotifications)
     * @~chinese 这个对象将会在主场景渲染完后渲染。
     * 这个对象必须实现“visit”功能。
     * 对于hook一个通知节点很有用,比如 Notifications (http://github.com/manucorporat/CCNotifications)
     * @since v0.99.5
     */
    Node* getNotificationNode() const { return _notificationNode; }
    /** @~english
     * Sets the notification node.
     * @~chinese 
     * 设置通知节点。
     * @see Director::getNotificationNode()
     */
    void setNotificationNode(Node *node);
    
    // window size

    /** @~english Returns the size of the OpenGL view in points.  @~chinese 返回OpenGL视图的大小，以点为单位。*/
    const Size& getWinSize() const;

    /** @~english Returns the size of the OpenGL view in pixels.  @~chinese 返回OpenGL视图中大小。以像素为单位。*/
    Size getWinSizeInPixels() const;
    
    /** @~english
     * Returns visible size of the OpenGL view in points.
     * The value is equal to `Director::getWinSize()` if don't invoke `GLView::setDesignResolutionSize()`.
     * @~chinese 
     * 返回可见OpenGL视图大小，以点为单位。
     * 如果不调用GLView:setDesignResolutionSize"的话，其值等于“Director::getWinSize()”。
     */
    Size getVisibleSize() const;
    
    /** @~english Returns visible origin coordinate of the OpenGL view in points.  @~chinese 返回可见OpenGL视图起始点，以点为单位。*/
    Vec2 getVisibleOrigin() const;

    /** @~english
     * Converts a screen coordinate to an OpenGL coordinate.
     * Useful to convert (multi) touch coordinates to the current layout (portrait or landscape).
     * @~chinese 
     * 将屏幕坐标转换为一个OpenGL坐标。
     * 对于将(多点)触摸坐标转换为当前布局(横向或纵向)很有用。
     */
    Vec2 convertToGL(const Vec2& point);

    /** @~english
     * Converts an OpenGL coordinate to a screen coordinate.
     * Useful to convert node points to window points for calls such as glScissor.
     * @~chinese 
     * 转换一个OpenGL坐标到屏幕坐标。
     * 对于比如glScissor调用将node点转换到窗口点很有用。
     */
    Vec2 convertToUI(const Vec2& point);

    /** @~english
     * Gets the distance between  camera and near clipping frame.
     * It is correct for default camera that near clipping frame is the same as screen.
     * @~chinese 
     * 获取camera到near clipping frame的距离。
     * 默认的camera，near clipping frame是和screen一样的。
     */
    float getZEye() const;

    // Scene Management

    /** @~english
     * Enters the Director's main loop with the given Scene.
     * Call it to run only your FIRST scene.
     * Don't call it if there is already a running scene.
     *
     * It will call pushScene: and then it will call startAnimation
     * @~chinese 
     * 通过给定的场景进入导演的主循环。
     * 只能在运行你的第一个场景调用它。
     * 它如果已经有一个正在运行的场景不要调用它。
     * 
     * 它将调用pushScene:然后将调用startAnimation
     * @js NA
     */
    void runWithScene(Scene *scene);

    /** @~english
     * Suspends the execution of the running scene, pushing it on the stack of suspended scenes.
     * The new scene will be executed.
     * Try to avoid big stacks of pushed scenes to reduce memory allocation. 
     * ONLY call it if there is a running scene.
     * @~chinese 
     * 暂停当前运行的场景,压入到暂停的场景栈中。
     * 新场景将被执行。
     * 尽量避免压入大场景,以减少内存分配。
     * 只能在有运行场景时调用它。
     */
    void pushScene(Scene *scene);

    /** @~english
     * Pops out a scene from the stack.
     * This scene will replace the running one.
     * The running scene will be deleted. If there are no more scenes in the stack the execution is terminated.
     * ONLY call it if there is a running scene.
     * @~chinese 
     * 从堆栈中弹出了一个场景。
     * 这一场景将会取代当前运行的场景。
     * 运行场景将被删除。如果场景栈没有更多的场景的话执行将被终止。
     * 只能在有运行场景时调用它。
     */
    void popScene();

    /** @~english
     * Pops out all scenes from the stack until the root scene in the queue.
     * This scene will replace the running one.
     * Internally it will call `popToSceneStackLevel(1)`.
     * @~chinese 
     * 从堆栈中弹出所有场景，到根场景。
     * 这一场景将会取代当前运行的场景。
     * 内部会调用“popToSceneStackLevel(1)”。
     */
    void popToRootScene();

    /** @~english Pops out all scenes from the stack until it reaches `level`.
     If level is 0, it will end the director.
     If level is 1, it will pop all scenes until it reaches to root scene.
     If level is <= than the current stack level, it won't do anything.
     * @~chinese 从堆栈中弹出所有场景,直到到达第“level”个。
     * 如果级别为0,它将结束导演的执行。
     * 如果级别是1,那么它将弹出所有场景,直到到达根的场景。
     * 如果级别小于等于比当前堆栈级别,它不会做任何事情。
     */
 	void popToSceneStackLevel(int level);

    /** @~english Replaces the running scene with a new one. The running scene is terminated.
     * ONLY call it if there is a running scene.
     * @~chinese 用新的场景替换运行场景。终止正在运行的场景。
     * 只能在有运行场景时调用它。
     * @js NA
     */
    void replaceScene(Scene *scene);

    /** @~english Ends the execution, releases the running scene.
     * @~chinese 执行结束,释放运行场景。
     * @lua endToLua
     */
    void end();

    /** @~english Pauses the running scene.
     * The running scene will be drawed, but all scheduled timers will be paused.
     * While paused, the draw rate will be 4 FPS to reduce CPU consumption.
     * @~chinese 暂停正在运行的场景。
     * 运行场景将绘制，但所有scheduled timers将暂停。
     * 一旦暂停,FPS将会降到将4以减少CPU消耗。
     */
    void pause();

    /** @~english Resumes the paused scene.
     * The scheduled timers will be activated again.
     * The "delta time" will be 0 (as if the game wasn't paused).
     * @~chinese 恢复暂停场景。
     * scheduled timers将再次被激活。
     * “delta time”将会为0(就像是游戏没有暂停一样)。
     */
    void resume();
    
    /*@~english
     * Restart the director. 
     * @~chinese 
     * 重新启动导演。
     * @js NA
     */
    void restart();

    /** @~english Stops the animation. Nothing will be drawn. The main loop won't be triggered anymore.
     * If you don't want to pause your animation call [pause] instead.
     * @~chinese 停止动画。不进行绘制。主循环不会再被触发。
     * 如果你不想暂停动画，请调用[pause]。
     */
    virtual void stopAnimation() = 0;

    /** @~english The main loop is triggered again.
     * Call this function only if [stopAnimation] was called earlier.
     * @~chinese 主循环触发一次。
     * 只有之前调用过stopAnimation，才能调用这个函数。
     * @warning @~english Don't call this function to start the main loop. To run the main loop call runWithScene.
     * @~chinese 不调用这个函数来开始主循环。请调用runWithScene来开始主循环。
     */
    virtual void startAnimation() = 0;

    /** @~english Draw the scene.
     * This method is called every frame. Don't call it manually.
     * @~chinese 绘制场景。
     * 每一帧都会调用此方法。不要手动调用它。
     */
    void drawScene();

    // Memory Helper

    /** @~english Removes all cocos2d cached data.
     * It will purge the TextureCache, SpriteFrameCache, LabelBMFont cache
     * @~chinese 删除所有cocos2d缓存的数据。
     * 它将清除TextureCache，SpriteFrameCache，LabelBMFont缓存
     * @since v0.99.3
     */
    void purgeCachedData();

	/** @~english Sets the default values based on the Configuration info.  @~chinese 根据Configuration信息设置默认值。*/
    void setDefaultValues();

    // OpenGL Helper

    /** @~english Sets the OpenGL default values.
     * It will enable alpha blending, disable depth test.
     * @~chinese 设置OpenGL默认值。
     * 它将启用alpha blending，禁用深度测试。
     * @js NA
     */
    void setGLDefaultValues();

    /** @~english Enables/disable alpha blending @~chinese 启用/禁用alpha blending */
    void setAlphaBlending(bool on);
    
    /** @~english Sets clear values for the color buffers,
     * value range of each element is [0.0, 1.0].
     * @~chinese 设置色缓冲区的清除值,
     * 每个元素的值范围是[0.0,1.0]。
     * @js NA
     */
    void setClearColor(const Color4F& clearColor);

    /** @~english Enable/disable depth test @~chinese 启用/禁用深度测试  */
    void setDepthTest(bool on);

    virtual void mainLoop() = 0;

    /** @~english The size in pixels of the surface. It could be different than the screen size.
     * High-res devices might have a higher surface size than the screen size.
     * Only available when compiled using SDK >= 4.0.
     * @~chinese surface的大小(以像素为单位)。它可能会屏幕大小不同。
     * 高分辨率的设备比起屏幕尺寸大小，它可能有一个更高的surface。
     * 只有当使用大于4.0的SDK编译才有效。
     * @since v0.99.4
     */
    void setContentScaleFactor(float scaleFactor);
    /**@~english
     * Gets content scale factor.
     * @~chinese 
     * 获取内容缩放比例。
     * @see Director::setContentScaleFactor()
     */
    float getContentScaleFactor() const { return _contentScaleFactor; }

    /** @~english Gets the Scheduler associated with this director.
     * @~chinese 获取和导演相关联的调度器。
     * @since v2.0
     */
    Scheduler* getScheduler() const { return _scheduler; }
    
    /** @~english Sets the Scheduler associated with this director.
     * @~chinese 设置和导演相关联的调度器。
     * @since v2.0
     */
    void setScheduler(Scheduler* scheduler);

    /** @~english Gets the ActionManager associated with this director.
     * @~chinese 获取和导演相关联的动作管理器。
     * @since v2.0
     */
    ActionManager* getActionManager() const { return _actionManager; }
    
    /** @~english Sets the ActionManager associated with this director.
     * @~chinese 设置和导演相关联的动作管理器。
     * @since v2.0
     */
    void setActionManager(ActionManager* actionManager);
    
    /** @~english Gets the EventDispatcher associated with this director.
     * @~chinese 获取和导演相关联的事件分发器。
     * @since v3.0
     * @js NA
     */
    EventDispatcher* getEventDispatcher() const { return _eventDispatcher; }
    
    /** @~english Sets the EventDispatcher associated with this director.
     * @~chinese 设置和导演相关联的事件分发器。
     * @since v3.0
     * @js NA
     */
    void setEventDispatcher(EventDispatcher* dispatcher);

    /** @~english Returns the Renderer associated with this director.
     * @~chinese 获取和导演相关联的渲染器。
     * @since v3.0
     */
    Renderer* getRenderer() const { return _renderer; }

    /** @~english Returns the Console associated with this director.
     * @~chinese 获取和导演相关联的控制台。
     * @since v3.0
     * @js NA
     */
    Console* getConsole() const { return _console; }

    /* @~english Gets delta time since last tick to main loop.  @~chinese 获取mainloop距上一个tick的时间间隔。*/
    float getDeltaTime() const;
    
    /**@~english
     *  Gets Frame Rate.
     * @~chinese 
     * 获取帧速率。
     * @js NA
     */
    float getFrameRate() const { return _frameRate; }

    /** @~english
     * Clones a specified type matrix and put it to the top of specified type of matrix stack.
     * @~chinese 
     * 克隆一个指定类型的矩阵,把它放到指定类型的矩阵堆栈的顶部。
     * @js NA
     */
    void pushMatrix(MATRIX_STACK_TYPE type);
    /** @~english Pops the top matrix of the specified type of matrix stack.
     * @~chinese 弹出指定类型的矩阵堆栈的顶部矩阵。
     * @js NA
     */
    void popMatrix(MATRIX_STACK_TYPE type);
    /** @~english Adds an identity matrix to the top of specified type of matrxi stack.
     * @~chinese 给指定类型的矩阵堆栈的顶部添加一个单位矩阵。
     * @js NA
     */
    void loadIdentityMatrix(MATRIX_STACK_TYPE type);
    /**@~english
     * Adds a matrix to the top of specified type of matrix stack.
     * 
     * @~chinese 
     * 给指定类型的矩阵堆栈的顶部添加一个矩阵。
     * 
     * @param type @~english Matrix type.
     * @~chinese 矩阵类型。
     * @param mat @~english The matrix that to be added.
     * @~chinese 要添加的矩阵。
     * @js NA
     */
    void loadMatrix(MATRIX_STACK_TYPE type, const Mat4& mat);
    /**@~english
     * Multiplies a matrix to the top of specified type of matrix stack.
     *
     * @~chinese 
     * 对指定类型的矩阵堆栈的顶部矩阵进行乘法运算。
     * 
     * @param type @~english Matrix type.
     * @~chinese 矩阵类型。
     * @param mat @~english The matrix that to be multipied.
     * @~chinese 要进行乘法运算的矩阵。
     * @js NA
     */
    void multiplyMatrix(MATRIX_STACK_TYPE type, const Mat4& mat);
    /**@~english
     * Gets the top matrix of specified type of matrix stack.
     * @~chinese 
     * 获取指定类型的矩阵堆栈顶部的矩阵。
     * @js NA
     */
<<<<<<< HEAD
    const Mat4& getMatrix(MATRIX_STACK_TYPE type);
    /**@~english
     * Clears all types of matrix stack, and add indentity matrix to these matrix stacks.
     * @~chinese 
     * 清除所有类型的矩阵堆栈,并添加单位矩阵到这些矩阵栈。
=======
    const Mat4& getMatrix(MATRIX_STACK_TYPE type) const;
    /**
     * Clear all types of matrix stack, and add identity matrix to these matrix stacks.
>>>>>>> 794759f7
     * @js NA
     */
    void resetMatrixStack();

    /**
     * returns the cocos2d thread id.
     Useful to know if certain code is already running on the cocos2d thread
     */
    const std::thread::id& getCocos2dThreadId() const { return _cocos2d_thread_id; }

protected:
    void reset();
    
    void purgeDirector();
    bool _purgeDirectorInNextLoop; // this flag will be set to true in end()
    
    void restartDirector();
    bool _restartDirectorInNextLoop; // this flag will be set to true in restart()
    
    void setNextScene();
    
    void showStats();
    void createStatsLabel();
    void calculateMPF();
    void getFPSImageData(unsigned char** datapointer, ssize_t* length);
    
    /** @~english calculates delta time since last time it was called  @~chinese 计算三角洲自上次被称为*/    
    void calculateDeltaTime();

    //textureCache creation or release
    void initTextureCache();
    void destroyTextureCache();

    void initMatrixStack();

    std::stack<Mat4> _modelViewMatrixStack;
    std::stack<Mat4> _projectionMatrixStack;
    std::stack<Mat4> _textureMatrixStack;

    /** @~english Scheduler associated with this director
     * @~chinese 调度器与此相关
     @since v2.0
     */
    Scheduler *_scheduler;
    
    /** @~english ActionManager associated with this director
     * @~chinese ActionManager与此相关
     @since v2.0
     */
    ActionManager *_actionManager;
    
    /** @~english EventDispatcher associated with this director
     * @~chinese EventDispatcher与此相关
     @since v3.0
     */
    EventDispatcher* _eventDispatcher;
    EventCustom *_eventProjectionChanged, *_eventAfterDraw, *_eventAfterVisit, *_eventBeforeUpdate, *_eventAfterUpdate, *_eventResetDirector;
        
    /* @~english delta time since last tick to main loop  @~chinese 三角洲自去年蜱虫主循环*/
	float _deltaTime;
    
    /* @~english The _openGLView, where everything is rendered, GLView is a abstract class,cocos2d-x provide GLViewImpl
     * @~chinese _openGLView,一切呈现,GLView是一个抽象类,cocos2d-x提供GLViewImpl
     which inherit from it as default renderer context,you can have your own by inherit from it*/
    GLView *_openGLView;

    //texture cache belongs to this director
    TextureCache *_textureCache;

    float _animationInterval;
    float _oldAnimationInterval;

    /* @~english landscape mode ?  @~chinese 景观模式?*/
    bool _landscape;
    
    bool _displayStats;
    float _accumDt;
    float _frameRate;
    
    LabelAtlas *_FPSLabel;
    LabelAtlas *_drawnBatchesLabel;
    LabelAtlas *_drawnVerticesLabel;
    
    /** @~english Whether or not the Director is paused  @~chinese 导演是否暂停*/
    bool _paused;

    /* @~english How many frames were called since the director started  @~chinese 导演开始以来有多少帧被称为*/
    unsigned int _totalFrames;
    float _secondsPerFrame;
    
    /* @~english The running scene  @~chinese 运行场景*/
    Scene *_runningScene;
    
    /* @~english will be the next 'runningScene' in the next frame
     * @~chinese 将成为下一个“runningScene”下一个框架
     nextScene is a weak reference. */
    Scene *_nextScene;
    
    /* @~english If true, then "old" scene will receive the cleanup message  @~chinese 如果这是真的,那么“旧”的场景将得到清理的消息*/
    bool _sendCleanupToScene;

    /* @~english scheduled scenes  @~chinese 预定的场景*/
    Vector<Scene*> _scenesStack;
    
    /* @~english last time the main loop was updated  @~chinese 最后一次更新主循环*/
    struct timeval *_lastUpdate;

    /* @~english whether or not the next delta time will be zero  @~chinese 是否下一个增量时间将是零*/
    bool _nextDeltaTimeZero;
    
    /* @~english projection used  @~chinese 投影使用*/
    Projection _projection;

    /* @~english window size in points  @~chinese 窗口大小的点*/
    Size _winSizeInPoints;
    
    /* @~english content scale factor  @~chinese 内容比例因子*/
    float _contentScaleFactor;

    /* @~english This object will be visited after the scene. Useful to hook a notification node  @~chinese 现场后将渲染这个对象。有用的钩通知节点*/
    Node *_notificationNode;

    /* @~english Renderer for the Director  @~chinese 渲染器的导演*/
    Renderer *_renderer;
    
    /* Default FrameBufferObject*/
    experimental::FrameBuffer* _defaultFBO;

    /* @~english Console for the director  @~chinese 控制台的导演*/
    Console *_console;

    bool _isStatusLabelUpdated;

    /* cocos2d thread id */
    std::thread::id _cocos2d_thread_id;

    // GLView will recreate stats labels to fit visible rect
    friend class GLView;
};

// end of base group
/** @~english @}  @~chinese @ }*/

/** 
 @brief @~english DisplayLinkDirector is a Director that synchronizes timers with the refresh rate of the display.
 
 Features and Limitations:
  - Scheduled timers & drawing are synchronizes with the refresh rate of the display
  - Only supports animation intervals of 1/60 1/30 & 1/15
 
 * @~chinese DisplayLinkDirector是一个导演,同步与显示器的刷新率计时器。
 * 
 * 特性和限制:
 * —将计时器&图纸与显示器的刷新频率同步
 * —只支持动画间隔为1
 * 
 @since v0.8.2
 */
class DisplayLinkDirector : public Director
{
public:
    DisplayLinkDirector() 
        : _invalid(false)
    {}
    virtual ~DisplayLinkDirector(){}

    //
    // Overrides
    //
    virtual void mainLoop() override;
    virtual void setAnimationInterval(float value) override;
    virtual void startAnimation() override;
    virtual void stopAnimation() override;

protected:
    bool _invalid;
};

NS_CC_END

#endif // __CCDIRECTOR_H__<|MERGE_RESOLUTION|>--- conflicted
+++ resolved
@@ -113,13 +113,9 @@
     static const char* EVENT_BEFORE_UPDATE;
     /** @~english Director will trigger an event after Schedule::update() is invoked.  @~chinese 在调用Schedule::update()后导演会触发一个事件。*/
     static const char* EVENT_AFTER_UPDATE;
-<<<<<<< HEAD
+    /** @~english Director will trigger an event while resetting Director. @~chinese* 在重置导演后将触发一个事件。*/
+    static const char* EVENT_RESET;
     /** @~english Director will trigger an event after Scene::render() is invoked.  @~chinese 在调用Scene::render()后导演将触发一个事件。*/
-=======
-    /** Director will trigger an event while resetting Director */
-    static const char* EVENT_RESET;
-    /** Director will trigger an event after Scene::render() is invoked. */
->>>>>>> 794759f7
     static const char* EVENT_AFTER_VISIT;
     /** @~english Director will trigger an event after a scene is drawn, the data is sent to GPU.  @~chinese 当一个场景绘制,数据被发送到GPU后导演将触发一个事件。*/
     static const char* EVENT_AFTER_DRAW;
@@ -611,17 +607,12 @@
      * 获取指定类型的矩阵堆栈顶部的矩阵。
      * @js NA
      */
-<<<<<<< HEAD
-    const Mat4& getMatrix(MATRIX_STACK_TYPE type);
+
+    const Mat4& getMatrix(MATRIX_STACK_TYPE type) const;
     /**@~english
-     * Clears all types of matrix stack, and add indentity matrix to these matrix stacks.
+     * Clear all types of matrix stack, and add identity matrix to these matrix stacks.
      * @~chinese 
      * 清除所有类型的矩阵堆栈,并添加单位矩阵到这些矩阵栈。
-=======
-    const Mat4& getMatrix(MATRIX_STACK_TYPE type) const;
-    /**
-     * Clear all types of matrix stack, and add identity matrix to these matrix stacks.
->>>>>>> 794759f7
      * @js NA
      */
     void resetMatrixStack();
