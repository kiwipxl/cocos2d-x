LOCAL_PATH := $(call my-dir)

include $(CLEAR_VARS)

LOCAL_MODULE := cocos2dx_internal_static

LOCAL_MODULE_FILENAME := libcocos2dxinternal

LOCAL_SRC_FILES := \
cocos2d.cpp \
2d/CCAction.cpp \
2d/CCActionCamera.cpp \
2d/CCActionCatmullRom.cpp \
2d/CCActionEase.cpp \
2d/CCActionGrid.cpp \
2d/CCActionGrid3D.cpp \
2d/CCActionInstant.cpp \
2d/CCActionInterval.cpp \
2d/CCActionManager.cpp \
2d/CCActionPageTurn3D.cpp \
2d/CCActionProgressTimer.cpp \
2d/CCActionTiledGrid.cpp \
2d/CCActionTween.cpp \
2d/CCAnimation.cpp \
2d/CCAnimationCache.cpp \
2d/CCAtlasNode.cpp \
2d/CCClippingNode.cpp \
2d/CCComponent.cpp \
2d/CCComponentContainer.cpp \
2d/CCDrawNode.cpp \
2d/CCDrawingPrimitives.cpp \
2d/CCFont.cpp \
2d/CCFontAtlas.cpp \
2d/CCFontAtlasCache.cpp \
2d/CCFontCharMap.cpp \
2d/CCFontFNT.cpp \
2d/CCFontFreeType.cpp \
2d/CCGLBufferedNode.cpp \
2d/CCGrabber.cpp \
2d/CCGrid.cpp \
2d/CCLabel.cpp \
2d/CCLabelAtlas.cpp \
2d/CCLabelBMFont.cpp \
2d/CCLabelTTF.cpp \
2d/CCLabelTextFormatter.cpp \
2d/CCLayer.cpp \
2d/CCMenu.cpp \
2d/CCMenuItem.cpp \
2d/CCMotionStreak.cpp \
2d/CCNode.cpp \
2d/CCNodeGrid.cpp \
2d/CCParallaxNode.cpp \
2d/CCParticleBatchNode.cpp \
2d/CCParticleExamples.cpp \
2d/CCParticleSystem.cpp \
2d/CCParticleSystemQuad.cpp \
2d/CCProgressTimer.cpp \
2d/CCProtectedNode.cpp \
2d/CCRenderTexture.cpp \
2d/CCScene.cpp \
2d/CCSprite.cpp \
2d/CCSpriteBatchNode.cpp \
2d/CCSpriteFrame.cpp \
2d/CCSpriteFrameCache.cpp \
2d/CCTMXLayer.cpp \
2d/CCFastTMXLayer.cpp \
2d/CCTMXObjectGroup.cpp \
2d/CCTMXTiledMap.cpp \
2d/CCFastTMXTiledMap.cpp \
2d/CCTMXXMLParser.cpp \
2d/CCTextFieldTTF.cpp \
2d/CCTileMapAtlas.cpp \
2d/CCTransition.cpp \
2d/CCTransitionPageTurn.cpp \
2d/CCTransitionProgress.cpp \
2d/CCTweenFunction.cpp \
platform/CCGLView.cpp \
platform/CCFileUtils.cpp \
platform/CCSAXParser.cpp \
platform/CCThread.cpp \
platform/CCImage.cpp \
math/CCAffineTransform.cpp \
math/CCGeometry.cpp \
math/CCVertex.cpp \
math/Mat4.cpp \
math/MathUtil.cpp \
math/Quaternion.cpp \
math/TransformUtils.cpp \
math/Vec2.cpp \
math/Vec3.cpp \
math/Vec4.cpp \
base/CCAutoreleasePool.cpp \
base/CCCamera.cpp \
base/CCConfiguration.cpp \
base/CCConsole.cpp \
base/CCData.cpp \
base/CCDataVisitor.cpp \
base/CCDirector.cpp \
base/CCEvent.cpp \
base/CCEventAcceleration.cpp \
base/CCEventCustom.cpp \
base/CCEventDispatcher.cpp \
base/CCEventFocus.cpp \
base/CCEventKeyboard.cpp \
base/CCEventController.cpp \
base/CCEventListener.cpp \
base/CCEventListenerController.cpp \
base/CCEventListenerAcceleration.cpp \
base/CCEventListenerCustom.cpp \
base/CCEventListenerFocus.cpp \
base/CCEventListenerKeyboard.cpp \
base/CCEventListenerMouse.cpp \
base/CCEventListenerTouch.cpp \
base/CCEventMouse.cpp \
base/CCEventTouch.cpp \
base/CCIMEDispatcher.cpp \
base/CCNS.cpp \
base/CCProfiling.cpp \
base/ccRandom.cpp \
base/CCRef.cpp \
base/CCScheduler.cpp \
base/CCScriptSupport.cpp \
base/CCTouch.cpp \
base/CCUserDefault.cpp \
base/CCUserDefaultAndroid.cpp \
base/CCValue.cpp \
base/TGAlib.cpp \
base/ZipUtils.cpp \
base/atitc.cpp \
base/base64.cpp \
base/ccCArray.cpp \
base/ccFPSImages.c \
base/ccTypes.cpp \
base/ccUTF8.cpp \
base/ccUtils.cpp \
base/etc1.cpp \
base/pvr.cpp \
base/s3tc.cpp \
base/CCController.cpp \
base/CCController-android.cpp \
base/ObjectFactory.cpp \
renderer/CCBatchCommand.cpp \
renderer/CCCustomCommand.cpp \
renderer/CCGLProgram.cpp \
renderer/CCGLProgramCache.cpp \
renderer/CCGLProgramState.cpp \
renderer/CCGLProgramStateCache.cpp \
renderer/CCGroupCommand.cpp \
renderer/CCQuadCommand.cpp \
renderer/CCMeshCommand.cpp \
renderer/CCRenderCommand.cpp \
renderer/CCRenderer.cpp \
renderer/CCTexture2D.cpp \
renderer/CCTextureAtlas.cpp \
renderer/CCTextureCache.cpp \
renderer/ccGLStateCache.cpp \
renderer/ccShaders.cpp \
renderer/CCVertexIndexBuffer.cpp \
renderer/CCVertexIndexData.cpp \
renderer/CCPrimitive.cpp \
renderer/CCPrimitiveCommand.cpp \
deprecated/CCArray.cpp \
deprecated/CCSet.cpp \
deprecated/CCString.cpp \
deprecated/CCDictionary.cpp \
deprecated/CCDeprecated.cpp \
deprecated/CCNotificationCenter.cpp \
physics/CCPhysicsBody.cpp \
physics/CCPhysicsContact.cpp \
physics/CCPhysicsJoint.cpp \
physics/CCPhysicsShape.cpp \
physics/CCPhysicsWorld.cpp \
physics/chipmunk/CCPhysicsBodyInfo_chipmunk.cpp \
physics/chipmunk/CCPhysicsContactInfo_chipmunk.cpp \
physics/chipmunk/CCPhysicsJointInfo_chipmunk.cpp \
physics/chipmunk/CCPhysicsShapeInfo_chipmunk.cpp \
physics/chipmunk/CCPhysicsWorldInfo_chipmunk.cpp \
../external/ConvertUTF/ConvertUTFWrapper.cpp \
../external/ConvertUTF/ConvertUTF.c \
../external/tinyxml2/tinyxml2.cpp \
../external/unzip/ioapi.cpp \
../external/unzip/unzip.cpp \
../external/edtaa3func/edtaa3func.cpp \
../external/xxhash/xxhash.c


<<<<<<< HEAD
#3d
LOCAL_SRC_FILES += 3d/CCRay.cpp \
                   3d/CCAABB.cpp \
                   3d/CCOBB.cpp \
                   3d/CCAnimate3D.cpp \
                   3d/CCAnimation3D.cpp \
                   3d/CCAttachNode.cpp \
                   3d/CCBundle3D.cpp \
                   3d/CCBundleReader.cpp \
                   3d/CCMesh.cpp \
                   3d/CCMeshSkin.cpp \
                   3d/CCMeshVertexIndexData.cpp \
                   3d/CCObjLoader.cpp \
                   3d/CCSkeleton3D.cpp \
                   3d/CCSprite3D.cpp \
                   3d/CCSprite3DMaterial.cpp 


#audio
LOCAL_SRC_FILES += audio/android/cddSimpleAudioEngine.cpp \
                   audio/android/ccdandroidUtils.cpp \
                   audio/android/jni/cddandroidAndroidJavaEngine.cpp

#network
LOCAL_SRC_FILES += network/HttpClient.cpp \
                   network/SocketIO.cpp \
                   network/WebSocket.cpp

#cocosbuilder
LOCAL_SRC_FILES += editor-support/cocosbuilder/CCBAnimationManager.cpp \
                   editor-support/cocosbuilder/CCBFileLoader.cpp \
                   editor-support/cocosbuilder/CCBKeyframe.cpp \
                   editor-support/cocosbuilder/CCBReader.cpp \
                   editor-support/cocosbuilder/CCBSequence.cpp \
                   editor-support/cocosbuilder/CCBSequenceProperty.cpp \
                   editor-support/cocosbuilder/CCControlButtonLoader.cpp \
                   editor-support/cocosbuilder/CCControlLoader.cpp \
                   editor-support/cocosbuilder/CCLabelBMFontLoader.cpp \
                   editor-support/cocosbuilder/CCLabelTTFLoader.cpp \
                   editor-support/cocosbuilder/CCLayerColorLoader.cpp \
                   editor-support/cocosbuilder/CCLayerGradientLoader.cpp \
                   editor-support/cocosbuilder/CCLayerLoader.cpp \
                   editor-support/cocosbuilder/CCMenuItemImageLoader.cpp \
                   editor-support/cocosbuilder/CCMenuItemLoader.cpp \
                   editor-support/cocosbuilder/CCNode+CCBRelativePositioning.cpp \
                   editor-support/cocosbuilder/CCNodeLoader.cpp \
                   editor-support/cocosbuilder/CCNodeLoaderLibrary.cpp \
                   editor-support/cocosbuilder/CCParticleSystemQuadLoader.cpp \
                   editor-support/cocosbuilder/CCScale9SpriteLoader.cpp \
                   editor-support/cocosbuilder/CCScrollViewLoader.cpp \
                   editor-support/cocosbuilder/CCSpriteLoader.cpp

#cocostudio
LOCAL_SRC_FILES += editor-support/cocostudio/CCActionFrame.cpp \
               editor-support/cocostudio/CCActionFrameEasing.cpp \
               editor-support/cocostudio/CCActionManagerEx.cpp \
               editor-support/cocostudio/CCActionNode.cpp \
               editor-support/cocostudio/CCActionObject.cpp \
               editor-support/cocostudio/CCArmature.cpp \
               editor-support/cocostudio/CCBone.cpp \
               editor-support/cocostudio/CCArmatureAnimation.cpp \
               editor-support/cocostudio/CCProcessBase.cpp \
               editor-support/cocostudio/CCTween.cpp \
               editor-support/cocostudio/CCDatas.cpp \
               editor-support/cocostudio/CCBatchNode.cpp \
               editor-support/cocostudio/CCDecorativeDisplay.cpp \
               editor-support/cocostudio/CCDisplayFactory.cpp \
               editor-support/cocostudio/CCDisplayManager.cpp \
               editor-support/cocostudio/CCSkin.cpp \
               editor-support/cocostudio/CCColliderDetector.cpp \
               editor-support/cocostudio/CCArmatureDataManager.cpp \
               editor-support/cocostudio/CCArmatureDefine.cpp \
               editor-support/cocostudio/CCDataReaderHelper.cpp \
               editor-support/cocostudio/CCSpriteFrameCacheHelper.cpp \
               editor-support/cocostudio/CCTransformHelp.cpp \
               editor-support/cocostudio/CCUtilMath.cpp \
               editor-support/cocostudio/CCComAttribute.cpp \
               editor-support/cocostudio/CCComAudio.cpp \
               editor-support/cocostudio/CCComController.cpp \
               editor-support/cocostudio/CCComRender.cpp \
               editor-support/cocostudio/CCInputDelegate.cpp \
               editor-support/cocostudio/DictionaryHelper.cpp \
               editor-support/cocostudio/CCSGUIReader.cpp \
               editor-support/cocostudio/CCSSceneReader.cpp \
               editor-support/cocostudio/TriggerBase.cpp \
               editor-support/cocostudio/TriggerMng.cpp \
               editor-support/cocostudio/TriggerObj.cpp \
               editor-support/cocostudio/CocoLoader.cpp \
               editor-support/cocostudio/WidgetReader/WidgetReader.cpp \
               editor-support/cocostudio/WidgetReader/ButtonReader/ButtonReader.cpp \
               editor-support/cocostudio/WidgetReader/CheckBoxReader/CheckBoxReader.cpp \
               editor-support/cocostudio/WidgetReader/ImageViewReader/ImageViewReader.cpp \
               editor-support/cocostudio/WidgetReader/LayoutReader/LayoutReader.cpp \
               editor-support/cocostudio/WidgetReader/ListViewReader/ListViewReader.cpp \
               editor-support/cocostudio/WidgetReader/LoadingBarReader/LoadingBarReader.cpp \
               editor-support/cocostudio/WidgetReader/PageViewReader/PageViewReader.cpp \
               editor-support/cocostudio/WidgetReader/ScrollViewReader/ScrollViewReader.cpp \
               editor-support/cocostudio/WidgetReader/SliderReader/SliderReader.cpp \
               editor-support/cocostudio/WidgetReader/TextAtlasReader/TextAtlasReader.cpp \
               editor-support/cocostudio/WidgetReader/TextBMFontReader/TextBMFontReader.cpp \
               editor-support/cocostudio/WidgetReader/TextFieldReader/TextFieldReader.cpp \
               editor-support/cocostudio/WidgetReader/TextReader/TextReader.cpp \
               editor-support/cocostudio/ActionTimeline/CCNodeReader.cpp \
               editor-support/cocostudio/ActionTimeline/CCActionTimelineCache.cpp \
               editor-support/cocostudio/ActionTimeline/CCFrame.cpp \
               editor-support/cocostudio/ActionTimeline/CCTimeLine.cpp \
               editor-support/cocostudio/ActionTimeline/CCActionTimeline.cpp

#spine
LOCAL_SRC_FILES += editor-support/spine/Animation.cpp \
                   editor-support/spine/AnimationState.cpp \
                   editor-support/spine/AnimationStateData.cpp \
                   editor-support/spine/Atlas.cpp \
                   editor-support/spine/AtlasAttachmentLoader.cpp \
                   editor-support/spine/Attachment.cpp \
                   editor-support/spine/AttachmentLoader.cpp \
                   editor-support/spine/Bone.cpp \
                   editor-support/spine/BoneData.cpp \
                   editor-support/spine/CCSkeleton.cpp \
                   editor-support/spine/CCSkeletonAnimation.cpp \
                   editor-support/spine/Json.cpp \
                   editor-support/spine/RegionAttachment.cpp \
                   editor-support/spine/Skeleton.cpp \
                   editor-support/spine/SkeletonData.cpp \
                   editor-support/spine/SkeletonJson.cpp \
                   editor-support/spine/Skin.cpp \
                   editor-support/spine/Slot.cpp \
                   editor-support/spine/SlotData.cpp \
                   editor-support/spine/BoundingBoxAttachment.cpp \
                   editor-support/spine/Event.cpp \
                   editor-support/spine/EventData.cpp \
                   editor-support/spine/SkeletonBounds.cpp \
                   editor-support/spine/extension.cpp \
                   editor-support/spine/spine-cocos2dx.cpp

#local-storage
LOCAL_SRC_FILES += storage/local-storage/LocalStorage.cpp \
                   storage/local-storage/LocalStorageAndroid.cpp

#ui
LOCAL_SRC_FILES += ui/UIWidget.cpp \
                   ui/UILayout.cpp \
                   ui/UILayoutParameter.cpp \
                   ui/UILayoutManager.cpp \
                   ui/CocosGUI.cpp \
                   ui/UIHelper.cpp \
                   ui/UIListView.cpp \
                   ui/UIPageView.cpp \
                   ui/UIScrollView.cpp \
                   ui/UIButton.cpp \
                   ui/UICheckBox.cpp \
                   ui/UIImageView.cpp \
                   ui/UIText.cpp \
                   ui/UITextAtlas.cpp \
                   ui/UITextBMFont.cpp \
                   ui/UILoadingBar.cpp \
                   ui/UISlider.cpp \
                   ui/UITextField.cpp \
                   ui/UIRichText.cpp \
                   ui/UIHBox.cpp \
                   ui/UIVBox.cpp \
                   ui/UIRelativeBox.cpp \
                   ui/UIVideoPlayerAndroid.cpp \
                   ui/UIDeprecated.cpp \
		   ui/UIScale9Sprite.cpp \
		   ui/WebView.cpp \
		   ui/WebViewImpl_android.cpp \

#extension
LOCAL_SRC_FILES += ../extensions/assets-manager/AssetsManager.cpp \
                   ../extensions/GUI/CCControlExtension/CCControl.cpp \
                   ../extensions/GUI/CCControlExtension/CCControlButton.cpp \
                   ../extensions/GUI/CCControlExtension/CCControlColourPicker.cpp \
                   ../extensions/GUI/CCControlExtension/CCControlHuePicker.cpp \
                   ../extensions/GUI/CCControlExtension/CCControlPotentiometer.cpp \
                   ../extensions/GUI/CCControlExtension/CCControlSaturationBrightnessPicker.cpp \
                   ../extensions/GUI/CCControlExtension/CCControlSlider.cpp \
                   ../extensions/GUI/CCControlExtension/CCControlStepper.cpp \
                   ../extensions/GUI/CCControlExtension/CCControlSwitch.cpp \
                   ../extensions/GUI/CCControlExtension/CCControlUtils.cpp \
                   ../extensions/GUI/CCControlExtension/CCInvocation.cpp \
                   ../extensions/GUI/CCControlExtension/CCScale9Sprite.cpp \
                   ../extensions/GUI/CCEditBox/CCEditBox.cpp \
                   ../extensions/GUI/CCEditBox/CCEditBoxImplAndroid.cpp \
                   ../extensions/GUI/CCEditBox/CCEditBoxImplNone.cpp \
                   ../extensions/GUI/CCEditBox/CCEditBoxImplWin.cpp \
                   ../extensions/GUI/CCScrollView/CCScrollView.cpp \
                   ../extensions/GUI/CCScrollView/CCTableView.cpp \
                   ../extensions/GUI/CCScrollView/CCTableViewCell.cpp \
                   ../extensions/physics-nodes/CCPhysicsDebugNode.cpp \
                   ../extensions/physics-nodes/CCPhysicsSprite.cpp

#box2d
LOCAL_SRC_FILES += ../external/Box2d/Collision/b2BroadPhase.cpp \
                   ../external/Box2d/Collision/b2CollideCircle.cpp \
                   ../external/Box2d/Collision/b2CollideEdge.cpp \
                   ../external/Box2d/Collision/b2CollidePolygon.cpp \
                   ../external/Box2d/Collision/b2Collision.cpp \
                   ../external/Box2d/Collision/b2Distance.cpp \
                   ../external/Box2d/Collision/b2DynamicTree.cpp \
                   ../external/Box2d/Collision/b2TimeOfImpact.cpp \
                   ../external/Box2d/Collision/Shapes/b2ChainShape.cpp \
                   ../external/Box2d/Collision/Shapes/b2CircleShape.cpp \
                   ../external/Box2d/Collision/Shapes/b2EdgeShape.cpp \
                   ../external/Box2d/Collision/Shapes/b2PolygonShape.cpp \
                   ../external/Box2d/Common/b2BlockAllocator.cpp \
                   ../external/Box2d/Common/b2Draw.cpp \
                   ../external/Box2d/Common/b2Math.cpp \
                   ../external/Box2d/Common/b2Settings.cpp \
                   ../external/Box2d/Common/b2StackAllocator.cpp \
                   ../external/Box2d/Common/b2Timer.cpp \
                   ../external/Box2d/Dynamics/b2Body.cpp \
                   ../external/Box2d/Dynamics/b2ContactManager.cpp \
                   ../external/Box2d/Dynamics/b2Fixture.cpp \
                   ../external/Box2d/Dynamics/b2Island.cpp \
                   ../external/Box2d/Dynamics/b2World.cpp \
                   ../external/Box2d/Dynamics/b2WorldCallbacks.cpp \
                   ../external/Box2d/Dynamics/Contacts/b2ChainAndCircleContact.cpp \
                   ../external/Box2d/Dynamics/Contacts/b2ChainAndPolygonContact.cpp \
                   ../external/Box2d/Dynamics/Contacts/b2CircleContact.cpp \
                   ../external/Box2d/Dynamics/Contacts/b2Contact.cpp \
                   ../external/Box2d/Dynamics/Contacts/b2ContactSolver.cpp \
                   ../external/Box2d/Dynamics/Contacts/b2EdgeAndCircleContact.cpp \
                   ../external/Box2d/Dynamics/Contacts/b2EdgeAndPolygonContact.cpp \
                   ../external/Box2d/Dynamics/Contacts/b2PolygonAndCircleContact.cpp \
                   ../external/Box2d/Dynamics/Contacts/b2PolygonContact.cpp \
                   ../external/Box2d/Dynamics/Joints/b2DistanceJoint.cpp \
                   ../external/Box2d/Dynamics/Joints/b2FrictionJoint.cpp \
                   ../external/Box2d/Dynamics/Joints/b2GearJoint.cpp \
                   ../external/Box2d/Dynamics/Joints/b2Joint.cpp \
                   ../external/Box2d/Dynamics/Joints/b2MotorJoint.cpp \
                   ../external/Box2d/Dynamics/Joints/b2MouseJoint.cpp \
                   ../external/Box2d/Dynamics/Joints/b2PrismaticJoint.cpp \
                   ../external/Box2d/Dynamics/Joints/b2PulleyJoint.cpp \
                   ../external/Box2d/Dynamics/Joints/b2RevoluteJoint.cpp \
                   ../external/Box2d/Dynamics/Joints/b2RopeJoint.cpp \
                   ../external/Box2d/Dynamics/Joints/b2WeldJoint.cpp \
                   ../external/Box2d/Dynamics/Joints/b2WheelJoint.cpp \
                   ../external/Box2d/Rope/b2Rope.cpp

#chipmunk
LOCAL_SRC_FILES += ../external/chipmunk/src/chipmunk.c \
                   ../external/chipmunk/src/cpArbiter.c \
                   ../external/chipmunk/src/cpArray.c \
                   ../external/chipmunk/src/cpBB.c \
                   ../external/chipmunk/src/cpBBTree.c \
                   ../external/chipmunk/src/cpBody.c \
                   ../external/chipmunk/src/cpCollision.c \
                   ../external/chipmunk/src/cpHashSet.c \
                   ../external/chipmunk/src/cpPolyShape.c \
                   ../external/chipmunk/src/cpShape.c \
                   ../external/chipmunk/src/cpSpace.c \
                   ../external/chipmunk/src/cpSpaceComponent.c \
                   ../external/chipmunk/src/cpSpaceHash.c \
                   ../external/chipmunk/src/cpSpaceQuery.c \
                   ../external/chipmunk/src/cpSpaceStep.c \
                   ../external/chipmunk/src/cpSpatialIndex.c \
                   ../external/chipmunk/src/cpSweep1D.c \
                   ../external/chipmunk/src/cpVect.c \
                   ../external/chipmunk/src/constraints/cpConstraint.c \
                   ../external/chipmunk/src/constraints/cpDampedRotarySpring.c \
                   ../external/chipmunk/src/constraints/cpDampedSpring.c \
                   ../external/chipmunk/src/constraints/cpGearJoint.c \
                   ../external/chipmunk/src/constraints/cpGrooveJoint.c \
                   ../external/chipmunk/src/constraints/cpPinJoint.c \
                   ../external/chipmunk/src/constraints/cpPivotJoint.c \
                   ../external/chipmunk/src/constraints/cpRatchetJoint.c \
                   ../external/chipmunk/src/constraints/cpRotaryLimitJoint.c \
                   ../external/chipmunk/src/constraints/cpSimpleMotor.c \
                   ../external/chipmunk/src/constraints/cpSlideJoint.c


=======
>>>>>>> 8e66be4c
LOCAL_EXPORT_C_INCLUDES := $(LOCAL_PATH) \
                    $(LOCAL_PATH)/. \
                    $(LOCAL_PATH)/platform/android \
                    $(LOCAL_PATH)/base \
                    $(LOCAL_PATH)/../external/tinyxml2 \
                    $(LOCAL_PATH)/../external/unzip \
                    $(LOCAL_PATH)/../external/chipmunk/include/chipmunk \
                    $(LOCAL_PATH)/../external/xxhash \
                    $(LOCAL_PATH)/../external/nslog 

LOCAL_C_INCLUDES := $(LOCAL_PATH) \
                    $(LOCAL_PATH)/. \
                    $(LOCAL_PATH)/platform/android \
                    $(LOCAL_PATH)/../external \
                    $(LOCAL_PATH)/../external/tinyxml2 \
                    $(LOCAL_PATH)/../external/unzip \
                    $(LOCAL_PATH)/../external/chipmunk/include/chipmunk \
                    $(LOCAL_PATH)/../external/edtaa3func \
                    $(LOCAL_PATH)/../external/xxhash \
                    $(LOCAL_PATH)/../external/ConvertUTF \
                    $(LOCAL_PATH)/../external/nslog

LOCAL_EXPORT_LDLIBS := -lGLESv2 \
                       -llog \
                       -lz \
                       -landroid

LOCAL_STATIC_LIBRARIES := cocos_freetype2_static
LOCAL_STATIC_LIBRARIES += cocos_png_static
LOCAL_STATIC_LIBRARIES += cocos_jpeg_static
LOCAL_STATIC_LIBRARIES += cocos_tiff_static
LOCAL_STATIC_LIBRARIES += cocos_webp_static
LOCAL_STATIC_LIBRARIES += chipmunk_static

LOCAL_WHOLE_STATIC_LIBRARIES := cocos2dxandroid_static

# define the macro to compile through support/zip_support/ioapi.c
LOCAL_CFLAGS   :=  -DUSE_FILE32API
LOCAL_CPPFLAGS := -Wno-deprecated-declarations -Wno-extern-c-compat
LOCAL_EXPORT_CFLAGS   := -DUSE_FILE32API
LOCAL_EXPORT_CPPFLAGS := -Wno-deprecated-declarations -Wno-extern-c-compat

include $(BUILD_STATIC_LIBRARY)

#==============================================================

include $(CLEAR_VARS)

LOCAL_MODULE := cocos2dx_static

LOCAL_MODULE_FILENAME := libcocos2d

LOCAL_STATIC_LIBRARIES := cocostudio_static
LOCAL_STATIC_LIBRARIES += cocos3d_static
LOCAL_STATIC_LIBRARIES += cocosbuilder_static
LOCAL_STATIC_LIBRARIES += spine_static
LOCAL_STATIC_LIBRARIES += cocos_network_static
LOCAL_STATIC_LIBRARIES += box2d_static
LOCAL_STATIC_LIBRARIES += chipmunk_static

include $(BUILD_STATIC_LIBRARY)
#==============================================================
$(call import-module,freetype2/prebuilt/android)
$(call import-module,chipmunk)
$(call import-module,platform/android)
$(call import-module,png/prebuilt/android)
$(call import-module,jpeg/prebuilt/android)
$(call import-module,tiff/prebuilt/android)
$(call import-module,webp/prebuilt/android)
$(call import-module,webp/prebuilt/android)
$(call import-module,webp/prebuilt/android)
$(call import-module,3d)
$(call import-module,audio/android)
$(call import-module,editor-support/cocosbuilder)
$(call import-module,editor-support/cocostudio)
$(call import-module,editor-support/spine)
$(call import-module,network)
$(call import-module,ui)
$(call import-module,extensions)
$(call import-module,Box2D)
$(call import-module,curl/prebuilt/android)
$(call import-module,websockets/prebuilt/android)
<|MERGE_RESOLUTION|>--- conflicted
+++ resolved
@@ -184,281 +184,6 @@
 ../external/xxhash/xxhash.c
 
 
-<<<<<<< HEAD
-#3d
-LOCAL_SRC_FILES += 3d/CCRay.cpp \
-                   3d/CCAABB.cpp \
-                   3d/CCOBB.cpp \
-                   3d/CCAnimate3D.cpp \
-                   3d/CCAnimation3D.cpp \
-                   3d/CCAttachNode.cpp \
-                   3d/CCBundle3D.cpp \
-                   3d/CCBundleReader.cpp \
-                   3d/CCMesh.cpp \
-                   3d/CCMeshSkin.cpp \
-                   3d/CCMeshVertexIndexData.cpp \
-                   3d/CCObjLoader.cpp \
-                   3d/CCSkeleton3D.cpp \
-                   3d/CCSprite3D.cpp \
-                   3d/CCSprite3DMaterial.cpp 
-
-
-#audio
-LOCAL_SRC_FILES += audio/android/cddSimpleAudioEngine.cpp \
-                   audio/android/ccdandroidUtils.cpp \
-                   audio/android/jni/cddandroidAndroidJavaEngine.cpp
-
-#network
-LOCAL_SRC_FILES += network/HttpClient.cpp \
-                   network/SocketIO.cpp \
-                   network/WebSocket.cpp
-
-#cocosbuilder
-LOCAL_SRC_FILES += editor-support/cocosbuilder/CCBAnimationManager.cpp \
-                   editor-support/cocosbuilder/CCBFileLoader.cpp \
-                   editor-support/cocosbuilder/CCBKeyframe.cpp \
-                   editor-support/cocosbuilder/CCBReader.cpp \
-                   editor-support/cocosbuilder/CCBSequence.cpp \
-                   editor-support/cocosbuilder/CCBSequenceProperty.cpp \
-                   editor-support/cocosbuilder/CCControlButtonLoader.cpp \
-                   editor-support/cocosbuilder/CCControlLoader.cpp \
-                   editor-support/cocosbuilder/CCLabelBMFontLoader.cpp \
-                   editor-support/cocosbuilder/CCLabelTTFLoader.cpp \
-                   editor-support/cocosbuilder/CCLayerColorLoader.cpp \
-                   editor-support/cocosbuilder/CCLayerGradientLoader.cpp \
-                   editor-support/cocosbuilder/CCLayerLoader.cpp \
-                   editor-support/cocosbuilder/CCMenuItemImageLoader.cpp \
-                   editor-support/cocosbuilder/CCMenuItemLoader.cpp \
-                   editor-support/cocosbuilder/CCNode+CCBRelativePositioning.cpp \
-                   editor-support/cocosbuilder/CCNodeLoader.cpp \
-                   editor-support/cocosbuilder/CCNodeLoaderLibrary.cpp \
-                   editor-support/cocosbuilder/CCParticleSystemQuadLoader.cpp \
-                   editor-support/cocosbuilder/CCScale9SpriteLoader.cpp \
-                   editor-support/cocosbuilder/CCScrollViewLoader.cpp \
-                   editor-support/cocosbuilder/CCSpriteLoader.cpp
-
-#cocostudio
-LOCAL_SRC_FILES += editor-support/cocostudio/CCActionFrame.cpp \
-               editor-support/cocostudio/CCActionFrameEasing.cpp \
-               editor-support/cocostudio/CCActionManagerEx.cpp \
-               editor-support/cocostudio/CCActionNode.cpp \
-               editor-support/cocostudio/CCActionObject.cpp \
-               editor-support/cocostudio/CCArmature.cpp \
-               editor-support/cocostudio/CCBone.cpp \
-               editor-support/cocostudio/CCArmatureAnimation.cpp \
-               editor-support/cocostudio/CCProcessBase.cpp \
-               editor-support/cocostudio/CCTween.cpp \
-               editor-support/cocostudio/CCDatas.cpp \
-               editor-support/cocostudio/CCBatchNode.cpp \
-               editor-support/cocostudio/CCDecorativeDisplay.cpp \
-               editor-support/cocostudio/CCDisplayFactory.cpp \
-               editor-support/cocostudio/CCDisplayManager.cpp \
-               editor-support/cocostudio/CCSkin.cpp \
-               editor-support/cocostudio/CCColliderDetector.cpp \
-               editor-support/cocostudio/CCArmatureDataManager.cpp \
-               editor-support/cocostudio/CCArmatureDefine.cpp \
-               editor-support/cocostudio/CCDataReaderHelper.cpp \
-               editor-support/cocostudio/CCSpriteFrameCacheHelper.cpp \
-               editor-support/cocostudio/CCTransformHelp.cpp \
-               editor-support/cocostudio/CCUtilMath.cpp \
-               editor-support/cocostudio/CCComAttribute.cpp \
-               editor-support/cocostudio/CCComAudio.cpp \
-               editor-support/cocostudio/CCComController.cpp \
-               editor-support/cocostudio/CCComRender.cpp \
-               editor-support/cocostudio/CCInputDelegate.cpp \
-               editor-support/cocostudio/DictionaryHelper.cpp \
-               editor-support/cocostudio/CCSGUIReader.cpp \
-               editor-support/cocostudio/CCSSceneReader.cpp \
-               editor-support/cocostudio/TriggerBase.cpp \
-               editor-support/cocostudio/TriggerMng.cpp \
-               editor-support/cocostudio/TriggerObj.cpp \
-               editor-support/cocostudio/CocoLoader.cpp \
-               editor-support/cocostudio/WidgetReader/WidgetReader.cpp \
-               editor-support/cocostudio/WidgetReader/ButtonReader/ButtonReader.cpp \
-               editor-support/cocostudio/WidgetReader/CheckBoxReader/CheckBoxReader.cpp \
-               editor-support/cocostudio/WidgetReader/ImageViewReader/ImageViewReader.cpp \
-               editor-support/cocostudio/WidgetReader/LayoutReader/LayoutReader.cpp \
-               editor-support/cocostudio/WidgetReader/ListViewReader/ListViewReader.cpp \
-               editor-support/cocostudio/WidgetReader/LoadingBarReader/LoadingBarReader.cpp \
-               editor-support/cocostudio/WidgetReader/PageViewReader/PageViewReader.cpp \
-               editor-support/cocostudio/WidgetReader/ScrollViewReader/ScrollViewReader.cpp \
-               editor-support/cocostudio/WidgetReader/SliderReader/SliderReader.cpp \
-               editor-support/cocostudio/WidgetReader/TextAtlasReader/TextAtlasReader.cpp \
-               editor-support/cocostudio/WidgetReader/TextBMFontReader/TextBMFontReader.cpp \
-               editor-support/cocostudio/WidgetReader/TextFieldReader/TextFieldReader.cpp \
-               editor-support/cocostudio/WidgetReader/TextReader/TextReader.cpp \
-               editor-support/cocostudio/ActionTimeline/CCNodeReader.cpp \
-               editor-support/cocostudio/ActionTimeline/CCActionTimelineCache.cpp \
-               editor-support/cocostudio/ActionTimeline/CCFrame.cpp \
-               editor-support/cocostudio/ActionTimeline/CCTimeLine.cpp \
-               editor-support/cocostudio/ActionTimeline/CCActionTimeline.cpp
-
-#spine
-LOCAL_SRC_FILES += editor-support/spine/Animation.cpp \
-                   editor-support/spine/AnimationState.cpp \
-                   editor-support/spine/AnimationStateData.cpp \
-                   editor-support/spine/Atlas.cpp \
-                   editor-support/spine/AtlasAttachmentLoader.cpp \
-                   editor-support/spine/Attachment.cpp \
-                   editor-support/spine/AttachmentLoader.cpp \
-                   editor-support/spine/Bone.cpp \
-                   editor-support/spine/BoneData.cpp \
-                   editor-support/spine/CCSkeleton.cpp \
-                   editor-support/spine/CCSkeletonAnimation.cpp \
-                   editor-support/spine/Json.cpp \
-                   editor-support/spine/RegionAttachment.cpp \
-                   editor-support/spine/Skeleton.cpp \
-                   editor-support/spine/SkeletonData.cpp \
-                   editor-support/spine/SkeletonJson.cpp \
-                   editor-support/spine/Skin.cpp \
-                   editor-support/spine/Slot.cpp \
-                   editor-support/spine/SlotData.cpp \
-                   editor-support/spine/BoundingBoxAttachment.cpp \
-                   editor-support/spine/Event.cpp \
-                   editor-support/spine/EventData.cpp \
-                   editor-support/spine/SkeletonBounds.cpp \
-                   editor-support/spine/extension.cpp \
-                   editor-support/spine/spine-cocos2dx.cpp
-
-#local-storage
-LOCAL_SRC_FILES += storage/local-storage/LocalStorage.cpp \
-                   storage/local-storage/LocalStorageAndroid.cpp
-
-#ui
-LOCAL_SRC_FILES += ui/UIWidget.cpp \
-                   ui/UILayout.cpp \
-                   ui/UILayoutParameter.cpp \
-                   ui/UILayoutManager.cpp \
-                   ui/CocosGUI.cpp \
-                   ui/UIHelper.cpp \
-                   ui/UIListView.cpp \
-                   ui/UIPageView.cpp \
-                   ui/UIScrollView.cpp \
-                   ui/UIButton.cpp \
-                   ui/UICheckBox.cpp \
-                   ui/UIImageView.cpp \
-                   ui/UIText.cpp \
-                   ui/UITextAtlas.cpp \
-                   ui/UITextBMFont.cpp \
-                   ui/UILoadingBar.cpp \
-                   ui/UISlider.cpp \
-                   ui/UITextField.cpp \
-                   ui/UIRichText.cpp \
-                   ui/UIHBox.cpp \
-                   ui/UIVBox.cpp \
-                   ui/UIRelativeBox.cpp \
-                   ui/UIVideoPlayerAndroid.cpp \
-                   ui/UIDeprecated.cpp \
-		   ui/UIScale9Sprite.cpp \
-		   ui/WebView.cpp \
-		   ui/WebViewImpl_android.cpp \
-
-#extension
-LOCAL_SRC_FILES += ../extensions/assets-manager/AssetsManager.cpp \
-                   ../extensions/GUI/CCControlExtension/CCControl.cpp \
-                   ../extensions/GUI/CCControlExtension/CCControlButton.cpp \
-                   ../extensions/GUI/CCControlExtension/CCControlColourPicker.cpp \
-                   ../extensions/GUI/CCControlExtension/CCControlHuePicker.cpp \
-                   ../extensions/GUI/CCControlExtension/CCControlPotentiometer.cpp \
-                   ../extensions/GUI/CCControlExtension/CCControlSaturationBrightnessPicker.cpp \
-                   ../extensions/GUI/CCControlExtension/CCControlSlider.cpp \
-                   ../extensions/GUI/CCControlExtension/CCControlStepper.cpp \
-                   ../extensions/GUI/CCControlExtension/CCControlSwitch.cpp \
-                   ../extensions/GUI/CCControlExtension/CCControlUtils.cpp \
-                   ../extensions/GUI/CCControlExtension/CCInvocation.cpp \
-                   ../extensions/GUI/CCControlExtension/CCScale9Sprite.cpp \
-                   ../extensions/GUI/CCEditBox/CCEditBox.cpp \
-                   ../extensions/GUI/CCEditBox/CCEditBoxImplAndroid.cpp \
-                   ../extensions/GUI/CCEditBox/CCEditBoxImplNone.cpp \
-                   ../extensions/GUI/CCEditBox/CCEditBoxImplWin.cpp \
-                   ../extensions/GUI/CCScrollView/CCScrollView.cpp \
-                   ../extensions/GUI/CCScrollView/CCTableView.cpp \
-                   ../extensions/GUI/CCScrollView/CCTableViewCell.cpp \
-                   ../extensions/physics-nodes/CCPhysicsDebugNode.cpp \
-                   ../extensions/physics-nodes/CCPhysicsSprite.cpp
-
-#box2d
-LOCAL_SRC_FILES += ../external/Box2d/Collision/b2BroadPhase.cpp \
-                   ../external/Box2d/Collision/b2CollideCircle.cpp \
-                   ../external/Box2d/Collision/b2CollideEdge.cpp \
-                   ../external/Box2d/Collision/b2CollidePolygon.cpp \
-                   ../external/Box2d/Collision/b2Collision.cpp \
-                   ../external/Box2d/Collision/b2Distance.cpp \
-                   ../external/Box2d/Collision/b2DynamicTree.cpp \
-                   ../external/Box2d/Collision/b2TimeOfImpact.cpp \
-                   ../external/Box2d/Collision/Shapes/b2ChainShape.cpp \
-                   ../external/Box2d/Collision/Shapes/b2CircleShape.cpp \
-                   ../external/Box2d/Collision/Shapes/b2EdgeShape.cpp \
-                   ../external/Box2d/Collision/Shapes/b2PolygonShape.cpp \
-                   ../external/Box2d/Common/b2BlockAllocator.cpp \
-                   ../external/Box2d/Common/b2Draw.cpp \
-                   ../external/Box2d/Common/b2Math.cpp \
-                   ../external/Box2d/Common/b2Settings.cpp \
-                   ../external/Box2d/Common/b2StackAllocator.cpp \
-                   ../external/Box2d/Common/b2Timer.cpp \
-                   ../external/Box2d/Dynamics/b2Body.cpp \
-                   ../external/Box2d/Dynamics/b2ContactManager.cpp \
-                   ../external/Box2d/Dynamics/b2Fixture.cpp \
-                   ../external/Box2d/Dynamics/b2Island.cpp \
-                   ../external/Box2d/Dynamics/b2World.cpp \
-                   ../external/Box2d/Dynamics/b2WorldCallbacks.cpp \
-                   ../external/Box2d/Dynamics/Contacts/b2ChainAndCircleContact.cpp \
-                   ../external/Box2d/Dynamics/Contacts/b2ChainAndPolygonContact.cpp \
-                   ../external/Box2d/Dynamics/Contacts/b2CircleContact.cpp \
-                   ../external/Box2d/Dynamics/Contacts/b2Contact.cpp \
-                   ../external/Box2d/Dynamics/Contacts/b2ContactSolver.cpp \
-                   ../external/Box2d/Dynamics/Contacts/b2EdgeAndCircleContact.cpp \
-                   ../external/Box2d/Dynamics/Contacts/b2EdgeAndPolygonContact.cpp \
-                   ../external/Box2d/Dynamics/Contacts/b2PolygonAndCircleContact.cpp \
-                   ../external/Box2d/Dynamics/Contacts/b2PolygonContact.cpp \
-                   ../external/Box2d/Dynamics/Joints/b2DistanceJoint.cpp \
-                   ../external/Box2d/Dynamics/Joints/b2FrictionJoint.cpp \
-                   ../external/Box2d/Dynamics/Joints/b2GearJoint.cpp \
-                   ../external/Box2d/Dynamics/Joints/b2Joint.cpp \
-                   ../external/Box2d/Dynamics/Joints/b2MotorJoint.cpp \
-                   ../external/Box2d/Dynamics/Joints/b2MouseJoint.cpp \
-                   ../external/Box2d/Dynamics/Joints/b2PrismaticJoint.cpp \
-                   ../external/Box2d/Dynamics/Joints/b2PulleyJoint.cpp \
-                   ../external/Box2d/Dynamics/Joints/b2RevoluteJoint.cpp \
-                   ../external/Box2d/Dynamics/Joints/b2RopeJoint.cpp \
-                   ../external/Box2d/Dynamics/Joints/b2WeldJoint.cpp \
-                   ../external/Box2d/Dynamics/Joints/b2WheelJoint.cpp \
-                   ../external/Box2d/Rope/b2Rope.cpp
-
-#chipmunk
-LOCAL_SRC_FILES += ../external/chipmunk/src/chipmunk.c \
-                   ../external/chipmunk/src/cpArbiter.c \
-                   ../external/chipmunk/src/cpArray.c \
-                   ../external/chipmunk/src/cpBB.c \
-                   ../external/chipmunk/src/cpBBTree.c \
-                   ../external/chipmunk/src/cpBody.c \
-                   ../external/chipmunk/src/cpCollision.c \
-                   ../external/chipmunk/src/cpHashSet.c \
-                   ../external/chipmunk/src/cpPolyShape.c \
-                   ../external/chipmunk/src/cpShape.c \
-                   ../external/chipmunk/src/cpSpace.c \
-                   ../external/chipmunk/src/cpSpaceComponent.c \
-                   ../external/chipmunk/src/cpSpaceHash.c \
-                   ../external/chipmunk/src/cpSpaceQuery.c \
-                   ../external/chipmunk/src/cpSpaceStep.c \
-                   ../external/chipmunk/src/cpSpatialIndex.c \
-                   ../external/chipmunk/src/cpSweep1D.c \
-                   ../external/chipmunk/src/cpVect.c \
-                   ../external/chipmunk/src/constraints/cpConstraint.c \
-                   ../external/chipmunk/src/constraints/cpDampedRotarySpring.c \
-                   ../external/chipmunk/src/constraints/cpDampedSpring.c \
-                   ../external/chipmunk/src/constraints/cpGearJoint.c \
-                   ../external/chipmunk/src/constraints/cpGrooveJoint.c \
-                   ../external/chipmunk/src/constraints/cpPinJoint.c \
-                   ../external/chipmunk/src/constraints/cpPivotJoint.c \
-                   ../external/chipmunk/src/constraints/cpRatchetJoint.c \
-                   ../external/chipmunk/src/constraints/cpRotaryLimitJoint.c \
-                   ../external/chipmunk/src/constraints/cpSimpleMotor.c \
-                   ../external/chipmunk/src/constraints/cpSlideJoint.c
-
-
-=======
->>>>>>> 8e66be4c
 LOCAL_EXPORT_C_INCLUDES := $(LOCAL_PATH) \
                     $(LOCAL_PATH)/. \
                     $(LOCAL_PATH)/platform/android \
