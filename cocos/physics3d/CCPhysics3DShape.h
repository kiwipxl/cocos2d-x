﻿/**************************************************************************
 Copyright (c) 2015 Chukong Technologies Inc.
 
 http://www.cocos2d-x.org
 
 Permission is hereby granted, free of charge, to any person obtaining a copy
 of this software and associated documentation files (the "Software"), to deal
 in the Software without restriction, including without limitation the rights
 to use, copy, modify, merge, publish, distribute, sublicense, and/or sell
 copies of the Software, and to permit persons to whom the Software is
 furnished to do so, subject to the following conditions:
 
 The above copyright notice and this permission notice shall be included in
 all copies or substantial portions of the Software.
 
 THE SOFTWARE IS PROVIDED "AS IS", WITHOUT WARRANTY OF ANY KIND, EXPRESS OR
 IMPLIED, INCLUDING BUT NOT LIMITED TO THE WARRANTIES OF MERCHANTABILITY,
 FITNESS FOR A PARTICULAR PURPOSE AND NONINFRINGEMENT. IN NO EVENT SHALL THE
 AUTHORS OR COPYRIGHT HOLDERS BE LIABLE FOR ANY CLAIM, DAMAGES OR OTHER
 LIABILITY, WHETHER IN AN ACTION OF CONTRACT, TORT OR OTHERWISE, ARISING FROM,
 OUT OF OR IN CONNECTION WITH THE SOFTWARE OR THE USE OR OTHER DEALINGS IN
 THE SOFTWARE.
 ****************************************************************************/

#ifndef __PHYSICS_3D_SHAPE_H__
#define __PHYSICS_3D_SHAPE_H__

#include "base/CCRef.h"
#include "base/ccConfig.h"
#include "math/CCMath.h"

#if CC_USE_3D_PHYSICS

#if (CC_ENABLE_BULLET_INTEGRATION)

class btCollisionShape;

NS_CC_BEGIN
/**
 * @addtogroup physics
 * @{
 * @addtogroup physics_3d
 * @{
*/

/**
    @brief @~english Create a physical shape(box, sphere, cylinder, capsule, convexhull, mesh and heightfield)
    @~chinese 创建一个物理形状（盒，球面，柱面，胶囊剂，凸形轮廓，网和heightfield ）
*/
class CC_DLL Physics3DShape : public Ref
{
public:
    enum class ShapeType
    {
        UNKNOWN = 0,
        BOX,
        SPHERE,
        CYLINDER,
        CAPSULE,
        CONVEX,
        MESH,
        HEIGHT_FIELD,
        COMPOUND
    };

    /** @~english get shape type
        @~chinese 得到的形状类型
    */
    virtual ShapeType getShapeType() const;

    /** @~english create box shape
        @~chinese 创建箱体形状
        @param extent @~english  The extent of sphere. @~chinese 球体的程度。
    */
    static Physics3DShape* createBox(const cocos2d::Vec3& extent);

    /** @~english create sphere shape
        @~chinese 创建球体形状
        @param radius @~english  The radius of sphere. @~chinese 球半径。
    */
    static Physics3DShape* createSphere(float radius);

    /** @~english create cylinder shape
        @~chinese 创建圆柱体
        @param radius @~english  The radius of cylinder. @~chinese 圆柱体的半径。
        @param height @~english  The height. @~chinese 高度。
    */
    static Physics3DShape* createCylinder(float radius, float height);

    /** @~english create capsule shape
        @~chinese 创建胶囊的形状
        @param radius @~english  The radius of casule. @~chinese 对胶囊的半径。
        @param height @~english  The height (cylinder part). @~chinese 高度（筒）。
    */
    static Physics3DShape* createCapsule(float radius, float height);

    /** @~english create convex hull
        @~chinese 创建凸壳
        @param points @~english  The vertices of convex hull @~chinese 凸壳的顶点
        @param numPoints @~english  The number of vertices. @~chinese 顶点个数。
    */
    static Physics3DShape* createConvexHull(const cocos2d::Vec3* points, int numPoints);

    /** @~english create mesh
        @~chinese 创建网格
        @param triangles @~english  The pointer of triangle list @~chinese 三角形列表的指针
        @param numTriangles @~english  The number of triangles. @~chinese 三角形数。

    */
    static Physics3DShape* createMesh(const cocos2d::Vec3* triangles, int numTriangles);

    /** @~english create heightfield
        @~chinese 创建地形
        @param heightStickWidth @~english  The Width of heightfield @~chinese 对地形的宽度
        @param heightStickLength @~english  The Length of heightfield. @~chinese 对地形的长度。
        @param heightfieldData @~english  The Data of heightfield. @~chinese 对地形数据。
        @param heightScale @~english  heightScale。. @~chinese heightScale。
        @param minHeight @~english  The minHeight of heightfield. @~chinese 对地形的minheight。
        @param maxHeight @~english  The maxHeight of heightfield. @~chinese 对地形的最大高度。
        @param useFloatDatam @~english  useFloatDatam @~chinese useFloatDatam
        @param flipQuadEdges @~english  if flip QuadEdges @~chinese 如果quadedges翻转
        @param useDiamondSubdivision @~english  useDiamondSubdivision @~chinese useDiamondSubdivision

    */
    static Physics3DShape* createHeightfield(int heightStickWidth,int heightStickLength
            , const void* heightfieldData, float heightScale
            , float minHeight, float maxHeight
            , bool useFloatDatam, bool flipQuadEdges, bool useDiamondSubdivision = false);

    /** @~english create Compound Shape
        @~chinese 创建复合形状
        @param shapes @~english  The list of child shape @~chinese 儿童形状列表
    */
    static Physics3DShape* createCompoundShape(const std::vector<std::pair<Physics3DShape*, Mat4>>& shapes);


#if CC_ENABLE_BULLET_INTEGRATION
    btCollisionShape* getbtShape() const
    {
        return _btShape;
    }
#endif
<<<<<<< HEAD

protected:
=======
    
CC_CONSTRUCTOR_ACCESS:
>>>>>>> 7c091b75
    Physics3DShape();
    ~Physics3DShape();

    bool initBox(const cocos2d::Vec3& ext);
    bool initSphere(float radius);
    bool initCylinder(float radius, float height);
    bool initCapsule(float radius, float height);
    bool initConvexHull(const cocos2d::Vec3* points, int numPoints);
    bool initMesh(const cocos2d::Vec3* triangles, int numTriangles);
    bool initHeightfield(int heightStickWidth,int heightStickLength
<<<<<<< HEAD
                         , const void* heightfieldData, float heightScale
                         , float minHeight, float maxHeight
                         , bool useFloatDatam, bool flipQuadEdges
                         , bool useDiamondSubdivision);
    bool initCompoundShape(const std::vector<std::pair<Physics3DShape*, Mat4>>& shapes);


=======
        , const void* heightfieldData, float heightScale
        , float minHeight, float maxHeight
        , bool useFloatDatam, bool flipQuadEdges
        , bool useDiamondSubdivision);
    bool initCompoundShape(const std::vector<std::pair<Physics3DShape *, Mat4>> &shapes);
    
protected:
>>>>>>> 7c091b75
    ShapeType _shapeType; //shape type

#if (CC_ENABLE_BULLET_INTEGRATION)
    btCollisionShape*  _btShape;
    unsigned char* _heightfieldData;
    std::vector<Physics3DShape*> _compoundChildShapes;
#endif
};

// end of physics_3d group
/// @}
// end of physics group
/// @}

NS_CC_END

#endif // CC_ENABLE_BULLET_INTEGRATION

#endif //CC_USE_3D_PHYSICS

#endif // __PHYSICS_3D_SHAPE_H__<|MERGE_RESOLUTION|>--- conflicted
+++ resolved
@@ -140,13 +140,8 @@
         return _btShape;
     }
 #endif
-<<<<<<< HEAD
-
-protected:
-=======
     
 CC_CONSTRUCTOR_ACCESS:
->>>>>>> 7c091b75
     Physics3DShape();
     ~Physics3DShape();
 
@@ -157,15 +152,6 @@
     bool initConvexHull(const cocos2d::Vec3* points, int numPoints);
     bool initMesh(const cocos2d::Vec3* triangles, int numTriangles);
     bool initHeightfield(int heightStickWidth,int heightStickLength
-<<<<<<< HEAD
-                         , const void* heightfieldData, float heightScale
-                         , float minHeight, float maxHeight
-                         , bool useFloatDatam, bool flipQuadEdges
-                         , bool useDiamondSubdivision);
-    bool initCompoundShape(const std::vector<std::pair<Physics3DShape*, Mat4>>& shapes);
-
-
-=======
         , const void* heightfieldData, float heightScale
         , float minHeight, float maxHeight
         , bool useFloatDatam, bool flipQuadEdges
@@ -173,7 +159,6 @@
     bool initCompoundShape(const std::vector<std::pair<Physics3DShape *, Mat4>> &shapes);
     
 protected:
->>>>>>> 7c091b75
     ShapeType _shapeType; //shape type
 
 #if (CC_ENABLE_BULLET_INTEGRATION)
