﻿/***************************************************************************
 Copyright (c) 2015 Chukong Technologies Inc.
 
 http://www.cocos2d-x.org
 
 Permission is hereby granted, free of charge, to any person obtaining a copy
 of this software and associated documentation files (the "Software"), to deal
 in the Software without restriction, including without limitation the rights
 to use, copy, modify, merge, publish, distribute, sublicense, and/or sell
 copies of the Software, and to permit persons to whom the Software is
 furnished to do so, subject to the following conditions:
 
 The above copyright notice and this permission notice shall be included in
 all copies or substantial portions of the Software.
 
 THE SOFTWARE IS PROVIDED "AS IS", WITHOUT WARRANTY OF ANY KIND, EXPRESS OR
 IMPLIED, INCLUDING BUT NOT LIMITED TO THE WARRANTIES OF MERCHANTABILITY,
 FITNESS FOR A PARTICULAR PURPOSE AND NONINFRINGEMENT. IN NO EVENT SHALL THE
 AUTHORS OR COPYRIGHT HOLDERS BE LIABLE FOR ANY CLAIM, DAMAGES OR OTHER
 LIABILITY, WHETHER IN AN ACTION OF CONTRACT, TORT OR OTHERWISE, ARISING FROM,
 OUT OF OR IN CONNECTION WITH THE SOFTWARE OR THE USE OR OTHER DEALINGS IN
 THE SOFTWARE.
 ****************************************************************************/

#ifndef __PHYSICS_SPRITE_3D_H__
#define __PHYSICS_SPRITE_3D_H__

#include "base/ccConfig.h"
#include "3d/CCSprite3D.h"
#include "CCPhysics3DObject.h"
#include "CCPhysics3DComponent.h"

#if CC_USE_3D_PHYSICS

#if (CC_ENABLE_BULLET_INTEGRATION)

NS_CC_BEGIN
/**
 * @addtogroup physics
 * @{
 * @addtogroup physics_3d
 * @{
*/

/**
* @brief @~english Convenient class to create a rigid body with Sprite3D
  @~chinese 辅助类用来便利的创建一个拥有rigit的Sprite3D
*/
class CC_DLL PhysicsSprite3D : public cocos2d::Sprite3D
{
public:

<<<<<<< HEAD
    /** @~english creates a PhysicsSprite3D
    @~chinese 创建一个physicssprite3d
    */
    static PhysicsSprite3D* create(const std::string& modelPath, Physics3DRigidBodyDes* rigidDes, const cocos2d::Vec3& translateInPhysics = cocos2d::Vec3::ZERO, const cocos2d::Quaternion& rotInPhsyics = cocos2d::Quaternion::ZERO);

    /** @~english Get the Physics3DObject.
    @~chinese 得到physics3dobject。
    */
=======
    /** creates a PhysicsSprite3D*/
    static PhysicsSprite3D* create(const std::string &modelPath, Physics3DRigidBodyDes* rigidDes, const cocos2d::Vec3& translateInPhysics = cocos2d::Vec3::ZERO, const cocos2d::Quaternion& rotInPhsyics = cocos2d::Quaternion::ZERO);
    
    /** creates a PhysicsSprite3D*/
    static PhysicsSprite3D* createWithCollider(const std::string &modelPath, Physics3DColliderDes* colliderDes, const cocos2d::Vec3& translateInPhysics = cocos2d::Vec3::ZERO, const cocos2d::Quaternion& rotInPhsyics = cocos2d::Quaternion::ZERO);
    
    /** Get the Physics3DObject. */
>>>>>>> 7c091b75
    Physics3DObject* getPhysicsObj() const;

    /** @~english Set synchronization flag, see Physics3DComponent.
    @~chinese 设置同步标志，参考physics3dcomponent。
    */
    void setSyncFlag(Physics3DComponent::PhysicsSyncFlag syncFlag);

    /** @~english Physics synchronize rendering.
    @~chinese 物理同步渲染。
    */
    void syncNodeToPhysics();

    /** @~english Rendering synchronize physics.
    @~chinese 同步物理渲染。
    */
    void syncPhysicsToNode();

CC_CONSTRUCTOR_ACCESS:
    PhysicsSprite3D();
    virtual ~PhysicsSprite3D();

protected:
    Physics3DComponent* _physicsComponent;
};

/**
 end of physics_3d group
 @}
 end of physics group
 @}
*/
NS_CC_END

#endif // CC_ENABLE_BULLET_INTEGRATION

#endif // CC_USE_3D_PHYSICS

#endif // __PHYSICS_SPRITE_3D_H__<|MERGE_RESOLUTION|>--- conflicted
+++ resolved
@@ -50,24 +50,17 @@
 {
 public:
 
-<<<<<<< HEAD
     /** @~english creates a PhysicsSprite3D
     @~chinese 创建一个physicssprite3d
     */
     static PhysicsSprite3D* create(const std::string& modelPath, Physics3DRigidBodyDes* rigidDes, const cocos2d::Vec3& translateInPhysics = cocos2d::Vec3::ZERO, const cocos2d::Quaternion& rotInPhsyics = cocos2d::Quaternion::ZERO);
 
+    /** creates a PhysicsSprite3D*/
+    static PhysicsSprite3D* createWithCollider(const std::string &modelPath, Physics3DColliderDes* colliderDes, const cocos2d::Vec3& translateInPhysics = cocos2d::Vec3::ZERO, const cocos2d::Quaternion& rotInPhsyics = cocos2d::Quaternion::ZERO);
+    
     /** @~english Get the Physics3DObject.
     @~chinese 得到physics3dobject。
     */
-=======
-    /** creates a PhysicsSprite3D*/
-    static PhysicsSprite3D* create(const std::string &modelPath, Physics3DRigidBodyDes* rigidDes, const cocos2d::Vec3& translateInPhysics = cocos2d::Vec3::ZERO, const cocos2d::Quaternion& rotInPhsyics = cocos2d::Quaternion::ZERO);
-    
-    /** creates a PhysicsSprite3D*/
-    static PhysicsSprite3D* createWithCollider(const std::string &modelPath, Physics3DColliderDes* colliderDes, const cocos2d::Vec3& translateInPhysics = cocos2d::Vec3::ZERO, const cocos2d::Quaternion& rotInPhsyics = cocos2d::Quaternion::ZERO);
-    
-    /** Get the Physics3DObject. */
->>>>>>> 7c091b75
     Physics3DObject* getPhysicsObj() const;
 
     /** @~english Set synchronization flag, see Physics3DComponent.
