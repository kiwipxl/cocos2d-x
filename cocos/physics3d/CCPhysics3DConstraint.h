﻿/***************************************************************************
 Copyright (c) 2015 Chukong Technologies Inc.
 
 http://www.cocos2d-x.org
 
 Permission is hereby granted, free of charge, to any person obtaining a copy
 of this software and associated documentation files (the "Software"), to deal
 in the Software without restriction, including without limitation the rights
 to use, copy, modify, merge, publish, distribute, sublicense, and/or sell
 copies of the Software, and to permit persons to whom the Software is
 furnished to do so, subject to the following conditions:
 
 The above copyright notice and this permission notice shall be included in
 all copies or substantial portions of the Software.
 
 THE SOFTWARE IS PROVIDED "AS IS", WITHOUT WARRANTY OF ANY KIND, EXPRESS OR
 IMPLIED, INCLUDING BUT NOT LIMITED TO THE WARRANTIES OF MERCHANTABILITY,
 FITNESS FOR A PARTICULAR PURPOSE AND NONINFRINGEMENT. IN NO EVENT SHALL THE
 AUTHORS OR COPYRIGHT HOLDERS BE LIABLE FOR ANY CLAIM, DAMAGES OR OTHER
 LIABILITY, WHETHER IN AN ACTION OF CONTRACT, TORT OR OTHERWISE, ARISING FROM,
 OUT OF OR IN CONNECTION WITH THE SOFTWARE OR THE USE OR OTHER DEALINGS IN
 THE SOFTWARE.
 ****************************************************************************/

#ifndef __PHYSICS_3D_CONSTRAINT_H__
#define __PHYSICS_3D_CONSTRAINT_H__

#include "math/CCMath.h"
#include "base/CCRef.h"
#include "base/ccConfig.h"

#if CC_USE_3D_PHYSICS

#if (CC_ENABLE_BULLET_INTEGRATION)

class btTypedConstraint;

NS_CC_BEGIN

/**
 * @addtogroup physics
 * @{
 * @addtogroup physics_3d
 * @{
*/

class Physics3DRigidBody;

/**
    @class Physics3DConstraint
    @brief @~english Constraint affects the movement of physics object, it usually connet one or two physics object. There are some types of physics constraints.
    @~chinese 约束影响物理对象的运动，它通常连接一个或两个物理对象。
*/
class CC_DLL Physics3DConstraint : public Ref
{
public:
    enum class ConstraintType
    {
        UNKNOWN,
        POINT_TO_POINT,
        HINGE,
        SLIDER,
        CONE_TWIST,
        SIX_DOF,
    };
    /** @~english get the impulse that break the constraint
        @~chinese 获取打破约束的阀值
        @return @~english the impulse that break the constraint @~chinese 打破约束的阀值
    */
    float getBreakingImpulse() const;

    /** @~english set the impulse that break the constraint
        @~chinese 设置打破约束的阀值
        @param impulse @~english  the impulse that break the constraint @~chinese 打破约束的阀值
    */
    void setBreakingImpulse(float impulse);

    /** @~english is it enabled
        @~chinese 约束是否启用
        @return @~english whether the constraint is enabled @~chinese 约束是否启用
    */
    bool isEnabled() const;

    /** @~english set enable or not
        @~chinese 启用约束
        @param enabled @~english  whether the constraint will be enabled @~chinese 约束是否启用
    */
    void setEnabled(bool enabled);

    /** @~english get rigid body a
        @~chinese 得到刚体a
        @return @~english the Physics3DRigidBody A @~chinese 刚体a
    */
    Physics3DRigidBody* getBodyA() const { return _bodyA; }

    /** @~english get rigid body b
        @~chinese 得到刚体b
        @return @~english the Physics3DRigidBody B @~chinese 刚体b
    */
    Physics3DRigidBody* getBodyB() const { return _bodyB; }

    /** @~english get constraint type
        @~chinese 得到约束类型
        @return @~english the constraint type @~chinese 约束类型
    */
    ConstraintType getConstraintType() const { return _type; }

    /** @~english get user data
        @~chinese 设置用户数据
        @param userData @~english the user data will be seted @~chinese 用户数据
    */
    void setUserData(void* userData) { _userData = userData; }

    /** @~english get user data
        @~chinese 获取用户数据
        @return @~english the user data @~chinese 用户数据
    */
    void* getUserData() const { return _userData; }

    /** @~english get override number of solver iterations
        @~chinese 得到覆盖求解迭代次数
        @return @~english the override number of solver iterations @~chinese 覆盖求解迭代次数
    */
    int getOverrideNumSolverIterations() const;

    /** @~english override the number of constraint solver iterations used to solve this constraint, -1 will use the default number of iterations, as specified in SolverInfo.m_numIterations
        @~chinese 覆盖约束求解的求解迭代次数，-1将使用默认迭代次数
        @param overideNumIterations @~english  the number of constraint solver iterations @~chinese 约束求解的迭代次数
    */
    void setOverrideNumSolverIterations(int overideNumIterations);

#if (CC_ENABLE_BULLET_INTEGRATION)
    btTypedConstraint* getbtContraint() { return _constraint; }
#endif

protected:

    Physics3DConstraint();
    virtual ~Physics3DConstraint();

    btTypedConstraint* _constraint;

    Physics3DRigidBody* _bodyA;
    Physics3DRigidBody* _bodyB;

    ConstraintType      _type;
    void*               _userData;
};

/**
    Point to point constraint limits the translation so that the local pivot points of 2 rigidbodies match in worldspace.
    @~chinese
*/
class CC_DLL Physics3DPointToPointConstraint : public Physics3DConstraint
{
public:
    /** @~english create point to point constraint, limits the translation of local pivot point of rigid body A
        @~chinese 建立点对点的约束，限制刚体A的枢轴的平移
        @param rbA @~english  The rigid body going to be fixed @~chinese 刚体A
        @param pivotPointInA @~english  local pivot point in A's local space @~chinese 在一个局部空间的局部支点
        @return @~english created constraint @~chinese 创建约束
    */
    static Physics3DPointToPointConstraint* create(Physics3DRigidBody* rbA, const cocos2d::Vec3& pivotPointInA);

    /** @~english create point to point constraint, make the local pivot points of 2 rigid bodies match in worldspace.
        @~chinese 建立点对点的约束，使两个刚体的枢轴在世界空间内相匹配。
        @param rbA @~english  The rigid body A going to be fixed @~chinese 要约束的刚体A
        @param rbB @~english  The rigid body B going to be fixed @~chinese 要约束的刚体B
        @param pivotPointInA @~english  local pivot point in A's local space @~chinese 在A的局部空间的局部支点
        @param pivotPointInB @~english  local pivot point in B's local space @~chinese 在B的局部空间的局部支点
        @return @~english created constraint @~chinese 创建约束
    */
    static Physics3DPointToPointConstraint* create(Physics3DRigidBody* rbA, Physics3DRigidBody* rbB, const cocos2d::Vec3& pivotPointInA, const cocos2d::Vec3& pivotPointInB);

    /** @~english set pivot point in A's local space
        @~chinese 在A的局部空间设置支点
        @param pivotA @~english  pivot point in A's local space @~chinese 在A的局部空间的支点
    */
    void setPivotPointInA(const cocos2d::Vec3& pivotA);

    /** @~english set pivot point in B's local space
        @~chinese 在B的局部空间设置支点
        @param pivotB @~english  pivot point in B's local space @~chinese 在B的局部空间的支点
    */
    void setPivotPointInB(const cocos2d::Vec3& pivotB);

    /** @~english get pivot point in A's local space
        @~chinese 得到A的局部空间的支点
        @return @~english pivot point in A's local space @~chinese A的局部空间的支点
    */
    cocos2d::Vec3 getPivotPointInA() const;

    /** @~english get pivot point in B's local space
        @~chinese 得到B的局部空间的支点
        @return @~english pivot point in B's local space @~chinese B的局部空间的支点
    */
    cocos2d::Vec3 getPivotPointInB() const;

CC_CONSTRUCTOR_ACCESS:
    Physics3DPointToPointConstraint();
    virtual ~Physics3DPointToPointConstraint();
<<<<<<< HEAD

protected:
=======
>>>>>>> 7c091b75
    bool init(Physics3DRigidBody* rbA, const cocos2d::Vec3& pivotPointInA);
    bool init(Physics3DRigidBody* rbA, Physics3DRigidBody* rbB, const cocos2d::Vec3& pivotPointInA, const cocos2d::Vec3& pivotPointInB);

};

/** @~english Hinge constraint restricts two additional angular degrees of freedom, so the body can only rotate around one axis, the hinge axis. This can be useful to represent doors or wheels rotating around one axis.    hinge constraint between two rigidbodies each with a pivotpoint that descibes the axis location in local space
    @~chinese 铰链约束限制两个附加的角自由度，所以刚体只能绕一个轴，铰链轴。铰链十分适合表示门或车轮围绕一个轴旋转。两个刚体之间的铰链约束由各自局部空间内的枢轴来表示
*/
class CC_DLL Physics3DHingeConstraint : public Physics3DConstraint
{
public:
    /** @~english create hinge constraint
        @~chinese 创建铰链约束
        @param rbA @~english  rigid body A @~chinese 刚体A
        @param rbAFrame @~english  rigid body A's frame @~chinese 刚体的矩阵
        @param useReferenceFrameA @~english  use frame A as reference @~chinese 使用矩阵作为参考
        @return @~english return an autoreleased Physics3DHingeConstraint object. @~chinese 返回一个自动释放的physics3dhingeconstraint。
    */
    static Physics3DHingeConstraint* create(Physics3DRigidBody* rbA, const cocos2d::Mat4& rbAFrame, bool useReferenceFrameA = false);

    /** @~english create hinge constraint
        @~chinese 创建铰链约束
        @param rbA @~english  rigid body A @~chinese 刚体A
        @param pivotInA @~english  pivot in rigid body A's local space @~chinese 在刚体A的局部空间内的枢轴
        @param axisInA @~english  axis in rigid body A's local space @~chinese 在刚体A的局部空间内的轴向
        @param useReferenceFrameA @~english  use frame A as reference @~chinese 使用矩阵作为引用
        @return @~english return an autoreleased Physics3DHingeConstraint object. @~chinese 返回一个自动释放的physics3dhingeconstraint。
    */
    static Physics3DHingeConstraint* create(Physics3DRigidBody* rbA, const cocos2d::Vec3& pivotInA, const cocos2d::Vec3& axisInA, bool useReferenceFrameA = false);

    /** @~english create hinge constraint
        @~chinese 创建铰链约束
        @param rbA @~english  rigid body A @~chinese 刚体A
        @param rbB @~english  rigid body B @~chinese 刚体B
        @param pivotInA @~english  pivot point in A's local space @~chinese 在A的局部空间的枢轴
        @param pivotInB @~english  pivot point in B's local space @~chinese 在B的局部空间的枢轴
        @param axisInA @~english  axis in A's local space @~chinese 在A的局部空间轴
        @param axisInB @~english  axis in B's local space @~chinese 在B的局部空间轴
        @param useReferenceFrameA @~english  use frame A as reference @~chinese 使用帧作为参考
        @return @~english return an autoreleased Physics3DHingeConstraint object. @~chinese 返回一个自动释放的physics3dhingeconstraint。
    */
    static Physics3DHingeConstraint* create(Physics3DRigidBody* rbA, Physics3DRigidBody* rbB, const cocos2d::Vec3& pivotInA,const cocos2d::Vec3& pivotInB, cocos2d::Vec3& axisInA, cocos2d::Vec3& axisInB, bool useReferenceFrameA = false);

    /** @~english create hinge constraint
        @~chinese 创建铰链约束
        @param rbA @~english  rigid body A @~chinese 刚体A
        @param rbB @~english  rigid body B @~chinese 刚体B
        @param rbAFrame @~english  rigid body A's frame @~chinese 刚体A的矩阵
        @param rbBFrame @~english  rigid body B's frame @~chinese 刚体B的矩阵
        @param useReferenceFrameA @~english  use frame A as reference @~chinese 使用帧作为参考
        @return @~english return an autoreleased Physics3DHingeConstraint object. @~chinese 返回一个自动释放的physics3dhingeconstraint。
    */
    static Physics3DHingeConstraint* create(Physics3DRigidBody* rbA, Physics3DRigidBody* rbB, const cocos2d::Mat4& rbAFrame, const cocos2d::Mat4& rbBFrame, bool useReferenceFrameA = false);

    /** @~english get rigid body A's frame offset
        @~chinese 得到刚体的帧偏移
        @return @~english rigid body A's frame offset @~chinese 刚体的帧偏移
    */
    cocos2d::Mat4 getFrameOffsetA() const;

    /** @~english get rigid body B's frame offset
        @~chinese 得到刚体B帧偏移
        @return @~english rigid body B's frame offset @~chinese 刚体B帧偏移
    */
    cocos2d::Mat4 getFrameOffsetB() const;

    /** @~english set frames for rigid body A and B
        @~chinese 为刚体A和B设置帧
        @param frameA @~english  frame will be seted to rigid body A @~chinese 设置给刚体A的矩阵
        @param frameB @~english  frame will be seted to rigid body B @~chinese 设置给刚体B的矩阵
    */
    void setFrames(const cocos2d::Mat4& frameA, const cocos2d::Mat4& frameB);

    /** @~english set angular only
        @~chinese 设置角
        @param angularOnly @~english  angular will be set @~chinese 将要设置的角
    */
    void setAngularOnly(bool angularOnly);

    /** @~english enable angular motor
        @~chinese 使角电机
        @param enableMotor @~english  whether to enable AngularMotor @~chinese 是否启用angularmotor
        @param targetVelocity @~english  target velocity @~chinese 目标速度
        @param maxMotorImpulse @~english  max motor impulse @~chinese 最大电机脉冲
    */
    void enableAngularMotor(bool enableMotor, float targetVelocity, float maxMotorImpulse);

    /** @~english extra motor API, including ability to set a target rotation (as opposed to angular velocity)
        @~chinese 额外的电机的API，包括设定一个目标旋转能力（与角速度）
        @param enableMotor @~english  whether to enable AngularMotor @~chinese 是否启用angularmotor
        @note: setMotorTarget sets angular velocity under the hood, so you must call it every tick to
           maintain a given angular target.
    */
    void enableMotor(bool enableMotor);

    /** @~english set max motor impulse
        @~chinese 设置最大电机脉冲
        @param maxMotorImpulse @~english   max motor impulse @~chinese 最大电机脉冲
    */
    void setMaxMotorImpulse(float maxMotorImpulse);

    /** @~english set motor target
        @~chinese 设置电机的目标
    */
    void setMotorTarget(const cocos2d::Quaternion& qAinB, float dt);
    /** @~english set motor target
        @~chinese 设置运动目标
    */
    void setMotorTarget(float targetAngle, float dt);

    /** @~english set limit
        @~chinese 设置限制
    */
    void setLimit(float low, float high, float _softness = 0.9f, float _biasFactor = 0.3f, float _relaxationFactor = 1.0f);
    /** set axis
        @~chinese
    */
    void setAxis(const cocos2d::Vec3& axisInA);
    /** @~english get lower limit
        @~chinese 获得较低的极限
    */
    float getLowerLimit() const;
    /** @~english get upper limit
        @~chinese 获得上限
    */
    float getUpperLimit() const;
    /** @~english get hinge angle
        @~chinese 把铰链转角
    */
    float getHingeAngle() const;
    /** @~english get hinge angle
        @~chinese 把铰链转角
    */
    float getHingeAngle(const cocos2d::Mat4& transA, const cocos2d::Mat4& transB);

    /** @~english get A's frame
        @~chinese 得到A的矩阵
    */
    cocos2d::Mat4 getAFrame() const;
    /** @~english get B's frame
        @~chinese 得到B的矩阵
    */
    cocos2d::Mat4 getBFrame() const;
    /** @~english get angular only
        @~chinese 只有获得角
    */
    bool getAngularOnly() const;
    /** @~english get enable angular motor
        @~chinese 能使角电机
    */
    bool getEnableAngularMotor() const;
    /** @~english get motor target velosity
        @~chinese 得到运动目标速度
    */
    float getMotorTargetVelosity() const;
    /** @~english get max motor impulse
        @~chinese 最大电机脉冲
    */
    float getMaxMotorImpulse() const;

    /** @~english access for UseFrameOffset
        @~chinese 访问useframeoffset
    */
    bool getUseFrameOffset() const;
    /** @~english set use frame offset
        @~chinese 使用帧偏移
    */
    void setUseFrameOffset(bool frameOffsetOnOff);

CC_CONSTRUCTOR_ACCESS:
    Physics3DHingeConstraint()
    {
        _type = ConstraintType::HINGE;
    }
    virtual ~Physics3DHingeConstraint() {}
};

/**
    It allows the body to rotate around x axis and translate along this axis.
    softness, restitution and damping for different cases
    DirLin - moving inside linear limits
    LimLin - hitting linear limit
    DirAng - moving inside angular limits
    LimAng - hitting angular limit
    OrthoLin, OrthoAng - against constraint axis
*/
class CC_DLL Physics3DSliderConstraint : public Physics3DConstraint
{
public:
    /** @~english create slider constraint
        @~chinese 创建滑块约束

        @param rbA @~english  rigid body A @~chinese 刚体A
        @param rbB @~english  rigid body B @~chinese 刚体B
        @param frameInA @~english  frame in A's local space @~chinese 在A的局部空间矩阵
        @param frameInB @~english  frame in B's local space @~chinese 在B的局部空间矩阵
        @param useLinearReferenceFrameA @~english  use fixed frame A for linear limits @~chinese 使用固定矩阵的线性范围
    */
    static Physics3DSliderConstraint* create(Physics3DRigidBody* rbA, Physics3DRigidBody* rbB, const cocos2d::Mat4& frameInA, const cocos2d::Mat4& frameInB ,bool useLinearReferenceFrameA);

    /** @~english get A's frame offset
        @~chinese 得到的帧偏移
    */
    cocos2d::Mat4 getFrameOffsetA() const;
    /** @~english get B's frame offset
        @~chinese 得到B的帧偏移
    */
    cocos2d::Mat4 getFrameOffsetB() const;
    /** @~english get lower linear limit
        @~chinese 获得较低的线性限制
    */
    float getLowerLinLimit() const;
    /** @~english set lower linear limit
        @~chinese 设置较低的线性限制
    */
    void setLowerLinLimit(float lowerLimit);
    /** @~english get upper linear limit
        @~chinese 拿上线性极限
    */
    float getUpperLinLimit() const;
    /** @~english set upper linear limit
        @~chinese 集上的线性限制
    */
    void setUpperLinLimit(float upperLimit);
    /** @~english get lower angular limit
        @~chinese 获得较低的极限角
    */
    float getLowerAngLimit() const;
    /** @~english set lower angualr limit
        @~chinese 低角限制
    */
    void setLowerAngLimit(float lowerLimit);
    /** @~english get upper anglular limit
        @~chinese 有上角的限制
    */
    float getUpperAngLimit() const;
    /** @~english set upper anglular limit
        @~chinese 套上角限制
    */
    void setUpperAngLimit(float upperLimit);
    /** @~english use A's frame as linear refference
        @~chinese 使用线性参考的矩阵
    */
    bool getUseLinearReferenceFrameA() const;

    float getSoftnessDirLin() const;
    float getRestitutionDirLin() const;
    float getDampingDirLin() const;
    float getSoftnessDirAng() const;
    float getRestitutionDirAng() const;
    float getDampingDirAng() const;
    float getSoftnessLimLin() const;
    float getRestitutionLimLin() const;
    float getDampingLimLin() const;
    float getSoftnessLimAng() const;
    float getRestitutionLimAng() const;
    float getDampingLimAng() const;
    float getSoftnessOrthoLin() const;
    float getRestitutionOrthoLin() const;
    float getDampingOrthoLin() const;
    float getSoftnessOrthoAng() const;
    float getRestitutionOrthoAng() const;
    float getDampingOrthoAng() const;
    void setSoftnessDirLin(float softnessDirLin);
    void setRestitutionDirLin(float restitutionDirLin);
    void setDampingDirLin(float dampingDirLin);
    void setSoftnessDirAng(float softnessDirAng);
    void setRestitutionDirAng(float restitutionDirAng);
    void setDampingDirAng(float dampingDirAng);
    void setSoftnessLimLin(float softnessLimLin);
    void setRestitutionLimLin(float restitutionLimLin);
    void setDampingLimLin(float dampingLimLin);
    void setSoftnessLimAng(float softnessLimAng);
    void setRestitutionLimAng(float restitutionLimAng);
    void setDampingLimAng(float dampingLimAng);
    void setSoftnessOrthoLin(float softnessOrthoLin);
    void setRestitutionOrthoLin(float restitutionOrthoLin);
    void setDampingOrthoLin(float dampingOrthoLin);
    void setSoftnessOrthoAng(float softnessOrthoAng);
    void setRestitutionOrthoAng(float restitutionOrthoAng);
    void setDampingOrthoAng(float dampingOrthoAng);
    void setPoweredLinMotor(bool onOff);
    bool getPoweredLinMotor() const;
    void setTargetLinMotorVelocity(float targetLinMotorVelocity);
    float getTargetLinMotorVelocity() const;
    void setMaxLinMotorForce(float maxLinMotorForce);
    float getMaxLinMotorForce() const;
    void setPoweredAngMotor(bool onOff);
    bool getPoweredAngMotor() const;
    void setTargetAngMotorVelocity(float targetAngMotorVelocity);
    float getTargetAngMotorVelocity() const;
    void setMaxAngMotorForce(float maxAngMotorForce);
    float getMaxAngMotorForce() const;

    float getLinearPos() const;
    float getAngularPos() const;

    /** @~english access for UseFrameOffset
        @~chinese 获取useframeoffset
    */
    bool getUseFrameOffset() const;
    /** @~english set use frame offset
        @~chinese 使用帧偏移
    */
    void setUseFrameOffset(bool frameOffsetOnOff);

    /** @~english set frames for rigid body A and B
        @~chinese 设置刚体A和B的帧
    */
    void setFrames(const cocos2d::Mat4& frameA, const cocos2d::Mat4& frameB);

CC_CONSTRUCTOR_ACCESS:
    Physics3DSliderConstraint()
    {
        _type = ConstraintType::SLIDER;
    }
    virtual ~Physics3DSliderConstraint() {}
};

/**
    It is a special point to point constraint that adds cone and twist axis limits. The x-axis serves as twist axis.
    @~chinese
*/
class CC_DLL Physics3DConeTwistConstraint : public Physics3DConstraint
{
public:
    /** @~english create cone twist constraint
        @~chinese 创建圆锥扭转约束
        rbA rigid body A
        frameA A's local frame
    */
    static Physics3DConeTwistConstraint* create(Physics3DRigidBody* rbA, const cocos2d::Mat4& frameA);
    /** @~english create cone twist constraint
        @~chinese 创建圆锥扭转约束
        rbA rigid body A
        rbB rigid body B
        frameA rigid body A's local frame
        frameB rigid body B's local frame
    */
    static Physics3DConeTwistConstraint* create(Physics3DRigidBody* rbA, Physics3DRigidBody* rbB, const cocos2d::Mat4& frameA, const cocos2d::Mat4& frameB);

    /** @~english set limits
        @~chinese 设定限制

        @param swingSpan1 @~english  swing span1 @~chinese 摆span1
        @param swingSpan2 @~english  swing span2 @~chinese 摆span2
        @param twistSpan @~english  twist span @~chinese 扭跨
        @param softness @~english  0->1, recommend ~0.8->1. Describes % of limits where movement is free. Beyond this softness %, the limit is gradually enforced until the "hard" (1.0) limit is reached. @~chinese 0 -> 1，推荐~ 0.8 -> 1。极限运动的自由了。除此之外的柔软性，限制逐步执行直到“硬”（1）达到极限。
        @param biasFactor @~english  0->1?, recommend 0.3 +/-0.3 or so. Strength with which constraint resists zeroth order (angular, not angular velocity) limit violation. @~chinese 0＞1？，推荐0.3 / 0.3左右。力量与约束抵制零阶（角，没有角速度）违反限制。
        @param relaxationFactor @~english  0->1, recommend to stay near 1. the lower the value, the less the constraint will fight velocities which violate the angular limits. @~chinese 0 -> 1，建议在1附近。值越低，越少的约束将打击违反角极限速度。
    */
    void setLimit(float swingSpan1,float swingSpan2,float twistSpan, float softness = 1.f, float biasFactor = 0.3f, float relaxationFactor = 1.0f);

    /** @~english get A's frame
        @~chinese 得到的矩阵
    */
    cocos2d::Mat4 getAFrame() const;
    /** @~english get B's frame
        @~chinese 得到B的矩阵
    */
    cocos2d::Mat4 getBFrame() const;

    /** @~english get swing span1
        @~chinese 得到span1摆动
    */
    float getSwingSpan1() const;
    /** @~english get swing span2
        @~chinese 得到span2摆动
    */
    float getSwingSpan2() const;
    /** @~english get twist span
        @~chinese 得到扭跨
    */
    float getTwistSpan() const;
    /** @~english get twist angle
        @~chinese 得到扭角
    */
    float getTwistAngle() const;

    /** @~english set damping
        @~chinese 设置阻尼
    */
    void setDamping(float damping);

    /** @~english enable motor
        @~chinese 使电机
    */
    void enableMotor(bool b);
    /** @~english set max motor impulse
        @~chinese 设置最大电机脉冲
    */
    void setMaxMotorImpulse(float maxMotorImpulse);
    /** @~english set max motor impulse normalize
        @~chinese 设置最大电机脉冲规范
    */
    void setMaxMotorImpulseNormalized(float maxMotorImpulse);
    /** @~english get fix thresh
        @~chinese 得到固定阈值
    */
    float getFixThresh() const;
    /** @~english set fix thresh
        @~chinese 设定固定阈值
    */
    void setFixThresh(float fixThresh);

    /** @~english setMotorTarget
        @~chinese setmotortarget
        @param q @~english  the desired rotation of bodyA wrt bodyB. Note: if q violates the joint limits, the internal target is clamped to avoid conflicting impulses (very bad for stability), also don't forget to enableMotor() @~chinese 关于身体的体内所需的旋转。注意：如果Q侵犯关节限制，内部目标是夹紧避免冲突的冲动（稳定性很差），也别忘了enablemotor()
    */
    void setMotorTarget(const btQuaternion& q);

    /** @~english setMotorTarget, q is the desired rotation of frameA wrt frameB in constraint space
        @~chinese setmotortarget，Q是理想的旋转坐标WRT FRAMEB在约束空间
    */
    void setMotorTargetInConstraintSpace(const btQuaternion& q);

    /** @~english get point for angle
        @~chinese 获取Angle的点
    */
    cocos2d::Vec3 GetPointForAngle(float fAngleInRadians, float fLength) const;

    /** @~english set A and B's frame
        @~chinese 集合A和B的矩阵
    */
    virtual void setFrames(const cocos2d::Mat4& frameA, const cocos2d::Mat4& frameB);

    /** @~english get A's frame offset
        @~chinese 得到的帧偏移
    */
    cocos2d::Mat4 getFrameOffsetA() const;

    /** @~english get B's frame offset
        @~chinese 得到B的帧偏移
    */
    cocos2d::Mat4 getFrameOffsetB() const;

CC_CONSTRUCTOR_ACCESS:
    Physics3DConeTwistConstraint()
    {
        _type = ConstraintType::CONE_TWIST;
    }
    virtual ~Physics3DConeTwistConstraint() {}
};

/**
    This generic constraint can emulate a variety of standard constraints, by configuring each of the 6 degrees of freedom (dof).
    The first 3 dof axis are linear axis, which represent translation of rigidbodies, and the latter 3 dof axis represent the angular motion.
    Each axis can be either locked, free or limited. All axis are locked by default.
    For each axis:

    Lowerlimit == Upperlimit -> axis is locked.
    Lowerlimit > Upperlimit -> axis is free
    Lowerlimit < Upperlimit -> axis it limited in that range

    @~chinese
*/
class CC_DLL Physics3D6DofConstraint : public Physics3DConstraint
{
public:
    /** @~english create 6 dof constraint
        @~chinese 建立6自由度约束
        @param rbA @~english  rigid body A @~chinese 刚体A
        @param rbB @~english  rigid body B @~chinese 刚体B
        @param frameInA @~english  frame in A's local space @~chinese 在A的局部空间矩阵
        @param frameInB @~english  frame in B's local space @~chinese 在B的局部空间矩阵
        @param useLinearReferenceFrameA @~english  use fixed frame A for linear limits @~chinese 使用固定矩阵的线性范围
    */
    static Physics3D6DofConstraint* create(Physics3DRigidBody* rbA, Physics3DRigidBody* rbB, const cocos2d::Mat4& frameInA, const cocos2d::Mat4& frameInB, bool useLinearReferenceFrameA);

    /** @~english create 6 dof constraint
        @~chinese 建立6自由度约束
        @param rbB @~english  rigid body B @~chinese 刚体B
        @param frameInB @~english  frame in B's local space @~chinese 在B的局部空间矩阵
        @param useLinearReferenceFrameB @~english  use fixed frame B for linear limits @~chinese 使用固定的B帧的线性范围
    */
    static Physics3D6DofConstraint* create(Physics3DRigidBody* rbB, const cocos2d::Mat4& frameInB, bool useLinearReferenceFrameB);

    /** @~english set linear lower limit
        @~chinese 设置线性下限
    */
    void setLinearLowerLimit(const cocos2d::Vec3& linearLower);

    /** @~english get linear lower limit
        @~chinese 得到线性下限
    */
    cocos2d::Vec3 getLinearLowerLimit() const;

    /** @~english set linear upper limit
        @~chinese 设置线性上限
    */
    void setLinearUpperLimit(const cocos2d::Vec3& linearUpper);

    /** @~english get linear upper limit
        @~chinese 得到线性上限
    */
    cocos2d::Vec3 getLinearUpperLimit() const;

    /** @~english set angular lower limit
        @~chinese 设置角下限
    */
    void setAngularLowerLimit(const cocos2d::Vec3& angularLower);

    /** @~english get angular lower limit
        @~chinese 获得角下限
    */
    cocos2d::Vec3 getAngularLowerLimit() const;

    /** @~english set angular upper limit
        @~chinese 设置角上限
    */
    void setAngularUpperLimit(const cocos2d::Vec3& angularUpper);

    /** @~english get angular upper limit
        @~chinese 获得角上限
    */
    cocos2d::Vec3 getAngularUpperLimit() const;

    /** @~english is limited?
        @~chinese 是有限的？
        @param limitIndex @~english  first 3 are linear, next 3 are angular @~chinese 前3个都是线性的，接下来的3角
    */
    bool isLimited(int limitIndex) const;

    /** @~english access for UseFrameOffset
        @~chinese 访问useframeoffset
    */
    bool getUseFrameOffset() const;
    /** @~english set use frame offset
        @~chinese 使用帧偏移
    */
    void setUseFrameOffset(bool frameOffsetOnOff) const;


CC_CONSTRUCTOR_ACCESS:
    Physics3D6DofConstraint()
    {
        _type = ConstraintType::SIX_DOF;
    }
    virtual ~Physics3D6DofConstraint() {}
};

// end of physics_3d group
/// @}
// end of physics group
/// @}

NS_CC_END

#endif // CC_ENABLE_BULLET_INTEGRATION

#endif // CC_USE_3D_PHYSICS

#endif // __PHYSICS_3D_CONSTRAINT_H__<|MERGE_RESOLUTION|>--- conflicted
+++ resolved
@@ -199,11 +199,6 @@
 CC_CONSTRUCTOR_ACCESS:
     Physics3DPointToPointConstraint();
     virtual ~Physics3DPointToPointConstraint();
-<<<<<<< HEAD
-
-protected:
-=======
->>>>>>> 7c091b75
     bool init(Physics3DRigidBody* rbA, const cocos2d::Vec3& pivotPointInA);
     bool init(Physics3DRigidBody* rbA, Physics3DRigidBody* rbB, const cocos2d::Vec3& pivotPointInA, const cocos2d::Vec3& pivotPointInB);
 
