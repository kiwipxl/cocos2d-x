--- conflicted
+++ resolved
@@ -90,12 +90,6 @@
      * @return @~english An autoreleased Physics3DWorld object. @~chinese 一个自动释放的physics3dworld对象。
     */
     static Physics3DWorld* create(Physics3DWorldDes* info);
-<<<<<<< HEAD
-
-    /** @~english Add a Physics3DObject.
-    @~chinese 添加一个physics3dobject。
-    */
-=======
     
     /** set gravity for the physics world */
     void setGravity(const Vec3& gravity);
@@ -103,8 +97,9 @@
     /** get current gravity */
     Vec3 getGravity() const;
     
-    /** Add a Physics3DObject. */
->>>>>>> 3f892364
+    /** @~english Add a Physics3DObject.
+    @~chinese 添加一个physics3dobject。
+    */
     void addPhysics3DObject(Physics3DObject* physicsObj);
 
     /** @~english Remove a Physics3DObject.
