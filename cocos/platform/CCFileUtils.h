--- conflicted
+++ resolved
@@ -497,13 +497,8 @@
      *  @param dirPath The directory (with absolute path) to look up for
      *  @return Returns true if the directory found at the given absolute path, otherwise returns false
      */
-<<<<<<< HEAD
     virtual bool isDirectoryExistInternal(const std::string& dirPath) const = 0;
-    
-=======
-    virtual bool isDirectoryExistInternal(const std::string& dirPath) const;
-
->>>>>>> 2d270913
+
     /**
      *  Gets full path for filename, resolution directory and search path.
      *
