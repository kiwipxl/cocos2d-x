--- conflicted
+++ resolved
@@ -104,34 +104,32 @@
     };
 
     /**
-<<<<<<< HEAD
-    @brief @~english Load the image from the specified path.
-     * @~chinese 从指定的路径加载图片
-    @param path   @~english the absolute file path.
-     * @~chinese 文件的绝对路径
-    @return @~english true if loaded correctly.
-     * @~chinese 如果正确加载则返回true
-=======
-     * Enables or disables premultiplied alpha for PNG files.
+     * @~english Enables or disables premultiplied alpha for PNG files.
+     * @~chinese 开启或关闭PNG文件的alpha预乘
      *
-     *  @param enabled (default: true)
+     *  @param enabled @~english (default: true) @~chinese 默认值为true
      */
     static void setPNGPremultipliedAlphaEnabled(bool enabled) { PNG_PREMULTIPLIED_ALPHA_ENABLED = enabled; }
     
-    /** treats (or not) PVR files as if they have alpha premultiplied.
+    /** @~english treats (or not) PVR files as if they have alpha premultiplied.
      Since it is impossible to know at runtime if the PVR images have the alpha channel premultiplied, it is
      possible load them as if they have (or not) the alpha channel premultiplied.
      
      By default it is disabled.
+
+     @~chinese 是否把PRV文件当成包含alpha预乘来对待。运行时无法判断一个PVR文件是否预乘，但是可以手动设置是否把它当成alpha预乘。
+     默认是不当成alpha预乘。
      */
     static void setPVRImagesHavePremultipliedAlpha(bool haveAlphaPremultiplied);
 
     /**
-    @brief Load the image from the specified path.
-    @param path   the absolute file path.
-    @return true if loaded correctly.
->>>>>>> 4dfa9d17
-    */
+     *@brief @~english Load the image from the specified path.
+     * @~chinese 从指定的路径加载图片
+     * @param path   @~english the absolute file path.
+     * @~chinese 文件的绝对路径
+     * @return @~english true if loaded correctly.
+     * @~chinese 如果正确加载则返回true
+     */
     bool initWithImageFile(const std::string& path);
 
     /**
@@ -180,23 +178,6 @@
      * @~chinese 图片是否以RGB格式保存。
      */
     bool saveToFile(const std::string &filename, bool isToRGB = true);
-<<<<<<< HEAD
-    
-    
-    /** @~english treats (or not) PVR files as if they have alpha premultiplied.
-     Since it is impossible to know at runtime if the PVR images have the alpha channel premultiplied, it is
-     possible load them as if they have (or not) the alpha channel premultiplied.
-     
-     By default it is disabled.
-     * @~chinese 设置PVR文件是否进行透明像素混合。
-     * 因为不可能知道在运行时PVR图像是否已有alpha通道的混合,
-     * 可能加载它们时有(或没有)透明通道混合。
-     * 
-     * 在默认情况下是禁用的。
-     */
-    static void setPVRImagesHavePremultipliedAlpha(bool haveAlphaPremultiplied);
-=======
->>>>>>> 4dfa9d17
 
 protected:
 #if CC_USE_WIC
