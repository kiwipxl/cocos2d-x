--- conflicted
+++ resolved
@@ -83,490 +83,10 @@
     return g_apkPath.c_str();
 }
 
-<<<<<<< HEAD
-=======
-void showDialogJNI(const char * message, const char * title) {
-    if (!message) {
-        return;
-    }
-
-    JniMethodInfo t;
-    if (JniHelper::getStaticMethodInfo(t, CLASS_NAME, "showDialog", "(Ljava/lang/String;Ljava/lang/String;)V")) {
-        jstring stringArg1;
-
-        if (!title) {
-            stringArg1 = t.env->NewStringUTF("");
-        } else {
-            stringArg1 = t.env->NewStringUTF(title);
-        }
-
-        jstring stringArg2 = t.env->NewStringUTF(message);
-        t.env->CallStaticVoidMethod(t.classID, t.methodID, stringArg1, stringArg2);
-
-        t.env->DeleteLocalRef(stringArg1);
-        t.env->DeleteLocalRef(stringArg2);
-        t.env->DeleteLocalRef(t.classID);
-    }
+std::string getPackageNameJNI() {
+    return JniHelper::callStaticStringMethod(className, "getCocos2dxPackageName");
 }
 
-void terminateProcessJNI() {
-    JniMethodInfo t;
-
-    if (JniHelper::getStaticMethodInfo(t, CLASS_NAME, "terminateProcess", "()V")) {
-        t.env->CallStaticVoidMethod(t.classID, t.methodID);
-        t.env->DeleteLocalRef(t.classID);
-    }
-}
-
-std::string getPackageNameJNI() {
-    JniMethodInfo t;
-    std::string ret("");
-
-    if (JniHelper::getStaticMethodInfo(t, CLASS_NAME, "getCocos2dxPackageName", "()Ljava/lang/String;")) {
-        jstring str = (jstring)t.env->CallStaticObjectMethod(t.classID, t.methodID);
-        t.env->DeleteLocalRef(t.classID);
-        ret = JniHelper::jstring2string(str);
-        t.env->DeleteLocalRef(str);
-    }
-    return ret;
-}
-
-std::string getFileDirectoryJNI() {
-    JniMethodInfo t;
-    std::string ret("");
-
-    if (JniHelper::getStaticMethodInfo(t, CLASS_NAME, "getCocos2dxWritablePath", "()Ljava/lang/String;")) {
-        jstring str = (jstring)t.env->CallStaticObjectMethod(t.classID, t.methodID);
-        t.env->DeleteLocalRef(t.classID);
-        ret = JniHelper::jstring2string(str);
-        t.env->DeleteLocalRef(str);
-    }
-    
-    return ret;
-}
-
-std::string getCurrentLanguageJNI() {
-    JniMethodInfo t;
-    std::string ret("");
-    
-    if (JniHelper::getStaticMethodInfo(t, CLASS_NAME, "getCurrentLanguage", "()Ljava/lang/String;")) {
-        jstring str = (jstring)t.env->CallStaticObjectMethod(t.classID, t.methodID);
-        t.env->DeleteLocalRef(t.classID);
-        ret = JniHelper::jstring2string(str);
-        t.env->DeleteLocalRef(str);
-    }
-
-    return ret;
-}
-
-void enableAccelerometerJni() {
-    JniMethodInfo t;
-
-    if (JniHelper::getStaticMethodInfo(t, CLASS_NAME, "enableAccelerometer", "()V")) {
-        t.env->CallStaticVoidMethod(t.classID, t.methodID);
-        t.env->DeleteLocalRef(t.classID);
-    }
-}
-
-void setAccelerometerIntervalJni(float interval) {
-    JniMethodInfo t;
-
-    if (JniHelper::getStaticMethodInfo(t, CLASS_NAME, "setAccelerometerInterval", "(F)V")) {
-        t.env->CallStaticVoidMethod(t.classID, t.methodID, interval);
-        t.env->DeleteLocalRef(t.classID);
-    }
-}
-
-void disableAccelerometerJni() {
-    JniMethodInfo t;
-
-    if (JniHelper::getStaticMethodInfo(t, CLASS_NAME, "disableAccelerometer", "()V")) {
-        t.env->CallStaticVoidMethod(t.classID, t.methodID);
-        t.env->DeleteLocalRef(t.classID);
-    }
-}
-
-void setKeepScreenOnJni(bool value) {
-    JniMethodInfo t;
-    
-    if (JniHelper::getStaticMethodInfo(t, CLASS_NAME, "setKeepScreenOn", "(Z)V")) {
-        t.env->CallStaticVoidMethod(t.classID, t.methodID, value);
-        
-        t.env->DeleteLocalRef(t.classID);
-    }
-}
-
-void vibrateJni(float duration) {
-    JniMethodInfo t;
-    
-    if (JniHelper::getStaticMethodInfo(t, CLASS_NAME, "vibrate", "(F)V")) {
-        t.env->CallStaticVoidMethod(t.classID, t.methodID, duration);
-        
-        t.env->DeleteLocalRef(t.classID);
-    }
-}
-
-std::string getVersionJNI() {
-    JniMethodInfo t;
-    std::string ret("");
-
-    if (JniHelper::getStaticMethodInfo(t, CLASS_NAME, "getVersion", "()Ljava/lang/String;")) {
-        jstring str = (jstring)t.env->CallStaticObjectMethod(t.classID, t.methodID);
-        t.env->DeleteLocalRef(t.classID);
-        ret = JniHelper::jstring2string(str);
-        t.env->DeleteLocalRef(str);
-    }
-    return ret;
-}
-
-extern bool openURLJNI(const char* url) {
-    JniMethodInfo t;
-    
-    bool ret = false;
-    if (JniHelper::getStaticMethodInfo(t, CLASS_NAME, "openURL", "(Ljava/lang/String;)Z")) {
-        jstring stringArg = t.env->NewStringUTF(url);
-        ret = t.env->CallStaticBooleanMethod(t.classID, t.methodID, stringArg);
-        
-        t.env->DeleteLocalRef(t.classID);
-        t.env->DeleteLocalRef(stringArg);
-    }
-    return ret;
-}
-
-// functions for UserDefault
-bool getBoolForKeyJNI(const char* key, bool defaultValue)
-{
-    JniMethodInfo t;
-    
-    if (JniHelper::getStaticMethodInfo(t, CLASS_NAME, "getBoolForKey", "(Ljava/lang/String;Z)Z")) {
-        jstring stringArg = t.env->NewStringUTF(key);
-        jboolean ret = t.env->CallStaticBooleanMethod(t.classID, t.methodID, stringArg, defaultValue);
-        
-        t.env->DeleteLocalRef(t.classID);
-        t.env->DeleteLocalRef(stringArg);
-        
-        return ret;
-    }
-    
-    return defaultValue;
-}
-
-int getIntegerForKeyJNI(const char* key, int defaultValue)
-{
-    JniMethodInfo t;
-    
-    if (JniHelper::getStaticMethodInfo(t, CLASS_NAME, "getIntegerForKey", "(Ljava/lang/String;I)I")) {
-        jstring stringArg = t.env->NewStringUTF(key);
-        jint ret = t.env->CallStaticIntMethod(t.classID, t.methodID, stringArg, defaultValue);
-        
-        t.env->DeleteLocalRef(t.classID);
-        t.env->DeleteLocalRef(stringArg);
-        
-        return ret;
-    }
-    
-    return defaultValue;
-}
-
-float getFloatForKeyJNI(const char* key, float defaultValue)
-{
-    JniMethodInfo t;
-    
-    if (JniHelper::getStaticMethodInfo(t, CLASS_NAME, "getFloatForKey", "(Ljava/lang/String;F)F")) {
-        jstring stringArg = t.env->NewStringUTF(key);
-        jfloat ret = t.env->CallStaticFloatMethod(t.classID, t.methodID, stringArg, defaultValue);
-        
-        t.env->DeleteLocalRef(t.classID);
-        t.env->DeleteLocalRef(stringArg);
-        
-        return ret;
-    }
-    
-    return defaultValue;
-}
-
-double getDoubleForKeyJNI(const char* key, double defaultValue)
-{
-    JniMethodInfo t;
-    
-    if (JniHelper::getStaticMethodInfo(t, CLASS_NAME, "getDoubleForKey", "(Ljava/lang/String;D)D")) {
-        jstring stringArg = t.env->NewStringUTF(key);
-        jdouble ret = t.env->CallStaticDoubleMethod(t.classID, t.methodID, stringArg, defaultValue);
-        
-        t.env->DeleteLocalRef(t.classID);
-        t.env->DeleteLocalRef(stringArg);
-        
-        return ret;
-    }
-    
-    return defaultValue;
-}
-
-std::string getStringForKeyJNI(const char* key, const char* defaultValue)
-{
-    JniMethodInfo t;
-    std::string ret("");
-
-    if (JniHelper::getStaticMethodInfo(t, CLASS_NAME, "getStringForKey", "(Ljava/lang/String;Ljava/lang/String;)Ljava/lang/String;")) {
-        jstring stringArg1 = t.env->NewStringUTF(key);
-        jstring stringArg2 = t.env->NewStringUTF(defaultValue);
-        jstring str = (jstring)t.env->CallStaticObjectMethod(t.classID, t.methodID, stringArg1, stringArg2);
-        ret = JniHelper::jstring2string(str);
-        
-        t.env->DeleteLocalRef(t.classID);
-        t.env->DeleteLocalRef(stringArg1);
-        t.env->DeleteLocalRef(stringArg2);
-        t.env->DeleteLocalRef(str);
-        
-        return ret;
-    }
-    
-    return defaultValue;
-}
-
-void setBoolForKeyJNI(const char* key, bool value)
-{
-    JniMethodInfo t;
-    
-    if (JniHelper::getStaticMethodInfo(t, CLASS_NAME, "setBoolForKey", "(Ljava/lang/String;Z)V")) {
-        jstring stringArg = t.env->NewStringUTF(key);
-        t.env->CallStaticVoidMethod(t.classID, t.methodID, stringArg, value);
-        
-        t.env->DeleteLocalRef(t.classID);
-        t.env->DeleteLocalRef(stringArg);
-    }
-}
-
-void setIntegerForKeyJNI(const char* key, int value)
-{
-    JniMethodInfo t;
-    
-    if (JniHelper::getStaticMethodInfo(t, CLASS_NAME, "setIntegerForKey", "(Ljava/lang/String;I)V")) {
-        jstring stringArg = t.env->NewStringUTF(key);
-        t.env->CallStaticVoidMethod(t.classID, t.methodID, stringArg, value);
-        
-        t.env->DeleteLocalRef(t.classID);
-        t.env->DeleteLocalRef(stringArg);
-    }
-}
-
-void setFloatForKeyJNI(const char* key, float value)
-{
-    JniMethodInfo t;
-    
-    if (JniHelper::getStaticMethodInfo(t, CLASS_NAME, "setFloatForKey", "(Ljava/lang/String;F)V")) {
-        jstring stringArg = t.env->NewStringUTF(key);
-        t.env->CallStaticVoidMethod(t.classID, t.methodID, stringArg, value);
-        
-        t.env->DeleteLocalRef(t.classID);
-        t.env->DeleteLocalRef(stringArg);
-    }
-}
-
-void setDoubleForKeyJNI(const char* key, double value)
-{
-    JniMethodInfo t;
-    
-    if (JniHelper::getStaticMethodInfo(t, CLASS_NAME, "setDoubleForKey", "(Ljava/lang/String;D)V")) {
-        jstring stringArg = t.env->NewStringUTF(key);
-        t.env->CallStaticVoidMethod(t.classID, t.methodID, stringArg, value);
-        
-        t.env->DeleteLocalRef(t.classID);
-        t.env->DeleteLocalRef(stringArg);
-    }
-}
-
-void setStringForKeyJNI(const char* key, const char* value)
-{
-    JniMethodInfo t;
-    
-    if (JniHelper::getStaticMethodInfo(t, CLASS_NAME, "setStringForKey", "(Ljava/lang/String;Ljava/lang/String;)V")) {
-        jstring stringArg1 = t.env->NewStringUTF(key);
-        jstring stringArg2 = t.env->NewStringUTF(value);
-        t.env->CallStaticVoidMethod(t.classID, t.methodID, stringArg1, stringArg2);
-        
-        t.env->DeleteLocalRef(t.classID);
-        t.env->DeleteLocalRef(stringArg1);
-        t.env->DeleteLocalRef(stringArg2);
-    }
-}
-
-void deleteValueForKeyJNI(const char* key)
-{
-    JniMethodInfo t;
-    
-    if (JniHelper::getStaticMethodInfo(t, CLASS_NAME, "deleteValueForKey", "(Ljava/lang/String;)V")) {
-        jstring stringArg1 = t.env->NewStringUTF(key);
-        t.env->CallStaticVoidMethod(t.classID, t.methodID, stringArg1);
-        
-        t.env->DeleteLocalRef(t.classID);
-        t.env->DeleteLocalRef(stringArg1);
-    }
-}
-
-int addEditBoxJNI(int left, int top, int width, int height, float scaleX){
-    JniMethodInfo t;
-
-    int ret = -1;
-    if (JniHelper::getStaticMethodInfo(t, EDITBOX_CLASS_NAME, "createEditBox", "(IIIIF)I")) {
-        ret = t.env->CallStaticIntMethod(t.classID, t.methodID, left, top, width, height, scaleX);
-        t.env->DeleteLocalRef(t.classID);
-    }
-    return ret;
-}
-
-void removeEditBoxJNI(int index)
-{
-    JniMethodInfo t;
-
-    if (JniHelper::getStaticMethodInfo(t, EDITBOX_CLASS_NAME, "removeEditBox", "(I)V")) {
-        t.env->CallStaticVoidMethod(t.classID, t.methodID, index);
-        t.env->DeleteLocalRef(t.classID);
-    }
-}
-
-void setEditBoxViewRectJNI(int index, int left, int top, int width, int height)
-{
-    JniMethodInfo t;
-
-    if (JniHelper::getStaticMethodInfo(t, EDITBOX_CLASS_NAME, "setEditBoxViewRect", "(IIIII)V")) {
-        t.env->CallStaticVoidMethod(t.classID, t.methodID, index, left, top, width, height);
-        t.env->DeleteLocalRef(t.classID);
-    }
-}
-
-void setMaxLengthJNI(int index, int maxLength)
-{
-    JniMethodInfo t;
-
-    if (JniHelper::getStaticMethodInfo(t, EDITBOX_CLASS_NAME, "setMaxLength", "(II)V")) {
-        t.env->CallStaticVoidMethod(t.classID, t.methodID, index, maxLength);
-        t.env->DeleteLocalRef(t.classID);
-    }
-}
-
-void openEditBoxKeyboardJNI(int index)
-{
-    JniMethodInfo t;
-
-    if (JniHelper::getStaticMethodInfo(t, EDITBOX_CLASS_NAME, "openKeyboard", "(I)V")) {
-        t.env->CallStaticVoidMethod(t.classID, t.methodID, index);
-        t.env->DeleteLocalRef(t.classID);
-    }
-}
-
-void closeEditBoxKeyboardJNI(int index)
-{
-    JniMethodInfo t;
-
-    if (JniHelper::getStaticMethodInfo(t, EDITBOX_CLASS_NAME, "closeKeyboard", "(I)V")) {
-        t.env->CallStaticVoidMethod(t.classID, t.methodID, index);
-        t.env->DeleteLocalRef(t.classID);
-    }
-}
-
-void setVisibleEditBoxJNI(int index, bool visibility)
-{
-    JniMethodInfo t;
-
-    if (JniHelper::getStaticMethodInfo(t, EDITBOX_CLASS_NAME, "setVisible", "(IZ)V")) {
-        t.env->CallStaticVoidMethod(t.classID, t.methodID, index, visibility);
-        t.env->DeleteLocalRef(t.classID);
-    }
-}
-
-void setReturnTypeEditBoxJNI(int index, int returnType)
-{
-    JniMethodInfo t;
-
-    if (JniHelper::getStaticMethodInfo(t, EDITBOX_CLASS_NAME, "setReturnType", "(II)V")) {
-        t.env->CallStaticVoidMethod(t.classID, t.methodID, index, returnType);
-        t.env->DeleteLocalRef(t.classID);
-    }
-}
-
-void setInputFlagEditBoxJNI(int index, int returnType)
-{
-    JniMethodInfo t;
-
-    if (JniHelper::getStaticMethodInfo(t, EDITBOX_CLASS_NAME, "setInputFlag", "(II)V")) {
-        t.env->CallStaticVoidMethod(t.classID, t.methodID, index, returnType);
-        t.env->DeleteLocalRef(t.classID);
-    }
-}
-
-void setInputModeEditBoxJNI(int index, int inputMode)
-{
-    JniMethodInfo t;
-
-    if (JniHelper::getStaticMethodInfo(t, EDITBOX_CLASS_NAME, "setInputMode", "(II)V")) {
-        t.env->CallStaticVoidMethod(t.classID, t.methodID, index, inputMode);
-        t.env->DeleteLocalRef(t.classID);
-    }
-}
-
-void setTextEditBoxJNI(int index, const char* text)
-{
-    JniMethodInfo t;
-
-    if (JniHelper::getStaticMethodInfo(t, EDITBOX_CLASS_NAME, "setText", "(ILjava/lang/String;)V")) {
-        jstring stringText = StringUtils::newStringUTFJNI(t.env,text);
-        t.env->CallStaticVoidMethod(t.classID, t.methodID,index, stringText);
-        t.env->DeleteLocalRef(stringText);
-        t.env->DeleteLocalRef(t.classID);
-    }
-}
-
-void setFontEditBoxJNI(int index, const char* fontName, float fontSize)
-{
-    JniMethodInfo t;
-
-    if (JniHelper::getStaticMethodInfo(t, EDITBOX_CLASS_NAME, "setFont", "(ILjava/lang/String;F)V")) {
-        jstring stringText = StringUtils::newStringUTFJNI(t.env,fontName);
-        t.env->CallStaticVoidMethod(t.classID, t.methodID,index, stringText, fontSize);
-
-        t.env->DeleteLocalRef(t.classID);
-        t.env->DeleteLocalRef(stringText);
-    }
-}
-
-void setFontColorEditBoxJNI(int index, int red, int green, int blue, int alpha)
-{
-    JniMethodInfo t;
-
-    if (JniHelper::getStaticMethodInfo(t, EDITBOX_CLASS_NAME, "setFontColor", "(IIIII)V")) {
-        t.env->CallStaticVoidMethod(t.classID, t.methodID,index, red, green, blue, alpha);
-
-        t.env->DeleteLocalRef(t.classID);
-    }
-}
-
-void setPlaceHolderTextEditBoxJNI(int index, const char* text)
-{
-    JniMethodInfo t;
-
-    if (JniHelper::getStaticMethodInfo(t, EDITBOX_CLASS_NAME, "setPlaceHolderText", "(ILjava/lang/String;)V")) {
-        jstring stringText = StringUtils::newStringUTFJNI(t.env,text);
-        t.env->CallStaticVoidMethod(t.classID, t.methodID,index, stringText);
-
-        t.env->DeleteLocalRef(t.classID);
-        t.env->DeleteLocalRef(stringText);
-    }
-
-}
-
-void setPlaceHolderTextColorEditBoxJNI(int index, int red, int green, int blue, int alpha)
-{
-    JniMethodInfo t;
-
-    if (JniHelper::getStaticMethodInfo(t, EDITBOX_CLASS_NAME, "setPlaceHolderTextColor", "(IIIII)V")) {
-        t.env->CallStaticVoidMethod(t.classID, t.methodID,index, red, green, blue, alpha);
-
-        t.env->DeleteLocalRef(t.classID);
-    }
-}
-
->>>>>>> 2a877ff2
 void conversionEncodingJNI(const char* src, int byteSize, const char* fromCharset, char* dst, const char* newCharset)
 {
     JniMethodInfo methodInfo;
