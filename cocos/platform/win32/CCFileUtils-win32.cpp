/****************************************************************************
Copyright (c) 2010-2012 cocos2d-x.org
Copyright (c) 2013-2014 Chukong Technologies Inc.

http://www.cocos2d-x.org

Permission is hereby granted, free of charge, to any person obtaining a copy
of this software and associated documentation files (the "Software"), to deal
in the Software without restriction, including without limitation the rights
to use, copy, modify, merge, publish, distribute, sublicense, and/or sell
copies of the Software, and to permit persons to whom the Software is
furnished to do so, subject to the following conditions:

The above copyright notice and this permission notice shall be included in
all copies or substantial portions of the Software.

THE SOFTWARE IS PROVIDED "AS IS", WITHOUT WARRANTY OF ANY KIND, EXPRESS OR
IMPLIED, INCLUDING BUT NOT LIMITED TO THE WARRANTIES OF MERCHANTABILITY,
FITNESS FOR A PARTICULAR PURPOSE AND NONINFRINGEMENT. IN NO EVENT SHALL THE
AUTHORS OR COPYRIGHT HOLDERS BE LIABLE FOR ANY CLAIM, DAMAGES OR OTHER
LIABILITY, WHETHER IN AN ACTION OF CONTRACT, TORT OR OTHERWISE, ARISING FROM,
OUT OF OR IN CONNECTION WITH THE SOFTWARE OR THE USE OR OTHER DEALINGS IN
THE SOFTWARE.
****************************************************************************/

#include "platform/CCPlatformConfig.h"
#if CC_TARGET_PLATFORM == CC_PLATFORM_WIN32

#include "CCFileUtils-win32.h"
#include "platform/CCCommon.h"
#include <Shlobj.h>
#include <cstdlib>
#include <regex>

using namespace std;

NS_CC_BEGIN

#define CC_MAX_PATH  512

// The root path of resources, the character encoding is UTF-8.
// UTF-8 is the only encoding supported by cocos2d-x API.
static std::string s_resourcePath = "";

// D:\aaa\bbb\ccc\ddd\abc.txt --> D:/aaa/bbb/ccc/ddd/abc.txt
static inline std::string convertPathFormatToUnixStyle(const std::string& path)
{
    std::string ret = path;
    int len = ret.length();
    for (int i = 0; i < len; ++i)
    {
        if (ret[i] == '\\')
        {
            ret[i] = '/';
        }
    }
    return ret;
}

static std::wstring StringUtf8ToWideChar(const std::string& strUtf8)
{
    std::wstring ret;
    if (!strUtf8.empty())
    {
        int nNum = MultiByteToWideChar(CP_UTF8, 0, strUtf8.c_str(), -1, nullptr, 0);
        if (nNum)
        {
            WCHAR* wideCharString = new WCHAR[nNum + 1];
            wideCharString[0] = 0;

            nNum = MultiByteToWideChar(CP_UTF8, 0, strUtf8.c_str(), -1, wideCharString, nNum + 1);

            ret = wideCharString;
            delete[] wideCharString;
        }
        else
        {
            CCLOG("Wrong convert to WideChar code:0x%x", GetLastError());
        }
    }
    return ret;
}

static std::string StringWideCharToUtf8(const std::wstring& strWideChar)
{
    std::string ret;
    if (!strWideChar.empty())
    {
        int nNum = WideCharToMultiByte(CP_UTF8, 0, strWideChar.c_str(), -1, nullptr, 0, nullptr, FALSE);
        if (nNum)
        {
            char* utf8String = new char[nNum + 1];
            utf8String[0] = 0;

            nNum = WideCharToMultiByte(CP_UTF8, 0, strWideChar.c_str(), -1, utf8String, nNum + 1, nullptr, FALSE);

            ret = utf8String;
            delete[] utf8String;
        }
        else
        {
            CCLOG("Wrong convert to Utf8 code:0x%x", GetLastError());
        }
    }

    return ret;
}

<<<<<<< HEAD
=======
static std::string UTF8StringToMultiByte(const std::string& strUtf8)
{
    std::string ret;
    if (!strUtf8.empty())
    {
        std::wstring strWideChar = StringUtf8ToWideChar(strUtf8);
        int nNum = WideCharToMultiByte(CP_ACP, 0, strWideChar.c_str(), -1, nullptr, 0, nullptr, FALSE);
        if (nNum)
        {
            char* ansiString = new char[nNum + 1];
            ansiString[0] = 0;

            nNum = WideCharToMultiByte(CP_ACP, 0, strWideChar.c_str(), -1, ansiString, nNum + 1, nullptr, FALSE);

            ret = ansiString;
            delete[] ansiString;
        }
        else
        {
            CCLOG("Wrong convert to Ansi code:0x%x", GetLastError());
        }
    }

    return ret;
}

>>>>>>> 74227eaf
static void _checkPath()
{
    if (0 == s_resourcePath.length())
    {
        WCHAR *pUtf16ExePath = nullptr;
        _get_wpgmptr(&pUtf16ExePath);

        // We need only directory part without exe
        WCHAR *pUtf16DirEnd = wcsrchr(pUtf16ExePath, L'\\');

        char utf8ExeDir[CC_MAX_PATH] = { 0 };
        int nNum = WideCharToMultiByte(CP_UTF8, 0, pUtf16ExePath, pUtf16DirEnd-pUtf16ExePath+1, utf8ExeDir, sizeof(utf8ExeDir), nullptr, nullptr);

        s_resourcePath = convertPathFormatToUnixStyle(utf8ExeDir);
    }
}

FileUtils* FileUtils::getInstance()
{
    if (s_sharedFileUtils == nullptr)
    {
        s_sharedFileUtils = new FileUtilsWin32();
        if(!s_sharedFileUtils->init())
        {
          delete s_sharedFileUtils;
          s_sharedFileUtils = nullptr;
          CCLOG("ERROR: Could not init CCFileUtilsWin32");
        }
    }
    return s_sharedFileUtils;
}

FileUtilsWin32::FileUtilsWin32()
{
}

bool FileUtilsWin32::init()
{
    _checkPath();
    _defaultResRootPath = s_resourcePath;
    return FileUtils::init();
}

bool FileUtilsWin32::isDirectoryExistInternal(const std::string& dirPath) const
{
    unsigned long fAttrib = GetFileAttributes(StringUtf8ToWideChar(dirPath).c_str());
    if (fAttrib != INVALID_FILE_ATTRIBUTES &&
        (fAttrib & FILE_ATTRIBUTE_DIRECTORY))
    {
        return true;
    }
    return false;
}

<<<<<<< HEAD
=======
std::string FileUtilsWin32::getSuitableFOpen(const std::string& filenameUtf8) const
{
    return UTF8StringToMultiByte(filenameUtf8);
}

>>>>>>> 74227eaf
bool FileUtilsWin32::isFileExistInternal(const std::string& strFilePath) const
{
    if (0 == strFilePath.length())
    {
        return false;
    }

    std::string strPath = strFilePath;
    if (!isAbsolutePath(strPath))
    { // Not absolute path, add the default root path at the beginning.
        strPath.insert(0, _defaultResRootPath);
    }

    DWORD attr = GetFileAttributesW(StringUtf8ToWideChar(strPath).c_str());
    if(attr == INVALID_FILE_ATTRIBUTES || (attr & FILE_ATTRIBUTE_DIRECTORY))
        return false;   //  not a file
    return true;
}

bool FileUtilsWin32::isAbsolutePath(const std::string& strPath) const
{
    if (   (strPath.length() > 2
        && ( (strPath[0] >= 'a' && strPath[0] <= 'z') || (strPath[0] >= 'A' && strPath[0] <= 'Z') )
        && strPath[1] == ':') || (strPath[0] == '/' && strPath[1] == '/'))
    {
        return true;
    }
    return false;
}

// Because windows is case insensitive, so we should check the file names.
static bool checkFileName(const std::string& fullPath, const std::string& filename)
{
    std::string tmpPath=convertPathFormatToUnixStyle(fullPath);
    size_t len = tmpPath.length();
    size_t nl = filename.length();
    std::string realName;

    while (tmpPath.length() >= len - nl && tmpPath.length()>2)
    {
        //CCLOG("%s", tmpPath.c_str());
        WIN32_FIND_DATAA data;
        HANDLE h = FindFirstFileA(tmpPath.c_str(), &data);
        FindClose(h);
        if (h != INVALID_HANDLE_VALUE)
        {
            int fl = strlen(data.cFileName);
            if (data.dwFileAttributes & FILE_ATTRIBUTE_DIRECTORY)
            {
                realName = "/" + realName;
            }
            realName = data.cFileName + realName;
            if (0 != strcmp(&tmpPath.c_str()[tmpPath.length() - fl], data.cFileName))
            {
                std::string msg = "File path error: \"";
                msg.append(filename).append("\" the real name is: ").append(realName);

                CCLOG("%s", msg.c_str());
                return false;
            }

        }
        else
        {
            break;
        }

        do
        {
            tmpPath = tmpPath.substr(0, tmpPath.rfind("/"));
        } while (tmpPath.back() == '.');
    }
    return true;
}

static Data getData(const std::string& filename, bool forString)
{
    if (filename.empty())
    {
        return Data::Null;
    }

    unsigned char *buffer = nullptr;

    size_t size = 0;
    do
    {
        // read the file from hardware
        std::string fullPath = FileUtils::getInstance()->fullPathForFilename(filename);

        // check if the filename uses correct case characters
        CC_BREAK_IF(!checkFileName(fullPath, filename));

        HANDLE fileHandle = ::CreateFile(StringUtf8ToWideChar(fullPath).c_str(), GENERIC_READ, FILE_SHARE_READ | FILE_SHARE_WRITE, NULL, OPEN_EXISTING, NULL, nullptr);
        CC_BREAK_IF(fileHandle == INVALID_HANDLE_VALUE);

        size = ::GetFileSize(fileHandle, nullptr);

        if (forString)
        {
            buffer = (unsigned char*) malloc(size + 1);
            buffer[size] = '\0';
        }
        else
        {
            buffer = (unsigned char*) malloc(size);
        }
        DWORD sizeRead = 0;
        BOOL successed = FALSE;
        successed = ::ReadFile(fileHandle, buffer, size, &sizeRead, nullptr);
        ::CloseHandle(fileHandle);

        if (!successed)
        {
            // should determine buffer value, or it will cause memory leak
            if (buffer)
            {
                free(buffer);
                buffer = nullptr;
            }
        }
    } while (0);

    Data ret;

    if (buffer == nullptr || size == 0)
    {
        std::string msg = "Get data from file(";
        // Gets error code.
        DWORD errorCode = ::GetLastError();
        char errorCodeBuffer[20] = {0};
        snprintf(errorCodeBuffer, sizeof(errorCodeBuffer), "%d", errorCode);

        msg = msg + filename + ") failed, error code is " + errorCodeBuffer;
        CCLOG("%s", msg.c_str());

        if (buffer)
            free(buffer);
    }
    else
    {
        ret.fastSet(buffer, size);
    }
    return ret;
}

std::string FileUtilsWin32::getStringFromFile(const std::string& filename)
{
    Data data = getData(filename, true);
    if (data.isNull())
    {
        return "";
    }

    std::string ret((const char*)data.getBytes());
    return ret;
}

Data FileUtilsWin32::getDataFromFile(const std::string& filename)
{
    return getData(filename, false);
}

unsigned char* FileUtilsWin32::getFileData(const std::string& filename, const char* mode, ssize_t* size)
{
    unsigned char * pBuffer = nullptr;
    *size = 0;
    do
    {
        // read the file from hardware
        std::string fullPath = fullPathForFilename(filename);

         // check if the filename uses correct case characters
        CC_BREAK_IF(!checkFileName(fullPath, filename));

        HANDLE fileHandle = ::CreateFile(StringUtf8ToWideChar(fullPath).c_str(), GENERIC_READ, FILE_SHARE_READ | FILE_SHARE_WRITE, NULL, OPEN_EXISTING, NULL, nullptr);
        CC_BREAK_IF(fileHandle == INVALID_HANDLE_VALUE);

        *size = ::GetFileSize(fileHandle, nullptr);

        pBuffer = (unsigned char*) malloc(*size);
        DWORD sizeRead = 0;
        BOOL successed = FALSE;
        successed = ::ReadFile(fileHandle, pBuffer, *size, &sizeRead, nullptr);
        ::CloseHandle(fileHandle);

        if (!successed)
        {
            free(pBuffer);
            pBuffer = nullptr;
        }
    } while (0);

    if (! pBuffer)
    {
        std::string msg = "Get data from file(";
        // Gets error code.
        DWORD errorCode = ::GetLastError();
        char errorCodeBuffer[20] = {0};
        snprintf(errorCodeBuffer, sizeof(errorCodeBuffer), "%d", errorCode);

        msg = msg + filename + ") failed, error code is " + errorCodeBuffer;
        CCLOG("%s", msg.c_str());
    }
    return pBuffer;
}

std::string FileUtilsWin32::getPathForFilename(const std::string& filename, const std::string& resolutionDirectory, const std::string& searchPath) const
{
    std::string unixFileName = convertPathFormatToUnixStyle(filename);
    std::string unixResolutionDirectory = convertPathFormatToUnixStyle(resolutionDirectory);
    std::string unixSearchPath = convertPathFormatToUnixStyle(searchPath);

    return FileUtils::getPathForFilename(unixFileName, unixResolutionDirectory, unixSearchPath);
}

std::string FileUtilsWin32::getFullPathForDirectoryAndFilename(const std::string& strDirectory, const std::string& strFilename) const
{
    std::string unixDirectory = convertPathFormatToUnixStyle(strDirectory);
    std::string unixFilename = convertPathFormatToUnixStyle(strFilename);

    return FileUtils::getFullPathForDirectoryAndFilename(unixDirectory, unixFilename);
}

string FileUtilsWin32::getWritablePath() const
{
    if (_writablePath.length())
    {
        return _writablePath;
    }

    // Get full path of executable, e.g. c:\Program Files (x86)\My Game Folder\MyGame.exe
    WCHAR full_path[CC_MAX_PATH + 1] = { 0 };
    ::GetModuleFileName(nullptr, full_path, CC_MAX_PATH + 1);

    // Debug app uses executable directory; Non-debug app uses local app data directory
//#ifndef _DEBUG
    // Get filename of executable only, e.g. MyGame.exe
    WCHAR *base_name = wcsrchr(full_path, '\\');
    wstring retPath;
    if(base_name)
    {
        WCHAR app_data_path[CC_MAX_PATH + 1];

        // Get local app data directory, e.g. C:\Documents and Settings\username\Local Settings\Application Data
        if (SUCCEEDED(SHGetFolderPath(nullptr, CSIDL_LOCAL_APPDATA, nullptr, SHGFP_TYPE_CURRENT, app_data_path)))
        {
            wstring ret(app_data_path);

            // Adding executable filename, e.g. C:\Documents and Settings\username\Local Settings\Application Data\MyGame.exe
            ret += base_name;

            // Remove ".exe" extension, e.g. C:\Documents and Settings\username\Local Settings\Application Data\MyGame
            ret = ret.substr(0, ret.rfind(L"."));

            ret += L"\\";

            // Create directory
            if (SUCCEEDED(SHCreateDirectoryEx(nullptr, ret.c_str(), nullptr)))
            {
                retPath = ret;
            }
        }
    }
    if (retPath.empty())
//#endif // not defined _DEBUG
    {
        // If fetching of local app data directory fails, use the executable one
        retPath = full_path;

        // remove xxx.exe
        retPath = retPath.substr(0, retPath.rfind(L"\\") + 1);
    }
<<<<<<< HEAD

    return convertPathFormatToUnixStyle(StringWideCharToUtf8(retPath));
}

bool FileUtilsWin32::renameFile(const std::string &path, const std::string &oldname, const std::string &name)
{
    CCASSERT(!path.empty(), "Invalid path");
    std::string oldPath = path + oldname;
    std::string newPath = path + name;

    std::regex pat("\\/");
    std::string _old = std::regex_replace(oldPath, pat, "\\");
    std::string _new = std::regex_replace(newPath, pat, "\\");

    std::wstring _wNew = StringUtf8ToWideChar(_new);

    if (FileUtils::getInstance()->isFileExist(_new))
    {
        if (!DeleteFile(_wNew.c_str()))
        {
            CCLOGERROR("Fail to delete file %s !Error code is 0x%x", newPath.c_str(), GetLastError());
        }
    }

    if (MoveFile(StringUtf8ToWideChar(_old).c_str(), _wNew.c_str()))
    {
        return true;
    }
    else
    {
        CCLOGERROR("Fail to rename file %s to %s !Error code is 0x%x", oldPath.c_str(), newPath.c_str(), GetLastError());
        return false;
    }
}

bool FileUtilsWin32::createDirectory(const std::string& dirPath)
{
    CCASSERT(!dirPath.empty(), "Invalid path");

    if (isDirectoryExist(dirPath))
        return true;

    std::wstring path = StringUtf8ToWideChar(dirPath);

    // Split the path
    size_t start = 0;
    size_t found = path.find_first_of(L"/\\", start);
    std::wstring subpath;
    std::vector<std::wstring> dirs;

=======

    return convertPathFormatToUnixStyle(StringWideCharToUtf8(retPath));
}

bool FileUtilsWin32::renameFile(const std::string &path, const std::string &oldname, const std::string &name)
{
    CCASSERT(!path.empty(), "Invalid path");
    std::string oldPath = path + oldname;
    std::string newPath = path + name;

    std::regex pat("\\/");
    std::string _old = std::regex_replace(oldPath, pat, "\\");
    std::string _new = std::regex_replace(newPath, pat, "\\");

    std::wstring _wNew = StringUtf8ToWideChar(_new);

    if (FileUtils::getInstance()->isFileExist(_new))
    {
        if (!DeleteFile(_wNew.c_str()))
        {
            CCLOGERROR("Fail to delete file %s !Error code is 0x%x", newPath.c_str(), GetLastError());
        }
    }

    if (MoveFile(StringUtf8ToWideChar(_old).c_str(), _wNew.c_str()))
    {
        return true;
    }
    else
    {
        CCLOGERROR("Fail to rename file %s to %s !Error code is 0x%x", oldPath.c_str(), newPath.c_str(), GetLastError());
        return false;
    }
}

bool FileUtilsWin32::createDirectory(const std::string& dirPath)
{
    CCASSERT(!dirPath.empty(), "Invalid path");

    if (isDirectoryExist(dirPath))
        return true;

    std::wstring path = StringUtf8ToWideChar(dirPath);

    // Split the path
    size_t start = 0;
    size_t found = path.find_first_of(L"/\\", start);
    std::wstring subpath;
    std::vector<std::wstring> dirs;

>>>>>>> 74227eaf
    if (found != std::wstring::npos)
    {
        while (true)
        {
            subpath = path.substr(start, found - start + 1);
            if (!subpath.empty())
                dirs.push_back(subpath);
            start = found + 1;
            found = path.find_first_of(L"/\\", start);
            if (found == std::wstring::npos)
            {
                if (start < path.length())
                {
                    dirs.push_back(path.substr(start));
                }
                break;
            }
        }
    }

    if ((GetFileAttributes(path.c_str())) == INVALID_FILE_ATTRIBUTES)
    {
        subpath = L"";
        for (unsigned int i = 0; i < dirs.size(); ++i)
        {
            subpath += dirs[i];

            std::string utf8Path = StringWideCharToUtf8(subpath);
            if (!isDirectoryExist(utf8Path))
            {
                BOOL ret = CreateDirectory(subpath.c_str(), NULL);
                if (!ret && ERROR_ALREADY_EXISTS != GetLastError())
                {
                    CCLOGERROR("Fail create directory %s !Error code is 0x%x", utf8Path.c_str(), GetLastError());
                    return false;
                }
            }
        }
    }
    return true;
}

bool FileUtilsWin32::removeFile(const std::string &filepath)
{
    std::regex pat("\\/");
    std::string win32path = std::regex_replace(filepath, pat, "\\");

    if (DeleteFile(StringUtf8ToWideChar(win32path).c_str()))
    {
        return true;
    }
    else
    {
        CCLOGERROR("Fail remove file %s !Error code is 0x%x", filepath.c_str(), GetLastError());
        return false;
    }
}

bool FileUtilsWin32::removeDirectory(const std::string& dirPath)
{
    std::wstring wpath = StringUtf8ToWideChar(dirPath);
    std::wstring files = wpath + L"*.*";
    WIN32_FIND_DATA wfd;
    HANDLE  search = FindFirstFileEx(files.c_str(), FindExInfoStandard, &wfd, FindExSearchNameMatch, NULL, 0);
    bool ret = true;
    if (search != INVALID_HANDLE_VALUE)
    {
        BOOL find = true;
        while (find)
        {
            //. ..
            if (wfd.cFileName[0] != '.')
            {
                std::wstring temp = wpath + wfd.cFileName;
                if (wfd.dwFileAttributes & FILE_ATTRIBUTE_DIRECTORY)
                {
                    temp += '/';
                    ret = ret && this->removeDirectory(StringWideCharToUtf8(temp));
                }
                else
                {
                    SetFileAttributes(temp.c_str(), FILE_ATTRIBUTE_NORMAL);
                    ret = ret && DeleteFile(temp.c_str());
                }
            }
            find = FindNextFile(search, &wfd);
        }
        FindClose(search);
    }
    if (ret && RemoveDirectory(wpath.c_str()))
    {
        return true;
    }
    return false;
}

NS_CC_END

#endif // CC_TARGET_PLATFORM == CC_PLATFORM_WIN32
<|MERGE_RESOLUTION|>--- conflicted
+++ resolved
@@ -106,8 +106,6 @@
     return ret;
 }
 
-<<<<<<< HEAD
-=======
 static std::string UTF8StringToMultiByte(const std::string& strUtf8)
 {
     std::string ret;
@@ -134,7 +132,6 @@
     return ret;
 }
 
->>>>>>> 74227eaf
 static void _checkPath()
 {
     if (0 == s_resourcePath.length())
@@ -189,14 +186,11 @@
     return false;
 }
 
-<<<<<<< HEAD
-=======
 std::string FileUtilsWin32::getSuitableFOpen(const std::string& filenameUtf8) const
 {
     return UTF8StringToMultiByte(filenameUtf8);
 }
 
->>>>>>> 74227eaf
 bool FileUtilsWin32::isFileExistInternal(const std::string& strFilePath) const
 {
     if (0 == strFilePath.length())
@@ -470,7 +464,6 @@
         // remove xxx.exe
         retPath = retPath.substr(0, retPath.rfind(L"\\") + 1);
     }
-<<<<<<< HEAD
 
     return convertPathFormatToUnixStyle(StringWideCharToUtf8(retPath));
 }
@@ -521,58 +514,6 @@
     std::wstring subpath;
     std::vector<std::wstring> dirs;
 
-=======
-
-    return convertPathFormatToUnixStyle(StringWideCharToUtf8(retPath));
-}
-
-bool FileUtilsWin32::renameFile(const std::string &path, const std::string &oldname, const std::string &name)
-{
-    CCASSERT(!path.empty(), "Invalid path");
-    std::string oldPath = path + oldname;
-    std::string newPath = path + name;
-
-    std::regex pat("\\/");
-    std::string _old = std::regex_replace(oldPath, pat, "\\");
-    std::string _new = std::regex_replace(newPath, pat, "\\");
-
-    std::wstring _wNew = StringUtf8ToWideChar(_new);
-
-    if (FileUtils::getInstance()->isFileExist(_new))
-    {
-        if (!DeleteFile(_wNew.c_str()))
-        {
-            CCLOGERROR("Fail to delete file %s !Error code is 0x%x", newPath.c_str(), GetLastError());
-        }
-    }
-
-    if (MoveFile(StringUtf8ToWideChar(_old).c_str(), _wNew.c_str()))
-    {
-        return true;
-    }
-    else
-    {
-        CCLOGERROR("Fail to rename file %s to %s !Error code is 0x%x", oldPath.c_str(), newPath.c_str(), GetLastError());
-        return false;
-    }
-}
-
-bool FileUtilsWin32::createDirectory(const std::string& dirPath)
-{
-    CCASSERT(!dirPath.empty(), "Invalid path");
-
-    if (isDirectoryExist(dirPath))
-        return true;
-
-    std::wstring path = StringUtf8ToWideChar(dirPath);
-
-    // Split the path
-    size_t start = 0;
-    size_t found = path.find_first_of(L"/\\", start);
-    std::wstring subpath;
-    std::vector<std::wstring> dirs;
-
->>>>>>> 74227eaf
     if (found != std::wstring::npos)
     {
         while (true)
