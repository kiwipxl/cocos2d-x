--- conflicted
+++ resolved
@@ -54,9 +54,6 @@
 protected:
 
     virtual bool isFileExistInternal(const std::string& strFilePath) const override;
-<<<<<<< HEAD
-    virtual bool isDirectoryExistInternal(const std::string& dirPath) const override;
-=======
 
     /**
     *  Renames a file under the given directory.
@@ -99,7 +96,6 @@
     */
     virtual bool removeDirectory(const std::string& dirPath) override;
     
->>>>>>> bfb3fbb1
     /**
      *  Gets resource file data
      *
