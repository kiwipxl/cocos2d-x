--- conflicted
+++ resolved
@@ -262,14 +262,10 @@
 Terrain::Terrain()
 {
     _alphaMap = nullptr;
-<<<<<<< HEAD
 #if (CC_TARGET_PLATFORM == CC_PLATFORM_ANDROID || CC_TARGET_PLATFORM == CC_PLATFORM_WINRT)
-=======
     _customCommand.setTransparent(false);
     _customCommand.set3D(true);
-#if (CC_TARGET_PLATFORM == CC_PLATFORM_ANDROID || CC_TARGET_PLATFORM == CC_PLATFORM_WP8 || CC_TARGET_PLATFORM == CC_PLATFORM_WINRT)
->>>>>>> ff4475e8
-     auto _backToForegroundListener = EventListenerCustom::create(EVENT_RENDERER_RECREATED,
+    auto _backToForegroundListener = EventListenerCustom::create(EVENT_RENDERER_RECREATED,
         [this](EventCustom*)
     {
         reload();
