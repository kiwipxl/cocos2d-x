/****************************************************************************
Copyright (c) 2014 Chukong Technologies Inc.

http://www.cocos2d-x.org

Permission is hereby granted, free of charge, to any person obtaining a copy
of this software and associated documentation files (the "Software"), to deal
in the Software without restriction, including without limitation the rights
to use, copy, modify, merge, publish, distribute, sublicense, and/or sell
copies of the Software, and to permit persons to whom the Software is
furnished to do so, subject to the following conditions:

The above copyright notice and this permission notice shall be included in
all copies or substantial portions of the Software.

THE SOFTWARE IS PROVIDED "AS IS", WITHOUT WARRANTY OF ANY KIND, EXPRESS OR
IMPLIED, INCLUDING BUT NOT LIMITED TO THE WARRANTIES OF MERCHANTABILITY,
FITNESS FOR A PARTICULAR PURPOSE AND NONINFRINGEMENT. IN NO EVENT SHALL THE
AUTHORS OR COPYRIGHT HOLDERS BE LIABLE FOR ANY CLAIM, DAMAGES OR OTHER
LIABILITY, WHETHER IN AN ACTION OF CONTRACT, TORT OR OTHERWISE, ARISING FROM,
OUT OF OR IN CONNECTION WITH THE SOFTWARE OR THE USE OR OTHER DEALINGS IN
THE SOFTWARE.
****************************************************************************/

#include "3d/CCBundle3D.h"
#include "3d/CCObjLoader.h"

#include "base/ccMacros.h"
#include "platform/CCFileUtils.h"
#include "renderer/CCGLProgram.h"
#include "CCBundleReader.h"
#include "base/CCData.h"
#include "json/document.h"

#define BUNDLE_TYPE_SCENE               1
#define BUNDLE_TYPE_NODE                2
#define BUNDLE_TYPE_ANIMATIONS          3
#define BUNDLE_TYPE_ANIMATION           4
#define BUNDLE_TYPE_ANIMATION_CHANNEL   5
#define BUNDLE_TYPE_MODEL               10
#define BUNDLE_TYPE_MATERIAL            16
#define BUNDLE_TYPE_EFFECT              18
#define BUNDLE_TYPE_CAMERA              32
#define BUNDLE_TYPE_LIGHT               33
#define BUNDLE_TYPE_MESH                34
#define BUNDLE_TYPE_MESHPART            35
#define BUNDLE_TYPE_MESHSKIN            36

static const char* VERSION = "version";
static const char* ID = "id";

static const char* MESHDATA_DEFAULTPART = "body";
static const char* MESHDATA_VERTEXSIZE = "vertexsize";
static const char* MESHDATA_VERTEX = "vertex";
static const char* MESHDATA_VERTICES = "vertices";
static const char* MESHDATA_INDEXNUM = "indexnum";
static const char* MESHDATA_INDICES = "indices";
static const char* MESHDATA_SUBMESH = "submesh";
static const char* MESHDATA_ATTRIBUTES = "attributes";
static const char* MESHDATA_SIZE = "size";
static const char* MESHDATA_TYPE = "type";
static const char* MESHDATA_ATTRIBUTE = "attribute";

static const char* SKINDATA_SKIN = "skin";
static const char* SKINDATA_BINDSHAPE = "bindshape";

static const char* MESH = "mesh";
static const char* MESHES = "meshes";
static const char* MESHPARTID = "meshpartid";
static const char* MATERIALID = "materialid";
static const char* NODE = "node";
static const char* NODES = "nodes";
static const char* CHILDREN = "children";
static const char* PARTS = "parts";
static const char* BONES = "bones";
static const char* MATERIALS = "materials";
static const char* ANIMATIONS = "animations";
static const char* TRANSFORM = "transform";
static const char* OLDTRANSFORM = "tansform";
static const char* ANIMATION = "animations";

static const char* MATERIALDATA_MATERIAL = "material";
static const char* MATERIALDATA_MATERIALS = "materials";
static const char* MATERIALDATA_BASE = "base";
static const char* MATERIALDATA_FILENAME = "filename";
static const char* MATERIALDATA_TEXTURES = "textures";

static const char* ANIMATIONDATA_ANIMATION = "animation";
static const char* ANIMATIONDATA_LENGTH =   "length";
static const char* ANIMATIONDATA_BONEID  = "boneId";
static const char* ANIMATIONDATA_KEYFRAMES  = "keyframes";
static const char* ANIMATIONDATA_TRANSLATION =  "translation";
static const char* ANIMATIONDATA_ROTATION =  "rotation";
static const char* ANIMATIONDATA_SCALE =  "scale";
static const char* ANIMATIONDATA_KEYTIME =  "keytime";

NS_CC_BEGIN

    void getChildMap(std::map<int, std::vector<int> >& map, SkinData* skinData, const rapidjson::Value& val)
{
    if (!skinData)
        return;

    // get transform matrix
    Mat4 transform;
    const rapidjson::Value& parent_tranform = val[OLDTRANSFORM];
    for (rapidjson::SizeType j = 0; j < parent_tranform.Size(); j++)
    {
        transform.m[j] = parent_tranform[j].GetDouble();
    }

    // set origin matrices
    std::string parent_name = val[ID].GetString();
    int parent_name_index = skinData->getSkinBoneNameIndex(parent_name);
    if (parent_name_index < 0)
    {
        skinData->addNodeBoneNames(parent_name);
        skinData->nodeBoneOriginMatrices.push_back(transform);
        parent_name_index = skinData->getBoneNameIndex(parent_name);
    }
    else if (parent_name_index < skinData->skinBoneNames.size())
    {
        skinData->skinBoneOriginMatrices[parent_name_index] = (transform);
    }

    // set root bone index
    if(skinData->rootBoneIndex < 0)
        skinData->rootBoneIndex = parent_name_index;

    if (!val.HasMember(CHILDREN))
        return;

    const rapidjson::Value& children = val[CHILDREN];
    for (rapidjson::SizeType i = 0; i < children.Size(); i++)
    {
        // get child bone name
        const rapidjson::Value& child = children[i];

        std::string child_name = child[ID].GetString();
        int child_name_index = skinData->getSkinBoneNameIndex(child_name);
        if (child_name_index < 0)
        {
            skinData->addNodeBoneNames(child_name);
            child_name_index = skinData->getBoneNameIndex(child_name);

        }

        map[parent_name_index].push_back(child_name_index);

        getChildMap(map, skinData, child);

    }
}

Bundle3D* Bundle3D::_instance = nullptr;

void Bundle3D::setBundleInstance(Bundle3D* bundleInstance)
{
    CC_SAFE_DELETE(_instance);
    _instance = bundleInstance;
}

Bundle3D* Bundle3D::getInstance()
{
    if (_instance == nullptr)
        _instance = new Bundle3D();
    return _instance;
}

void Bundle3D::destroyInstance()
{
    CC_SAFE_DELETE(_instance);
}

void Bundle3D::clear()
{
    if (_isBinary)
    {
        CC_SAFE_DELETE(_binaryBuffer);
        CC_SAFE_DELETE_ARRAY(_references);
    }
    else
    {
        CC_SAFE_DELETE_ARRAY(_jsonBuffer);
    }
}

bool Bundle3D::load(const std::string& path)
{
    if (_path == path)
        return true;

    getModelRelativePath(path);

    bool ret = false;
    std::string ext = path.substr(path.length() - 4, 4);
    std::transform(ext.begin(), ext.end(), ext.begin(), tolower);
    if (ext == ".c3t")
    {
        _isBinary = false;
        ret = loadJson(path);
    }
    else if (ext == ".c3b")
    {
        _isBinary = true;
        ret = loadBinary(path);
    }
    else 
    {
        CCLOGINFO("%s is invalid file formate", path);
    }

    ret?(_path = path):(_path = "");

    return ret;
}

bool Bundle3D::loadObj(MeshDatas& meshdatas, MaterialDatas& materialdatas, NodeDatas& nodedatas, const std::string& fullPath, const char* mtl_basepath)
{
    meshdatas.resetData();
    materialdatas.resetData();
    nodedatas.resetData();

    ObjLoader::shapes_t shapes;
    auto ret = ObjLoader::LoadObj(shapes, fullPath.c_str(), mtl_basepath);
    if (ret.empty())
    {
        //fill data
        MeshData* meshdata = new MeshData();
        MeshVertexAttrib attrib;
        attrib.size = 3;
        attrib.type = GL_FLOAT;
        if (shapes.positions.size())
        {
            attrib.vertexAttrib = GLProgram::VERTEX_ATTRIB_POSITION;
            attrib.attribSizeBytes = attrib.size * sizeof(float);
            meshdata->attribs.push_back(attrib);

        }
        bool hasnormal = false, hastex = false;
        if (shapes.normals.size())
        {
            hasnormal = true;
            attrib.vertexAttrib = GLProgram::VERTEX_ATTRIB_NORMAL;
            attrib.attribSizeBytes = attrib.size * sizeof(float);;
            meshdata->attribs.push_back(attrib);
        }
        if (shapes.texcoords.size())
        {
            hastex = true;
            attrib.size = 2;
            attrib.vertexAttrib = GLProgram::VERTEX_ATTRIB_TEX_COORD;
            attrib.attribSizeBytes = attrib.size * sizeof(float);
            meshdata->attribs.push_back(attrib);
        }
        auto vertexNum = shapes.positions.size() / 3;
        for(auto i = 0; i < vertexNum; i++)
        {
            meshdata->vertex.push_back(shapes.positions[i * 3]);
            meshdata->vertex.push_back(shapes.positions[i * 3 + 1]);
            meshdata->vertex.push_back(shapes.positions[i * 3 + 2]);

            if (hasnormal)
            {
                meshdata->vertex.push_back(shapes.normals[i * 3]);
                meshdata->vertex.push_back(shapes.normals[i * 3 + 1]);
                meshdata->vertex.push_back(shapes.normals[i * 3 + 2]);
            }

            if (hastex)
            {
                meshdata->vertex.push_back(shapes.texcoords[i * 2]);
                meshdata->vertex.push_back(shapes.texcoords[i * 2 + 1]);
            }
        }
        meshdatas.meshDatas.push_back(meshdata);

        NMaterialData materialdata;
        int i = 0;
        char str[20];
        std::string dir = "";
        auto last = fullPath.rfind("/");
        if (last != -1)
            dir = fullPath.substr(0, last + 1);

        for (const auto& it : shapes.shapes)
        {
            NTextureData tex;
            tex.filename = dir + it.material.diffuse_texname;
            tex.type = NTextureData::Usage::Diffuse;
<<<<<<< HEAD

=======
            tex.wrapS = GL_CLAMP_TO_EDGE;
            tex.wrapT = GL_CLAMP_TO_EDGE;
            
>>>>>>> 01c1691a
            sprintf(str, "%d", i++);
            materialdata.textures.push_back(tex);
            materialdata.id = str;
            materialdatas.materials.push_back(materialdata);

            meshdata->subMeshIndices.push_back(it.mesh.indices);
            meshdata->subMeshIds.push_back(str);

            auto modelnode = new ModelNodeData();
            modelnode->matrialId = str;
            modelnode->subMeshId = str;
            modelnode->id = it.name;
            nodedatas.nodes.push_back(modelnode);
        }
        return true;
    }
    CCLOG("load %s file error: %s", fullPath.c_str(), ret.c_str());
    return false;
}

bool Bundle3D::loadMeshData(const std::string& id, MeshData* meshdata)
{
    meshdata->resetData();

    if (_isBinary)
    {
        return loadMeshDataBinary(meshdata);
    }
    else
    {
        return loadMeshDataJson(meshdata);
    }
}

bool Bundle3D::loadSkinData(const std::string& id, SkinData* skindata)
{
    skindata->resetData();

    if (_isBinary)
    {
        return loadSkinDataBinary(skindata);
    }
    else
    {
        return loadSkinDataJson(skindata);
    }
}

bool Bundle3D::loadMaterialData(const std::string& id, MaterialData* materialdata)
{
    materialdata->resetData();

    if (_isBinary)
    {
        return loadMaterialDataBinary(materialdata);
    }
    else
    {
        return loadMaterialDataJson(materialdata);
    }
}

bool Bundle3D::loadAnimationData(const std::string& id, Animation3DData* animationdata)
{
    animationdata->resetData();

    if (_isBinary)
    {
        return loadAnimationDataBinary(animationdata);
    }
    else
    {
        return loadAnimationDataJson(animationdata);
    }
}

bool Bundle3D::loadSkeletonData(const std::string& id, Skeleton3DData* skeletondata)
{
    skeletondata->resetData();

    //TODO
    return true;
}

//since 3.3, to support reskin
bool Bundle3D::loadMeshDatas(MeshDatas& meshdatas)
{
    meshdatas.resetData();
    if (_isBinary)
    {
        if (_version == "0.1")
        {
            return loadMeshDatasBinary_0_1(meshdatas);
        }
        else if(_version == "0.2")
        {
            return loadMeshDatasBinary_0_2(meshdatas);
        }
        else if(_version == "0.3")
        {
            return loadMeshDatasBinary(meshdatas);
        }
    }
    else
    {
        if (_version == "1.2")
        {
            return loadMeshDataJson_0_1(meshdatas);
        }
        else if(_version == "0.2")
        {
            return loadMeshDataJson_0_2(meshdatas);
        }
        else if(_version == "0.3")
        {
            return loadMeshDatasJson(meshdatas);
        }
    }
    return true;
}
bool  Bundle3D::loadMeshDatasBinary(MeshDatas& meshdatas)
{
    if (!seekToFirstType(BUNDLE_TYPE_MESH))
        return false;
    unsigned int meshSize = 0;
    if (_binaryReader.read(&meshSize, 4, 1) != 1)
    {
        CCLOGINFO("Failed to read meshdata: attribCount '%s'.", _path.c_str());
        return false;
    }
    for(int i = 0; i < meshSize ; i++ )
    {
        MeshData*   meshData = new MeshData();
        // read mesh data
        if (_binaryReader.read(&meshData->attribCount, 4, 1) != 1 || meshData->attribCount < 1)
        {
            CCLOGINFO("Failed to read meshdata: attribCount '%s'.", _path.c_str());
            return false;
        }
        meshData->attribs.resize(meshData->attribCount);
        for (ssize_t i = 0; i < meshData->attribCount; i++)
        {
            unsigned int vUsage, vSize;
            if (_binaryReader.read(&vUsage, 4, 1) != 1 || _binaryReader.read(&vSize, 4, 1) != 1)
            {
                CCLOGINFO("Failed to read meshdata: usage or size '%s'.", _path.c_str());
                return false;
            }

            meshData->attribs[i].size = vSize;
            meshData->attribs[i].attribSizeBytes = meshData->attribs[i].size * 4;
            meshData->attribs[i].type = GL_FLOAT;
            meshData->attribs[i].vertexAttrib = vUsage;
        }
        unsigned int vertexSizeInFloat = 0;
        // Read vertex data
        if (_binaryReader.read(&vertexSizeInFloat, 4, 1) != 1 || vertexSizeInFloat == 0)
        {
            CCLOGINFO("Failed to read meshdata: vertexSizeInFloat '%s'.", _path.c_str());
            return false;
        }

        meshData->vertex.resize(vertexSizeInFloat);
        if (_binaryReader.read(&meshData->vertex[0], 4, vertexSizeInFloat) != vertexSizeInFloat)
        {
            CCLOGINFO("Failed to read meshdata: vertex element '%s'.", _path.c_str());
            return false;
        }

        // Read index data
        unsigned int meshPartCount = 1;
        _binaryReader.read(&meshPartCount, 4, 1);

        for (unsigned int i = 0; i < meshPartCount; ++i)
        {
            std::vector<unsigned short>      indexArray;
            std:: string meshPartid = _binaryReader.readString();
            meshData->subMeshIds.push_back(meshPartid);
            unsigned int nIndexCount;
            if (_binaryReader.read(&nIndexCount, 4, 1) != 1)
            {
                CCLOGINFO("Failed to read meshdata: nIndexCount '%s'.", _path.c_str());
                return false;
            }
            indexArray.resize(nIndexCount);
            if (_binaryReader.read(&indexArray[0], 2, nIndexCount) != nIndexCount)
            {
                CCLOGINFO("Failed to read meshdata: indices '%s'.", _path.c_str());
                return false;
            }
            meshData->subMeshIndices.push_back(indexArray);
            meshData->numIndex = meshData->subMeshIndices.size();
        }
        meshdatas.meshDatas.push_back(meshData);
    }
    return true;
}
bool Bundle3D::loadMeshDatasBinary_0_1(MeshDatas& meshdatas)
{
    if (!seekToFirstType(BUNDLE_TYPE_MESH))
        return false;

    meshdatas.resetData();

    MeshData* meshdata = new MeshData();

    // read mesh data
    unsigned int attribSize=0;
    if (_binaryReader.read(&attribSize, 4, 1) != 1 || attribSize < 1)
    {
        CCLOGINFO("Failed to read meshdata: attribCount '%s'.", _path.c_str());
        return false;
    }

    for (ssize_t i = 0; i < attribSize; i++)
    {
        unsigned int vUsage, vSize;
        if (_binaryReader.read(&vUsage, 4, 1) != 1 || _binaryReader.read(&vSize, 4, 1) != 1)
        {
            CCLOGINFO("Failed to read meshdata: usage or size '%s'.", _path.c_str());
            return false;
        }

        MeshVertexAttrib meshVertexAttribute;
        meshVertexAttribute.size = vSize;
        meshVertexAttribute.attribSizeBytes = vSize * 4;
        meshVertexAttribute.type = GL_FLOAT;
        meshVertexAttribute.vertexAttrib = vUsage;

        meshdata->attribs.push_back(meshVertexAttribute);
    }

    // Read vertex data
    if (_binaryReader.read(&meshdata->vertexSizeInFloat, 4, 1) != 1 || meshdata->vertexSizeInFloat == 0)
    {
        CCLOGINFO("Failed to read meshdata: vertexSizeInFloat '%s'.", _path.c_str());
        return false;
    }

    meshdata->vertex.resize(meshdata->vertexSizeInFloat);
    if (_binaryReader.read(&meshdata->vertex[0], 4, meshdata->vertexSizeInFloat) != meshdata->vertexSizeInFloat)
    {
        CCLOGINFO("Failed to read meshdata: vertex element '%s'.", _path.c_str());
        return false;
    }

    // Read index data
    unsigned int meshPartCount = 1;
    for (unsigned int i = 0; i < meshPartCount; ++i)
    {
        unsigned int nIndexCount;
        if (_binaryReader.read(&nIndexCount, 4, 1) != 1)
        {
            CCLOGINFO("Failed to read meshdata: nIndexCount '%s'.", _path.c_str());
            return false;
        }

        std::vector<unsigned short> indices;
        indices.resize(nIndexCount);
        if (_binaryReader.read(&indices[0], 2, nIndexCount) != nIndexCount)
        {
            CCLOGINFO("Failed to read meshdata: indices '%s'.", _path.c_str());
            return false;
        }

        meshdata->subMeshIndices.push_back(indices);
    }

    meshdatas.meshDatas.push_back(meshdata);
    return true;
}

bool Bundle3D::loadMeshDatasBinary_0_2(MeshDatas& meshdatas)
{
    if (!seekToFirstType(BUNDLE_TYPE_MESH))
        return false;

    meshdatas.resetData();

    MeshData* meshdata = new MeshData();

    // read mesh data
    unsigned int attribSize=0;
    if (_binaryReader.read(&attribSize, 4, 1) != 1 || attribSize < 1)
    {
        CCLOGINFO("Failed to read meshdata: attribCount '%s'.", _path.c_str());
        return false;
    }

    for (ssize_t i = 0; i < attribSize; i++)
    {
        unsigned int vUsage, vSize;
        if (_binaryReader.read(&vUsage, 4, 1) != 1 || _binaryReader.read(&vSize, 4, 1) != 1)
        {
            CCLOGINFO("Failed to read meshdata: usage or size '%s'.", _path.c_str());
            return false;
        }

        MeshVertexAttrib meshVertexAttribute;
        meshVertexAttribute.size = vSize;
        meshVertexAttribute.attribSizeBytes = vSize * 4;
        meshVertexAttribute.type = GL_FLOAT;
        meshVertexAttribute.vertexAttrib = vUsage;

        meshdata->attribs.push_back(meshVertexAttribute);
    }

    // Read vertex data
    if (_binaryReader.read(&meshdata->vertexSizeInFloat, 4, 1) != 1 || meshdata->vertexSizeInFloat == 0)
    {
        CCLOGINFO("Failed to read meshdata: vertexSizeInFloat '%s'.", _path.c_str());
        return false;
    }

    meshdata->vertex.resize(meshdata->vertexSizeInFloat);
    if (_binaryReader.read(&meshdata->vertex[0], 4, meshdata->vertexSizeInFloat) != meshdata->vertexSizeInFloat)
    {
        CCLOGINFO("Failed to read meshdata: vertex element '%s'.", _path.c_str());
        return false;
    }

    // read submesh
    unsigned int submeshCount;
    if (_binaryReader.read(&submeshCount, 4, 1) != 1)
    {
        CCLOGINFO("Failed to read meshdata: submeshCount '%s'.", _path.c_str());
        return false;
    }

    for (unsigned int i = 0; i < submeshCount; ++i)
    {
        unsigned int nIndexCount;
        if (_binaryReader.read(&nIndexCount, 4, 1) != 1)
        {
            CCLOGINFO("Failed to read meshdata: nIndexCount '%s'.", _path.c_str());
            return false;
        }

        std::vector<unsigned short> indices;
        indices.resize(nIndexCount);
        if (_binaryReader.read(&indices[0], 2, nIndexCount) != nIndexCount)
        {
            CCLOGINFO("Failed to read meshdata: indices '%s'.", _path.c_str());
            return false;
        }

        meshdata->subMeshIndices.push_back(indices);
    }

    meshdatas.meshDatas.push_back(meshdata);
}
bool  Bundle3D::loadMeshDatasJson(MeshDatas& meshdatas)
{
    const rapidjson::Value& mesh_data_array = _jsonReader[MESHES];
    for (rapidjson::SizeType index = 0; index < mesh_data_array.Size(); index++)
    {
        MeshData*   meshData = new MeshData();
        const rapidjson::Value& mesh_data = mesh_data_array[index];
        // mesh_vertex_attribute
        const rapidjson::Value& mesh_vertex_attribute = mesh_data[MESHDATA_ATTRIBUTES];
        MeshVertexAttrib tempAttrib;
        meshData->attribCount=mesh_vertex_attribute.Size();
        meshData->attribs.resize(meshData->attribCount);
        for (int i = 0; i < mesh_vertex_attribute.Size(); i++)
        {
            const rapidjson::Value& mesh_vertex_attribute_val = mesh_vertex_attribute[i];

            int size = mesh_vertex_attribute_val[MESHDATA_SIZE].GetInt();
            std::string type = mesh_vertex_attribute_val[MESHDATA_TYPE].GetString();
            std::string attribute = mesh_vertex_attribute_val[MESHDATA_ATTRIBUTE].GetString();

            tempAttrib.size = size;
            tempAttrib.attribSizeBytes = sizeof(float) * size;
            tempAttrib.type = parseGLType(type);
            tempAttrib.vertexAttrib = parseGLProgramAttribute(attribute);
            meshData->attribs[i]=tempAttrib;
        }
        // mesh vertices
        ////////////////////////////////////////////////////////////////////////////////////////////////
        const rapidjson::Value& mesh_data_vertex_array = mesh_data[MESHDATA_VERTICES];
        meshData->vertexSizeInFloat=mesh_data_vertex_array.Size();
        for (rapidjson::SizeType i = 0; i < mesh_data_vertex_array.Size(); i++)
        {
            meshData->vertex.push_back(mesh_data_vertex_array[i].GetDouble());
        }
        // mesh part
        ////////////////////////////////////////////////////////////////////////////////////////////////
        const rapidjson::Value& mesh_part_array = mesh_data[PARTS];
        for (rapidjson::SizeType i = 0; i < mesh_part_array.Size(); i++)
        {
            std::vector<unsigned short>      indexArray;
            const rapidjson::Value& mesh_part = mesh_part_array[i];
            meshData->subMeshIds.push_back(mesh_part[ID].GetString());
            // index_number
            const rapidjson::Value& indices_val_array = mesh_part[MESHDATA_INDICES];
            for (rapidjson::SizeType j = 0; j < indices_val_array.Size(); j++)
                indexArray.push_back((unsigned short)indices_val_array[j].GetUint());

            meshData->subMeshIndices.push_back(indexArray);
            meshData->numIndex=meshData->subMeshIndices.size();
        }
        meshdatas.meshDatas.push_back(meshData);
    }
    return true;
}
bool Bundle3D::loadNodes(NodeDatas& nodedatas)
{
    if (_version == "0.1" || _version == "1.2" || _version == "0.2")
    {
        SkinData   skinData;
        loadSkinData("", &skinData);
        auto nodeDatas = new NodeData*[skinData.skinBoneNames.size() + skinData.nodeBoneNames.size()];
        int index = 0;
        size_t i;
        for (i = 0; i < skinData.skinBoneNames.size(); i++)
        {
            nodeDatas[index] = new NodeData();
            nodeDatas[index]->id = skinData.skinBoneNames[i];
            nodeDatas[index]->transform = skinData.skinBoneOriginMatrices[i];
            index++;
        }
        for (i = 0; i < skinData.nodeBoneNames.size(); i++)
        {
            nodeDatas[index] = new NodeData();
            nodeDatas[index]->id = skinData.nodeBoneNames[i];
            nodeDatas[index]->transform = skinData.nodeBoneOriginMatrices[i];
            index++;
        }
        for (const auto& it : skinData.boneChild)
        {
            const auto& children = it.second;
            auto parent = nodeDatas[it.first];
            for (const auto& child : children)
            {
                parent->children.push_back(nodeDatas[child]);
            }
        }
        nodedatas.skeleton.push_back(nodeDatas[skinData.rootBoneIndex]);
        auto modelnode = new ModelNodeData();
        modelnode->matrialId = "";
        modelnode->subMeshId = "";
        modelnode->id = "";
        modelnode->bones = skinData.skinBoneNames;
        modelnode->invBindPose = skinData.inverseBindPoseMatrices;
        nodedatas.nodes.push_back(modelnode);
    }
    else
    {
        if (_isBinary)
        {
            loadNodesBinary(nodedatas);
        }
        else
        {
            loadNodesJson(nodedatas);
        }
    }
    return true;
}
bool Bundle3D::loadMaterials(MaterialDatas& materialdatas)
{
    materialdatas.resetData();
    if (_isBinary)
    {
        if (_version == "0.1")
        {
            return loadMaterialsBinary_0_1(materialdatas);
        }
        else if (_version == "0.2")
        {
            return loadMaterialsBinary_0_2(materialdatas);
        }
        else if (_version == "0.3")
        {
            return loadMaterialsBinary(materialdatas);
        } 
    }
    else
    {
        if (_version == "1.2")
        {
            return loadMaterialDataJson_0_1(materialdatas);
        }
        else if (_version == "0.2")
        {
            return loadMaterialDataJson_0_2(materialdatas);
        }
        else if (_version == "0.3")
        {
            return loadMaterialsJson(materialdatas);
        }  
    }
    return true;
}
bool Bundle3D::loadMaterialsBinary(MaterialDatas& materialdatas)
{
    if (!seekToFirstType(BUNDLE_TYPE_MATERIAL))
        return false;
    unsigned int materialnum = 1;
    _binaryReader.read(&materialnum, 4, 1);
    for (int i = 0; i < materialnum; i++)
    {
        NMaterialData materialData;
        materialData.id = _binaryReader.readString();
        float  data[14];
        _binaryReader.read(&data,sizeof(float), 14);

        unsigned int textruenum = 1;
        _binaryReader.read(&textruenum, 4, 1);
        for(int i = 0; i < textruenum ; i++ )
        {
            NTextureData  textureData;
            textureData.id = _binaryReader.readString();
            if (textureData.id.empty())
            {
                CCLOGINFO("Failed to read Materialdata: texturePath is empty '%s'.", textureID.c_str());
                return false;
            }
            std::string texturePath = _binaryReader.readString();
            if (texturePath.empty())
            {
                CCLOGINFO("Failed to read Materialdata: texturePath is empty '%s'.", _path.c_str());
                return false;
            }

            textureData.filename = _modelPath + texturePath;
            float  uvdata[4];
            _binaryReader.read(&uvdata,sizeof(float), 4);
            textureData.type  = parseGLTextureType(_binaryReader.readString());
            textureData.wrapS= parseGLType(_binaryReader.readString());
            textureData.wrapT= parseGLType(_binaryReader.readString());
            materialData.textures.push_back(textureData);
        }
        materialdatas.materials.push_back(materialData);
    }
    return true;
}
bool Bundle3D::loadMaterialsBinary_0_1(MaterialDatas& materialdatas)
{
    if (!seekToFirstType(BUNDLE_TYPE_MATERIAL))
        return false;

    NMaterialData materialData;

    std::string texturePath = _binaryReader.readString();
    if (texturePath.empty())
    {
        CCLOGINFO("Failed to read Materialdata: texturePath is empty '%s'.", _path.c_str());
        return false;
    }

    NTextureData textureData;
    textureData.filename = _modelPath + texturePath;
    textureData.type= NTextureData::Usage::Diffuse;
    textureData.id="";
    materialData.textures.push_back(textureData);
    materialdatas.materials.push_back(materialData);
}

bool Bundle3D::loadMaterialsBinary_0_2(MaterialDatas& materialdatas)
{
    if (!seekToFirstType(BUNDLE_TYPE_MATERIAL))
        return false;

    unsigned int materialnum = 1;
    _binaryReader.read(&materialnum, 4, 1);

    for (int i = 0; i < materialnum; i++)
    {
        NMaterialData materialData;

        std::string texturePath = _binaryReader.readString();
        if (texturePath.empty())
        {
            CCLOGINFO("Failed to read Materialdata: texturePath is empty '%s'.", _path.c_str());
            return false;
        }

        NTextureData textureData;
        textureData.filename = _modelPath + texturePath;
        textureData.type= NTextureData::Usage::Diffuse;
        textureData.id="";
        materialData.textures.push_back(textureData);
        materialdatas.materials.push_back(materialData);
    }
}
bool  Bundle3D::loadMaterialsJson(MaterialDatas& materialdatas)
{
    if (!_jsonReader.HasMember(MATERIALDATA_MATERIALS))
        return false;
    const rapidjson::Value& material_array = _jsonReader[MATERIALDATA_MATERIALS];
    for (rapidjson::SizeType i = 0; i < material_array.Size(); i++)
    {
        NMaterialData materialData;
        const rapidjson::Value& material_val = material_array[i];
        materialData.id = material_val[ID].GetString();
        if (material_val.HasMember(MATERIALDATA_TEXTURES))
        {
            const rapidjson::Value& testure_array = material_val[MATERIALDATA_TEXTURES];
            for (rapidjson::SizeType j = 0; j < testure_array.Size(); j++)
            {
                NTextureData  textureData;
                const rapidjson::Value& texture_val = testure_array[j];
                std::string filename = texture_val[MATERIALDATA_FILENAME].GetString();
                textureData.filename = _modelPath + filename;
                textureData.type  = parseGLTextureType(texture_val["type"].GetString());
                textureData.wrapS = parseGLType(texture_val["wrapModeU"].GetString());
                textureData.wrapT = parseGLType(texture_val["wrapModeV"].GetString());
                materialData.textures.push_back(textureData);
            }
        }
        materialdatas.materials.push_back(materialData);
    }
    return true;
}
bool Bundle3D::loadJson(const std::string& path)
{
    clear();

    Data data = FileUtils::getInstance()->getDataFromFile(path);
    ssize_t size = data.getSize();

    // json need null-terminated string.
    _jsonBuffer = new char[size + 1];
    memcpy(_jsonBuffer, data.getBytes(), size);
    _jsonBuffer[size] = '\0';
    if (_jsonReader.ParseInsitu<0>(_jsonBuffer).HasParseError())
    {
        assert(0);
        clear();
        return false;
    }

    const rapidjson::Value& mash_data_array = _jsonReader[VERSION];
    _version = mash_data_array.GetString();
    return true;
}

bool Bundle3D::loadMeshDataJson_0_1(MeshDatas& meshdatas)
{
    const rapidjson::Value& mesh_data_array = _jsonReader[MESH];
    MeshData* meshdata= new   MeshData();
    const rapidjson::Value& mesh_data_val = mesh_data_array[(rapidjson::SizeType)0];

    const rapidjson::Value& mesh_data_body_array = mesh_data_val[MESHDATA_DEFAULTPART];

    const rapidjson::Value& mesh_data_body_array_0 = mesh_data_body_array[(rapidjson::SizeType)0];

    // mesh_vertex_attribute
    const rapidjson::Value& mesh_vertex_attribute = mesh_data_val[MESHDATA_ATTRIBUTES];
    meshdata->attribCount = mesh_vertex_attribute.Size();
    meshdata->attribs.resize(meshdata->attribCount);
    for (rapidjson::SizeType i = 0; i < mesh_vertex_attribute.Size(); i++)
    {
        const rapidjson::Value& mesh_vertex_attribute_val = mesh_vertex_attribute[i];

        meshdata->attribs[i].size = mesh_vertex_attribute_val[MESHDATA_SIZE].GetUint();
        meshdata->attribs[i].attribSizeBytes = meshdata->attribs[i].size * 4;
        meshdata->attribs[i].type = parseGLType(mesh_vertex_attribute_val[MESHDATA_TYPE].GetString());
        meshdata->attribs[i].vertexAttrib = parseGLProgramAttribute(mesh_vertex_attribute_val[MESHDATA_ATTRIBUTE].GetString());
    }

    // vertices
    meshdata->vertexSizeInFloat = mesh_data_body_array_0[MESHDATA_VERTEXSIZE].GetInt();
    meshdata->vertex.resize(meshdata->vertexSizeInFloat);

    const rapidjson::Value& mesh_data_body_vertices = mesh_data_body_array_0[MESHDATA_VERTICES];
    for (rapidjson::SizeType i = 0; i < mesh_data_body_vertices.Size(); i++)
        meshdata->vertex[i] = mesh_data_body_vertices[i].GetDouble();

    // index_number
    unsigned int indexnum = mesh_data_body_array_0[MESHDATA_INDEXNUM].GetUint();

    // indices
    std::vector<unsigned short> indices;
    indices.resize(indexnum);

    const rapidjson::Value& indices_val_array = mesh_data_body_array_0[MESHDATA_INDICES];
    for (rapidjson::SizeType i = 0; i < indices_val_array.Size(); i++)
        indices[i] = (unsigned short)indices_val_array[i].GetUint();

    meshdata->subMeshIndices.push_back(indices);
    meshdatas.meshDatas.push_back(meshdata);
    return true;
}

bool Bundle3D::loadMeshDataJson_0_2(MeshDatas& meshdatas)
{
    MeshData* meshdata= new   MeshData();
    const rapidjson::Value& mesh_array = _jsonReader[MESH];
    const rapidjson::Value& mesh_array_0 = mesh_array[(rapidjson::SizeType)0];

    // mesh_vertex_attribute
    const rapidjson::Value& mesh_vertex_attribute = mesh_array_0[MESHDATA_ATTRIBUTES];
    meshdata->attribCount = mesh_vertex_attribute.Size();
    meshdata->attribs.resize(meshdata->attribCount);
    for (rapidjson::SizeType i = 0; i < mesh_vertex_attribute.Size(); i++)
    {
        const rapidjson::Value& mesh_vertex_attribute_val = mesh_vertex_attribute[i];

        meshdata->attribs[i].size = mesh_vertex_attribute_val[MESHDATA_SIZE].GetUint();
        meshdata->attribs[i].attribSizeBytes = meshdata->attribs[i].size * 4;
        meshdata->attribs[i].type = parseGLType(mesh_vertex_attribute_val[MESHDATA_TYPE].GetString());
        meshdata->attribs[i].vertexAttrib = parseGLProgramAttribute(mesh_vertex_attribute_val[MESHDATA_ATTRIBUTE].GetString());
    }

    // vertices
    const rapidjson::Value& mesh_data_vertex = mesh_array_0[MESHDATA_VERTEX];
    const rapidjson::Value& mesh_data_vertex_0 = mesh_data_vertex[(rapidjson::SizeType)0];

    meshdata->vertexSizeInFloat = mesh_data_vertex_0[MESHDATA_VERTEXSIZE].GetInt();
    meshdata->vertex.resize(meshdata->vertexSizeInFloat);

    const rapidjson::Value& mesh_data_body_vertices = mesh_data_vertex_0[MESHDATA_VERTICES];
    for (rapidjson::SizeType i = 0; i < mesh_data_body_vertices.Size(); i++)
        meshdata->vertex[i] = mesh_data_body_vertices[i].GetDouble();

    // submesh
    const rapidjson::Value& mesh_submesh_array = mesh_array_0[MESHDATA_SUBMESH];
    for (rapidjson::SizeType i = 0; i < mesh_submesh_array.Size(); i++)
    {
        const rapidjson::Value& mesh_submesh_val = mesh_submesh_array[i];
        //std::string id = mesh_submesh_val[ID].GetString();

        // index_number
        unsigned int indexnum = mesh_submesh_val[MESHDATA_INDEXNUM].GetUint();

        // indices
        std::vector<unsigned short> indices;
        indices.resize(indexnum);

        const rapidjson::Value& indices_val_array = mesh_submesh_val[MESHDATA_INDICES];
        for (rapidjson::SizeType j = 0; j < indices_val_array.Size(); j++)
            indices[j] = (unsigned short)indices_val_array[j].GetUint();

        meshdata->subMeshIndices.push_back(indices);
    }
    meshdatas.meshDatas.push_back(meshdata);
    return true;
}

bool Bundle3D::loadSkinDataJson(SkinData* skindata)
{
    if (!_jsonReader.HasMember(SKINDATA_SKIN )) return false;

    const rapidjson::Value& skin_data_array = _jsonReader[SKINDATA_SKIN ];

    assert(skin_data_array.IsArray());
    const rapidjson::Value& skin_data_array_val_0 = skin_data_array[(rapidjson::SizeType)0];

    if (!skin_data_array_val_0.HasMember(BONES))
        return false;

    const rapidjson::Value& skin_data_bones = skin_data_array_val_0[BONES];
    for (rapidjson::SizeType i = 0; i < skin_data_bones.Size(); i++)
    {
        const rapidjson::Value& skin_data_bone = skin_data_bones[i];
        std::string name = skin_data_bone[NODE].GetString();
        skindata->addSkinBoneNames(name);

        Mat4 mat_bind_pos;
        const rapidjson::Value& bind_pos = skin_data_bone[SKINDATA_BINDSHAPE];
        for (rapidjson::SizeType j = 0; j < bind_pos.Size(); j++)
        {
            mat_bind_pos.m[j] = bind_pos[j].GetDouble();
        }
        skindata->inverseBindPoseMatrices.push_back(mat_bind_pos);
    }

    // set root bone infomation
    const rapidjson::Value& skin_data_1 = skin_data_array[1];

    // parent and child relationship map
    skindata->skinBoneOriginMatrices.resize(skindata->skinBoneNames.size());
    getChildMap(skindata->boneChild, skindata, skin_data_1);
    return true;
}

bool Bundle3D::loadMaterialDataJson_0_1(MaterialDatas& materialdatas)
{
    if (!_jsonReader.HasMember(MATERIALDATA_MATERIAL))
        return false;
    NMaterialData materialData;
    const rapidjson::Value& material_data_array = _jsonReader[MATERIALDATA_MATERIAL];

    const rapidjson::Value& material_data_array_0 = material_data_array[(rapidjson::SizeType)0];

    const rapidjson::Value& material_data_base_array = material_data_array_0[MATERIALDATA_BASE];

    const rapidjson::Value& material_data_base_array_0 = material_data_base_array[(rapidjson::SizeType)0];
    NTextureData  textureData;
    // set texture
    textureData.filename =_modelPath + material_data_base_array_0[MATERIALDATA_FILENAME].GetString();
    textureData.type= NTextureData::Usage::Diffuse;
    textureData.id="";
    materialData.textures.push_back(textureData);
    materialdatas.materials.push_back(materialData);
    return true;
}

bool Bundle3D::loadMaterialDataJson_0_2(MaterialDatas& materialdatas)
{
    if (!_jsonReader.HasMember(MATERIALDATA_MATERIAL))
        return false;
    NMaterialData materialData;
    const rapidjson::Value& material_array = _jsonReader[MATERIALDATA_MATERIAL];

    for (rapidjson::SizeType i = 0; i < material_array.Size(); i++)
    {
        NTextureData  textureData;
        const rapidjson::Value& material_val = material_array[i];

        // set texture
        textureData.filename = _modelPath + material_val[MATERIALDATA_TEXTURES].GetString();
        textureData.type= NTextureData::Usage::Diffuse;
        textureData.id="";
        materialData.textures.push_back(textureData);
    }
    materialdatas.materials.push_back(materialData);
    return true;
}

bool Bundle3D::loadAnimationDataJson(Animation3DData* animationdata)
{
    if (!_jsonReader.HasMember(ANIMATION)) return false;

    const rapidjson::Value& animation_data_array =  _jsonReader[ANIMATION];
    if (animation_data_array.Size()==0) return false;

    const rapidjson::Value& animation_data_array_val_0 = animation_data_array[(rapidjson::SizeType)0];

    animationdata->_totalTime = animation_data_array_val_0[ANIMATIONDATA_LENGTH].GetDouble();

    const rapidjson::Value&  bones =  animation_data_array_val_0[BONES];
    for (rapidjson::SizeType i = 0; i <  bones.Size(); i++)
    {
        const rapidjson::Value&  bone =  bones[i];
        std::string bone_name =  bone[ANIMATIONDATA_BONEID].GetString();

        if ( bone.HasMember(ANIMATIONDATA_KEYFRAMES))
        {
            const rapidjson::Value& bone_keyframes =  bone[ANIMATIONDATA_KEYFRAMES];
            rapidjson::SizeType keyframe_size = bone_keyframes.Size();
            for (rapidjson::SizeType j = 0; j < keyframe_size; j++)
            {
                const rapidjson::Value&  bone_keyframe =  bone_keyframes[j];

                if ( bone_keyframe.HasMember(ANIMATIONDATA_TRANSLATION))
                {
                    const rapidjson::Value&  bone_keyframe_translation =  bone_keyframe[ANIMATIONDATA_TRANSLATION];
                    float keytime =  bone_keyframe[ANIMATIONDATA_KEYTIME].GetDouble();
                    Vec3 val = Vec3(bone_keyframe_translation[(rapidjson::SizeType)0].GetDouble(), bone_keyframe_translation[1].GetDouble(), bone_keyframe_translation[2].GetDouble());
                    animationdata->_translationKeys[bone_name].push_back(Animation3DData::Vec3Key(keytime,val));
                }

                if ( bone_keyframe.HasMember(ANIMATIONDATA_ROTATION))
                {
                    const rapidjson::Value&  bone_keyframe_rotation =  bone_keyframe[ANIMATIONDATA_ROTATION];
                    float keytime =  bone_keyframe[ANIMATIONDATA_KEYTIME].GetDouble();
                    Quaternion val = Quaternion(bone_keyframe_rotation[(rapidjson::SizeType)0].GetDouble(),bone_keyframe_rotation[1].GetDouble(),bone_keyframe_rotation[2].GetDouble(),bone_keyframe_rotation[3].GetDouble());
                    animationdata->_rotationKeys[bone_name].push_back(Animation3DData::QuatKey(keytime,val));
                }

                if ( bone_keyframe.HasMember(ANIMATIONDATA_SCALE))
                {
                    const rapidjson::Value&  bone_keyframe_scale =  bone_keyframe[ANIMATIONDATA_SCALE];
                    float keytime =  bone_keyframe[ANIMATIONDATA_KEYTIME].GetDouble();
                    Vec3 val = Vec3(bone_keyframe_scale[(rapidjson::SizeType)0].GetDouble(), bone_keyframe_scale[1].GetDouble(), bone_keyframe_scale[2].GetDouble());
                    animationdata->_scaleKeys[bone_name].push_back(Animation3DData::Vec3Key(keytime,val));
                }
            }
        }
    }

    return true;
}

bool Bundle3D::loadBinary(const std::string& path)
{
    clear();

    // get file data
    CC_SAFE_DELETE(_binaryBuffer);
    _binaryBuffer = new Data();
    *_binaryBuffer = FileUtils::getInstance()->getDataFromFile(path);
    if (_binaryBuffer->isNull()) 
    {
        clear();
        CCLOGINFO(false, "Failed to read file: %s", path.c_str());
        return false;
    }

    // Initialise bundle reader
    _binaryReader.init( (char*)_binaryBuffer->getBytes(),  _binaryBuffer->getSize() );

    // Read identifier info
    char identifier[] = { 'C', '3', 'B', '\0'};
    char sig[4];
    if (_binaryReader.read(sig, 1, 4) != 4 || memcmp(sig, identifier, 4) != 0)
    {
        clear();
        CCLOGINFO(false, "Invalid identifier: %s", path.c_str());
        return false;
    }

    // Read version
    unsigned char ver[2];
    if (_binaryReader.read(ver, 1, 2)!= 2){
        CCLOG("Failed to read version:");
        return false;
    }

    char version[20] = {0};
    sprintf(version, "%d.%d", ver[0], ver[1]);
    _version = version;

    // Read ref table size
    if (_binaryReader.read(&_referenceCount, 4, 1) != 1)
    {
        clear();
        CCLOGINFO("Failed to read ref table size '%s'.", path.c_str());
        return false;
    }

    // Read all refs
    CC_SAFE_DELETE_ARRAY(_references);
    _references = new Reference[_referenceCount];
    for (ssize_t i = 0; i < _referenceCount; ++i)
    {
        if ((_references[i].id = _binaryReader.readString()).empty() ||
            _binaryReader.read(&_references[i].type, 4, 1) != 1 ||
            _binaryReader.read(&_references[i].offset, 4, 1) != 1)
        {
            clear();
            CCLOGINFO("Failed to read ref number %d for bundle '%s'.", i, path.c_str());
            CC_SAFE_DELETE_ARRAY(_references);
            return false;
        }
    }

    return true;
}

bool Bundle3D::loadMeshDataBinary(MeshData* meshdata)
{
    if (_version == "0.1")
    {
        return loadMeshDataBinary_0_1(meshdata);
    }
    else if(_version == "0.2")
    {
        return loadMeshDataBinary_0_2(meshdata);
    }
    else
    {
        CCLOGINFO(false, "Unsupported version of loadMeshDataBinary() : %s", _version);
        return false;
    }
}

bool Bundle3D::loadMeshDataBinary_0_1(MeshData* meshdata)
{
    if (!seekToFirstType(BUNDLE_TYPE_MESH))
        return false;

    // read mesh data
    if (_binaryReader.read(&meshdata->attribCount, 4, 1) != 1 || meshdata->attribCount < 1)
    {
        CCLOGINFO("Failed to read meshdata: attribCount '%s'.", _path.c_str());
        return false;
    }

    meshdata->attribs.resize(meshdata->attribCount);
    for (ssize_t i = 0; i < meshdata->attribCount; i++)
    {
        unsigned int vUsage, vSize;
        if (_binaryReader.read(&vUsage, 4, 1) != 1 || _binaryReader.read(&vSize, 4, 1) != 1)
        {
            CCLOGINFO("Failed to read meshdata: usage or size '%s'.", _path.c_str());
            return false;
        }

        meshdata->attribs[i].size = vSize;
        meshdata->attribs[i].attribSizeBytes = meshdata->attribs[i].size * 4;
        meshdata->attribs[i].type = GL_FLOAT;
        meshdata->attribs[i].vertexAttrib = vUsage;
    }

    // Read vertex data
    if (_binaryReader.read(&meshdata->vertexSizeInFloat, 4, 1) != 1 || meshdata->vertexSizeInFloat == 0)
    {
        CCLOGINFO("Failed to read meshdata: vertexSizeInFloat '%s'.", _path.c_str());
        return false;
    }

    meshdata->vertex.resize(meshdata->vertexSizeInFloat);
    if (_binaryReader.read(&meshdata->vertex[0], 4, meshdata->vertexSizeInFloat) != meshdata->vertexSizeInFloat)
    {
        CCLOGINFO("Failed to read meshdata: vertex element '%s'.", _path.c_str());
        return false;
    }

    // Read index data
    unsigned int meshPartCount = 1;
    //_binaryReader.read(&meshPartCount, 4, 1);

    for (unsigned int i = 0; i < meshPartCount; ++i)
    {
        unsigned int nIndexCount;
        if (_binaryReader.read(&nIndexCount, 4, 1) != 1)
        {
            CCLOGINFO("Failed to read meshdata: nIndexCount '%s'.", _path.c_str());
            return false;
        }

        std::vector<unsigned short> indices;
        indices.resize(nIndexCount);
        if (_binaryReader.read(&indices[0], 2, nIndexCount) != nIndexCount)
        {
            CCLOGINFO("Failed to read meshdata: indices '%s'.", _path.c_str());
            return false;
        }

        meshdata->subMeshIndices.push_back(indices);
    }

    return true;
}

bool Bundle3D::loadMeshDataBinary_0_2(MeshData* meshdata)
{
    if (!seekToFirstType(BUNDLE_TYPE_MESH))
        return false;

    meshdata->resetData();

    // read mesh data
    if (_binaryReader.read(&meshdata->attribCount, 4, 1) != 1 || meshdata->attribCount < 1)
    {
        CCLOGINFO("Failed to read meshdata: attribCount '%s'.", _path.c_str());
        return false;
    }

    meshdata->attribs.resize(meshdata->attribCount);
    for (ssize_t i = 0; i < meshdata->attribCount; i++)
    {
        unsigned int vUsage, vSize;
        if (_binaryReader.read(&vUsage, 4, 1) != 1 || _binaryReader.read(&vSize, 4, 1) != 1)
        {
            CCLOGINFO("Failed to read meshdata: usage or size '%s'.", _path.c_str());
            return false;
        }

        meshdata->attribs[i].size = vSize;
        meshdata->attribs[i].attribSizeBytes = meshdata->attribs[i].size * 4;
        meshdata->attribs[i].type = GL_FLOAT;
        meshdata->attribs[i].vertexAttrib = vUsage;
    }

    // Read vertex data
    if (_binaryReader.read(&meshdata->vertexSizeInFloat, 4, 1) != 1 || meshdata->vertexSizeInFloat == 0)
    {
        CCLOGINFO("Failed to read meshdata: vertexSizeInFloat '%s'.", _path.c_str());
        return false;
    }

    meshdata->vertex.resize(meshdata->vertexSizeInFloat);
    if (_binaryReader.read(&meshdata->vertex[0], 4, meshdata->vertexSizeInFloat) != meshdata->vertexSizeInFloat)
    {
        CCLOGINFO("Failed to read meshdata: vertex element '%s'.", _path.c_str());
        return false;
    }

    // read submesh
    unsigned int submeshCount;
    if (_binaryReader.read(&submeshCount, 4, 1) != 1)
    {
        CCLOGINFO("Failed to read meshdata: submeshCount '%s'.", _path.c_str());
        return false;
    }

    for (unsigned int i = 0; i < submeshCount; ++i)
    {
        unsigned int nIndexCount;
        if (_binaryReader.read(&nIndexCount, 4, 1) != 1)
        {
            CCLOGINFO("Failed to read meshdata: nIndexCount '%s'.", _path.c_str());
            return false;
        }

        std::vector<unsigned short> indices;
        indices.resize(nIndexCount);
        if (_binaryReader.read(&indices[0], 2, nIndexCount) != nIndexCount)
        {
            CCLOGINFO("Failed to read meshdata: indices '%s'.", _path.c_str());
            return false;
        }

        meshdata->subMeshIndices.push_back(indices);
    }

    return true;
}

bool Bundle3D::loadSkinDataBinary(SkinData* skindata)
{
    if (!seekToFirstType(BUNDLE_TYPE_MESHSKIN))
        return false;

    std::string boneName = _binaryReader.readString();

    // transform
    float bindShape[16];
    if (!_binaryReader.readMatrix(bindShape))
    {
        CCLOGINFO("Failed to read SkinData: bindShape matrix  '%s'.", _path.c_str());
        return false;
    }

    // bone count
    unsigned int boneNum;
    if (!_binaryReader.read(&boneNum))
    {
        CCLOGINFO("Failed to read SkinData: boneNum  '%s'.", _path.c_str());
        return false;
    }

    // bone names and bind pos
    float bindpos[16];
    for (unsigned int i = 0; i < boneNum; i++)
    {
        std::string skinBoneName = _binaryReader.readString();
        skindata->skinBoneNames.push_back(skinBoneName);
        if (!_binaryReader.readMatrix(bindpos))
        {
            CCLOGINFO("Failed to load SkinData: bindpos '%s'.", _path.c_str());
            return false;
        }
        skindata->inverseBindPoseMatrices.push_back(bindpos);
    }

    skindata->skinBoneOriginMatrices.resize(boneNum);

    boneName = _binaryReader.readString();

    // bind shape
    _binaryReader.readMatrix(bindShape);
    int rootIndex = skindata->getSkinBoneNameIndex(boneName);
    if(rootIndex < 0)
    {
        skindata->addNodeBoneNames(boneName);
        rootIndex = skindata->getBoneNameIndex(boneName);
        skindata->nodeBoneOriginMatrices.push_back(bindShape);
    }
    else
    {
        skindata->skinBoneOriginMatrices[rootIndex] = bindShape;
    }

    // set root bone index
    skindata->rootBoneIndex = rootIndex;

    // read parent and child relationship map
    float transform[16];
    unsigned int linkNum;
    _binaryReader.read(&linkNum);
    for (unsigned int i = 0; i < linkNum; ++i)
    {
        std::string id = _binaryReader.readString();
        int index = skindata->getSkinBoneNameIndex(id);


        std::string parentid = _binaryReader.readString();

        if (!_binaryReader.readMatrix(transform))
        {
            CCLOGINFO("Failed to load SkinData: transform '%s'.", _path.c_str());
            return false;
        }

        if(index < 0)
        {
            skindata->addNodeBoneNames(id);
            index = skindata->getBoneNameIndex(id);
            skindata->nodeBoneOriginMatrices.push_back(transform);
        }
        else
        {
            skindata->skinBoneOriginMatrices[index] = transform;
        }

        int parentIndex = skindata->getSkinBoneNameIndex(parentid);
        if(parentIndex < 0)
        {
            skindata->addNodeBoneNames(parentid);
            parentIndex = skindata->getBoneNameIndex(parentid);
        }

        skindata->boneChild[parentIndex].push_back(index);

    }

    return true;
}

bool Bundle3D::loadMaterialDataBinary(MaterialData* materialdata)
{
    if (!seekToFirstType(BUNDLE_TYPE_MATERIAL))
        return false;

    unsigned int materialnum = 1;
    if (_version == "0.2")
    {
        _binaryReader.read(&materialnum, 4, 1);
    }

    for (int i = 0; i < materialnum; i++)
    {
        std::string texturePath = _binaryReader.readString();
        if (texturePath.empty())
        {
            CCLOGINFO("Failed to read Materialdata: texturePath is empty '%s'.", _path.c_str());
            return false;
        }

        std::string path = _modelPath + texturePath;
        materialdata->texturePaths[i] = path;
    }

    return true;
}

bool Bundle3D::loadAnimationDataBinary(Animation3DData* animationdata)
{
    if (!seekToFirstType(BUNDLE_TYPE_ANIMATIONS))
        return false;
    unsigned int animNum=0;
    if( _version == "0.3")
    {
        if (!_binaryReader.read(&animNum))
        {
            CCLOGINFO("Failed to read AnimationData: animNum '%s'.", _path.c_str());
            return false;
        }
    }
    std::string id = _binaryReader.readString();

    if (!_binaryReader.read(&animationdata->_totalTime))
    {
        CCLOGINFO("Failed to read AnimationData: totalTime '%s'.", _path.c_str());
        return false;
    }

    unsigned int nodeAnimationNum;
    if (!_binaryReader.read(&nodeAnimationNum))
    {
        CCLOGINFO("Failed to read AnimationData: animNum '%s'.", _path.c_str());
        return false;
    }
    for (unsigned int i = 0; i < nodeAnimationNum; ++i)
    {
        std::string boneName = _binaryReader.readString();
        unsigned int keyframeNum;
        if (!_binaryReader.read(&keyframeNum))
        {
            CCLOGINFO("Failed to read AnimationData: keyframeNum '%s'.", _path.c_str());
            return false;
        }

        for (unsigned int j = 0; j < keyframeNum; ++j)
        {
            float keytime;
            if (!_binaryReader.read(&keytime))
            {
                CCLOGINFO("Failed to read AnimationData: keytime '%s'.", _path.c_str());
                return false;
            }

            Quaternion  rotate;
            if (_binaryReader.read(&rotate, 4, 4) != 4)
            {
                CCLOGINFO("Failed to read AnimationData: rotate '%s'.", _path.c_str());
                return false;
            }
            animationdata->_rotationKeys[boneName].push_back(Animation3DData::QuatKey(keytime, rotate));

            Vec3 scale;
            if (_binaryReader.read(&scale, 4, 3) != 3)
            {
                CCLOGINFO("Failed to read AnimationData: scale '%s'.", _path.c_str());
                return false;
            }
            animationdata->_scaleKeys[boneName].push_back(Animation3DData::Vec3Key(keytime, scale));

            Vec3 position;
            if (_binaryReader.read(&position, 4, 3) != 3)
            {
                CCLOGINFO("Failed to read AnimationData: position '%s'.", _path.c_str());
                return false;
            }
            animationdata->_translationKeys[boneName].push_back(Animation3DData::Vec3Key(keytime, position));
        }
    }
    return true;
}

bool Bundle3D::loadNodesJson(NodeDatas& nodedatas)
{
    if (!_jsonReader.HasMember(NODES)) return false;
    const rapidjson::Value& nodes = _jsonReader[NODES];
    if(!nodes.IsArray()) return false;

    // traverse the nodes again
    for (rapidjson::SizeType i = 0; i < nodes.Size(); i++)
    {
        const rapidjson::Value& jnode = nodes[i];
        std::string id = jnode[ID].GetString();
        NodeData* nodedata = parseNodesRecursivelyJson(jnode);

        bool isSkeleton=jnode["skeleton"].GetBool();
        if (isSkeleton)
            nodedatas.skeleton.push_back(nodedata);
        else
            nodedatas.nodes.push_back(nodedata);
    }
    return true;
}
NodeData* Bundle3D::parseNodesRecursivelyJson(const rapidjson::Value& jvalue)
{
    NodeData* nodedata;
    if (jvalue.HasMember(PARTS))
        nodedata = new ModelNodeData();
    else
        nodedata = new NodeData();

    // id
    nodedata->id = jvalue[ID].GetString();

    // transform
    Mat4 tranform;
    const rapidjson::Value& jtransform = jvalue[TRANSFORM];

    for (rapidjson::SizeType j = 0; j < jtransform.Size(); j++)
    {
        tranform.m[j] = jtransform[j].GetDouble();
    }

    nodedata->transform = tranform;

    // parts
    if (jvalue.HasMember(PARTS))
    {
        const rapidjson::Value& parts = jvalue[PARTS];
        ModelNodeData* modelnodedata = dynamic_cast<ModelNodeData*>(nodedata);

        for (rapidjson::SizeType i = 0; i < parts.Size(); i++)
        {
            const rapidjson::Value& part = parts[i];
            modelnodedata->subMeshId = part[MESHPARTID].GetString();
            modelnodedata->matrialId = part[MATERIALID].GetString();

            if (modelnodedata->subMeshId == "" || modelnodedata->matrialId == "")
            {
                std::string err = "Node " + nodedata->id + " part is missing meshPartId or materialId";
                CCASSERT(false, err.c_str()); 
                return nullptr;
            }

            if (part.HasMember(BONES))
            {
                const rapidjson::Value& bones = part[BONES];

                for (rapidjson::SizeType j = 0; j < bones.Size(); j++) 
                {
                    const rapidjson::Value& bone = bones[j];

                    // node
                    if (!bone.HasMember(NODE))
                    {
                        CCASSERT(false, "Bone node ID missing");
                        return nullptr;
                    }

                    modelnodedata->bones.push_back(bone[NODE].GetString());

                    Mat4 invbindpos;
                    const rapidjson::Value& jtransform = bone[TRANSFORM];

                    for (rapidjson::SizeType k = 0; k < jtransform.Size(); k++)
                    {
                        invbindpos.m[k] = jtransform[k].GetDouble();
                    }

                    //invbindpos.inverse();
                    modelnodedata->invBindPose.push_back(invbindpos);
                }
            }
        }
    }

    if (jvalue.HasMember(CHILDREN))
    {
        const rapidjson::Value& children = jvalue[CHILDREN];
        for (rapidjson::SizeType i = 0; i <  children.Size(); i++)
        {
            const rapidjson::Value& child = children[i];

            NodeData* tempdata = parseNodesRecursivelyJson(child);
            nodedata->children.push_back(tempdata);
        }
    }

    return nodedata;
}

bool Bundle3D::loadNodesBinary(NodeDatas& nodedatas)
{
    if (!seekToFirstType(BUNDLE_TYPE_NODE))
        return false;

    unsigned int nodeSize = 0;
    if (_binaryReader.read(&nodeSize, 4, 1) != 1)
    {
        CCASSERT(false, "Failed to read nodes: size '%s'.", _path.c_str());
        return false;
    }

    // traverse the nodes again
    for (rapidjson::SizeType i = 0; i < nodeSize; i++)
    {
        bool skeleton = false;
        NodeData* nodedata = parseNodesRecursivelyBinary(skeleton);

        if (skeleton)
            nodedatas.skeleton.push_back(nodedata);
        else
            nodedatas.nodes.push_back(nodedata);
    }
    return true;
}
NodeData* Bundle3D::parseNodesRecursivelyBinary(bool& skeleton)
{
    // id
    std::string id = _binaryReader.readString();
    if (_binaryReader.read(&skeleton, 1, 1) != 1)
    {
        CCASSERT(false, "Failed to read is sleleton");
        return false;
    }
    // transform
    Mat4 transform;
    if (!_binaryReader.readMatrix(transform.m))
    {
        CCASSERT(false,"Failed to read transform matrix");
        return false;
    }
    // parts
    unsigned int partsSize = 0;
    if (_binaryReader.read(&partsSize, 4, 1) != 1)
    {
        CCLOGINFO("Failed to read meshdata: attribCount '%s'.", _path.c_str());
        return false;
    }

    NodeData* nodedata;
    if (partsSize > 0)
    {
        nodedata = new ModelNodeData();
        nodedata->id = id;
        nodedata->transform = transform;
        ModelNodeData* modelnodedata = dynamic_cast<ModelNodeData*>(nodedata);

        for (rapidjson::SizeType i = 0; i < partsSize; i++)
        {
            modelnodedata->subMeshId = _binaryReader.readString();
            modelnodedata->matrialId = _binaryReader.readString();

            if (modelnodedata->subMeshId == "" || modelnodedata->matrialId == "")
            {
                std::string err = "Node " + nodedata->id + " part is missing meshPartId or materialId";
                CCASSERT(false, err.c_str()); 
                return nullptr;
            }

            // read bone
            unsigned int bonesSize = 0;
            if (_binaryReader.read(&bonesSize, 4, 1) != 1)
            {
                CCLOGINFO("Failed to read meshdata: attribCount '%s'.", _path.c_str());
                return false;
            }

            if (bonesSize > 0)
            {
                for (rapidjson::SizeType j = 0; j < bonesSize; j++) 
                {
                    std::string name = _binaryReader.readString();
                    modelnodedata->bones.push_back(name);

                    Mat4 invbindpos;
                    if (!_binaryReader.readMatrix(invbindpos.m))
                    {
                        return false;
                    }

                    modelnodedata->invBindPose.push_back(invbindpos);
                }
            }
            unsigned int uvMapping = 0;
            if (_binaryReader.read(&uvMapping, 4, 1) != 1)
            {
                CCLOGINFO("Failed to read nodedata: uvMapping '%s'.", _path.c_str());
                return false;
            }
            for( int i = 0 ;i < uvMapping ; i++ ) 
            {
                unsigned int textureIndexSize=0;
                if (_binaryReader.read(&textureIndexSize, 4, 1) != 1)
                {
                    CCLOGINFO("Failed to read meshdata: attribCount '%s'.", _path.c_str());
                    return false;
                }
                for(int j =0; j < textureIndexSize ; j++ )
                {
                    unsigned int index=0;
                    if (_binaryReader.read(&index, 4, 1) != 1)
                    {
                        return false;
                    }
                }
            }
        }
    }
    else
    {
        nodedata = new NodeData();
        nodedata->id = id;
        nodedata->transform = transform;
    }

    unsigned int childrenSize = 0;
    if (_binaryReader.read(&childrenSize, 4, 1) != 1)
    {
        CCLOGINFO("Failed to read meshdata: attribCount '%s'.", _path.c_str());
        return false;
    }
    if (childrenSize > 0)
    {
        for (rapidjson::SizeType i = 0; i <  childrenSize; i++)
        {
            NodeData* tempdata = parseNodesRecursivelyBinary(skeleton);
            nodedata->children.push_back(tempdata);
        }
    }
    return nodedata;
}

GLenum Bundle3D::parseGLType(const std::string& str)
{
    if (str == "GL_BYTE")
    {
        return GL_BYTE;
    }
    else if(str == "GL_UNSIGNED_BYTE")
    {
        return GL_UNSIGNED_BYTE;
    }
    else if(str == "GL_SHORT")
    {
        return GL_SHORT;
    }
    else if(str == "GL_UNSIGNED_SHORT")
    {
        return GL_UNSIGNED_SHORT;
    }
    else if(str == "GL_INT")
    {
        return GL_INT;
    }
    else if (str == "GL_UNSIGNED_INT")
    {
        return GL_UNSIGNED_INT;
    }
    else if (str == "GL_FLOAT")
    {
        return GL_FLOAT;
    }
    else if (str == "REPEAT")
    {
        return GL_REPEAT;
    }
    else if (str == "CLAMP")
    {
        return GL_CLAMP_TO_EDGE;
    }
    else
    {
        CCASSERT(false, "Wrong GL type");
        return 0;
    }
}
NTextureData::Usage Bundle3D::parseGLTextureType(const std::string& str)
{
    if (str == "AMBIENT")
    {
        return NTextureData::Usage::Ambient;
    }
    else if(str == "BUMP")
    {
        return NTextureData::Usage::Bump;
    }
    else if(str == "DIFFUSE")
    {
        return NTextureData::Usage::Diffuse;
    }
    else if(str == "EMISSIVE")
    {
        return NTextureData::Usage::Emissive;
    }
    else if(str == "NONE")
    {
        return NTextureData::Usage::None;
    }
    else if (str == "NORMAL")
    {
        return NTextureData::Usage::Normal;
    }
    else if (str == "REFLECTION")
    {
        return NTextureData::Usage::Reflection;
    }
    else if (str == "SHININESS")
    {
        return NTextureData::Usage::Shininess;
    }
    else if (str == "SPECULAR")
    {
        return NTextureData::Usage::Specular;
    }
    else if (str == "TRANSPARENCY")
    {
        return NTextureData::Usage::Transparency;
    }
    else
    {
        CCASSERT(false, "Wrong GL type");
        return NTextureData::Usage::Unknown;
    }
}
unsigned int Bundle3D::parseGLProgramAttribute(const std::string& str)
{
    if (str == "VERTEX_ATTRIB_POSITION")
    {
        return GLProgram::VERTEX_ATTRIB_POSITION;
    }
    else if (str == "VERTEX_ATTRIB_COLOR")
    {
        return GLProgram::VERTEX_ATTRIB_COLOR;
    }
    else if (str == "VERTEX_ATTRIB_TEX_COORD")
    {
        return GLProgram::VERTEX_ATTRIB_TEX_COORD;
    }
    else if (str == "VERTEX_ATTRIB_NORMAL")
    {
        return GLProgram::VERTEX_ATTRIB_NORMAL;
    }
    else if (str == "VERTEX_ATTRIB_BLEND_WEIGHT")
    {
        return GLProgram::VERTEX_ATTRIB_BLEND_WEIGHT;
    }
    else if (str == "VERTEX_ATTRIB_BLEND_INDEX")
    {
        return GLProgram::VERTEX_ATTRIB_BLEND_INDEX;
    }
    else
    {
        assert(0);
        return -1;
    }
}

void Bundle3D::getModelRelativePath(const std::string& path)
{
    ssize_t index = path.find_last_of('/');
    std::string fullModelPath;
    _modelPath = path.substr(0, index + 1);
}

Reference* Bundle3D::seekToFirstType(unsigned int type)
{
    // for each Reference
    for (unsigned int i = 0; i < _referenceCount; ++i)
    {
        Reference* ref = &_references[i];
        if (ref->type == type)
        {
            // Found a match
            if (_binaryReader.seek(ref->offset, SEEK_SET) == false)
            {
                CCLOGINFO("Failed to seek to object '%s' in bundle '%s'.", ref->id.c_str(), _path.c_str());
                return nullptr;
            }
            return ref;
        }
    }
    return nullptr;
}

Bundle3D::Bundle3D()
    :_isBinary(false),
    _modelPath(""),
    _path(""),
    _version(""),
    _jsonBuffer(nullptr),
    _binaryBuffer(nullptr),
    _referenceCount(0),
    _references(nullptr)
{

}
Bundle3D::~Bundle3D()
{
    clear();

}

NS_CC_END<|MERGE_RESOLUTION|>--- conflicted
+++ resolved
@@ -288,13 +288,9 @@
             NTextureData tex;
             tex.filename = dir + it.material.diffuse_texname;
             tex.type = NTextureData::Usage::Diffuse;
-<<<<<<< HEAD
-
-=======
             tex.wrapS = GL_CLAMP_TO_EDGE;
             tex.wrapT = GL_CLAMP_TO_EDGE;
             
->>>>>>> 01c1691a
             sprintf(str, "%d", i++);
             materialdata.textures.push_back(tex);
             materialdata.id = str;
