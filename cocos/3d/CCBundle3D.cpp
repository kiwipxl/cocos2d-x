--- conflicted
+++ resolved
@@ -26,7 +26,7 @@
 
 #include "base/ccMacros.h"
 #include "platform/CCFileUtils.h"
-<<<<<<< HEAD
+#include "renderer/CCGLProgram.h"
 #include "CCBundleReader.h"
 #include "base/CCData.h"
 
@@ -43,10 +43,6 @@
 #define BUNDLE_TYPE_MESH                34
 #define BUNDLE_TYPE_MESHPART            35
 #define BUNDLE_TYPE_MESHSKIN            36
-=======
-#include "renderer/CCGLProgram.h"
-
->>>>>>> f633c6a8
 
 NS_CC_BEGIN
 
@@ -192,11 +188,7 @@
     return true;
 }
 
-<<<<<<< HEAD
 bool Bundle3D::loadMeshDataJson(MeshData* meshdata)
-=======
-bool Bundle3D::loadMeshData(const std::string& id, MeshData* meshdata)
->>>>>>> f633c6a8
 {
     meshdata->resetData();
     
@@ -248,16 +240,7 @@
     return true;
 }
 
-<<<<<<< HEAD
-//
-/**
- * load skin data from bundle
- * @param id The ID of the skin, load the first Skin in the bundle if it is empty
- */
 bool Bundle3D::loadSkinDataJson(SkinData* skindata)
-=======
-bool Bundle3D::loadSkinData(const std::string& id, SkinData* skindata)
->>>>>>> f633c6a8
 {
     if (!_document.HasMember("skin")) return false;
 
@@ -294,15 +277,7 @@
     return true;
 }
 
-<<<<<<< HEAD
-/**
- * load material data from bundle
- * @param id The ID of the material, load the first Material in the bundle if it is empty
- */
 bool Bundle3D::loadMaterialDataJson(MaterialData* materialdata)
-=======
-bool Bundle3D::loadMaterialData(const std::string& id, MaterialData* materialdata)
->>>>>>> f633c6a8
 {
     if (!_document.HasMember("material")) 
         return false;
@@ -320,15 +295,7 @@
     return true;
 }
 
-<<<<<<< HEAD
-/**
- * load material data from bundle
- * @param id The ID of the animation, load the first animation in the bundle if it is empty
- */
 bool Bundle3D::loadAnimationDataJson(Animation3DData* animationdata)
-=======
-bool Bundle3D::loadAnimationData(const std::string& id, Animation3DData* animationdata)
->>>>>>> f633c6a8
 {
     if (!_document.HasMember("animation")) return false;
 
@@ -759,7 +726,6 @@
 }
 
 Bundle3D::Bundle3D()
-<<<<<<< HEAD
 :_isBinary(false),
 _modelRelativePath(""),
 _jsonBuffer(NULL),
@@ -768,12 +734,6 @@
 _bundleReader(NULL),
 _references(NULL),
 _binaryBuffer(NULL)
-=======
-:_isBinary(false)
-,_modelRelativePath("")
-,_documentBuffer(nullptr)
-,_path("")
->>>>>>> f633c6a8
 {
 
 }
