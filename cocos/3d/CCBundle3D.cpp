--- conflicted
+++ resolved
@@ -130,23 +130,17 @@
 bool Bundle3D::loadMeshData(const std::string& id, MeshData* meshdata)
 {
     meshdata->resetData();
-<<<<<<< HEAD
-    meshdata->vertexSizeInFloat = 13 * 4;
-    meshdata->vertex.resize(meshdata->vertexSizeInFloat);
-    //dabing's data
-//   float vert[] = {0.f,50.f,0.f,  0.f,0.f,  0.f,0.f,0.f,0.f,   1.f,0.f,0.f,0.f,
-//                   0.f,0.f,50.f,  1.f,1.f,  0.f,0.f,0.f,0.f,   1.f,0.f,0.f,0.f,
-//                   50.f,0.f,0.f,  1.f,1.f,  0.f,0.f,0.f,0.f,   1.f,0.f,0.f,0.f,
-//                  50.f,50.f,0.f,  1.f,1.f,  0.f,0.f,0.f,0.f,   1.f,0.f,0.f,0.f};
-    float vert[] = {0.f,50.f,0.f,  0.f,0.f,  0.f,0.f,0.f,0.f,   1.f,0.f,0.f,0.f,
-        0.f,0.f,50.f,  1.f,1.f,  0.f,0.f,0.f,0.f,   1.f,0.f,0.f,0.f,
-        50.f,0.f,0.f,  1.f,1.f,  0.f,0.f,0.f,0.f,   1.f,0.f,0.f,0.f,
-        -50.f,0.f,0.f,  1.f,1.f,  0.f,0.f,0.f,0.f,   1.f,0.f,0.f,0.f};
-=======
+
+//    meshdata->vertexSizeInFloat = 13 * 4;
+//    meshdata->vertex.resize(meshdata->vertexSizeInFloat);
+//    float vert[] = {0.f,50.f,0.f,  0.f,0.f,  0.f,0.f,0.f,0.f,   1.f,0.f,0.f,0.f,
+//        0.f,0.f,50.f,  1.f,1.f,  0.f,0.f,0.f,0.f,   1.f,0.f,0.f,0.f,
+//        50.f,0.f,0.f,  1.f,1.f,  0.f,0.f,0.f,0.f,   1.f,0.f,0.f,0.f,
+//        -50.f,0.f,0.f,  1.f,1.f,  0.f,0.f,0.f,0.f,   1.f,0.f,0.f,0.f};
+
     
     const rapidjson::Value& mash_data_val_array = document["mesh_data"];
     assert(mash_data_val_array.IsArray());
->>>>>>> 9dd72411
 
     const rapidjson::Value& mash_data_val = mash_data_val_array[(rapidjson::SizeType)0];
     assert(mash_data_val.IsObject());
@@ -154,41 +148,38 @@
     assert(mash_data_val.HasMember("body"));
     const rapidjson::Value& mesh_data_body_array = mash_data_val["body"];
     
-<<<<<<< HEAD
-    //float vert[] = {0.f,50.f,0.f,  0.f,0.f,50.f, 50.f,0.f,0.f, -50.f,0.f,0.f};
-    memcpy(&meshdata->vertex[0], vert, meshdata->vertexSizeInFloat * sizeof(float));
-    
-    meshdata->numIndex = 4 * 3;
-    //meshdata->numIndex = 3;
-    meshdata->indices.resize(meshdata->numIndex);
-    unsigned short index[] = {0,1,2, 0,3,1, 0,2,3, 3,2,1};
-    //unsigned short index[] = {0,3,2};
-    //unsigned short index[] = {0,1,2};
-    memcpy(&meshdata->indices[0], index, meshdata->numIndex * sizeof(unsigned short));
-    
-    meshdata->attribCount = 4;
-    meshdata->attribs.resize(meshdata->attribCount);
-    meshdata->attribs[0].attribSizeBytes = 3 * sizeof(float);
-    meshdata->attribs[0].size = 3;
-    meshdata->attribs[0].type = GL_FLOAT;
-    meshdata->attribs[0].vertexAttrib = GLProgram::VERTEX_ATTRIB_POSITION;
-    
-    meshdata->attribs[1].attribSizeBytes = 2 * sizeof(float);
-    meshdata->attribs[1].size = 2;
-    meshdata->attribs[1].type = GL_FLOAT;
-    meshdata->attribs[1].vertexAttrib = GLProgram::VERTEX_ATTRIB_TEX_COORD;
-    
-    meshdata->attribs[2].attribSizeBytes = 4 * sizeof(float);
-    meshdata->attribs[2].size = 4;
-    meshdata->attribs[2].type = GL_FLOAT;
-    meshdata->attribs[2].vertexAttrib = GLProgram::VERTEX_ATTRIB_BLEND_INDEX;
-    
-    meshdata->attribs[3].attribSizeBytes = 4 * sizeof(float);
-    meshdata->attribs[3].size = 4;
-    meshdata->attribs[3].type = GL_FLOAT;
-    meshdata->attribs[3].vertexAttrib = GLProgram::VERTEX_ATTRIB_BLEND_WEIGHT;
-    
-=======
+//    memcpy(&meshdata->vertex[0], vert, meshdata->vertexSizeInFloat * sizeof(float));
+//    
+//    meshdata->numIndex = 4 * 3;
+//    //meshdata->numIndex = 3;
+//    meshdata->indices.resize(meshdata->numIndex);
+//    unsigned short index[] = {0,1,2, 0,3,1, 0,2,3, 3,2,1};
+//    //unsigned short index[] = {0,3,2};
+//    //unsigned short index[] = {0,1,2};
+//    memcpy(&meshdata->indices[0], index, meshdata->numIndex * sizeof(unsigned short));
+//    
+//    meshdata->attribCount = 4;
+//    meshdata->attribs.resize(meshdata->attribCount);
+//    meshdata->attribs[0].attribSizeBytes = 3 * sizeof(float);
+//    meshdata->attribs[0].size = 3;
+//    meshdata->attribs[0].type = GL_FLOAT;
+//    meshdata->attribs[0].vertexAttrib = GLProgram::VERTEX_ATTRIB_POSITION;
+//    
+//    meshdata->attribs[1].attribSizeBytes = 2 * sizeof(float);
+//    meshdata->attribs[1].size = 2;
+//    meshdata->attribs[1].type = GL_FLOAT;
+//    meshdata->attribs[1].vertexAttrib = GLProgram::VERTEX_ATTRIB_TEX_COORD;
+//    
+//    meshdata->attribs[2].attribSizeBytes = 4 * sizeof(float);
+//    meshdata->attribs[2].size = 4;
+//    meshdata->attribs[2].type = GL_FLOAT;
+//    meshdata->attribs[2].vertexAttrib = GLProgram::VERTEX_ATTRIB_BLEND_INDEX;
+//    
+//    meshdata->attribs[3].attribSizeBytes = 4 * sizeof(float);
+//    meshdata->attribs[3].size = 4;
+//    meshdata->attribs[3].type = GL_FLOAT;
+//    meshdata->attribs[3].vertexAttrib = GLProgram::VERTEX_ATTRIB_BLEND_WEIGHT;
+    
     assert(mesh_data_body_array.IsArray());
     const rapidjson::Value& mesh_data_body_val = mesh_data_body_array[(rapidjson::SizeType)0];
     
@@ -197,7 +188,7 @@
     meshdata->vertexSizeInFloat = mesh_data_body_val["vertex_size"].GetInt();
 
     // vertices
-    meshdata->vertex = new float[meshdata->vertexSizeInFloat];
+    meshdata->vertex.resize(meshdata->vertexSizeInFloat);
     const rapidjson::Value& mesh_data_body_vertex_val = mesh_data_body_val["vertices"];
     for (rapidjson::SizeType i = 0; i < mesh_data_body_vertex_val.Size(); i++)
         meshdata->vertex[i] = mesh_data_body_vertex_val[i].GetDouble();
@@ -206,7 +197,7 @@
     meshdata->numIndex = mesh_data_body_val["index_number"].GetUint();
 
     // indices
-    meshdata->indices = new unsigned short[meshdata->numIndex];
+    meshdata->indices.resize(meshdata->numIndex);
     const rapidjson::Value& mesh_data_body_indices_val = mesh_data_body_val["indices"];
     for (rapidjson::SizeType i = 0; i < mesh_data_body_indices_val.Size(); i++)
         meshdata->indices[i] = (unsigned short)mesh_data_body_indices_val[i].GetUint();
@@ -214,7 +205,7 @@
     // mesh_vertex_attribute
     const rapidjson::Value& mesh_vertex_attribute = mash_data_val["mesh_vertex_attribute"];
     meshdata->attribCount = mesh_vertex_attribute.Size();
-    meshdata->attribs = new MeshVertexAttrib[meshdata->attribCount];
+    meshdata->attribs.resize(meshdata->attribCount);
     for (rapidjson::SizeType i = 0; i < mesh_vertex_attribute.Size(); i++)
     {
         const rapidjson::Value& mesh_vertex_attribute_val = mesh_vertex_attribute[i];
@@ -226,7 +217,6 @@
         meshdata->attribs[i].vertexAttrib = parseGLProgramAttribute(mesh_vertex_attribute_val["vertex_attribute"].GetString());
     }
 
->>>>>>> 9dd72411
     return true;
 }
 
@@ -378,12 +368,11 @@
     
     animationdata->_totalTime = 3;
     
-<<<<<<< HEAD
-    animationdata->_translationKeys[boneName].push_back(Animation3DData::Vec3Key(keytime1[0], Vec3(0.0f, 0.0f, 0.0f)));
-    animationdata->_translationKeys[boneName].push_back(Animation3DData::Vec3Key(keytime1[1], Vec3(0.0f, 20.0f, 0.0f)));
-    animationdata->_translationKeys[boneName].push_back(Animation3DData::Vec3Key(keytime1[2], Vec3(20.0f, 0.0f, 0.0f)));
-    animationdata->_translationKeys[boneName].push_back(Animation3DData::Vec3Key(keytime1[3], Vec3(0.0f, 0.0f, 20.0f)));
-=======
+//    animationdata->_translationKeys[boneName].push_back(Animation3DData::Vec3Key(keytime1[0], Vec3(0.0f, 0.0f, 0.0f)));
+//    animationdata->_translationKeys[boneName].push_back(Animation3DData::Vec3Key(keytime1[1], Vec3(0.0f, 20.0f, 0.0f)));
+//    animationdata->_translationKeys[boneName].push_back(Animation3DData::Vec3Key(keytime1[2], Vec3(20.0f, 0.0f, 0.0f)));
+//    animationdata->_translationKeys[boneName].push_back(Animation3DData::Vec3Key(keytime1[3], Vec3(0.0f, 0.0f, 20.0f)));
+    
     CCLOG("translation:////////////////");
     //animationdata->_translationKeys.erase(animationdata->_translationKeys.begin(), animationdata->_translationKeys.end());
     for (auto itr: animationdata->_translationKeys)
@@ -426,7 +415,6 @@
             }
         }
     }
->>>>>>> 9dd72411
     
     return true;
 }
