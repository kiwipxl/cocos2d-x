/****************************************************************************
 Copyright (c) 2014 Chukong Technologies Inc.

 http://www.cocos2d-x.org

 Permission is hereby granted, free of charge, to any person obtaining a copy
 of this software and associated documentation files (the "Software"), to deal
 in the Software without restriction, including without limitation the rights
 to use, copy, modify, merge, publish, distribute, sublicense, and/or sell
 copies of the Software, and to permit persons to whom the Software is
 furnished to do so, subject to the following conditions:

 The above copyright notice and this permission notice shall be included in
 all copies or substantial portions of the Software.

 THE SOFTWARE IS PROVIDED "AS IS", WITHOUT WARRANTY OF ANY KIND, EXPRESS OR
 IMPLIED, INCLUDING BUT NOT LIMITED TO THE WARRANTIES OF MERCHANTABILITY,
 FITNESS FOR A PARTICULAR PURPOSE AND NONINFRINGEMENT. IN NO EVENT SHALL THE
 AUTHORS OR COPYRIGHT HOLDERS BE LIABLE FOR ANY CLAIM, DAMAGES OR OTHER
 LIABILITY, WHETHER IN AN ACTION OF CONTRACT, TORT OR OTHERWISE, ARISING FROM,
 OUT OF OR IN CONNECTION WITH THE SOFTWARE OR THE USE OR OTHER DEALINGS IN
 THE SOFTWARE.
 ****************************************************************************/

#include "3d/CCBundle3D.h"

#include "base/ccMacros.h"
#include "platform/CCFileUtils.h"
#include "renderer/CCGLProgram.h"
#include "CCBundleReader.h"
#include "base/CCData.h"
#include "json/document.h"

#define BUNDLE_TYPE_SCENE               1
#define BUNDLE_TYPE_NODE                2
#define BUNDLE_TYPE_ANIMATIONS          3
#define BUNDLE_TYPE_ANIMATION           4
#define BUNDLE_TYPE_ANIMATION_CHANNEL   5
#define BUNDLE_TYPE_MODEL               10
#define BUNDLE_TYPE_MATERIAL            16
#define BUNDLE_TYPE_EFFECT              18
#define BUNDLE_TYPE_CAMERA              32
#define BUNDLE_TYPE_LIGHT               33
#define BUNDLE_TYPE_MESH                34
#define BUNDLE_TYPE_MESHPART            35
#define BUNDLE_TYPE_MESHSKIN            36

static const char* VERSION = "version";
static const char* ID = "id";

static const char* MESHDATA_DEFAULTPART = "body";
static const char* MESHDATA_VERTEXSIZE = "vertexsize";
static const char* MESHDATA_VERTEX = "vertex";
static const char* MESHDATA_VERTICES = "vertices";
static const char* MESHDATA_INDEXNUM = "indexnum";
static const char* MESHDATA_INDICES = "indices";
static const char* MESHDATA_SUBMESH = "submesh";
static const char* MESHDATA_ATTRIBUTES = "attributes";
static const char* MESHDATA_SIZE = "size";
static const char* MESHDATA_TYPE = "type";
static const char* MESHDATA_ATTRIBUTE = "attribute";

static const char* SKINDATA_SKIN = "skin";
static const char* SKINDATA_BINDSHAPE = "bindshape";

static const char* MESH = "mesh";
static const char* MESHES = "meshes";
static const char* MESHPARTID = "meshpartid";
static const char* MATERIALID = "materialid";
static const char* NODE = "node";
static const char* NODES = "nodes";
static const char* CHILDREN = "children";
static const char* PARTS = "parts";
static const char* BONES = "bones";
static const char* MATERIALS = "materials";
static const char* ANIMATIONS = "animations";
static const char* TRANSFORM = "transform";

static const char* MATERIALDATA_MATERIAL = "material";
static const char* MATERIALDATA_MATERIALS = "materials";
static const char* MATERIALDATA_BASE = "base";
static const char* MATERIALDATA_FILENAME = "filename";
static const char* MATERIALDATA_TEXTURES = "textures";

static const char* ANIMATIONDATA_ANIMATION = "animation";
static const char* ANIMATIONDATA_LENGTH =   "length";
static const char* ANIMATIONDATA_BONEID  = "boneId";
static const char* ANIMATIONDATA_KEYFRAMES  = "keyframes";
static const char* ANIMATIONDATA_TRANSLATION =  "translation";
static const char* ANIMATIONDATA_ROTATION =  "rotation";
static const char* ANIMATIONDATA_SCALE =  "scale";
static const char* ANIMATIONDATA_KEYTIME =  "keytime";

NS_CC_BEGIN

void getChildMap(std::map<int, std::vector<int> >& map, SkinData* skinData, const rapidjson::Value& val)
{
    if (!skinData)
        return;
    
    // get transform matrix
    Mat4 transform;
    const rapidjson::Value& parent_tranform = val[TRANSFORM];
    for (rapidjson::SizeType j = 0; j < parent_tranform.Size(); j++)
    {
        transform.m[j] = parent_tranform[j].GetDouble();
    }
    
    // set origin matrices
    std::string parent_name = val[ID].GetString();
    int parent_name_index = skinData->getSkinBoneNameIndex(parent_name);
    if (parent_name_index < 0)
    {
        skinData->addNodeBoneNames(parent_name);
        skinData->nodeBoneOriginMatrices.push_back(transform);
        parent_name_index = skinData->getBoneNameIndex(parent_name);
    }
    else if (parent_name_index < skinData->skinBoneNames.size())
    {
        skinData->skinBoneOriginMatrices[parent_name_index] = (transform);
    }
    
    // set root bone index
    if(skinData->rootBoneIndex < 0)
        skinData->rootBoneIndex = parent_name_index;
    
    if (!val.HasMember(CHILDREN))
        return;
    
    const rapidjson::Value& children = val[CHILDREN];
    for (rapidjson::SizeType i = 0; i < children.Size(); i++)
    {
        // get child bone name
        const rapidjson::Value& child = children[i];
        
        std::string child_name = child[ID].GetString();
        int child_name_index = skinData->getSkinBoneNameIndex(child_name);
        if (child_name_index < 0)
        {
            skinData->addNodeBoneNames(child_name);
            child_name_index = skinData->getBoneNameIndex(child_name);
            
        }
        
        map[parent_name_index].push_back(child_name_index);
        
        getChildMap(map, skinData, child);
        
    }
}

Bundle3D* Bundle3D::_instance = nullptr;

void Bundle3D::setBundleInstance(Bundle3D* bundleInstance)
{
    CC_SAFE_DELETE(_instance);
    _instance = bundleInstance;
}

Bundle3D* Bundle3D::getInstance()
{
    if (_instance == nullptr)
        _instance = new Bundle3D();
    return _instance;
}

void Bundle3D::destroyInstance()
{
    CC_SAFE_DELETE(_instance);
}

void Bundle3D::clear()
{
    if (_isBinary)
    {
        CC_SAFE_DELETE(_binaryBuffer);
        CC_SAFE_DELETE_ARRAY(_references);
    }
    else
    {
        CC_SAFE_DELETE_ARRAY(_jsonBuffer);
    }
}

bool Bundle3D::load(const std::string& path)
{
    if (_path == path)
        return true;

    getModelRelativePath(path);

    bool ret = false;
    std::string ext = path.substr(path.length() - 4, 4);
    std::transform(ext.begin(), ext.end(), ext.begin(), tolower);
    if (ext == ".c3t")
    {
        _isBinary = false;
        ret = loadJson(path);
    }
    else if (ext == ".c3b")
    {
        _isBinary = true;
        ret = loadBinary(path);
    }
    else 
    {
        CCLOGINFO("%s is invalid file formate", path);
    }

    ret?(_path = path):(_path = "");
        
    return ret;
}
    
bool Bundle3D::loadMeshData(const std::string& id, MeshData* meshdata)
{
    meshdata->resetData();
    
    if (_isBinary)
    {
        return loadMeshDataBinary(meshdata);
    }
    else
    {
        return loadMeshDataJson(meshdata);
    }
}
    
bool Bundle3D::loadSkinData(const std::string& id, SkinData* skindata)
{
    skindata->resetData();
    
    if (_isBinary)
    {
        return loadSkinDataBinary(skindata);
    }
    else
    {
        return loadSkinDataJson(skindata);
    }
}
    
bool Bundle3D::loadMaterialData(const std::string& id, MaterialData* materialdata)
{
    materialdata->resetData();
    
    if (_isBinary)
    {
        return loadMaterialDataBinary(materialdata);
    }
    else
    {
        return loadMaterialDataJson(materialdata);
    }
}
    
bool Bundle3D::loadAnimationData(const std::string& id, Animation3DData* animationdata)
{
    animationdata->resetData();
    
    if (_isBinary)
    {
        return loadAnimationDataBinary(animationdata);
    }
    else
    {
        return loadAnimationDataJson(animationdata);
    }
}

bool Bundle3D::loadSkeletonData(const std::string& id, Skeleton3DData* skeletondata)
{
    skeletondata->resetData();
    
    //TODO
    return true;
}

//since 3.3, to support reskin
bool Bundle3D::loadMeshDatas(MeshDatas& meshdatas)
{
    meshdatas.resetData();
    if (_isBinary)
    {
        return loadMeshDatasBinary(meshdatas);
    }
    else
    {
        if (_version == "1.2")
        {
            return loadMeshDataJson_0_1(meshdatas);
        }
        else if(_version == "0.2")
        {
            return loadMeshDataJson_0_2(meshdatas);
        }
        else if(_version == "0.3")
        {
            return loadMeshDatasJson(meshdatas);
        }
    }
    return true;
}
bool  Bundle3D::loadMeshDatasBinary(MeshDatas& meshdatas)
{
    return true;
}
bool  Bundle3D::loadMeshDatasJson(MeshDatas& meshdatas)
{
    const rapidjson::Value& mesh_data_array = _jsonReader[MESHES];
    for (rapidjson::SizeType index = 0; index < mesh_data_array.Size(); index++)
    {
        MeshData*   meshData = new MeshData();
        const rapidjson::Value& mesh_data = mesh_data_array[index];
        // mesh_vertex_attribute
        const rapidjson::Value& mesh_vertex_attribute = mesh_data[MESHDATA_ATTRIBUTES];
        MeshVertexAttrib tempAttrib;
        meshData->attribCount=mesh_vertex_attribute.Size();
        meshData->attribs.resize(meshData->attribCount);
        for (int i = 0; i < mesh_vertex_attribute.Size(); i++)
        {
            const rapidjson::Value& mesh_vertex_attribute_val = mesh_vertex_attribute[i];

            int size = mesh_vertex_attribute_val[MESHDATA_SIZE].GetInt();
            std::string type = mesh_vertex_attribute_val[MESHDATA_TYPE].GetString();
            std::string attribute = mesh_vertex_attribute_val[MESHDATA_ATTRIBUTE].GetString();

            tempAttrib.size = size;
            tempAttrib.attribSizeBytes = sizeof(float) * size;
            tempAttrib.type = parseGLType(type);
            tempAttrib.vertexAttrib = parseGLProgramAttribute(attribute);
            meshData->attribs[i]=tempAttrib;
        }
        // mesh vertices
        ////////////////////////////////////////////////////////////////////////////////////////////////
        const rapidjson::Value& mesh_data_vertex_array = mesh_data[MESHDATA_VERTICES];
        meshData->vertexSizeInFloat=mesh_data_vertex_array.Size();
        for (rapidjson::SizeType i = 0; i < mesh_data_vertex_array.Size(); i++)
        {
            meshData->vertex.push_back(mesh_data_vertex_array[i].GetDouble());
        }
        // mesh part
        ////////////////////////////////////////////////////////////////////////////////////////////////
        const rapidjson::Value& mesh_part_array = mesh_data[PARTS];
        for (rapidjson::SizeType i = 0; i < mesh_part_array.Size(); i++)
        {
            std::vector<unsigned short>      indexArray;
            const rapidjson::Value& mesh_part = mesh_part_array[i];
            meshData->subMeshIds.push_back(mesh_part[ID].GetString());
            // index_number
            const rapidjson::Value& indices_val_array = mesh_part[MESHDATA_INDICES];
            for (rapidjson::SizeType j = 0; j < indices_val_array.Size(); j++)
                indexArray.push_back((unsigned short)indices_val_array[j].GetUint());
    
            meshData->subMeshIndices.push_back(indexArray);
            meshData->numIndex=meshData->subMeshIndices.size();
        }
        meshdatas.meshDatas.push_back(meshData);
    }
    return true;
}
bool Bundle3D::loadNodes(NodeDatas& nodedatas)
{
<<<<<<< HEAD
    if (_isBinary)
    {
        // TODO
        return false;
    }
    else
    {
        return loadNodesJson(nodedatas);
    }
=======
     if (_isBinary)
     {
     }
     else
     {
         if (_version == "1.2" || _version == "0.2")
         {
             SkinData   skinData;
             loadSkinDataJson(&skinData);
             auto nodeDatas = new NodeData*[skinData.skinBoneNames.size() + skinData.nodeBoneNames.size()];
             int index = 0;
             size_t i;
             for (i = 0; i < skinData.skinBoneNames.size(); i++)
             {
                 nodeDatas[index] = new NodeData();
                 nodeDatas[index]->id = skinData.skinBoneNames[i];
                 nodeDatas[index]->transform = skinData.skinBoneOriginMatrices[i];
                 index++;
             }
             for (i = 0; i < skinData.nodeBoneNames.size(); i++)
             {
                 nodeDatas[index] = new NodeData();
                 nodeDatas[index]->id = skinData.nodeBoneNames[i];
                 nodeDatas[index]->transform = skinData.nodeBoneOriginMatrices[i];
                 index++;
             }
             for (const auto& it : skinData.boneChild)
             {
                 const auto& children = it.second;
                 auto parent = nodeDatas[it.first];
                 for (const auto& child : children)
                 {
                     parent->children.push_back(nodeDatas[child]);
                 }
             }
             nodedatas.skeleton.push_back(nodeDatas[skinData.rootBoneIndex]);
         }
         else 
         {

         }
     }
>>>>>>> ae361c91
    return true;
}
bool Bundle3D::loadMaterials(MaterialDatas& materialdatas)
{
    materialdatas.resetData();
    if (_isBinary)
    {
        return loadMaterialsBinary(materialdatas);
    }
    else
    {
        if (_version == "1.2")
        {
             return loadMaterialDataJson_0_1(materialdatas);
        }
        else if (_version == "0.2")
        {
             return loadMaterialDataJson_0_2(materialdatas);
        }
        else if (_version == "0.3")
        {
            return loadMaterialsJson(materialdatas);
        }  
    }
    return true;
}
bool Bundle3D::loadMaterialsBinary(MaterialDatas& materialdatas)
{
     return true;
}
bool  Bundle3D::loadMaterialsJson(MaterialDatas& materialdatas)
{
    if (!_jsonReader.HasMember(MATERIALDATA_MATERIALS))
        return false;
    const rapidjson::Value& material_array = _jsonReader[MATERIALDATA_MATERIALS];
    for (rapidjson::SizeType i = 0; i < material_array.Size(); i++)
    {
        //TODO, FIXME
<<<<<<< HEAD
//        NMaterialData materialData;
//        const rapidjson::Value& material_val = material_array[i];
//        materialData.id = material_val[ID].GetString();
//
//        if (material_val.HasMember(MATERIALDATA_TEXTURES))
//        {
//            const rapidjson::Value& testure_array = material_val[MATERIALDATA_TEXTURES];
//            for (rapidjson::SizeType j = 0; j < testure_array.Size(); j++)
//            {
//                NTextureData  textureData;
//                const rapidjson::Value& texture_val = testure_array[j];
//                std::string filename = texture_val[MATERIALDATA_FILENAME].GetString();
//                textureData.filename = _modelPath + filename;
//                textureData.wrapS = parseGLType(texture_val["wrapModeU"].GetString());
//                textureData.wrapT = parseGLType(texture_val["wrapModeV"].GetString());
//                materialData.textures.push_back(textureData);
//            }
//        }
//        materialdatas.materials.push_back(materialData);
=======
        NMaterialData materialData;
        const rapidjson::Value& material_val = material_array[i];
        materialData.id = material_val[ID].GetString();
        if (material_val.HasMember(MATERIALDATA_TEXTURES))
        {
            const rapidjson::Value& testure_array = material_val[MATERIALDATA_TEXTURES];
            for (rapidjson::SizeType j = 0; j < testure_array.Size(); j++)
            {
                NTextureData  textureData;
                const rapidjson::Value& texture_val = testure_array[j];
                std::string filename = texture_val[MATERIALDATA_FILENAME].GetString();
                textureData.filename = _modelRelativePath + filename;
                textureData.type  = parseGLTextureType(texture_val["type"].GetString());
                textureData.wrapS = parseGLType(texture_val["wrapModeU"].GetString());
                textureData.wrapT = parseGLType(texture_val["wrapModeV"].GetString());
                materialData.textures.push_back(textureData);
            }
        }
        materialdatas.materials.push_back(materialData);
>>>>>>> ae361c91
    }
    return true;
}
bool Bundle3D::loadJson(const std::string& path)
{
    clear();
    
    Data data = FileUtils::getInstance()->getDataFromFile(path);
    ssize_t size = data.getSize();
    
    // json need null-terminated string.
    _jsonBuffer = new char[size + 1];
    memcpy(_jsonBuffer, data.getBytes(), size);
    _jsonBuffer[size] = '\0';
    if (_jsonReader.ParseInsitu<0>(_jsonBuffer).HasParseError())
    {
         assert(0);
         clear();
         return false;
    }
    
    const rapidjson::Value& mash_data_array = _jsonReader[VERSION];
    _version = mash_data_array.GetString();
    return true;
}

bool Bundle3D::loadMeshDataJson(MeshData* meshdata)
{
    //1.2 is a wrong version. Our first released fbx-conv write this version id, so we keep on using it.
    if (_version == "1.2")
    {
        return loadMeshDataJson_0_1(meshdata);
    }
    else if(_version == "0.2")
    {
        return loadMeshDataJson_0_2(meshdata);
    }
    else
    {
        CCLOGINFO(false, "Unsupported version of loadMeshDataJson(): %s", _version);
        return false;
    }
}

bool Bundle3D::loadMeshDataJson_0_1(MeshDatas& meshdatas)
{
<<<<<<< HEAD
    const rapidjson::Value& mesh_data_array = _jsonReader[MESH];
=======
    MeshData* meshdata= new   MeshData();
    const rapidjson::Value& mesh_data_array = _jsonReader[MESHDATA_MESH];
>>>>>>> ae361c91
    
    const rapidjson::Value& mesh_data_val = mesh_data_array[(rapidjson::SizeType)0];
    
    const rapidjson::Value& mesh_data_body_array = mesh_data_val[MESHDATA_DEFAULTPART];
    
    const rapidjson::Value& mesh_data_body_array_0 = mesh_data_body_array[(rapidjson::SizeType)0];
    
    // mesh_vertex_attribute
    const rapidjson::Value& mesh_vertex_attribute = mesh_data_val[MESHDATA_ATTRIBUTES];
    meshdata->attribCount = mesh_vertex_attribute.Size();
    meshdata->attribs.resize(meshdata->attribCount);
    for (rapidjson::SizeType i = 0; i < mesh_vertex_attribute.Size(); i++)
    {
        const rapidjson::Value& mesh_vertex_attribute_val = mesh_vertex_attribute[i];
        
        meshdata->attribs[i].size = mesh_vertex_attribute_val[MESHDATA_SIZE].GetUint();
        meshdata->attribs[i].attribSizeBytes = meshdata->attribs[i].size * 4;
        meshdata->attribs[i].type = parseGLType(mesh_vertex_attribute_val[MESHDATA_TYPE].GetString());
        meshdata->attribs[i].vertexAttrib = parseGLProgramAttribute(mesh_vertex_attribute_val[MESHDATA_ATTRIBUTE].GetString());
    }
    
    // vertices
    meshdata->vertexSizeInFloat = mesh_data_body_array_0[MESHDATA_VERTEXSIZE].GetInt();
    meshdata->vertex.resize(meshdata->vertexSizeInFloat);
    
    const rapidjson::Value& mesh_data_body_vertices = mesh_data_body_array_0[MESHDATA_VERTICES];
    for (rapidjson::SizeType i = 0; i < mesh_data_body_vertices.Size(); i++)
        meshdata->vertex[i] = mesh_data_body_vertices[i].GetDouble();
    
    // index_number
    unsigned int indexnum = mesh_data_body_array_0[MESHDATA_INDEXNUM].GetUint();
    
    // indices
    std::vector<unsigned short> indices;
    indices.resize(indexnum);

    const rapidjson::Value& indices_val_array = mesh_data_body_array_0[MESHDATA_INDICES];
    for (rapidjson::SizeType i = 0; i < indices_val_array.Size(); i++)
        indices[i] = (unsigned short)indices_val_array[i].GetUint();
    
    meshdata->subMeshIndices.push_back(indices);
    meshdatas.meshDatas.push_back(meshdata);
    return true;
}

bool Bundle3D::loadMeshDataJson_0_2(MeshDatas& meshdatas)
{
<<<<<<< HEAD
    const rapidjson::Value& mesh_array = _jsonReader[MESH];
=======
     MeshData* meshdata= new   MeshData();
    const rapidjson::Value& mesh_array = _jsonReader[MESHDATA_MESH];
>>>>>>> ae361c91
    
    const rapidjson::Value& mesh_array_0 = mesh_array[(rapidjson::SizeType)0];
    
    // mesh_vertex_attribute
    const rapidjson::Value& mesh_vertex_attribute = mesh_array_0[MESHDATA_ATTRIBUTES];
    meshdata->attribCount = mesh_vertex_attribute.Size();
    meshdata->attribs.resize(meshdata->attribCount);
    for (rapidjson::SizeType i = 0; i < mesh_vertex_attribute.Size(); i++)
    {
        const rapidjson::Value& mesh_vertex_attribute_val = mesh_vertex_attribute[i];
        
        meshdata->attribs[i].size = mesh_vertex_attribute_val[MESHDATA_SIZE].GetUint();
        meshdata->attribs[i].attribSizeBytes = meshdata->attribs[i].size * 4;
        meshdata->attribs[i].type = parseGLType(mesh_vertex_attribute_val[MESHDATA_TYPE].GetString());
        meshdata->attribs[i].vertexAttrib = parseGLProgramAttribute(mesh_vertex_attribute_val[MESHDATA_ATTRIBUTE].GetString());
    }
    
    // vertices
    const rapidjson::Value& mesh_data_vertex = mesh_array_0[MESHDATA_VERTEX];
    const rapidjson::Value& mesh_data_vertex_0 = mesh_data_vertex[(rapidjson::SizeType)0];
    
    meshdata->vertexSizeInFloat = mesh_data_vertex_0[MESHDATA_VERTEXSIZE].GetInt();
    meshdata->vertex.resize(meshdata->vertexSizeInFloat);
    
    const rapidjson::Value& mesh_data_body_vertices = mesh_data_vertex_0[MESHDATA_VERTICES];
    for (rapidjson::SizeType i = 0; i < mesh_data_body_vertices.Size(); i++)
        meshdata->vertex[i] = mesh_data_body_vertices[i].GetDouble();
    
    // submesh
    const rapidjson::Value& mesh_submesh_array = mesh_array_0[MESHDATA_SUBMESH];
    for (rapidjson::SizeType i = 0; i < mesh_submesh_array.Size(); i++)
    {
        const rapidjson::Value& mesh_submesh_val = mesh_submesh_array[i];
        //std::string id = mesh_submesh_val[ID].GetString();
        
        // index_number
        unsigned int indexnum = mesh_submesh_val[MESHDATA_INDEXNUM].GetUint();
        
        // indices
        std::vector<unsigned short> indices;
        indices.resize(indexnum);
        
        const rapidjson::Value& indices_val_array = mesh_submesh_val[MESHDATA_INDICES];
        for (rapidjson::SizeType j = 0; j < indices_val_array.Size(); j++)
            indices[j] = (unsigned short)indices_val_array[j].GetUint();
        
        meshdata->subMeshIndices.push_back(indices);
    }
    meshdatas.meshDatas.push_back(meshdata);
    return true;
}

bool Bundle3D::loadSkinDataJson(SkinData* skindata)
{
    if (!_jsonReader.HasMember(SKINDATA_SKIN )) return false;
    
    const rapidjson::Value& skin_data_array = _jsonReader[SKINDATA_SKIN ];
    
    assert(skin_data_array.IsArray());
    const rapidjson::Value& skin_data_array_val_0 = skin_data_array[(rapidjson::SizeType)0];
    
    if (!skin_data_array_val_0.HasMember(BONES))
        return false;
    
    const rapidjson::Value& skin_data_bones = skin_data_array_val_0[BONES];
    for (rapidjson::SizeType i = 0; i < skin_data_bones.Size(); i++)
    {
        const rapidjson::Value& skin_data_bone = skin_data_bones[i];
        std::string name = skin_data_bone[NODE].GetString();
        skindata->addSkinBoneNames(name);
        
        Mat4 mat_bind_pos;
        const rapidjson::Value& bind_pos = skin_data_bone[SKINDATA_BINDSHAPE];
        for (rapidjson::SizeType j = 0; j < bind_pos.Size(); j++)
        {
            mat_bind_pos.m[j] = bind_pos[j].GetDouble();
        }
        skindata->inverseBindPoseMatrices.push_back(mat_bind_pos);
    }
    
    // set root bone infomation
    const rapidjson::Value& skin_data_1 = skin_data_array[1];
    
    // parent and child relationship map
    skindata->skinBoneOriginMatrices.resize(skindata->skinBoneNames.size());
    getChildMap(skindata->boneChild, skindata, skin_data_1);
    return true;
}

bool Bundle3D::loadMaterialDataJson(MaterialData* materialdata)
{
    //1.2 is a wrong version. Our first released fbx-conv write this version id, so we keep on using it.
    if (_version == "1.2")
    {
        return loadMaterialDataJson_0_1(materialdata);
    }
    else if(_version == "0.2")
    {
        return loadMaterialDataJson_0_2(materialdata);
    }
    else
    {
        CCLOGINFO(false, "Unsupported version of loadMaterialDataJson() : %s", _version);
        return false;
    }
}

bool Bundle3D::loadMaterialDataJson_0_1(MaterialDatas& materialdatas)
{
    if (!_jsonReader.HasMember(MATERIALDATA_MATERIAL))
        return false;
    NMaterialData materialData;
    const rapidjson::Value& material_data_array = _jsonReader[MATERIALDATA_MATERIAL];

    const rapidjson::Value& material_data_array_0 = material_data_array[(rapidjson::SizeType)0];

    const rapidjson::Value& material_data_base_array = material_data_array_0[MATERIALDATA_BASE];

    const rapidjson::Value& material_data_base_array_0 = material_data_base_array[(rapidjson::SizeType)0];
    NTextureData  textureData;
    // set texture
<<<<<<< HEAD
    materialdata->texturePaths[0] = _modelPath + material_data_base_array_0[MATERIALDATA_FILENAME].GetString();

=======
    textureData.filename =_modelRelativePath + material_data_base_array_0[MATERIALDATA_FILENAME].GetString();
    textureData.type= NTextureData::Usage::Diffuse;
    textureData.id="";
    materialData.textures.push_back(textureData);
    materialdatas.materials.push_back(materialData);
>>>>>>> ae361c91
    return true;
}

bool Bundle3D::loadMaterialDataJson_0_2(MaterialDatas& materialdatas)
{
    if (!_jsonReader.HasMember(MATERIALDATA_MATERIAL))
        return false;
     NMaterialData materialData;
    const rapidjson::Value& material_array = _jsonReader[MATERIALDATA_MATERIAL];
    
    for (rapidjson::SizeType i = 0; i < material_array.Size(); i++)
    {
        NTextureData  textureData;
        const rapidjson::Value& material_val = material_array[i];
        //std::string id = material_val[ID].GetString();
        
        // set texture
<<<<<<< HEAD
        materialdata->texturePaths[i] = _modelPath + material_val[MATERIALDATA_TEXTURES].GetString();
=======
        textureData.filename = _modelRelativePath + material_val[MATERIALDATA_TEXTURES].GetString();
        textureData.type= NTextureData::Usage::Diffuse;
        textureData.id="";
        materialData.textures.push_back(textureData);
>>>>>>> ae361c91
    }
    materialdatas.materials.push_back(materialData);
    return true;
}

bool Bundle3D::loadAnimationDataJson(Animation3DData* animationdata)
{
    if (!_jsonReader.HasMember(ANIMATIONDATA_ANIMATION)) return false;

    const rapidjson::Value& animation_data_array =  _jsonReader[ANIMATIONDATA_ANIMATION];
    if (animation_data_array.Size()==0) return false;

    const rapidjson::Value& animation_data_array_val_0 = animation_data_array[(rapidjson::SizeType)0];

    animationdata->_totalTime = animation_data_array_val_0[ANIMATIONDATA_LENGTH].GetDouble();

    const rapidjson::Value&  bones =  animation_data_array_val_0[BONES];
    for (rapidjson::SizeType i = 0; i <  bones.Size(); i++)
    {
        const rapidjson::Value&  bone =  bones[i];
        std::string bone_name =  bone[ANIMATIONDATA_BONEID].GetString();

        if ( bone.HasMember(ANIMATIONDATA_KEYFRAMES))
        {
            const rapidjson::Value& bone_keyframes =  bone[ANIMATIONDATA_KEYFRAMES];
            rapidjson::SizeType keyframe_size = bone_keyframes.Size();
            for (rapidjson::SizeType j = 0; j < keyframe_size; j++)
            {
                const rapidjson::Value&  bone_keyframe =  bone_keyframes[j];

                if ( bone_keyframe.HasMember(ANIMATIONDATA_TRANSLATION))
                {
                    const rapidjson::Value&  bone_keyframe_translation =  bone_keyframe[ANIMATIONDATA_TRANSLATION];
                    float keytime =  bone_keyframe[ANIMATIONDATA_KEYTIME].GetDouble();
                    Vec3 val = Vec3(bone_keyframe_translation[(rapidjson::SizeType)0].GetDouble(), bone_keyframe_translation[1].GetDouble(), bone_keyframe_translation[2].GetDouble());
                    animationdata->_translationKeys[bone_name].push_back(Animation3DData::Vec3Key(keytime,val));
                }

                if ( bone_keyframe.HasMember(ANIMATIONDATA_ROTATION))
                {
                    const rapidjson::Value&  bone_keyframe_rotation =  bone_keyframe[ANIMATIONDATA_ROTATION];
                    float keytime =  bone_keyframe[ANIMATIONDATA_KEYTIME].GetDouble();
                    Quaternion val = Quaternion(bone_keyframe_rotation[(rapidjson::SizeType)0].GetDouble(),bone_keyframe_rotation[1].GetDouble(),bone_keyframe_rotation[2].GetDouble(),bone_keyframe_rotation[3].GetDouble());
                    animationdata->_rotationKeys[bone_name].push_back(Animation3DData::QuatKey(keytime,val));
                }

                if ( bone_keyframe.HasMember(ANIMATIONDATA_SCALE))
                {
                    const rapidjson::Value&  bone_keyframe_scale =  bone_keyframe[ANIMATIONDATA_SCALE];
                    float keytime =  bone_keyframe[ANIMATIONDATA_KEYTIME].GetDouble();
                    Vec3 val = Vec3(bone_keyframe_scale[(rapidjson::SizeType)0].GetDouble(), bone_keyframe_scale[1].GetDouble(), bone_keyframe_scale[2].GetDouble());
                    animationdata->_scaleKeys[bone_name].push_back(Animation3DData::Vec3Key(keytime,val));
                }
            }
        }
    }
    
    return true;
}

bool Bundle3D::loadBinary(const std::string& path)
{
    clear();
    
    // get file data
    CC_SAFE_DELETE(_binaryBuffer);
    _binaryBuffer = new Data();
    *_binaryBuffer = FileUtils::getInstance()->getDataFromFile(path);
    if (_binaryBuffer->isNull()) 
    {
        clear();
        CCLOGINFO(false, "Failed to read file: %s", path.c_str());
        return false;
    }

    // Initialise bundle reader
    _binaryReader.init( (char*)_binaryBuffer->getBytes(),  _binaryBuffer->getSize() );

    // Read identifier info
    char identifier[] = { 'C', '3', 'B', '\0'};
    char sig[4];
    if (_binaryReader.read(sig, 1, 4) != 4 || memcmp(sig, identifier, 4) != 0)
    {
        clear();
        CCLOGINFO(false, "Invalid identifier: %s", path.c_str());
        return false;
    }

    // Read version
    unsigned char ver[2];
    if (_binaryReader.read(ver, 1, 2)!= 2){
        CCLOG("Failed to read version:");
        return false;
    }
    
    char version[20] = {0};
    sprintf(version, "%d.%d", ver[0], ver[1]);
    _version = version;

    // Read ref table size
    if (_binaryReader.read(&_referenceCount, 4, 1) != 1)
    {
        clear();
        CCLOGINFO("Failed to read ref table size '%s'.", path.c_str());
        return false;
    }

    // Read all refs
    CC_SAFE_DELETE_ARRAY(_references);
    _references = new Reference[_referenceCount];
    for (ssize_t i = 0; i < _referenceCount; ++i)
    {
        if ((_references[i].id = _binaryReader.readString()).empty() ||
            _binaryReader.read(&_references[i].type, 4, 1) != 1 ||
            _binaryReader.read(&_references[i].offset, 4, 1) != 1)
        {
            clear();
            CCLOGINFO("Failed to read ref number %d for bundle '%s'.", i, path.c_str());
            CC_SAFE_DELETE_ARRAY(_references);
            return false;
        }
    }

    return true;
}

bool Bundle3D::loadMeshDataBinary(MeshData* meshdata)
{
    if (_version == "0.1")
    {
        return loadMeshDataBinary_0_1(meshdata);
    }
    else if(_version == "0.2")
    {
        return loadMeshDataBinary_0_2(meshdata);
    }
    else
    {
        CCLOGINFO(false, "Unsupported version of loadMeshDataBinary() : %s", _version);
        return false;
    }
}

bool Bundle3D::loadMeshDataBinary_0_1(MeshData* meshdata)
{
    if (!seekToFirstType(BUNDLE_TYPE_MESH))
        return false;

    // read mesh data
    if (_binaryReader.read(&meshdata->attribCount, 4, 1) != 1 || meshdata->attribCount < 1)
    {
        CCLOGINFO("Failed to read meshdata: attribCount '%s'.", _path.c_str());
        return false;
    }

    meshdata->attribs.resize(meshdata->attribCount);
    for (ssize_t i = 0; i < meshdata->attribCount; i++)
    {
        unsigned int vUsage, vSize;
        if (_binaryReader.read(&vUsage, 4, 1) != 1 || _binaryReader.read(&vSize, 4, 1) != 1)
        {
            CCLOGINFO("Failed to read meshdata: usage or size '%s'.", _path.c_str());
            return false;
        }

        meshdata->attribs[i].size = vSize;
        meshdata->attribs[i].attribSizeBytes = meshdata->attribs[i].size * 4;
        meshdata->attribs[i].type = GL_FLOAT;
        meshdata->attribs[i].vertexAttrib = vUsage;
    }

    // Read vertex data
    if (_binaryReader.read(&meshdata->vertexSizeInFloat, 4, 1) != 1 || meshdata->vertexSizeInFloat == 0)
    {
        CCLOGINFO("Failed to read meshdata: vertexSizeInFloat '%s'.", _path.c_str());
        return false;
    }

    meshdata->vertex.resize(meshdata->vertexSizeInFloat);
    if (_binaryReader.read(&meshdata->vertex[0], 4, meshdata->vertexSizeInFloat) != meshdata->vertexSizeInFloat)
    {
        CCLOGINFO("Failed to read meshdata: vertex element '%s'.", _path.c_str());
        return false;
    }

    // Read index data
    unsigned int meshPartCount = 1;
    //_binaryReader.read(&meshPartCount, 4, 1);

    for (unsigned int i = 0; i < meshPartCount; ++i)
    {
        unsigned int nIndexCount;
        if (_binaryReader.read(&nIndexCount, 4, 1) != 1)
        {
            CCLOGINFO("Failed to read meshdata: nIndexCount '%s'.", _path.c_str());
            return false;
        }
        
        std::vector<unsigned short> indices;
        indices.resize(nIndexCount);
        if (_binaryReader.read(&indices[0], 2, nIndexCount) != nIndexCount)
        {
            CCLOGINFO("Failed to read meshdata: indices '%s'.", _path.c_str());
            return false;
        }
        
        meshdata->subMeshIndices.push_back(indices);
    }

    return true;
}

bool Bundle3D::loadMeshDataBinary_0_2(MeshData* meshdata)
{
    if (!seekToFirstType(BUNDLE_TYPE_MESH))
        return false;
    
    meshdata->resetData();
    
    // read mesh data
    if (_binaryReader.read(&meshdata->attribCount, 4, 1) != 1 || meshdata->attribCount < 1)
    {
        CCLOGINFO("Failed to read meshdata: attribCount '%s'.", _path.c_str());
        return false;
    }
    
    meshdata->attribs.resize(meshdata->attribCount);
    for (ssize_t i = 0; i < meshdata->attribCount; i++)
    {
        unsigned int vUsage, vSize;
        if (_binaryReader.read(&vUsage, 4, 1) != 1 || _binaryReader.read(&vSize, 4, 1) != 1)
        {
            CCLOGINFO("Failed to read meshdata: usage or size '%s'.", _path.c_str());
            return false;
        }
        
        meshdata->attribs[i].size = vSize;
        meshdata->attribs[i].attribSizeBytes = meshdata->attribs[i].size * 4;
        meshdata->attribs[i].type = GL_FLOAT;
        meshdata->attribs[i].vertexAttrib = vUsage;
    }
    
    // Read vertex data
    if (_binaryReader.read(&meshdata->vertexSizeInFloat, 4, 1) != 1 || meshdata->vertexSizeInFloat == 0)
    {
        CCLOGINFO("Failed to read meshdata: vertexSizeInFloat '%s'.", _path.c_str());
        return false;
    }
    
    meshdata->vertex.resize(meshdata->vertexSizeInFloat);
    if (_binaryReader.read(&meshdata->vertex[0], 4, meshdata->vertexSizeInFloat) != meshdata->vertexSizeInFloat)
    {
        CCLOGINFO("Failed to read meshdata: vertex element '%s'.", _path.c_str());
        return false;
    }
    
    // read submesh
    unsigned int submeshCount;
    if (_binaryReader.read(&submeshCount, 4, 1) != 1)
    {
        CCLOGINFO("Failed to read meshdata: submeshCount '%s'.", _path.c_str());
        return false;
    }
    
    for (unsigned int i = 0; i < submeshCount; ++i)
    {
        unsigned int nIndexCount;
        if (_binaryReader.read(&nIndexCount, 4, 1) != 1)
        {
            CCLOGINFO("Failed to read meshdata: nIndexCount '%s'.", _path.c_str());
            return false;
        }
        
        std::vector<unsigned short> indices;
        indices.resize(nIndexCount);
        if (_binaryReader.read(&indices[0], 2, nIndexCount) != nIndexCount)
        {
            CCLOGINFO("Failed to read meshdata: indices '%s'.", _path.c_str());
            return false;
        }
        
        meshdata->subMeshIndices.push_back(indices);
    }
    
    return true;
}

bool Bundle3D::loadSkinDataBinary(SkinData* skindata)
{
    if (!seekToFirstType(BUNDLE_TYPE_MESHSKIN))
        return false;
    
    std::string boneName = _binaryReader.readString();
    
    // transform
    float bindShape[16];
    if (!_binaryReader.readMatrix(bindShape))
    {
        CCLOGINFO("Failed to read SkinData: bindShape matrix  '%s'.", _path.c_str());
        return false;
    }
    
    // bone count
    unsigned int boneNum;
    if (!_binaryReader.read(&boneNum))
    {
        CCLOGINFO("Failed to read SkinData: boneNum  '%s'.", _path.c_str());
        return false;
    }
    
    // bone names and bind pos
    float bindpos[16];
    for (unsigned int i = 0; i < boneNum; i++)
    {
        std::string skinBoneName = _binaryReader.readString();
        skindata->skinBoneNames.push_back(skinBoneName);
        if (!_binaryReader.readMatrix(bindpos))
        {
            CCLOGINFO("Failed to load SkinData: bindpos '%s'.", _path.c_str());
            return false;
        }
        skindata->inverseBindPoseMatrices.push_back(bindpos);
    }
    
    skindata->skinBoneOriginMatrices.resize(boneNum);
    
    boneName = _binaryReader.readString();
    
    // bind shape
    _binaryReader.readMatrix(bindShape);
    int rootIndex = skindata->getSkinBoneNameIndex(boneName);
    if(rootIndex < 0)
    {
        skindata->addNodeBoneNames(boneName);
        rootIndex = skindata->getBoneNameIndex(boneName);
        skindata->nodeBoneOriginMatrices.push_back(bindShape);
    }
    else
    {
        skindata->skinBoneOriginMatrices[rootIndex] = bindShape;
    }
    
    // set root bone index
    skindata->rootBoneIndex = rootIndex;
    
    // read parent and child relationship map
    float transform[16];
    unsigned int linkNum;
    _binaryReader.read(&linkNum);
    for (unsigned int i = 0; i < linkNum; ++i)
    {
        std::string id = _binaryReader.readString();
        int index = skindata->getSkinBoneNameIndex(id);

        
        std::string parentid = _binaryReader.readString();
        
        if (!_binaryReader.readMatrix(transform))
        {
            CCLOGINFO("Failed to load SkinData: transform '%s'.", _path.c_str());
            return false;
        }
        
        if(index < 0)
        {
            skindata->addNodeBoneNames(id);
            index = skindata->getBoneNameIndex(id);
            skindata->nodeBoneOriginMatrices.push_back(transform);
        }
        else
        {
            skindata->skinBoneOriginMatrices[index] = transform;
        }
        
        int parentIndex = skindata->getSkinBoneNameIndex(parentid);
        if(parentIndex < 0)
        {
            skindata->addNodeBoneNames(parentid);
            parentIndex = skindata->getBoneNameIndex(parentid);
        }
      
        skindata->boneChild[parentIndex].push_back(index);
        
    }

    return true;
}

bool Bundle3D::loadMaterialDataBinary(MaterialData* materialdata)
{
    if (!seekToFirstType(BUNDLE_TYPE_MATERIAL))
        return false;

    unsigned int materialnum = 1;
    if (_version == "0.2")
    {
        _binaryReader.read(&materialnum, 4, 1);
    }
    
    for (int i = 0; i < materialnum; i++)
    {
        std::string texturePath = _binaryReader.readString();
        if (texturePath.empty())
        {
            CCLOGINFO("Failed to read Materialdata: texturePath is empty '%s'.", _path.c_str());
            return false;
        }
        
        std::string path = _modelPath + texturePath;
        materialdata->texturePaths[i] = path;
    }
    
    return true;
}

bool Bundle3D::loadAnimationDataBinary(Animation3DData* animationdata)
{
    if (!seekToFirstType(BUNDLE_TYPE_ANIMATIONS))
        return false;

    _binaryReader.readString();

    if (!_binaryReader.read(&animationdata->_totalTime))
    {
        CCLOGINFO("Failed to read AnimationData: totalTime '%s'.", _path.c_str());
        return false;
    }

    unsigned int animNum;
    if (!_binaryReader.read(&animNum))
    {
        CCLOGINFO("Failed to read AnimationData: animNum '%s'.", _path.c_str());
        return false;
    }

    for (unsigned int i = 0; i < animNum; ++i)
    {
        std::string boneName = _binaryReader.readString();
        unsigned int keyframeNum;
        if (!_binaryReader.read(&keyframeNum))
        {
            CCLOGINFO("Failed to read AnimationData: keyframeNum '%s'.", _path.c_str());
            return false;
        }

        for (unsigned int j = 0; j < keyframeNum; ++j)
        {
            float keytime;
            if (!_binaryReader.read(&keytime))
            {
                CCLOGINFO("Failed to read AnimationData: keytime '%s'.", _path.c_str());
                return false;
            }

            Quaternion  rotate;
            if (_binaryReader.read(&rotate, 4, 4) != 4)
            {
                CCLOGINFO("Failed to read AnimationData: rotate '%s'.", _path.c_str());
                return false;
            }
            animationdata->_rotationKeys[boneName].push_back(Animation3DData::QuatKey(keytime, rotate));

            Vec3 scale;
            if (_binaryReader.read(&scale, 4, 3) != 3)
            {
                CCLOGINFO("Failed to read AnimationData: scale '%s'.", _path.c_str());
                return false;
            }
            animationdata->_scaleKeys[boneName].push_back(Animation3DData::Vec3Key(keytime, scale));

            Vec3 position;
            if (_binaryReader.read(&position, 4, 3) != 3)
            {
                CCLOGINFO("Failed to read AnimationData: position '%s'.", _path.c_str());
                return false;
            }
            animationdata->_translationKeys[boneName].push_back(Animation3DData::Vec3Key(keytime, position));
        }
    }
    return true;
}

bool Bundle3D::loadNodesJson(NodeDatas& nodedatas)
{
    if (!_jsonReader.HasMember(NODES)) return false;
    const rapidjson::Value& nodes = _jsonReader[NODES];
    if(!nodes.IsArray()) return false;

    loadBoneNamesJson(nodes);

    // traverse the nodes again
    for (rapidjson::SizeType i = 0; i < nodes.Size(); i++)
    {
        _skeleton = false;
        const rapidjson::Value& jnode = nodes[i];
        std::string id = jnode[ID].GetString();
        NodeData* nodedata = parseNodesRecursivelyJson(jnode);

        //bool isSkeleton;
        //isSkeleton = checkIsSkeletonJson(jnode);

        if (_skeleton)
            nodedatas.skeleton.push_back(nodedata);
        else
            nodedatas.nodes.push_back(nodedata);
    }

    return true;
}

void Bundle3D::loadBoneNamesJson(const rapidjson::Value& jnodes)
{
    for (rapidjson::SizeType i = 0; i < jnodes.Size(); i++)
    {
        parseBoneNameRecursivelyJson(jnodes[i]);
    }
}

void Bundle3D::parseBoneNameRecursivelyJson(const rapidjson::Value& jnode)
{
    std::string id = jnode[ID].GetString();
    if (jnode.HasMember(PARTS))
    {
        const rapidjson::Value& parts = jnode[PARTS];

        for (rapidjson::SizeType i = 0; i < parts.Size(); i++)
        {
            const rapidjson::Value& part = parts[i];

            if (part.HasMember(BONES))
            {
                const rapidjson::Value& bones = part[BONES];

                for (rapidjson::SizeType j = 0; j < bones.Size(); j++)
                {
                    const rapidjson::Value& bone = bones[j];
                    std::string bonename = bone[NODE].GetString();

                    if (!checkIsBone(bonename))
                    {
                        _bonenames.push_back(bonename);
                    }
                }
            }
        }
    }

    if (jnode.HasMember(CHILDREN))
    {
        const rapidjson::Value& children = jnode[CHILDREN];

        for (rapidjson::SizeType i = 0; i < children.Size(); i++)
        {
            parseBoneNameRecursivelyJson(children[i]);
        }
    }
}

bool Bundle3D::checkIsBone(const std::string& name)
{
    std::list<std::string>::iterator iter = std::find(_bonenames.begin(), _bonenames.end(), name);
    bool ret = (iter != _bonenames.end()) ? true : false;
    return ret;
}

NodeData* Bundle3D::parseNodesRecursivelyJson(const rapidjson::Value& jvalue)
{
    NodeData* nodedata;
    if (jvalue.HasMember(PARTS))
        nodedata = new ModelNodeData();
    else
        nodedata = new NodeData();

    // id
    nodedata->id = jvalue[ID].GetString();

    // check is skeleton
    if (checkIsBone(nodedata->id))
        _skeleton = true;

    // transform
    Mat4 tranform;
    const rapidjson::Value& jtransform = jvalue[TRANSFORM];

    for (rapidjson::SizeType j = 0; j < jtransform.Size(); j++)
    {
        tranform.m[j] = jtransform[j].GetDouble();
    }

    nodedata->transform = tranform;

    // parts
    if (jvalue.HasMember(PARTS))
    {
        const rapidjson::Value& parts = jvalue[PARTS];
        ModelNodeData* modelnodedata = dynamic_cast<ModelNodeData*>(nodedata);

        for (rapidjson::SizeType i = 0; i < parts.Size(); i++)
        {
            const rapidjson::Value& part = parts[i];
            std::string meshPartId = part[MESHPARTID].GetString();
            std::string materialId = part[MATERIALID].GetString();

            if (meshPartId == "" || materialId == "")
            {
                std::string err = "Node " + nodedata->id + " part is missing meshPartId or materialId";
                CCASSERT(false, err.c_str()); 
                return nullptr;
            }

            if (part.HasMember(BONES))
            {
                const rapidjson::Value& bones = part[BONES];

                for (rapidjson::SizeType j = 0; j < bones.Size(); j++) 
                {
                    const rapidjson::Value& bone = bones[i];

                    // node
                    if (!bone.HasMember(NODE))
                    {
                        CCASSERT(false, "Bone node ID missing");
                        return nullptr;
                    }

                    modelnodedata->bones.push_back(bone[NODE].GetString());

                    Mat4 invbindpos;
                    const rapidjson::Value& jtransform = jvalue[TRANSFORM];

                    for (rapidjson::SizeType j = 0; j < jtransform.Size(); j++)
                    {
                        invbindpos.m[j] = jtransform[j].GetDouble();
                    }

                    modelnodedata->invBindPose.push_back(invbindpos);
                }
            }
        }
    }

    if (jvalue.HasMember(CHILDREN))
    {
        const rapidjson::Value& children = jvalue[CHILDREN];
        for (rapidjson::SizeType i = 0; i <  children.Size(); i++)
        {
            const rapidjson::Value& child = children[i];

            NodeData* tempdata = parseNodesRecursivelyJson(child);
            nodedata->children.push_back(tempdata);
        }
    }

    return nodedata;
}

bool Bundle3D::loadNodesBinary(NodeDatas& nodedatas)
{
    if (!seekToFirstType(BUNDLE_TYPE_NODE))
        return false;
    
    loadBoneNamesBinary();

    if (!seekToFirstType(BUNDLE_TYPE_NODE))
        return false;

    unsigned int nodeSize = 0;
    if (_binaryReader.read(&nodeSize, 4, 1) != 1)
    {
        CCLOGINFO("Failed to read nodes: size '%s'.", _path.c_str());
        return false;
    }

    // traverse the nodes again
    for (rapidjson::SizeType i = 0; i < nodeSize; i++)
    {
        std::string id = _binaryReader.readString();
        NodeData* nodedata = parseNodesRecursivelyBinary();

        if (_skeleton)
            nodedatas.skeleton.push_back(nodedata);
        else
            nodedatas.nodes.push_back(nodedata);
    }
    return true;
}

void Bundle3D::loadBoneNamesBinary()
{
    unsigned int nodeSize=0;
    if (_binaryReader.read(&nodeSize, 4, 1) != 1)
    {
        CCLOGINFO("Failed to read nodes: size '%s'.", _path.c_str());
        return;
    }

    for (unsigned int i = 0; i < nodeSize; i++)
    {
        parseBoneNameRecursivelyBinary();
    }
}

void Bundle3D::parseBoneNameRecursivelyBinary()
{
    std::string id = _binaryReader.readString();

    Mat4 nodeMat;
    if (!_binaryReader.readMatrix(nodeMat.m))
        return;

    // read pass
    unsigned int partsSize=0;
    if (_binaryReader.read(&partsSize, 4, 1) != 1)
    {
        CCASSERT("Failed to read part size: '%s'.", _path.c_str());
        return;
    }

    if (partsSize > 0)
    {
        for (unsigned i = 0; i < partsSize; i++)
        {
            unsigned int boneSize=0;
            if (_binaryReader.read(&boneSize, 4, 1) != 1)
            {
                CCASSERT("Failed to read bone: size '%s'.", _path.c_str());
                return;
            }

            if (boneSize > 0)
            {
                for (unsigned j = 0; j < boneSize; j++)
                {
                    std::string bonename = _binaryReader.readString();

                    Mat4 boneMat;
                    if (!_binaryReader.readMatrix(boneMat.m))
                        return;

                    if (!checkIsBone(bonename))
                    {
                        _bonenames.push_back(bonename);
                    }
                }
            }
        }
    }

    // read children
    unsigned int childrenSize = 0;
    if (_binaryReader.read(&childrenSize, 4, 1) != 1)
    {
        CCASSERT("Failed to read children size: '%s'.", _path.c_str());
        return;
    }

    if (childrenSize > 0)
    {
        for (rapidjson::SizeType i = 0; i < childrenSize; i++)
        {
            parseBoneNameRecursivelyBinary();
        }
    }
}

NodeData* Bundle3D::parseNodesRecursivelyBinary()
{
    return nullptr;
}

GLenum Bundle3D::parseGLType(const std::string& str)
{
    if (str == "GL_BYTE")
    {
        return GL_BYTE;
    }
    else if(str == "GL_UNSIGNED_BYTE")
    {
        return GL_UNSIGNED_BYTE;
    }
    else if(str == "GL_SHORT")
    {
        return GL_SHORT;
    }
    else if(str == "GL_UNSIGNED_SHORT")
    {
        return GL_UNSIGNED_SHORT;
    }
    else if(str == "GL_INT")
    {
        return GL_INT;
    }
    else if (str == "GL_UNSIGNED_INT")
    {
        return GL_UNSIGNED_INT;
    }
    else if (str == "GL_FLOAT")
    {
        return GL_FLOAT;
    }
    else
    {
        CCASSERT(false, "Wrong GL type");
        return 0;
    }
}
NTextureData::Usage Bundle3D::parseGLTextureType(const std::string& str)
{
    if (str == "AMBIENT")
    {
        return NTextureData::Usage::Ambient;
    }
    else if(str == "BUMP")
    {
        return NTextureData::Usage::Bump;
    }
    else if(str == "DIFFUSE")
    {
        return NTextureData::Usage::Diffuse;
    }
    else if(str == "EMISSIVE")
    {
        return NTextureData::Usage::Emissive;
    }
    else if(str == "NONE")
    {
        return NTextureData::Usage::None;
    }
    else if (str == "NORMAL")
    {
         return NTextureData::Usage::Normal;
    }
    else if (str == "REFLECTION")
    {
        return NTextureData::Usage::Reflection;
    }
    else if (str == "SHININESS")
    {
       return NTextureData::Usage::Shininess;
    }
    else if (str == "SPECULAR")
    {
        return NTextureData::Usage::Specular;
    }
    else if (str == "TRANSPARENCY")
    {
         return NTextureData::Usage::Transparency;
    }
    else
    {
        CCASSERT(false, "Wrong GL type");
        return NTextureData::Usage::Unknown;
    }
}
unsigned int Bundle3D::parseGLProgramAttribute(const std::string& str)
{
    if (str == "VERTEX_ATTRIB_POSITION")
    {
        return GLProgram::VERTEX_ATTRIB_POSITION;
    }
    else if (str == "VERTEX_ATTRIB_COLOR")
    {
        return GLProgram::VERTEX_ATTRIB_COLOR;
    }
    else if (str == "VERTEX_ATTRIB_TEX_COORD")
    {
        return GLProgram::VERTEX_ATTRIB_TEX_COORD;
    }
    else if (str == "VERTEX_ATTRIB_NORMAL")
    {
        return GLProgram::VERTEX_ATTRIB_NORMAL;
    }
    else if (str == "VERTEX_ATTRIB_BLEND_WEIGHT")
    {
        return GLProgram::VERTEX_ATTRIB_BLEND_WEIGHT;
    }
    else if (str == "VERTEX_ATTRIB_BLEND_INDEX")
    {
        return GLProgram::VERTEX_ATTRIB_BLEND_INDEX;
    }
    else
    {
        assert(0);
        return -1;
    }
}

void Bundle3D::getModelRelativePath(const std::string& path)
{
    ssize_t index = path.find_last_of('/');
    std::string fullModelPath;
    _modelPath = path.substr(0, index + 1);
}

Reference* Bundle3D::seekToFirstType(unsigned int type)
{
    // for each Reference
    for (unsigned int i = 0; i < _referenceCount; ++i)
    {
        Reference* ref = &_references[i];
        if (ref->type == type)
        {
            // Found a match
            if (_binaryReader.seek(ref->offset, SEEK_SET) == false)
            {
                CCLOGINFO("Failed to seek to object '%s' in bundle '%s'.", ref->id.c_str(), _path.c_str());
                return nullptr;
            }
            return ref;
        }
    }
    return nullptr;
}

Bundle3D::Bundle3D()
:_isBinary(false),
_modelPath(""),
_path(""),
_version(""),
_jsonBuffer(nullptr),
_binaryBuffer(nullptr),
_referenceCount(0),
_references(nullptr),
_skeleton(false)
{

}
Bundle3D::~Bundle3D()
{
    clear();
    
}

NS_CC_END<|MERGE_RESOLUTION|>--- conflicted
+++ resolved
@@ -361,7 +361,6 @@
 }
 bool Bundle3D::loadNodes(NodeDatas& nodedatas)
 {
-<<<<<<< HEAD
     if (_isBinary)
     {
         // TODO
@@ -369,52 +368,44 @@
     }
     else
     {
-        return loadNodesJson(nodedatas);
-    }
-=======
-     if (_isBinary)
-     {
-     }
-     else
-     {
-         if (_version == "1.2" || _version == "0.2")
-         {
-             SkinData   skinData;
-             loadSkinDataJson(&skinData);
-             auto nodeDatas = new NodeData*[skinData.skinBoneNames.size() + skinData.nodeBoneNames.size()];
-             int index = 0;
-             size_t i;
-             for (i = 0; i < skinData.skinBoneNames.size(); i++)
-             {
-                 nodeDatas[index] = new NodeData();
-                 nodeDatas[index]->id = skinData.skinBoneNames[i];
-                 nodeDatas[index]->transform = skinData.skinBoneOriginMatrices[i];
-                 index++;
-             }
-             for (i = 0; i < skinData.nodeBoneNames.size(); i++)
-             {
-                 nodeDatas[index] = new NodeData();
-                 nodeDatas[index]->id = skinData.nodeBoneNames[i];
-                 nodeDatas[index]->transform = skinData.nodeBoneOriginMatrices[i];
-                 index++;
-             }
-             for (const auto& it : skinData.boneChild)
-             {
-                 const auto& children = it.second;
-                 auto parent = nodeDatas[it.first];
-                 for (const auto& child : children)
-                 {
-                     parent->children.push_back(nodeDatas[child]);
-                 }
-             }
-             nodedatas.skeleton.push_back(nodeDatas[skinData.rootBoneIndex]);
-         }
-         else 
-         {
-
-         }
-     }
->>>>>>> ae361c91
+        if (_version == "1.2" || _version == "0.2")
+        {
+            SkinData   skinData;
+            loadSkinDataJson(&skinData);
+            auto nodeDatas = new NodeData*[skinData.skinBoneNames.size() + skinData.nodeBoneNames.size()];
+            int index = 0;
+            size_t i;
+            for (i = 0; i < skinData.skinBoneNames.size(); i++)
+            {
+                nodeDatas[index] = new NodeData();
+                nodeDatas[index]->id = skinData.skinBoneNames[i];
+                nodeDatas[index]->transform = skinData.skinBoneOriginMatrices[i];
+                index++;
+            }
+            for (i = 0; i < skinData.nodeBoneNames.size(); i++)
+            {
+                nodeDatas[index] = new NodeData();
+                nodeDatas[index]->id = skinData.nodeBoneNames[i];
+                nodeDatas[index]->transform = skinData.nodeBoneOriginMatrices[i];
+                index++;
+            }
+            for (const auto& it : skinData.boneChild)
+            {
+                const auto& children = it.second;
+                auto parent = nodeDatas[it.first];
+                for (const auto& child : children)
+                {
+                    parent->children.push_back(nodeDatas[child]);
+                }
+            }
+            nodedatas.skeleton.push_back(nodeDatas[skinData.rootBoneIndex]);
+        }
+        else
+        {
+           return loadNodesJson(nodedatas);
+        }
+        
+    }
     return true;
 }
 bool Bundle3D::loadMaterials(MaterialDatas& materialdatas)
@@ -452,28 +443,6 @@
     const rapidjson::Value& material_array = _jsonReader[MATERIALDATA_MATERIALS];
     for (rapidjson::SizeType i = 0; i < material_array.Size(); i++)
     {
-        //TODO, FIXME
-<<<<<<< HEAD
-//        NMaterialData materialData;
-//        const rapidjson::Value& material_val = material_array[i];
-//        materialData.id = material_val[ID].GetString();
-//
-//        if (material_val.HasMember(MATERIALDATA_TEXTURES))
-//        {
-//            const rapidjson::Value& testure_array = material_val[MATERIALDATA_TEXTURES];
-//            for (rapidjson::SizeType j = 0; j < testure_array.Size(); j++)
-//            {
-//                NTextureData  textureData;
-//                const rapidjson::Value& texture_val = testure_array[j];
-//                std::string filename = texture_val[MATERIALDATA_FILENAME].GetString();
-//                textureData.filename = _modelPath + filename;
-//                textureData.wrapS = parseGLType(texture_val["wrapModeU"].GetString());
-//                textureData.wrapT = parseGLType(texture_val["wrapModeV"].GetString());
-//                materialData.textures.push_back(textureData);
-//            }
-//        }
-//        materialdatas.materials.push_back(materialData);
-=======
         NMaterialData materialData;
         const rapidjson::Value& material_val = material_array[i];
         materialData.id = material_val[ID].GetString();
@@ -485,7 +454,7 @@
                 NTextureData  textureData;
                 const rapidjson::Value& texture_val = testure_array[j];
                 std::string filename = texture_val[MATERIALDATA_FILENAME].GetString();
-                textureData.filename = _modelRelativePath + filename;
+                textureData.filename = _modelPath + filename;
                 textureData.type  = parseGLTextureType(texture_val["type"].GetString());
                 textureData.wrapS = parseGLType(texture_val["wrapModeU"].GetString());
                 textureData.wrapT = parseGLType(texture_val["wrapModeV"].GetString());
@@ -493,7 +462,6 @@
             }
         }
         materialdatas.materials.push_back(materialData);
->>>>>>> ae361c91
     }
     return true;
 }
@@ -520,33 +488,10 @@
     return true;
 }
 
-bool Bundle3D::loadMeshDataJson(MeshData* meshdata)
-{
-    //1.2 is a wrong version. Our first released fbx-conv write this version id, so we keep on using it.
-    if (_version == "1.2")
-    {
-        return loadMeshDataJson_0_1(meshdata);
-    }
-    else if(_version == "0.2")
-    {
-        return loadMeshDataJson_0_2(meshdata);
-    }
-    else
-    {
-        CCLOGINFO(false, "Unsupported version of loadMeshDataJson(): %s", _version);
-        return false;
-    }
-}
-
 bool Bundle3D::loadMeshDataJson_0_1(MeshDatas& meshdatas)
 {
-<<<<<<< HEAD
     const rapidjson::Value& mesh_data_array = _jsonReader[MESH];
-=======
     MeshData* meshdata= new   MeshData();
-    const rapidjson::Value& mesh_data_array = _jsonReader[MESHDATA_MESH];
->>>>>>> ae361c91
-    
     const rapidjson::Value& mesh_data_val = mesh_data_array[(rapidjson::SizeType)0];
     
     const rapidjson::Value& mesh_data_body_array = mesh_data_val[MESHDATA_DEFAULTPART];
@@ -593,13 +538,8 @@
 
 bool Bundle3D::loadMeshDataJson_0_2(MeshDatas& meshdatas)
 {
-<<<<<<< HEAD
+    MeshData* meshdata= new   MeshData();
     const rapidjson::Value& mesh_array = _jsonReader[MESH];
-=======
-     MeshData* meshdata= new   MeshData();
-    const rapidjson::Value& mesh_array = _jsonReader[MESHDATA_MESH];
->>>>>>> ae361c91
-    
     const rapidjson::Value& mesh_array_0 = mesh_array[(rapidjson::SizeType)0];
     
     // mesh_vertex_attribute
@@ -688,24 +628,6 @@
     return true;
 }
 
-bool Bundle3D::loadMaterialDataJson(MaterialData* materialdata)
-{
-    //1.2 is a wrong version. Our first released fbx-conv write this version id, so we keep on using it.
-    if (_version == "1.2")
-    {
-        return loadMaterialDataJson_0_1(materialdata);
-    }
-    else if(_version == "0.2")
-    {
-        return loadMaterialDataJson_0_2(materialdata);
-    }
-    else
-    {
-        CCLOGINFO(false, "Unsupported version of loadMaterialDataJson() : %s", _version);
-        return false;
-    }
-}
-
 bool Bundle3D::loadMaterialDataJson_0_1(MaterialDatas& materialdatas)
 {
     if (!_jsonReader.HasMember(MATERIALDATA_MATERIAL))
@@ -720,16 +642,11 @@
     const rapidjson::Value& material_data_base_array_0 = material_data_base_array[(rapidjson::SizeType)0];
     NTextureData  textureData;
     // set texture
-<<<<<<< HEAD
-    materialdata->texturePaths[0] = _modelPath + material_data_base_array_0[MATERIALDATA_FILENAME].GetString();
-
-=======
-    textureData.filename =_modelRelativePath + material_data_base_array_0[MATERIALDATA_FILENAME].GetString();
+    textureData.filename =_modelPath + material_data_base_array_0[MATERIALDATA_FILENAME].GetString();
     textureData.type= NTextureData::Usage::Diffuse;
     textureData.id="";
     materialData.textures.push_back(textureData);
     materialdatas.materials.push_back(materialData);
->>>>>>> ae361c91
     return true;
 }
 
@@ -744,17 +661,12 @@
     {
         NTextureData  textureData;
         const rapidjson::Value& material_val = material_array[i];
-        //std::string id = material_val[ID].GetString();
-        
+
         // set texture
-<<<<<<< HEAD
-        materialdata->texturePaths[i] = _modelPath + material_val[MATERIALDATA_TEXTURES].GetString();
-=======
-        textureData.filename = _modelRelativePath + material_val[MATERIALDATA_TEXTURES].GetString();
+        textureData.filename = _modelPath + material_val[MATERIALDATA_TEXTURES].GetString();
         textureData.type= NTextureData::Usage::Diffuse;
         textureData.id="";
         materialData.textures.push_back(textureData);
->>>>>>> ae361c91
     }
     materialdatas.materials.push_back(materialData);
     return true;
