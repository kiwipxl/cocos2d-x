--- conflicted
+++ resolved
@@ -96,7 +96,6 @@
 }
 
 void BillBoard::visit(Renderer *renderer, const Mat4& parentTransform, uint32_t parentFlags)
-<<<<<<< HEAD
 {
     // quick return if not visible. children won't be drawn.
     if (!_visible)
@@ -154,65 +153,6 @@
 
 bool BillBoard::calculateBillbaordTransform()
 {
-=======
-{
-    // quick return if not visible. children won't be drawn.
-    if (!_visible)
-    {
-        return;
-    }
-    
-    uint32_t flags = processParentFlags(parentTransform, parentFlags);
-    
-    //Add 3D flag so all the children will be rendered as 3D object
-    flags |= FLAGS_RENDER_AS_3D;
-    
-    //Update Billboard transform
-    bool dirty = calculateBillbaordTransform();
-    if(dirty)
-    {
-        flags |= FLAGS_TRANSFORM_DIRTY;
-    }
-    
-    Director* director = Director::getInstance();
-    director->pushMatrix(MATRIX_STACK_TYPE::MATRIX_STACK_MODELVIEW);
-    director->loadMatrix(MATRIX_STACK_TYPE::MATRIX_STACK_MODELVIEW, _modelViewTransform);
-    
-    bool visibleByCamera = isVisitableByVisitingCamera();
-    
-    int i = 0;
-    
-    if(!_children.empty())
-    {
-        sortAllChildren();
-        // draw children zOrder < 0
-        for( ; i < _children.size(); i++ )
-        {
-            auto node = _children.at(i);
-            
-            if (node && node->getLocalZOrder() < 0)
-                node->visit(renderer, _modelViewTransform, flags);
-            else
-                break;
-        }
-        // self draw
-        if (visibleByCamera)
-            this->draw(renderer, _modelViewTransform, flags);
-        
-        for(auto it=_children.cbegin()+i; it != _children.cend(); ++it)
-            (*it)->visit(renderer, _modelViewTransform, flags);
-    }
-    else if (visibleByCamera)
-    {
-        this->draw(renderer, _modelViewTransform, flags);
-    }
-    
-    director->popMatrix(MATRIX_STACK_TYPE::MATRIX_STACK_MODELVIEW);
-}
-
-bool BillBoard::calculateBillbaordTransform()
-{
->>>>>>> 15bf9190
     //Get camera world position
     auto camera = Camera::getVisitingCamera();
     const Mat4& camWorldMat = camera->getNodeToWorldTransform();
@@ -286,28 +226,13 @@
     
     return false;
 }
-<<<<<<< HEAD
 
 void BillBoard::draw(Renderer *renderer, const Mat4 &transform, uint32_t flags)
 {
-    //Get depth
-    float depth = Camera::getVisitingCamera()->getDepthInView(transform);
-=======
->>>>>>> 15bf9190
-
-void BillBoard::draw(Renderer *renderer, const Mat4 &transform, uint32_t flags)
-{
     //FIXME: frustum culling here
-<<<<<<< HEAD
-    _quadCommand.init(depth, _texture->getName(), getGLProgramState(), _blendFunc, &_quad, 1, _modelViewTransform);
-    _quadCommand.setTransparent(true);
-    _quadCommand.setSkipBatching(true);
-    _quadCommand.set3D(true);
-=======
     _quadCommand.init(_globalZOrder, _texture->getName(), getGLProgramState(), _blendFunc, &_quad, 1, _modelViewTransform, flags);
     _quadCommand.setTransparent(true);
     _quadCommand.setSkipBatching(true);
->>>>>>> 15bf9190
     renderer->addCommand(&_quadCommand);
 }
 
