/****************************************************************************
 Copyright (c) 2014 Chukong Technologies Inc.

 http://www.cocos2d-x.org

 Permission is hereby granted, free of charge, to any person obtaining a copy
 of this software and associated documentation files (the "Software"), to deal
 in the Software without restriction, including without limitation the rights
 to use, copy, modify, merge, publish, distribute, sublicense, and/or sell
 copies of the Software, and to permit persons to whom the Software is
 furnished to do so, subject to the following conditions:

 The above copyright notice and this permission notice shall be included in
 all copies or substantial portions of the Software.

 THE SOFTWARE IS PROVIDED "AS IS", WITHOUT WARRANTY OF ANY KIND, EXPRESS OR
 IMPLIED, INCLUDING BUT NOT LIMITED TO THE WARRANTIES OF MERCHANTABILITY,
 FITNESS FOR A PARTICULAR PURPOSE AND NONINFRINGEMENT. IN NO EVENT SHALL THE
 AUTHORS OR COPYRIGHT HOLDERS BE LIABLE FOR ANY CLAIM, DAMAGES OR OTHER
 LIABILITY, WHETHER IN AN ACTION OF CONTRACT, TORT OR OTHERWISE, ARISING FROM,
 OUT OF OR IN CONNECTION WITH THE SOFTWARE OR THE USE OR OTHER DEALINGS IN
 THE SOFTWARE.
 ****************************************************************************/

#include "CCMeshSkin.h"
#include "CCBundle3D.h"

#include "base/ccMacros.h"
#include "base/CCPlatformMacros.h"
#include "platform/CCFileUtils.h"

NS_CC_BEGIN

/**
 * Sets the inverse bind pose matrix.
 *
 * @param m C3DMatrix representing the inverse bind pose for this Bone.
 */
void Bone::setInverseBindPose(const Mat4& m)
{
    _bindPose = m;
}

const Mat4& Bone::getInverseBindPose()
{
    return _bindPose;
}

bool Bone::needUpdateWorldMat() const
{
    bool needupdate = _worldDirty;
    auto bone = _parent;
    while (!needupdate && bone) {
        needupdate = bone->_worldDirty;
        bone = bone->_parent;
    }
    
    return true;
    //return needupdate;
}

//update own world matrix and children's
void Bone::updateWorldMat()
{
    getWorldMat();
    for (auto itor : _children) {
        itor->updateWorldMat();
    }
}

const Mat4& Bone::getWorldMat()
{
    if (needUpdateWorldMat())
    {
        updateLocalMat();
        if (_parent)
        {
            _world = _parent->getWorldMat() * _local;
        }
        else
            _world = _local;
    }
    
    return _world;
}

///**
// * Set AnimationValue. set to its transform
// */
//void Bone::setAnimationValueTranslation(float* value, float weight)
//{
//    static const int bytes = 3 * sizeof(float);
//    if (memcmp(&_localTranslate.x, value, bytes) != 0)
//    {
//        _dirtyFlag |= Dirty_Translate;
//        _localTranslate.set(value);
//    }
//}
//void Bone::setAnimationValueRotation(float* value, float weight)
//{
//    static const int bytes = 4 * sizeof(float);
//    if (memcmp(&_localRot.x, value, bytes) != 0)
//    {
//        _dirtyFlag |= Dirty_Rotation;
//        _localRot.set(value);
//    }
//}
//void Bone::setAnimationValueScale(float* value, float weight)
//{
//    static const int bytes = 3 * sizeof(float);
//    if (memcmp(&_localScale.x, value, bytes) != 0)
//    {
//        _dirtyFlag |= Dirty_Scale;
//        _localScale.set(value);
//    }
//}

void Bone::setAnimationValue(float* trans, float* rot, float* scale, float weight)
{
    BoneBlendState state;
    if (trans)
        state.localTranslate.set(trans);
    if (rot)
        state.localRot.set(rot);
    if (scale)
        state.localScale.set(scale);
    state.weight = weight;
    
    _blendStates.push_back(state);
}

/**
 * Creates C3DBone.
 */
Bone* Bone::create(const std::string& id)
{
    auto bone = new Bone(id);
    bone->autorelease();
    return bone;
}



/**
 * Updates the joint matrix.
 *
 * @param bindShape The bind shape matrix.
 * @param matrixPalette The matrix palette to update.
 */
void Bone::updateJointMatrix(const Mat4& bindShape, Vec4* matrixPalette)
{
    
    //if (_skinCount > 1 || _jointMatrixDirty)
    {
        //_jointMatrixDirty = false;
        static Mat4 t;
        Mat4::multiply(_world, getInverseBindPose(), &t);
        //Mat4::multiply(t, bindShape, &t);
        //Mat4::multiply(getInverseBindPose(), _world, &t);
        
        //t.setIdentity();
        matrixPalette[0].set(t.m[0], t.m[4], t.m[8], t.m[12]);
        matrixPalette[1].set(t.m[1], t.m[5], t.m[9], t.m[13]);
        matrixPalette[2].set(t.m[2], t.m[6], t.m[10], t.m[14]);
    }
}

//bone tree, we do not inherit from Node, Node has too many properties that we do not need. A clean Node is needed.
Bone* Bone::getParentBone()
{
    return _parent;
}
int Bone::getChildBoneCount() const
{
    return _children.size();
}
Bone* Bone::getChildBoneByIndex(int index)
{
    return _children.at(index);
}
void Bone::addChildBone(Bone* bone)
{
    if (_children.find(bone) == _children.end())
       _children.pushBack(bone);
}
void Bone::removeChildBoneByIndex(int index)
{
    _children.erase(index);
}
void Bone::removeChildBone(Bone* bone)
{
    _children.eraseObject(bone);
}
void Bone::removeAllChildBone()
{
    _children.clear();
}

Bone::Bone(const std::string& id)
: _name(id)
, _parent(nullptr)
, _dirtyFlag(0)
, _worldDirty(true)
{
    
}

/**
 * Destructor.
 */
Bone::~Bone()
{
    removeAllChildBone();
}

void Bone::updateLocalMat()
{
<<<<<<< HEAD
//    if (_dirtyFlag & Dirty_Translate)
//    {
//        Mat4::createTranslation(_localTranslate, &_local);
//        if (_dirtyFlag & Dirty_Rotation)
//            _local.rotate(_localRot);
//        if (_dirtyFlag & Dirty_Scale)
//            _local.scale(_localScale);
//    }
//    else if (_dirtyFlag & Dirty_Rotation)
//    {
//        Mat4::createRotation(_localRot, &_local);
//        if (_dirtyFlag & Dirty_Scale)
//            _local.scale(_localScale);
//    }
//    else if (_dirtyFlag & Dirty_Scale)
//    {
//        Mat4::createScale(_localScale, &_local);
//    }
//    _dirtyFlag = 0;
    
    Vec3 translate(0.f, 0.f, 0.f), scale(0.f, 0.f, 0.f);
    Quaternion quat(0.f, 0.f, 0.f, 0.f);
    if (_blendStates.size())
=======
    Mat4::createTranslation(_localTranslate, &_local);
    if (!_localRot.isZero())
    _local.rotate(_localRot);
    return;
    
    if (_dirtyFlag & Dirty_Translate)
>>>>>>> 9dd72411
    {
        
        
        float total = 0.f;
        for (auto it: _blendStates) {
            total += it.weight;
        }
        if (total)
        {
            if (_blendStates.size() == 1)
            {
                translate = _blendStates[0].localTranslate;
                scale = _blendStates[0].localScale;
                quat = _blendStates[0].localRot;
            }
            else
            {
                float invTotal = 1.f / total;
                for (auto it : _blendStates) {
                    float weight = (it.weight * invTotal);
                    translate += it.localTranslate * weight;
                    if (!it.localScale.isZero())
                    {
                        scale.x *= it.localScale.x * weight;
                        scale.y *= it.localScale.y * weight;
                        scale.z *= it.localScale.z * weight;
                    }
                    if (!it.localRot.isZero())
                    {
                        if (!quat.isZero())
                        {
                            Quaternion& q = _blendStates[0].localRot;
                            if (q.x * quat.x + q.y * quat.y + q.z * quat.z + q.w * quat.w < 0)
                            weight = -weight;
                        }
                        quat = Quaternion(it.localRot.x * weight + quat.x, it.localRot.y * weight + quat.y, it.localRot.z * weight + quat.z, it.localRot.w * weight + quat.w);
                    }
                }
            }  
        }
    }
    
    bool hasTrans = !translate.isZero();
    bool hasRot = !quat.isZero();
    bool hasScale = !scale.isZero();
    
    if (hasTrans)
    {
        Mat4::createTranslation(translate, &_local);
        if (hasRot)
            _local.rotate(quat);
        if (hasScale)
            _local.scale(scale);
    }
    else if (hasRot)
    {
        Mat4::createRotation(quat, &_local);
        if (hasScale)
            _local.scale(scale);
    }
    else if (hasScale)
    {
        Mat4::createScale(scale, &_local);
    }
    else
        _local.setIdentity();
    
    _blendStates.clear();
}

void Bone::clearBlendState()
{
    _blendStates.clear();
}

////////////////////////////////////////////////////////////////////////////////////////////////////////////////
static int PALETTE_ROWS = 3;

MeshSkin::MeshSkin()
: _rootBone(nullptr)
, _matrixPalette(nullptr)
{
    
}

MeshSkin::~MeshSkin()
{
    removeAllBones();
}

MeshSkin* MeshSkin::getOrCreate(const std::string& fileName, const std::string& name)
{
    std::string fullPath = FileUtils::getInstance()->fullPathForFilename(fileName);
    std::string key = fullPath + "#" + name;
    auto skin = MeshSkinCache::getInstance()->getMeshSkin(key);
    if (skin != nullptr)
        return skin;
    
    skin = create(fileName, name);
    MeshSkinCache::getInstance()->addMeshSkin(key, skin);
    
    return skin;
}

//create a new meshskin if do not want to share meshskin
MeshSkin* MeshSkin::create(const std::string& filename, const std::string& name)
{
    
    //load skin here;
    std::string fullPath = FileUtils::getInstance()->fullPathForFilename(filename);
    auto instance = Bundle3D::getInstance();
    bool ret = instance->load(fullPath);
    if (ret)
    {
        SkinData skindata;
        if (instance->loadSkinData(name, &skindata))
        {
            auto skin = new MeshSkin();
            skin->_bindShape = skindata.bindShape;
            skin->setBoneCount((int)skindata.boneNames.size());
            for (size_t i = 0; i < skindata.boneNames.size(); i++) {
                auto bone = Bone::create(skindata.boneNames[i]);
                bone->_bindPose = skindata.inverseBindPoseMatrices[i];
                skin->addBone(bone);
            }
            for (auto it : skindata.boneChild) {
                auto parent = skin->getBoneByIndex(it.first);
                for (auto childIt : it.second) {
                    auto child = skin->getBoneByIndex(childIt);
                    child->_parent = parent;
                    parent->_children.pushBack(child);
                }
            }
            
            skin->setRootBone(skin->getBoneByIndex(skindata.rootBoneIndex));
            
            skin->autorelease();
            return skin;
        }
    }
    
    
    return nullptr;
}

//get & set bind shape matrix
const Mat4& MeshSkin::getBindShape() const
{
    return _bindShape;
}
void MeshSkin::setBindShape(const float* matrix)
{
    _bindShape.set(matrix);
}

unsigned int MeshSkin::getBoneCount() const
{
    return _bones.size();
}

//get bone
Bone* MeshSkin::getBoneByIndex(unsigned int index) const
{
    return _bones.at(index);
}
Bone* MeshSkin::getBoneByName(const std::string& id) const
{
    for (auto it : _bones) {
        if (it->getName() == id )
            return it;
    }
    return nullptr;
}

//get & set root bone
Bone* MeshSkin::getRootBone() const
{
    return _rootBone;
}
void MeshSkin::setRootBone(Bone* joint)
{
    CC_SAFE_RETAIN(joint);
    CC_SAFE_RELEASE(_rootBone);
    _rootBone = joint;
}

void MeshSkin::setBoneCount(int boneCount)
{
    removeAllBones();
    
    // Resize the joints vector and initialize to NULL
    _bones.reserve(boneCount);
//    for (auto i = 0; i < boneCount; i++)
//    {
//        _bones.pushBack(nullptr);
//    }
    
    // Rebuild the matrix palette. Each matrix is 3 rows of Vec4.
    CC_SAFE_DELETE_ARRAY(_matrixPalette);
    
    if (boneCount > 0)
    {
        _matrixPalette = new Vec4[boneCount * PALETTE_ROWS];
        for (unsigned int i = 0; i < boneCount * PALETTE_ROWS; i+=PALETTE_ROWS)
        {
            _matrixPalette[i+0].set(1.0f, 0.0f, 0.0f, 0.0f);
            _matrixPalette[i+1].set(0.0f, 1.0f, 0.0f, 0.0f);
            _matrixPalette[i+2].set(0.0f, 0.0f, 1.0f, 0.0f);
        }
    }
}

int MeshSkin::getBoneIndex(Bone* joint) const
{
    for (auto i = 0; i < _bones.size(); i++) {
        if (_bones.at(i) == joint)
            return i;
    }
    return -1;
}

//compute matrix palette used by gpu skin
Vec4* MeshSkin::getMatrixPalette()
{
    updateBoneMatrix();
    
    int i = 0;
	for (auto it : _bones )
	{
        it->updateJointMatrix(getBindShape(), &_matrixPalette[i++ * PALETTE_ROWS]);
	}
    
    return _matrixPalette;
}

//getBoneCount() * 3
unsigned int MeshSkin::getMatrixPaletteSize() const
{
    return _bones.size() * PALETTE_ROWS;
}

//refresh bone world matrix
void MeshSkin::updateBoneMatrix()
{
    _rootBone->updateWorldMat();
}

void MeshSkin::removeAllBones()
{
    _bones.clear();
    CC_SAFE_DELETE_ARRAY(_matrixPalette);
    CC_SAFE_RELEASE(_rootBone);
}

void MeshSkin::addBone(Bone* bone)
{
    _bones.pushBack(bone);
}

////////////////////////////////////////////////////////////////////////
MeshSkinCache* MeshSkinCache::_cacheInstance = nullptr;

MeshSkinCache* MeshSkinCache::getInstance()
{
    if (_cacheInstance == nullptr)
        _cacheInstance = new MeshSkinCache();
    return _cacheInstance;
}
void MeshSkinCache::purgeMeshSkinCache()
{
    if (_cacheInstance)
    {
        CC_SAFE_DELETE(_cacheInstance);
    }
}

MeshSkin* MeshSkinCache::getMeshSkin(const std::string& key)
{
    auto it = _skins.find(key);
    if (it != _skins.end())
        return it->second;
    
    return nullptr;
}

bool MeshSkinCache::addMeshSkin(const std::string& key, MeshSkin* skin)
{
    if (_skins.find(key) != _skins.end())
        return false; // already have this key
    
    _skins[key] = skin;
    skin->retain();
    return true;
}

void MeshSkinCache::removeAllMeshSkin()
{
    for (auto itr = _skins.begin(); itr != _skins.end(); itr++) {
        CC_SAFE_RELEASE_NULL(itr->second);
    }
    _skins.clear();
}
void MeshSkinCache::removeUnusedMeshSkin()
{
    for( auto it=_skins.cbegin(); it!=_skins.cend(); /* nothing */) {
        auto value = it->second;
        if( value->getReferenceCount() == 1 ) {
            CC_SAFE_RELEASE(value);
            _skins.erase(it++);
        } else {
            ++it;
        }
    }
}

MeshSkinCache::MeshSkinCache()
{
    
}
MeshSkinCache::~MeshSkinCache()
{
    
}

NS_CC_END<|MERGE_RESOLUTION|>--- conflicted
+++ resolved
@@ -46,17 +46,12 @@
     return _bindPose;
 }
 
-bool Bone::needUpdateWorldMat() const
-{
-    bool needupdate = _worldDirty;
-    auto bone = _parent;
-    while (!needupdate && bone) {
-        needupdate = bone->_worldDirty;
-        bone = bone->_parent;
-    }
-    
-    return true;
-    //return needupdate;
+void Bone::setWorldMatDirty(bool dirty)
+{
+    _worldDirty = dirty;
+    for (auto it : _children) {
+        it->setWorldMatDirty(dirty);
+    }
 }
 
 //update own world matrix and children's
@@ -70,9 +65,10 @@
 
 const Mat4& Bone::getWorldMat()
 {
-    if (needUpdateWorldMat())
-    {
-        updateLocalMat();
+    updateLocalMat();
+    
+    if (_worldDirty)
+    {
         if (_parent)
         {
             _world = _parent->getWorldMat() * _local;
@@ -81,6 +77,7 @@
             _world = _local;
     }
     
+    _worldDirty = false;
     return _world;
 }
 
@@ -127,6 +124,7 @@
     state.weight = weight;
     
     _blendStates.push_back(state);
+    _localDirty = true;
 }
 
 /**
@@ -199,7 +197,7 @@
 Bone::Bone(const std::string& id)
 : _name(id)
 , _parent(nullptr)
-, _dirtyFlag(0)
+, _localDirty(true)
 , _worldDirty(true)
 {
     
@@ -215,38 +213,12 @@
 
 void Bone::updateLocalMat()
 {
-<<<<<<< HEAD
-//    if (_dirtyFlag & Dirty_Translate)
-//    {
-//        Mat4::createTranslation(_localTranslate, &_local);
-//        if (_dirtyFlag & Dirty_Rotation)
-//            _local.rotate(_localRot);
-//        if (_dirtyFlag & Dirty_Scale)
-//            _local.scale(_localScale);
-//    }
-//    else if (_dirtyFlag & Dirty_Rotation)
-//    {
-//        Mat4::createRotation(_localRot, &_local);
-//        if (_dirtyFlag & Dirty_Scale)
-//            _local.scale(_localScale);
-//    }
-//    else if (_dirtyFlag & Dirty_Scale)
-//    {
-//        Mat4::createScale(_localScale, &_local);
-//    }
-//    _dirtyFlag = 0;
+    if (!_localDirty)
+        return;
     
     Vec3 translate(0.f, 0.f, 0.f), scale(0.f, 0.f, 0.f);
     Quaternion quat(0.f, 0.f, 0.f, 0.f);
     if (_blendStates.size())
-=======
-    Mat4::createTranslation(_localTranslate, &_local);
-    if (!_localRot.isZero())
-    _local.rotate(_localRot);
-    return;
-    
-    if (_dirtyFlag & Dirty_Translate)
->>>>>>> 9dd72411
     {
         
         
@@ -315,6 +287,7 @@
         _local.setIdentity();
     
     _blendStates.clear();
+    _localDirty = false;
 }
 
 void Bone::clearBlendState()
@@ -491,6 +464,7 @@
 //refresh bone world matrix
 void MeshSkin::updateBoneMatrix()
 {
+    _rootBone->setWorldMatDirty(true);
     _rootBone->updateWorldMat();
 }
 
