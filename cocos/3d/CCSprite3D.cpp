/****************************************************************************
 Copyright (c) 2014 Chukong Technologies Inc.

 http://www.cocos2d-x.org

 Permission is hereby granted, free of charge, to any person obtaining a copy
 of this software and associated documentation files (the "Software"), to deal
 in the Software without restriction, including without limitation the rights
 to use, copy, modify, merge, publish, distribute, sublicense, and/or sell
 copies of the Software, and to permit persons to whom the Software is
 furnished to do so, subject to the following conditions:

 The above copyright notice and this permission notice shall be included in
 all copies or substantial portions of the Software.

 THE SOFTWARE IS PROVIDED "AS IS", WITHOUT WARRANTY OF ANY KIND, EXPRESS OR
 IMPLIED, INCLUDING BUT NOT LIMITED TO THE WARRANTIES OF MERCHANTABILITY,
 FITNESS FOR A PARTICULAR PURPOSE AND NONINFRINGEMENT. IN NO EVENT SHALL THE
 AUTHORS OR COPYRIGHT HOLDERS BE LIABLE FOR ANY CLAIM, DAMAGES OR OTHER
 LIABILITY, WHETHER IN AN ACTION OF CONTRACT, TORT OR OTHERWISE, ARISING FROM,
 OUT OF OR IN CONNECTION WITH THE SOFTWARE OR THE USE OR OTHER DEALINGS IN
 THE SOFTWARE.
 ****************************************************************************/

#include "3d/CCSprite3D.h"
#include "3d/CCObjLoader.h"
#include "3d/CCMeshSkin.h"
#include "3d/CCBundle3D.h"
#include "3d/CCSprite3DMaterial.h"
#include "3d/CCAttachNode.h"
#include "3d/CCMesh.h"

#include "base/CCDirector.h"
#include "2d/CCLight.h"
#include "2d/CCCamera.h"
#include "base/ccMacros.h"
#include "platform/CCPlatformMacros.h"
#include "platform/CCFileUtils.h"
#include "renderer/CCTextureCache.h"
#include "renderer/CCRenderer.h"
#include "renderer/CCGLProgramState.h"
#include "renderer/CCGLProgramCache.h"

#include "deprecated/CCString.h" // For StringUtils::format

NS_CC_BEGIN

std::string s_attributeNames[] = {GLProgram::ATTRIBUTE_NAME_POSITION, GLProgram::ATTRIBUTE_NAME_COLOR, GLProgram::ATTRIBUTE_NAME_TEX_COORD, GLProgram::ATTRIBUTE_NAME_TEX_COORD1, GLProgram::ATTRIBUTE_NAME_TEX_COORD2,GLProgram::ATTRIBUTE_NAME_TEX_COORD3,GLProgram::ATTRIBUTE_NAME_NORMAL, GLProgram::ATTRIBUTE_NAME_BLEND_WEIGHT, GLProgram::ATTRIBUTE_NAME_BLEND_INDEX};

Sprite3D* Sprite3D::create(const std::string &modelPath)
{
    if (modelPath.length() < 4)
        CCASSERT(false, "improper name specified when creating Sprite3D");
    
    auto sprite = new (std::nothrow) Sprite3D();
    if (sprite && sprite->initWithFile(modelPath))
    {
        sprite->_contentSize = sprite->getBoundingBox().size;
        sprite->autorelease();
        return sprite;
    }
    CC_SAFE_DELETE(sprite);
    return nullptr;
}
Sprite3D* Sprite3D::create(const std::string &modelPath, const std::string &texturePath)
{
    auto sprite = create(modelPath);
    if (sprite)
    {
        sprite->setTexture(texturePath);
    }
    
    return sprite;
}

bool Sprite3D::loadFromCache(const std::string& path)
{
    auto spritedata = Sprite3DCache::getInstance()->getSpriteData(path);
    if (spritedata)
    {
        for (auto it : spritedata->meshVertexDatas) {
            _meshVertexDatas.pushBack(it);
        }
        _skeleton = Skeleton3D::create(spritedata->nodedatas->skeleton);
        CC_SAFE_RETAIN(_skeleton);
        
        for(const auto& it : spritedata->nodedatas->nodes)
        {
            if(it)
            {
                createNode(it, this, *(spritedata->materialdatas), spritedata->nodedatas->nodes.size() == 1);
            }
        }
        
        for(const auto& it : spritedata->nodedatas->skeleton)
        {
            if(it)
            {
                createAttachSprite3DNode(it,*(spritedata->materialdatas));
            }
        }
        
        for (ssize_t i = 0; i < _meshes.size(); i++) {
            _meshes.at(i)->setGLProgramState(spritedata->glProgramStates.at(i));
        }
        return true;
    }
    
    return false;
}

//.mtl file should at the same directory with the same name if exist
bool Sprite3D::loadFromObj(const std::string& path)
{
    std::string fullPath = FileUtils::getInstance()->fullPathForFilename(path);
    
    MeshDatas meshdatas;
    MaterialDatas* materialdatas = new (std::nothrow) MaterialDatas();
    NodeDatas*   nodeDatas = new (std::nothrow) NodeDatas();
    bool ret = Bundle3D::loadObj(meshdatas, *materialdatas, *nodeDatas, fullPath);
    if (ret && initFrom(*nodeDatas, meshdatas, *materialdatas))
    {
        //add to cache
        auto data = new (std::nothrow) Sprite3DCache::Sprite3DData();
        data->materialdatas = materialdatas;
        data->nodedatas = nodeDatas;
        data->meshVertexDatas = _meshVertexDatas;
        for (const auto mesh : _meshes) {
            data->glProgramStates.pushBack(mesh->getGLProgramState());
        }
        
        Sprite3DCache::getInstance()->addSprite3DData(path, data);
        return true;
    }
    delete materialdatas;
    delete nodeDatas;

    return false;
}
bool Sprite3D::loadFromC3x(const std::string& path)
{
    std::string fullPath = FileUtils::getInstance()->fullPathForFilename(path);

    //load from .c3b or .c3t
    auto bundle = Bundle3D::getInstance();
    if (!bundle->load(fullPath))
        return false;
    
    MeshDatas meshdatas;
    MaterialDatas* materialdatas = new (std::nothrow) MaterialDatas();
    NodeDatas*   nodeDatas = new (std::nothrow) NodeDatas();
    if (bundle->loadMeshDatas(meshdatas)
        && bundle->loadMaterials(*materialdatas)
        && bundle->loadNodes(*nodeDatas)
        && initFrom(*nodeDatas, meshdatas, *materialdatas))
    {
        //add to cache
        auto data = new (std::nothrow) Sprite3DCache::Sprite3DData();
        data->materialdatas = materialdatas;
        data->nodedatas = nodeDatas;
        data->meshVertexDatas = _meshVertexDatas;
        for (const auto mesh : _meshes) {
            data->glProgramStates.pushBack(mesh->getGLProgramState());
        }
        Sprite3DCache::getInstance()->addSprite3DData(path, data);
        return true;
    }
    
    delete materialdatas;
    delete nodeDatas;
    
    return false;
}

Sprite3D::Sprite3D()
: _skeleton(nullptr)
, _blend(BlendFunc::ALPHA_NON_PREMULTIPLIED)
, _aabbDirty(true)
, _lightMask(-1)
, _shaderUsingLight(false)
{
}

Sprite3D::~Sprite3D()
{
    _meshes.clear();
    _meshVertexDatas.clear();
    CC_SAFE_RELEASE_NULL(_skeleton);
    removeAllAttachNode();
}

bool Sprite3D::initWithFile(const std::string &path)
{
    _meshes.clear();
    _meshVertexDatas.clear();
    CC_SAFE_RELEASE_NULL(_skeleton);
    removeAllAttachNode();
    
    if (loadFromCache(path))
        return true;
    
    //load from file
    std::string ext = path.substr(path.length() - 4, 4);
    std::transform(ext.begin(), ext.end(), ext.begin(), tolower);
    
    if (ext == ".obj")
    {
        return loadFromObj(path);
    }
    else if (ext == ".c3b" || ext == ".c3t")
    {
        return loadFromC3x(path);
    }
    
    return false;
}

bool Sprite3D::initFrom(const NodeDatas& nodeDatas, const MeshDatas& meshdatas, const MaterialDatas& materialdatas)
{
    for(const auto& it : meshdatas.meshDatas)
    {
        if(it)
        {
//            Mesh* mesh = Mesh::create(*it);
//            _meshes.pushBack(mesh);
            auto meshvertex = MeshVertexData::create(*it);
            _meshVertexDatas.pushBack(meshvertex);
        }
    }
    _skeleton = Skeleton3D::create(nodeDatas.skeleton);
    CC_SAFE_RETAIN(_skeleton);
    
    for(const auto& it : nodeDatas.nodes)
    {
        if(it)
        {
            createNode(it, this, materialdatas, nodeDatas.nodes.size() == 1);
        }
    }
    for(const auto& it : nodeDatas.skeleton)
    {
        if(it)
        {
             createAttachSprite3DNode(it,materialdatas);
        }
    }
    genGLProgramState();
    
    return true;
}
Sprite3D* Sprite3D::createSprite3DNode(NodeData* nodedata,ModelData* modeldata,const MaterialDatas& matrialdatas)
{
    auto sprite = new (std::nothrow) Sprite3D();
    if (sprite)
    {
        sprite->setName(nodedata->id);
        auto mesh = Mesh::create(nodedata->id, getMeshIndexData(modeldata->subMeshId));
        if (modeldata->matrialId == "" && matrialdatas.materials.size())
        {
            const NTextureData* textureData = matrialdatas.materials[0].getTextureData(NTextureData::Usage::Diffuse);
            mesh->setTexture(textureData->filename);
        }
        else
        {
            const NMaterialData*  materialData=matrialdatas.getMaterialData(modeldata->matrialId);
            if(materialData)
            {
                const NTextureData* textureData = materialData->getTextureData(NTextureData::Usage::Diffuse);
                if(textureData)
                {
                    auto tex = Director::getInstance()->getTextureCache()->addImage(textureData->filename);
                    if(tex)
                    {
                        Texture2D::TexParams    texParams;
                        texParams.minFilter = GL_LINEAR;
                        texParams.magFilter = GL_LINEAR;
                        texParams.wrapS = textureData->wrapS;
                        texParams.wrapT = textureData->wrapT;
                        tex->setTexParameters(texParams);
                        mesh->setTexture(tex);
                        mesh->_isTransparent = (materialData->getTextureData(NTextureData::Usage::Transparency) != nullptr);
                    }

                }
            }
        }
        sprite->setAdditionalTransform(&nodedata->transform);
        sprite->addMesh(mesh);
        sprite->autorelease();
        sprite->genGLProgramState(); 
    }
    return   sprite;
}
void Sprite3D::createAttachSprite3DNode(NodeData* nodedata,const MaterialDatas& matrialdatas)
{
    for(const auto& it : nodedata->modelNodeDatas)
    {
        if(it && getAttachNode(nodedata->id))
        {
            auto sprite = createSprite3DNode(nodedata,it,matrialdatas);
            if (sprite)
            {
                getAttachNode(nodedata->id)->addChild(sprite);
            } 
        }
    }
    for(const auto& it : nodedata->children)
    {
        createAttachSprite3DNode(it,matrialdatas);
    }
}
void Sprite3D::genGLProgramState(bool useLight)
{
    _shaderUsingLight = useLight;
    
    std::unordered_map<const MeshVertexData*, GLProgramState*> glProgramestates;
    for(auto& mesh : _meshVertexDatas)
    {
        bool textured = mesh->hasVertexAttrib(GLProgram::VERTEX_ATTRIB_TEX_COORD);
        bool hasSkin = mesh->hasVertexAttrib(GLProgram::VERTEX_ATTRIB_BLEND_INDEX)
        && mesh->hasVertexAttrib(GLProgram::VERTEX_ATTRIB_BLEND_WEIGHT);
        bool hasNormal = mesh->hasVertexAttrib(GLProgram::VERTEX_ATTRIB_NORMAL);
        
        GLProgram* glProgram = nullptr;
        const char* shader = nullptr;
        if(textured)
        {
            if (hasSkin)
            {
                if (hasNormal && _shaderUsingLight)
                    shader = GLProgram::SHADER_3D_SKINPOSITION_NORMAL_TEXTURE;
                else
                    shader = GLProgram::SHADER_3D_SKINPOSITION_TEXTURE;
            }
            else
            {
                if (hasNormal && _shaderUsingLight)
                    shader = GLProgram::SHADER_3D_POSITION_NORMAL_TEXTURE;
                else
                    shader = GLProgram::SHADER_3D_POSITION_TEXTURE;
            }
        }
        else
        {
            shader = GLProgram::SHADER_3D_POSITION;
        }
        if (shader)
            glProgram = GLProgramCache::getInstance()->getGLProgram(shader);
        
        auto programstate = GLProgramState::create(glProgram);
        long offset = 0;
        auto attributeCount = mesh->getMeshVertexAttribCount();
        for (auto k = 0; k < attributeCount; k++) {
            auto meshattribute = mesh->getMeshVertexAttrib(k);
            programstate->setVertexAttribPointer(s_attributeNames[meshattribute.vertexAttrib],
                                                 meshattribute.size,
                                                 meshattribute.type,
                                                 GL_FALSE,
                                                 mesh->getVertexBuffer()->getSizePerVertex(),
                                                 (GLvoid*)offset);
            offset += meshattribute.attribSizeBytes;
        }
        
        glProgramestates[mesh] = programstate;
    }
    
    for (auto& it : _meshes) {
        auto glProgramState = glProgramestates[it->getMeshIndexData()->getMeshVertexData()];
        it->setGLProgramState(glProgramState);
    }
}

void Sprite3D::createNode(NodeData* nodedata, Node* root, const MaterialDatas& matrialdatas, bool singleSprite)
{
    Node* node=nullptr;
    for(const auto& it : nodedata->modelNodeDatas)
    {
        if(it)
        {
            if(it->bones.size() > 0 || singleSprite)
            {
                auto mesh = Mesh::create(nodedata->id, getMeshIndexData(it->subMeshId));
                if(mesh)
                {
                    _meshes.pushBack(mesh);
                    if (_skeleton && it->bones.size())
                    {
                        auto skin = MeshSkin::create(_skeleton, it->bones, it->invBindPose);
                        mesh->setSkin(skin);
                    }
                    mesh->_visibleChanged = std::bind(&Sprite3D::onAABBDirty, this);

                    if (it->matrialId == "" && matrialdatas.materials.size())
                    {
                        const NTextureData* textureData = matrialdatas.materials[0].getTextureData(NTextureData::Usage::Diffuse);
                        mesh->setTexture(textureData->filename);
                    }
                    else
                    {
                        const NMaterialData*  materialData=matrialdatas.getMaterialData(it->matrialId);
                        if(materialData)
                        {
                            const NTextureData* textureData = materialData->getTextureData(NTextureData::Usage::Diffuse);
                            if(textureData)
                            {
                                auto tex = Director::getInstance()->getTextureCache()->addImage(textureData->filename);
                                if(tex)
                                {
                                    Texture2D::TexParams    texParams;
                                    texParams.minFilter = GL_LINEAR;
                                    texParams.magFilter = GL_LINEAR;
                                    texParams.wrapS = textureData->wrapS;
                                    texParams.wrapT = textureData->wrapT;
                                    tex->setTexParameters(texParams);
                                    mesh->setTexture(tex);
                                    mesh->_isTransparent = (materialData->getTextureData(NTextureData::Usage::Transparency) != nullptr);
                                }

                            }
                        }
                    }
                }
            }
            else
            {
                auto sprite = createSprite3DNode(nodedata,it,matrialdatas);
                if (sprite)
                {
                    if(root)
                    {
                        root->addChild(sprite);
                    } 
                }
                node=sprite;
            } 
        }
    }
    if(nodedata->modelNodeDatas.size() ==0 )
    {
        node= Node::create();
        if(node)
        {
            node->setName(nodedata->id);
            node->setAdditionalTransform(&nodedata->transform);
            if(root)
            {
                root->addChild(node);
            } 
        }
    }
    for(const auto& it : nodedata->children)
    {
        createNode(it,node, matrialdatas, singleSprite);
    }
}

MeshIndexData* Sprite3D::getMeshIndexData(const std::string& indexId) const
{
    for (auto it : _meshVertexDatas) {
        auto index = it->getMeshIndexDataById(indexId);
        if (index)
            return index;
    }
    return nullptr;
}

void  Sprite3D::addMesh(Mesh* mesh)
{
    auto meshVertex = mesh->getMeshIndexData()->_vertexData;
    _meshVertexDatas.pushBack(meshVertex);
    _meshes.pushBack(mesh);
}

void Sprite3D::setTexture(const std::string& texFile)
{
    auto tex = Director::getInstance()->getTextureCache()->addImage(texFile);
    setTexture(tex);
}

void Sprite3D::setTexture(Texture2D* texture)
{
    for (auto& state : _meshes) {
        state->setTexture(texture);
    }
}
AttachNode* Sprite3D::getAttachNode(const std::string& boneName)
{
    auto it = _attachments.find(boneName);
    if (it != _attachments.end())
        return it->second;
    
    if (_skeleton)
    {
        auto bone = _skeleton->getBoneByName(boneName);
        auto attachNode = AttachNode::create(bone);
        addChild(attachNode);
        _attachments[boneName] = attachNode;
        return attachNode;
    }
    
    return nullptr;
}

void Sprite3D::removeAttachNode(const std::string& boneName)
{
    auto it = _attachments.find(boneName);
    if (it != _attachments.end())
    {
        removeChild(it->second);
        _attachments.erase(it);
    }
}

void Sprite3D::removeAllAttachNode()
{
    for (auto& it : _attachments) {
        removeChild(it.second);
    }
    _attachments.clear();
}
#if (!defined NDEBUG) || (defined CC_MODEL_VIEWER) 
//Generate a dummy texture when the texture file is missing
static Texture2D * getDummyTexture()
{
    auto texture = Director::getInstance()->getTextureCache()->getTextureForKey("/dummyTexture");
    if(!texture)
    {
        unsigned char data[] ={255,0,0,255};//1*1 pure red picture
        Image * image =new (std::nothrow) Image();
        image->initWithRawData(data,sizeof(data),1,1,sizeof(unsigned char));
        texture=Director::getInstance()->getTextureCache()->addImage(image,"/dummyTexture");
        image->release();
    }
    return texture;
}
#endif

void Sprite3D::draw(Renderer *renderer, const Mat4 &transform, uint32_t flags)
{
    // camera clipping
<<<<<<< HEAD
    if(Camera::getVisitingCamera() && !Camera::getVisitingCamera()->isVisibleInFrustum(this->getAABB()))
=======
    if(!Camera::getVisitingCamera()->visibleInFrustum(this->getAABB()))
>>>>>>> 9102c778
        return;
    
    if (_skeleton)
        _skeleton->updateBoneMatrix();
    
    Color4F color(getDisplayedColor());
    color.a = getDisplayedOpacity() / 255.0f;
    
    //check light and determine the shader used
    const auto& lights = Director::getInstance()->getRunningScene()->getLights();
    bool usingLight = false;
    for (const auto light : lights) {
        usingLight = ((unsigned int)light->getLightFlag() & _lightMask) > 0;
        if (usingLight)
            break;
    }
    if (usingLight != _shaderUsingLight)
        genGLProgramState(usingLight);
    
    int i = 0;
    for (auto& mesh : _meshes) {
        if (!mesh->isVisible())
        {
            i++;
            continue;
        }
        auto programstate = mesh->getGLProgramState();
        auto& meshCommand = mesh->getMeshCommand();

#if (!defined NDEBUG) || (defined CC_MODEL_VIEWER) 
        GLuint textureID = 0;
        if(mesh->getTexture())
        {
            textureID = mesh->getTexture()->getName();
        }else
        { //let the mesh use a dummy texture instead of the missing or crashing texture file
            auto texture = getDummyTexture();
            mesh->setTexture(texture);
            textureID = texture->getName();
        }

#else
        GLuint textureID = mesh->getTexture() ? mesh->getTexture()->getName() : 0;
#endif

        float globalZ = _globalZOrder;
        bool isTransparent = (mesh->_isTransparent || color.a < 1.f);
        if (isTransparent && Camera::getVisitingCamera())
        {   // use the view matrix for Applying to recalculating transparent mesh's Z-Order
            const auto& viewMat = Camera::getVisitingCamera()->getViewMatrix();
            globalZ = -(viewMat.m[2] * transform.m[12] + viewMat.m[6] * transform.m[13] + viewMat.m[10] * transform.m[14] + viewMat.m[14]);//fetch the Z from the result matrix
        }
        meshCommand.init(globalZ, textureID, programstate, _blend, mesh->getVertexBuffer(), mesh->getIndexBuffer(), mesh->getPrimitiveType(), mesh->getIndexFormat(), mesh->getIndexCount(), transform);
        
        meshCommand.setLightMask(_lightMask);

        auto skin = mesh->getSkin();
        if (skin)
        {
            meshCommand.setMatrixPaletteSize((int)skin->getMatrixPaletteSize());
            meshCommand.setMatrixPalette(skin->getMatrixPalette());
        }
        //support tint and fade
        meshCommand.setDisplayColor(Vec4(color.r, color.g, color.b, color.a));
        meshCommand.setTransparent(isTransparent);
        renderer->addCommand(&meshCommand);
    }
}

void Sprite3D::setGLProgramState(GLProgramState *glProgramState)
{
    Node::setGLProgramState(glProgramState);
    for (auto& state : _meshes) {
        state->setGLProgramState(glProgramState);
    }
}
void Sprite3D::setGLProgram(GLProgram *glprogram)
{
    Node::setGLProgram(glprogram);
    setGLProgramState(getGLProgramState());
}

void Sprite3D::setBlendFunc(const BlendFunc &blendFunc)
{
    if(_blend.src != blendFunc.src || _blend.dst != blendFunc.dst)
    {
        _blend = blendFunc;
        for(auto& state : _meshes)
        {
            state->setBlendFunc(blendFunc);
        }
    }
}

const BlendFunc& Sprite3D::getBlendFunc() const
{
    return _blend;
}

const AABB& Sprite3D::getAABB() const
{
    Mat4 nodeToWorldTransform(getNodeToWorldTransform());
    
    // If nodeToWorldTransform matrix isn't changed, we don't need to transform aabb.
    if (memcmp(_nodeToWorldTransform.m, nodeToWorldTransform.m, sizeof(Mat4)) == 0 && !_aabbDirty)
    {
        return _aabb;
    }
    else
    {
        _aabb.reset();
        Mat4 transform(nodeToWorldTransform);
        for (const auto& it : _meshes) {
            if (it->isVisible())
                _aabb.merge(it->getAABB());
        }
        
        _aabb.transform(transform);
        _nodeToWorldTransform = nodeToWorldTransform;
    }
    
    return _aabb;
}

Rect Sprite3D::getBoundingBox() const
{
    AABB aabb = getAABB();
    Rect ret(aabb._min.x, aabb._min.y, (aabb._max.x - aabb._min.x), (aabb._max.y - aabb._min.y));
    return ret;
}

void Sprite3D::setCullFace(GLenum cullFace)
{
    for (auto& it : _meshes) {
        it->getMeshCommand().setCullFace(cullFace);
    }
}

void Sprite3D::setCullFaceEnabled(bool enable)
{
    for (auto& it : _meshes) {
        it->getMeshCommand().setCullFaceEnabled(enable);
    }
}

Mesh* Sprite3D::getMeshByIndex(int index) const
{
    CCASSERT(index < _meshes.size(), "invald index");
    return _meshes.at(index);
}

/**get Mesh by Name */
Mesh* Sprite3D::getMeshByName(const std::string& name) const
{
    for (const auto& it : _meshes) {
        if (it->getName() == name)
            return it;
    }
    return nullptr;
}

std::vector<Mesh*> Sprite3D::getMeshArrayByName(const std::string& name) const
{
    std::vector<Mesh*> meshes;
    for (const auto& it : _meshes) {
        if (it->getName() == name)
            meshes.push_back(it);
    }
    return meshes;
}

MeshSkin* Sprite3D::getSkin() const
{
    for (const auto& it : _meshes) {
        if (it->getSkin())
            return it->getSkin();
    }
    return nullptr;
}

///////////////////////////////////////////////////////////////////////////////////
Sprite3DCache* Sprite3DCache::_cacheInstance = nullptr;
Sprite3DCache* Sprite3DCache::getInstance()
{
    if (_cacheInstance == nullptr)
        _cacheInstance = new (std::nothrow) Sprite3DCache();
    return _cacheInstance;
}
void Sprite3DCache::destroyInstance()
{
    if (_cacheInstance)
    {
        delete _cacheInstance;
        _cacheInstance = nullptr;
    }
}

Sprite3DCache::Sprite3DData* Sprite3DCache::getSpriteData(const std::string& key) const
{
    auto it = _spriteDatas.find(key);
    if (it != _spriteDatas.end())
        return it->second;
    return nullptr;
}

bool Sprite3DCache::addSprite3DData(const std::string& key, Sprite3DCache::Sprite3DData* spritedata)
{
    auto it = _spriteDatas.find(key);
    if (it == _spriteDatas.end())
    {
        _spriteDatas[key] = spritedata;
        return true;
    }
    return false;
}

void Sprite3DCache::removeSprite3DData(const std::string& key)
{
    auto it = _spriteDatas.find(key);
    if (it != _spriteDatas.end())
    {
        delete it->second;
    }
    _spriteDatas.erase(it);
}

void Sprite3DCache::removeAllSprite3DData()
{
    for (auto& it : _spriteDatas) {
        delete it.second;
    }
    _spriteDatas.clear();
}

Sprite3DCache::Sprite3DCache()
{
    
}
Sprite3DCache::~Sprite3DCache()
{
    removeAllSprite3DData();
}

NS_CC_END<|MERGE_RESOLUTION|>--- conflicted
+++ resolved
@@ -538,11 +538,7 @@
 void Sprite3D::draw(Renderer *renderer, const Mat4 &transform, uint32_t flags)
 {
     // camera clipping
-<<<<<<< HEAD
-    if(Camera::getVisitingCamera() && !Camera::getVisitingCamera()->isVisibleInFrustum(this->getAABB()))
-=======
     if(!Camera::getVisitingCamera()->visibleInFrustum(this->getAABB()))
->>>>>>> 9102c778
         return;
     
     if (_skeleton)
