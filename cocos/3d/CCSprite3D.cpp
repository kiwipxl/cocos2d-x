/****************************************************************************
 Copyright (c) 2014 Chukong Technologies Inc.

 http://www.cocos2d-x.org

 Permission is hereby granted, free of charge, to any person obtaining a copy
 of this software and associated documentation files (the "Software"), to deal
 in the Software without restriction, including without limitation the rights
 to use, copy, modify, merge, publish, distribute, sublicense, and/or sell
 copies of the Software, and to permit persons to whom the Software is
 furnished to do so, subject to the following conditions:

 The above copyright notice and this permission notice shall be included in
 all copies or substantial portions of the Software.

 THE SOFTWARE IS PROVIDED "AS IS", WITHOUT WARRANTY OF ANY KIND, EXPRESS OR
 IMPLIED, INCLUDING BUT NOT LIMITED TO THE WARRANTIES OF MERCHANTABILITY,
 FITNESS FOR A PARTICULAR PURPOSE AND NONINFRINGEMENT. IN NO EVENT SHALL THE
 AUTHORS OR COPYRIGHT HOLDERS BE LIABLE FOR ANY CLAIM, DAMAGES OR OTHER
 LIABILITY, WHETHER IN AN ACTION OF CONTRACT, TORT OR OTHERWISE, ARISING FROM,
 OUT OF OR IN CONNECTION WITH THE SOFTWARE OR THE USE OR OTHER DEALINGS IN
 THE SOFTWARE.
 ****************************************************************************/

#include "3d/CCSprite3D.h"
#include "3d/CCObjLoader.h"
#include "3d/CCMeshSkin.h"
#include "3d/CCBundle3D.h"
#include "3d/CCSprite3DMaterial.h"
#include "3d/CCAttachNode.h"
#include "3d/CCMesh.h"

#include "base/CCDirector.h"
#include "base/CCAsyncTaskPool.h"
#include "2d/CCLight.h"
#include "2d/CCCamera.h"
#include "base/ccMacros.h"
#include "platform/CCPlatformMacros.h"
#include "platform/CCFileUtils.h"
#include "renderer/CCTextureCache.h"
#include "renderer/CCRenderer.h"
#include "renderer/CCGLProgramState.h"
#include "renderer/CCGLProgramCache.h"

#include "deprecated/CCString.h" // For StringUtils::format

NS_CC_BEGIN

std::string s_attributeNames[] = {GLProgram::ATTRIBUTE_NAME_POSITION, GLProgram::ATTRIBUTE_NAME_COLOR, GLProgram::ATTRIBUTE_NAME_TEX_COORD, GLProgram::ATTRIBUTE_NAME_TEX_COORD1, GLProgram::ATTRIBUTE_NAME_TEX_COORD2,GLProgram::ATTRIBUTE_NAME_TEX_COORD3,GLProgram::ATTRIBUTE_NAME_NORMAL, GLProgram::ATTRIBUTE_NAME_BLEND_WEIGHT, GLProgram::ATTRIBUTE_NAME_BLEND_INDEX};

Sprite3D* Sprite3D::create()
{
    //
    auto sprite = new (std::nothrow) Sprite3D();
    if (sprite && sprite->init())
    {
        sprite->autorelease();
        return sprite;
    }
    CC_SAFE_DELETE(sprite);
    return nullptr;
}

Sprite3D* Sprite3D::create(const std::string &modelPath)
{
    if (modelPath.length() < 4)
        CCASSERT(false, "invalid filename for Sprite3D");
    
    auto sprite = new (std::nothrow) Sprite3D();
    if (sprite && sprite->initWithFile(modelPath))
    {
        sprite->_contentSize = sprite->getBoundingBox().size;
        sprite->autorelease();
        return sprite;
    }
    CC_SAFE_DELETE(sprite);
    return nullptr;
}
Sprite3D* Sprite3D::create(const std::string &modelPath, const std::string &texturePath)
{
    auto sprite = create(modelPath);
    if (sprite)
    {
        sprite->setTexture(texturePath);
    }
    
    return sprite;
}

void Sprite3D::createAsync(const std::string &modelPath, const std::function<void(Sprite3D*, void*)>& callback, void* callbackparam)
{
    createAsync(modelPath, "", callback, callbackparam);
}

void Sprite3D::createAsync(const std::string &modelPath, const std::string &texturePath, const std::function<void(Sprite3D*, void*)>& callback, void* callbackparam)
{
    Sprite3D *sprite = new (std::nothrow) Sprite3D();
    if (sprite->loadFromCache(modelPath))
    {
        sprite->autorelease();
        if (!texturePath.empty())
            sprite->setTexture(texturePath);
        callback(sprite, callbackparam);
        return;
    }
    
    sprite->_asyncLoadParam.afterLoadCallback = callback;
    sprite->_asyncLoadParam.texPath = texturePath;
    sprite->_asyncLoadParam.modlePath = modelPath;
    sprite->_asyncLoadParam.callbackParam = callbackparam;
    sprite->_asyncLoadParam.materialdatas = new (std::nothrow) MaterialDatas();
    sprite->_asyncLoadParam.meshdatas = new (std::nothrow) MeshDatas();
    sprite->_asyncLoadParam.nodeDatas = new (std::nothrow) NodeDatas();
    AsyncTaskPool::getInstance()->enqueue(AsyncTaskPool::TaskType::TASK_IO, CC_CALLBACK_1(Sprite3D::afterAsyncLoad, sprite), (void*)(&sprite->_asyncLoadParam), [sprite]()
    {
        sprite->_asyncLoadParam.result = sprite->loadFromFile(sprite->_asyncLoadParam.modlePath, sprite->_asyncLoadParam.nodeDatas, sprite->_asyncLoadParam.meshdatas, sprite->_asyncLoadParam.materialdatas);
    });
    
}

void Sprite3D::afterAsyncLoad(void* param)
{
    Sprite3D::AsyncLoadParam* asyncParam = (Sprite3D::AsyncLoadParam*)param;
    autorelease();
    if (asyncParam)
    {
        if (asyncParam->result)
        {
            _meshes.clear();
            _meshVertexDatas.clear();
            CC_SAFE_RELEASE_NULL(_skeleton);
            removeAllAttachNode();
            
            //create in the main thread
            auto& meshdatas = asyncParam->meshdatas;
            auto& materialdatas = asyncParam->materialdatas;
            auto&   nodeDatas = asyncParam->nodeDatas;
            if (initFrom(*nodeDatas, *meshdatas, *materialdatas))
            {
                auto spritedata = Sprite3DCache::getInstance()->getSpriteData(asyncParam->modlePath);
                if (spritedata == nullptr)
                {
                    //add to cache
                    auto data = new (std::nothrow) Sprite3DCache::Sprite3DData();
                    data->materialdatas = materialdatas;
                    data->nodedatas = nodeDatas;
                    data->meshVertexDatas = _meshVertexDatas;
                    for (const auto mesh : _meshes) {
                        data->glProgramStates.pushBack(mesh->getGLProgramState());
                    }
                    
                    Sprite3DCache::getInstance()->addSprite3DData(asyncParam->modlePath, data);
                    meshdatas = nullptr;
                    materialdatas = nullptr;
                    nodeDatas = nullptr;
                }
            }
            delete meshdatas;
            delete materialdatas;
            delete nodeDatas;
            
            if (asyncParam->texPath != "")
            {
                setTexture(asyncParam->texPath);
            }
        }
        else
        {
            CCLOG("file load failed: %s ", asyncParam->modlePath.c_str());
        }
        asyncParam->afterLoadCallback(this, asyncParam->callbackParam);
    }
}

bool Sprite3D::loadFromCache(const std::string& path)
{
    auto spritedata = Sprite3DCache::getInstance()->getSpriteData(path);
    if (spritedata)
    {
        for (auto it : spritedata->meshVertexDatas) {
            _meshVertexDatas.pushBack(it);
        }
        _skeleton = Skeleton3D::create(spritedata->nodedatas->skeleton);
        CC_SAFE_RETAIN(_skeleton);
        
        for(const auto& it : spritedata->nodedatas->nodes)
        {
            if(it)
            {
                createNode(it, this, *(spritedata->materialdatas), spritedata->nodedatas->nodes.size() == 1);
            }
        }
        
        for(const auto& it : spritedata->nodedatas->skeleton)
        {
            if(it)
            {
                createAttachSprite3DNode(it,*(spritedata->materialdatas));
            }
        }
        
        for (ssize_t i = 0; i < _meshes.size(); i++) {
            _meshes.at(i)->setGLProgramState(spritedata->glProgramStates.at(i));
        }
        return true;
    }
    
    return false;
}

bool Sprite3D::loadFromFile(const std::string& path, NodeDatas* nodedatas, MeshDatas* meshdatas,  MaterialDatas* materialdatas)
{
    std::string fullPath = FileUtils::getInstance()->fullPathForFilename(path);
    
    std::string ext = path.substr(path.length() - 4, 4);
    std::transform(ext.begin(), ext.end(), ext.begin(), tolower);
    if (ext == ".obj")
    {
        return Bundle3D::loadObj(*meshdatas, *materialdatas, *nodedatas, fullPath);
    }
    else if (ext == ".c3b" || ext == ".c3t")
    {
        //load from .c3b or .c3t
        auto bundle = Bundle3D::createBundle();
        if (!bundle->load(fullPath))
        {
            Bundle3D::destroyBundle(bundle);
            return false;
        }
        
        auto ret = bundle->loadMeshDatas(*meshdatas)
            && bundle->loadMaterials(*materialdatas) && bundle->loadNodes(*nodedatas);
        Bundle3D::destroyBundle(bundle);
        
        return ret;
    }
    return false;
}

Sprite3D::Sprite3D()
: _skeleton(nullptr)
, _blend(BlendFunc::ALPHA_NON_PREMULTIPLIED)
, _aabbDirty(true)
, _lightMask(-1)
, _shaderUsingLight(false)
{
}

Sprite3D::~Sprite3D()
{
    _meshes.clear();
    _meshVertexDatas.clear();
    CC_SAFE_RELEASE_NULL(_skeleton);
    removeAllAttachNode();
}

bool Sprite3D::init()
{
    if(Node::init())
    {
        return true;
    }
    return false;
}

bool Sprite3D::initWithFile(const std::string &path)
{
    _meshes.clear();
    _meshVertexDatas.clear();
    CC_SAFE_RELEASE_NULL(_skeleton);
    removeAllAttachNode();
    
    if (loadFromCache(path))
        return true;
    
    MeshDatas* meshdatas = new (std::nothrow) MeshDatas();
    MaterialDatas* materialdatas = new (std::nothrow) MaterialDatas();
    NodeDatas*   nodeDatas = new (std::nothrow) NodeDatas();
    if (loadFromFile(path, nodeDatas, meshdatas, materialdatas))
    {
        if (initFrom(*nodeDatas, *meshdatas, *materialdatas))
        {
            //add to cache
            auto data = new (std::nothrow) Sprite3DCache::Sprite3DData();
            data->materialdatas = materialdatas;
            data->nodedatas = nodeDatas;
            data->meshVertexDatas = _meshVertexDatas;
            for (const auto mesh : _meshes) {
                data->glProgramStates.pushBack(mesh->getGLProgramState());
            }
            
            Sprite3DCache::getInstance()->addSprite3DData(path, data);
            return true;
        }
    }
    delete meshdatas;
    delete materialdatas;
    delete nodeDatas;
    
    return false;
}

bool Sprite3D::initFrom(const NodeDatas& nodeDatas, const MeshDatas& meshdatas, const MaterialDatas& materialdatas)
{
    for(const auto& it : meshdatas.meshDatas)
    {
        if(it)
        {
//            Mesh* mesh = Mesh::create(*it);
//            _meshes.pushBack(mesh);
            auto meshvertex = MeshVertexData::create(*it);
            _meshVertexDatas.pushBack(meshvertex);
        }
    }
    _skeleton = Skeleton3D::create(nodeDatas.skeleton);
    CC_SAFE_RETAIN(_skeleton);
    
    for(const auto& it : nodeDatas.nodes)
    {
        if(it)
        {
            createNode(it, this, materialdatas, nodeDatas.nodes.size() == 1);
        }
    }
    for(const auto& it : nodeDatas.skeleton)
    {
        if(it)
        {
             createAttachSprite3DNode(it,materialdatas);
        }
    }
    genGLProgramState();
    
    return true;
}
Sprite3D* Sprite3D::createSprite3DNode(NodeData* nodedata,ModelData* modeldata,const MaterialDatas& matrialdatas)
{
    auto sprite = new (std::nothrow) Sprite3D();
    if (sprite)
    {
        sprite->setName(nodedata->id);
        auto mesh = Mesh::create(nodedata->id, getMeshIndexData(modeldata->subMeshId));
        if (modeldata->matrialId == "" && matrialdatas.materials.size())
        {
            const NTextureData* textureData = matrialdatas.materials[0].getTextureData(NTextureData::Usage::Diffuse);
            if (!textureData->filename.empty())
                mesh->setTexture(textureData->filename);
        }
        else
        {
            const NMaterialData*  materialData=matrialdatas.getMaterialData(modeldata->matrialId);
            if(materialData)
            {
                const NTextureData* textureData = materialData->getTextureData(NTextureData::Usage::Diffuse);
                if(textureData && !textureData->filename.empty())
                {
                    auto tex = Director::getInstance()->getTextureCache()->addImage(textureData->filename);
                    if(tex)
                    {
                        Texture2D::TexParams    texParams;
                        texParams.minFilter = GL_LINEAR;
                        texParams.magFilter = GL_LINEAR;
                        texParams.wrapS = textureData->wrapS;
                        texParams.wrapT = textureData->wrapT;
                        tex->setTexParameters(texParams);
                        mesh->setTexture(tex);
                        mesh->_isTransparent = (materialData->getTextureData(NTextureData::Usage::Transparency) != nullptr);
                    }

                }
            }
        }
        sprite->setAdditionalTransform(&nodedata->transform);
        sprite->addMesh(mesh);
        sprite->autorelease();
        sprite->genGLProgramState(); 
    }
    return   sprite;
}
void Sprite3D::createAttachSprite3DNode(NodeData* nodedata,const MaterialDatas& matrialdatas)
{
    for(const auto& it : nodedata->modelNodeDatas)
    {
        if(it && getAttachNode(nodedata->id))
        {
            auto sprite = createSprite3DNode(nodedata,it,matrialdatas);
            if (sprite)
            {
                getAttachNode(nodedata->id)->addChild(sprite);
            } 
        }
    }
    for(const auto& it : nodedata->children)
    {
        createAttachSprite3DNode(it,matrialdatas);
    }
}
void Sprite3D::genGLProgramState(bool useLight)
{
    _shaderUsingLight = useLight;
    
    std::unordered_map<const MeshVertexData*, GLProgramState*> glProgramestates;
    for(auto& mesh : _meshVertexDatas)
    {
        bool textured = mesh->hasVertexAttrib(GLProgram::VERTEX_ATTRIB_TEX_COORD);
        bool hasSkin = mesh->hasVertexAttrib(GLProgram::VERTEX_ATTRIB_BLEND_INDEX)
        && mesh->hasVertexAttrib(GLProgram::VERTEX_ATTRIB_BLEND_WEIGHT);
        bool hasNormal = mesh->hasVertexAttrib(GLProgram::VERTEX_ATTRIB_NORMAL);
        
        GLProgram* glProgram = nullptr;
        const char* shader = nullptr;
        if(textured)
        {
            if (hasSkin)
            {
                if (hasNormal && _shaderUsingLight)
                    shader = GLProgram::SHADER_3D_SKINPOSITION_NORMAL_TEXTURE;
                else
                    shader = GLProgram::SHADER_3D_SKINPOSITION_TEXTURE;
            }
            else
            {
                if (hasNormal && _shaderUsingLight)
                    shader = GLProgram::SHADER_3D_POSITION_NORMAL_TEXTURE;
                else
                    shader = GLProgram::SHADER_3D_POSITION_TEXTURE;
            }
        }
        else
        {
            shader = GLProgram::SHADER_3D_POSITION;
        }
        if (shader)
            glProgram = GLProgramCache::getInstance()->getGLProgram(shader);
        
        auto programstate = GLProgramState::create(glProgram);
        long offset = 0;
        auto attributeCount = mesh->getMeshVertexAttribCount();
        for (auto k = 0; k < attributeCount; k++) {
            auto meshattribute = mesh->getMeshVertexAttrib(k);
            programstate->setVertexAttribPointer(s_attributeNames[meshattribute.vertexAttrib],
                                                 meshattribute.size,
                                                 meshattribute.type,
                                                 GL_FALSE,
                                                 mesh->getVertexBuffer()->getSizePerVertex(),
                                                 (GLvoid*)offset);
            offset += meshattribute.attribSizeBytes;
        }
        
        glProgramestates[mesh] = programstate;
    }
    
    for (auto& it : _meshes) {
        auto glProgramState = glProgramestates[it->getMeshIndexData()->getMeshVertexData()];
        it->setGLProgramState(glProgramState);
    }
}

void Sprite3D::createNode(NodeData* nodedata, Node* root, const MaterialDatas& matrialdatas, bool singleSprite)
{
    Node* node=nullptr;
    for(const auto& it : nodedata->modelNodeDatas)
    {
        if(it)
        {
            if(it->bones.size() > 0 || singleSprite)
            {
                auto mesh = Mesh::create(nodedata->id, getMeshIndexData(it->subMeshId));
                if(mesh)
                {
                    _meshes.pushBack(mesh);
                    if (_skeleton && it->bones.size())
                    {
                        auto skin = MeshSkin::create(_skeleton, it->bones, it->invBindPose);
                        mesh->setSkin(skin);
                    }
                    mesh->_visibleChanged = std::bind(&Sprite3D::onAABBDirty, this);

                    if (it->matrialId == "" && matrialdatas.materials.size())
                    {
                        const NTextureData* textureData = matrialdatas.materials[0].getTextureData(NTextureData::Usage::Diffuse);
                        mesh->setTexture(textureData->filename);
                    }
                    else
                    {
                        const NMaterialData*  materialData=matrialdatas.getMaterialData(it->matrialId);
                        if(materialData)
                        {
                            const NTextureData* textureData = materialData->getTextureData(NTextureData::Usage::Diffuse);
                            if(textureData && !textureData->filename.empty())
                            {
                                auto tex = Director::getInstance()->getTextureCache()->addImage(textureData->filename);
                                if(tex)
                                {
                                    Texture2D::TexParams    texParams;
                                    texParams.minFilter = GL_LINEAR;
                                    texParams.magFilter = GL_LINEAR;
                                    texParams.wrapS = textureData->wrapS;
                                    texParams.wrapT = textureData->wrapT;
                                    tex->setTexParameters(texParams);
                                    mesh->setTexture(tex);
                                    mesh->_isTransparent = (materialData->getTextureData(NTextureData::Usage::Transparency) != nullptr);
                                }

                            }
                        }
                    }
                }
            }
            else
            {
                auto sprite = createSprite3DNode(nodedata,it,matrialdatas);
                if (sprite)
                {
                    if(root)
                    {
                        root->addChild(sprite);
                    } 
                }
                node=sprite;
            } 
        }
    }
    if(nodedata->modelNodeDatas.size() ==0 )
    {
        node= Node::create();
        if(node)
        {
            node->setName(nodedata->id);
            node->setAdditionalTransform(&nodedata->transform);
            if(root)
            {
                root->addChild(node);
            } 
        }
    }
    for(const auto& it : nodedata->children)
    {
        createNode(it,node, matrialdatas, singleSprite);
    }
}

MeshIndexData* Sprite3D::getMeshIndexData(const std::string& indexId) const
{
    for (auto it : _meshVertexDatas) {
        auto index = it->getMeshIndexDataById(indexId);
        if (index)
            return index;
    }
    return nullptr;
}

void  Sprite3D::addMesh(Mesh* mesh)
{
    auto meshVertex = mesh->getMeshIndexData()->_vertexData;
    _meshVertexDatas.pushBack(meshVertex);
    _meshes.pushBack(mesh);
}

void Sprite3D::setTexture(const std::string& texFile)
{
    auto tex = Director::getInstance()->getTextureCache()->addImage(texFile);
    setTexture(tex);
}

void Sprite3D::setTexture(Texture2D* texture)
{
    for (auto& state : _meshes) {
        state->setTexture(texture);
    }
}
AttachNode* Sprite3D::getAttachNode(const std::string& boneName)
{
    auto it = _attachments.find(boneName);
    if (it != _attachments.end())
        return it->second;
    
    if (_skeleton)
    {
        auto bone = _skeleton->getBoneByName(boneName);
        auto attachNode = AttachNode::create(bone);
        addChild(attachNode);
        _attachments[boneName] = attachNode;
        return attachNode;
    }
    
    return nullptr;
}

void Sprite3D::removeAttachNode(const std::string& boneName)
{
    auto it = _attachments.find(boneName);
    if (it != _attachments.end())
    {
        removeChild(it->second);
        _attachments.erase(it);
    }
}

void Sprite3D::removeAllAttachNode()
{
    for (auto& it : _attachments) {
        removeChild(it.second);
    }
    _attachments.clear();
}
#if (!defined NDEBUG) || (defined CC_MODEL_VIEWER) 
//Generate a dummy texture when the texture file is missing
static Texture2D * getDummyTexture()
{
    auto texture = Director::getInstance()->getTextureCache()->getTextureForKey("/dummyTexture");
    if(!texture)
    {
        unsigned char data[] ={255,0,0,255};//1*1 pure red picture
        Image * image =new (std::nothrow) Image();
        image->initWithRawData(data,sizeof(data),1,1,sizeof(unsigned char));
        texture=Director::getInstance()->getTextureCache()->addImage(image,"/dummyTexture");
        image->release();
    }
    return texture;
}
#endif

void Sprite3D::visit(cocos2d::Renderer *renderer, const cocos2d::Mat4 &parentTransform, uint32_t parentFlags)
{
    // quick return if not visible. children won't be drawn.
    if (!_visible)
    {
        return;
    }
    
    uint32_t flags = processParentFlags(parentTransform, parentFlags);
<<<<<<< HEAD
    flags &= FLAGS_RENDER_AS_3D;
=======
    flags |= FLAGS_RENDER_AS_3D;
>>>>>>> 15bf9190
    
    //
    Director* director = Director::getInstance();
    director->pushMatrix(MATRIX_STACK_TYPE::MATRIX_STACK_MODELVIEW);
    director->loadMatrix(MATRIX_STACK_TYPE::MATRIX_STACK_MODELVIEW, _modelViewTransform);
    
    bool visibleByCamera = isVisitableByVisitingCamera();
    
    int i = 0;
    
    if(!_children.empty())
    {
        sortAllChildren();
        // draw children zOrder < 0
        for( ; i < _children.size(); i++ )
        {
            auto node = _children.at(i);
            
            if (node && node->getLocalZOrder() < 0)
                node->visit(renderer, _modelViewTransform, flags);
            else
                break;
        }
        // self draw
        if (visibleByCamera)
            this->draw(renderer, _modelViewTransform, flags);
        
        for(auto it=_children.cbegin()+i; it != _children.cend(); ++it)
            (*it)->visit(renderer, _modelViewTransform, flags);
    }
    else if (visibleByCamera)
    {
        this->draw(renderer, _modelViewTransform, flags);
    }
    
    director->popMatrix(MATRIX_STACK_TYPE::MATRIX_STACK_MODELVIEW);
}

void Sprite3D::draw(Renderer *renderer, const Mat4 &transform, uint32_t flags)
{
#if CC_USE_CULLING
    // camera clipping
    if(!Camera::getVisitingCamera()->isVisibleInFrustum(&this->getAABB()))
        return;
#endif
    
    if (_skeleton)
        _skeleton->updateBoneMatrix();
    
    Color4F color(getDisplayedColor());
    color.a = getDisplayedOpacity() / 255.0f;
    
    //check light and determine the shader used
    const auto& lights = Director::getInstance()->getRunningScene()->getLights();
    bool usingLight = false;
    for (const auto light : lights) {
        usingLight = ((unsigned int)light->getLightFlag() & _lightMask) > 0;
        if (usingLight)
            break;
    }
    if (usingLight != _shaderUsingLight)
        genGLProgramState(usingLight);
    
    int i = 0;
    for (auto& mesh : _meshes) {
        if (!mesh->isVisible())
        {
            i++;
            continue;
        }
        auto programstate = mesh->getGLProgramState();
        auto& meshCommand = mesh->getMeshCommand();

#if (!defined NDEBUG) || (defined CC_MODEL_VIEWER) 
        GLuint textureID = 0;
        if(mesh->getTexture())
        {
            textureID = mesh->getTexture()->getName();
        }else
        { //let the mesh use a dummy texture instead of the missing or crashing texture file
            auto texture = getDummyTexture();
            mesh->setTexture(texture);
            textureID = texture->getName();
        }

#else
        GLuint textureID = mesh->getTexture() ? mesh->getTexture()->getName() : 0;
#endif

        float globalZ = _globalZOrder;
        bool isTransparent = (mesh->_isTransparent || color.a < 1.f);
        if (isTransparent && Camera::getVisitingCamera())
        {
            // use the view matrix for Applying to recalculating transparent mesh's Z-Order
            const auto& viewMat = Camera::getVisitingCamera()->getViewMatrix();
            //fetch the Z from the result matrix
            globalZ = -(viewMat.m[2] * transform.m[12] + viewMat.m[6] * transform.m[13] + viewMat.m[10] * transform.m[14] + viewMat.m[14]);
        }
        meshCommand.init(globalZ, textureID, programstate, _blend, mesh->getVertexBuffer(), mesh->getIndexBuffer(), mesh->getPrimitiveType(), mesh->getIndexFormat(), mesh->getIndexCount(), transform, flags);
        
        meshCommand.setLightMask(_lightMask);

        auto skin = mesh->getSkin();
        if (skin)
        {
            meshCommand.setMatrixPaletteSize((int)skin->getMatrixPaletteSize());
            meshCommand.setMatrixPalette(skin->getMatrixPalette());
        }
        //support tint and fade
        meshCommand.setDisplayColor(Vec4(color.r, color.g, color.b, color.a));
        meshCommand.setTransparent(isTransparent);
        renderer->addCommand(&meshCommand);
    }
}

void Sprite3D::setGLProgramState(GLProgramState *glProgramState)
{
    Node::setGLProgramState(glProgramState);
    for (auto& state : _meshes) {
        state->setGLProgramState(glProgramState);
    }
}
void Sprite3D::setGLProgram(GLProgram *glprogram)
{
    Node::setGLProgram(glprogram);
    setGLProgramState(getGLProgramState());
}

void Sprite3D::setBlendFunc(const BlendFunc &blendFunc)
{
    if(_blend.src != blendFunc.src || _blend.dst != blendFunc.dst)
    {
        _blend = blendFunc;
        for(auto& state : _meshes)
        {
            state->setBlendFunc(blendFunc);
        }
    }
}

const BlendFunc& Sprite3D::getBlendFunc() const
{
    return _blend;
}

const AABB& Sprite3D::getAABB() const
{
    Mat4 nodeToWorldTransform(getNodeToWorldTransform());
    
    // If nodeToWorldTransform matrix isn't changed, we don't need to transform aabb.
    if (memcmp(_nodeToWorldTransform.m, nodeToWorldTransform.m, sizeof(Mat4)) == 0 && !_aabbDirty)
    {
        return _aabb;
    }
    else
    {
        _aabb.reset();
        Mat4 transform(nodeToWorldTransform);
        for (const auto& it : _meshes) {
            if (it->isVisible())
                _aabb.merge(it->getAABB());
        }
        
        _aabb.transform(transform);
        _nodeToWorldTransform = nodeToWorldTransform;
    }
    
    return _aabb;
}

Rect Sprite3D::getBoundingBox() const
{
    AABB aabb = getAABB();
    Rect ret(aabb._min.x, aabb._min.y, (aabb._max.x - aabb._min.x), (aabb._max.y - aabb._min.y));
    return ret;
}

void Sprite3D::setCullFace(GLenum cullFace)
{
    for (auto& it : _meshes) {
        it->getMeshCommand().setCullFace(cullFace);
    }
}

void Sprite3D::setCullFaceEnabled(bool enable)
{
    for (auto& it : _meshes) {
        it->getMeshCommand().setCullFaceEnabled(enable);
    }
}

Mesh* Sprite3D::getMeshByIndex(int index) const
{
    CCASSERT(index < _meshes.size(), "invald index");
    return _meshes.at(index);
}

/**get Mesh by Name */
Mesh* Sprite3D::getMeshByName(const std::string& name) const
{
    for (const auto& it : _meshes) {
        if (it->getName() == name)
            return it;
    }
    return nullptr;
}

std::vector<Mesh*> Sprite3D::getMeshArrayByName(const std::string& name) const
{
    std::vector<Mesh*> meshes;
    for (const auto& it : _meshes) {
        if (it->getName() == name)
            meshes.push_back(it);
    }
    return meshes;
}

MeshSkin* Sprite3D::getSkin() const
{
    for (const auto& it : _meshes) {
        if (it->getSkin())
            return it->getSkin();
    }
    return nullptr;
}

///////////////////////////////////////////////////////////////////////////////////
Sprite3DCache* Sprite3DCache::_cacheInstance = nullptr;
Sprite3DCache* Sprite3DCache::getInstance()
{
    if (_cacheInstance == nullptr)
        _cacheInstance = new (std::nothrow) Sprite3DCache();
    return _cacheInstance;
}
void Sprite3DCache::destroyInstance()
{
    if (_cacheInstance)
    {
        delete _cacheInstance;
        _cacheInstance = nullptr;
    }
}

Sprite3DCache::Sprite3DData* Sprite3DCache::getSpriteData(const std::string& key) const
{
    auto it = _spriteDatas.find(key);
    if (it != _spriteDatas.end())
        return it->second;
    return nullptr;
}

bool Sprite3DCache::addSprite3DData(const std::string& key, Sprite3DCache::Sprite3DData* spritedata)
{
    auto it = _spriteDatas.find(key);
    if (it == _spriteDatas.end())
    {
        _spriteDatas[key] = spritedata;
        return true;
    }
    return false;
}

void Sprite3DCache::removeSprite3DData(const std::string& key)
{
    auto it = _spriteDatas.find(key);
    if (it != _spriteDatas.end())
    {
        delete it->second;
    }
    _spriteDatas.erase(it);
}

void Sprite3DCache::removeAllSprite3DData()
{
    for (auto& it : _spriteDatas) {
        delete it.second;
    }
    _spriteDatas.clear();
}

Sprite3DCache::Sprite3DCache()
{
    
}
Sprite3DCache::~Sprite3DCache()
{
    removeAllSprite3DData();
}

NS_CC_END<|MERGE_RESOLUTION|>--- conflicted
+++ resolved
@@ -630,11 +630,7 @@
     }
     
     uint32_t flags = processParentFlags(parentTransform, parentFlags);
-<<<<<<< HEAD
-    flags &= FLAGS_RENDER_AS_3D;
-=======
     flags |= FLAGS_RENDER_AS_3D;
->>>>>>> 15bf9190
     
     //
     Director* director = Director::getInstance();
