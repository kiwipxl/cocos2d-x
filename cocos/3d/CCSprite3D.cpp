--- conflicted
+++ resolved
@@ -602,11 +602,7 @@
 void Sprite3D::draw(Renderer *renderer, const Mat4 &transform, uint32_t flags)
 {
     // camera clipping
-<<<<<<< HEAD
-    if(!Camera::getVisitingCamera()->visibleInFrustum(this->getAABB()))
-=======
     if(!Camera::getVisitingCamera()->isVisibleInFrustum(&this->getAABB()))
->>>>>>> d23eb83b
         return;
     
     if (_skeleton)
