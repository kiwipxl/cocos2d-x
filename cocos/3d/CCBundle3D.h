--- conflicted
+++ resolved
@@ -36,12 +36,9 @@
 #include "json/document.h"
 
 NS_CC_BEGIN
-<<<<<<< HEAD
 class BundleReader;
 class Animation3D;
 class Data;
-
-=======
 
 /**
  * Defines a bundle file that contains a collection of assets. Mesh, Material, MeshSkin, Animation
@@ -49,7 +46,6 @@
  * c3t text file
  * c3b binary file
  */
->>>>>>> f633c6a8
 class Bundle3D
 {
 public:
@@ -58,18 +54,12 @@
     
     static void destroyInstance();
     
-<<<<<<< HEAD
-    void clearBuffer();
+	void clearBuffer();
 
-    /**
-     * load file data include .c3t and .c3b
-     * @param path Model path
-=======
     /**
      * load a file. You must load a file first, then call loadMeshData, loadSkinData, and so on
      * @param path File to be loaded
      * @return result of load
->>>>>>> f633c6a8
      */
     bool load(const std::string& path);
     
@@ -164,6 +154,7 @@
     */
     Reference* seekToFirstType(unsigned int type);
 
+protected:
 CC_CONSTRUCTOR_ACCESS:
     Bundle3D();
     ~Bundle3D();
