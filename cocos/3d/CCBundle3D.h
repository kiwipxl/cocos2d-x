--- conflicted
+++ resolved
@@ -95,13 +95,9 @@
     std::string _modelRelativePath;
 
     char* _documentBuffer;
-<<<<<<< HEAD
+    std::string         _fullPath;
 
     rapidjson::Document _document;
-=======
-    rapidjson::Document document;
-    std::string         _fullPath;
->>>>>>> 2c6f7b63
 
     bool  _isBinary;
 };
