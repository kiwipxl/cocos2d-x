﻿/****************************************************************************
 Copyright (c) 2014 Chukong Technologies Inc.

 http://www.cocos2d-x.org

 Permission is hereby granted, free of charge, to any person obtaining a copy
 of this software and associated documentation files (the "Software"), to deal
 in the Software without restriction, including without limitation the rights
 to use, copy, modify, merge, publish, distribute, sublicense, and/or sell
 copies of the Software, and to permit persons to whom the Software is
 furnished to do so, subject to the following conditions:

 The above copyright notice and this permission notice shall be included in
 all copies or substantial portions of the Software.

 THE SOFTWARE IS PROVIDED "AS IS", WITHOUT WARRANTY OF ANY KIND, EXPRESS OR
 IMPLIED, INCLUDING BUT NOT LIMITED TO THE WARRANTIES OF MERCHANTABILITY,
 FITNESS FOR A PARTICULAR PURPOSE AND NONINFRINGEMENT. IN NO EVENT SHALL THE
 AUTHORS OR COPYRIGHT HOLDERS BE LIABLE FOR ANY CLAIM, DAMAGES OR OTHER
 LIABILITY, WHETHER IN AN ACTION OF CONTRACT, TORT OR OTHERWISE, ARISING FROM,
 OUT OF OR IN CONNECTION WITH THE SOFTWARE OR THE USE OR OTHER DEALINGS IN
 THE SOFTWARE.
 ****************************************************************************/

#ifndef __CCANIMATE3D_H__
#define __CCANIMATE3D_H__

#include <map>
#include <unordered_map>

#include "3d/CCAnimation3D.h"
#include "base/ccMacros.h"
#include "base/CCRef.h"
#include "2d/CCActionInterval.h"

NS_CC_BEGIN

class Bone3D;
class Sprite3D;
<<<<<<< HEAD

/**
* @addtogroup _3d
* @{
*/
=======
class EventCustom;
>>>>>>> 7c091b75

/**
 * @enum Animate3DQuality
 * @brief @~english This enum control the animation's quality.
 * @~chinese 该枚举用于控制动画的质量
 */
enum class Animate3DQuality
{
    /**
     * @~english It'll be ignore the curve-evaluating(the animation looks like stop), just acculate transition time.
     * @~chinese 忽略动画播放时的曲线求解（插值），动画会有卡顿，仅能加速动画过渡时间
     **/
    QUALITY_NONE = 0, 

    /**
    * @~english Low animation quality, it'll be more efficient.
    * @~chinese 低动画质量，较高动画质量而言，效率更高
    **/
    QUALITY_LOW, 

    /**
    * @~english High animation quality, which also means more cpu time occupy.
    * @~chinese 高动画质量，效果最好，同时也意味着更多的CPU时间占用
    **/
    QUALITY_HIGH,              
};



/**
 * @class Animate3D
 * @brief @~english Animate3D, Animates a Sprite3D given with an Animation3D
 * @~chinese Animate3D 通过指定的Animation3D创建的动作，用以给Sprite3D播放动画
 */
class CC_DLL Animate3D: public ActionInterval
{
public:
    
    /**
     * @~english Create Animate3D using Animation.
     * @~chinese 使用Animation3D来创建Animate3D对象
     * @param animation @~english The specified Animation3D object.
     * @~chinese 指定的Animation3D对象
     * @return @~english The Animate3D object.
     * @~chinese 被创建的Animate3D对象
     */
    static Animate3D* create(Animation3D* animation);
    
    /**
     * @~english create Animate3D
     * @~chinese 通过Animation3D对象，开始时间，以及持续时间来构造Animate3D
     * @param animation @~english Animation used to generate animate3D
     * @~chinese 指定的Animation3D对象
     * @param fromTime @~english FormTime. 
     * @~chinese 开始时间
     * @param duration @~english Duration Time the Animate3D lasts.
     * @~chinese 动画播放的持续时间
     * @return @~english The Animate3D object.
     * @~chinese 被创建的Animate3D对象
     */
    static Animate3D* create(Animation3D* animation, float fromTime, float duration);
    
    /**
     * @~english Create Animate3D by frame section, [startFrame, endFrame)
     * @~chinese 通过Animation3D，起始帧，结束帧，以及帧率来创建Animate3D对象
     * @param animation @~english Animation used to generate animate3D
     * @~chinese Animation3D对象
     * @param startFrame @~english The start frame.
     * @~chinese 起始帧
     * @param endFrame @~english The end frame
     * @~chinese 结束帧
     * @param frameRate @~english The frameRate, default is 30 per second
     * @~chinese 帧率，默认是三十帧每秒
     * @return @~english Animate3D created using animate
     * @~chinese 被创建的Animate3D对象
     */
    static Animate3D* createWithFrames(Animation3D* animation, int startFrame, int endFrame, float frameRate = 30.f);
    
    //
    // Overrides
    //
    virtual void stop() override;
    virtual void step(float dt) override;
    virtual void startWithTarget(Node *target) override;
    virtual Animate3D* reverse() const override;
    virtual Animate3D *clone() const override;
    
    virtual void update(float t) override;
    
    /**
     * @~english Get speed, negative speed means playing reverse 
     * @~chinese 获取播放速度，负数的速度意味着动画正在倒放
     * @return @~english The speed
     * @~chinese 速度
     */
    float getSpeed() const;

    /**
    * @~english Set speed, negative speed means playing reverse
    * @~chinese 设置播放速度，负数的速度意味着动画将会倒放
    * @param speed @~english the speed
    * @~chinese 速度
    */
    void setSpeed(float speed);
    
    /**
     * Get the blend weight
     * @~chinese 获取动画混合权重
     * @return the blend weight
     * @~chinese 
     */
    float getWeight() const { return _weight; }

    /**
     * @~english Set the blend weight. It is internally used currently. For example, Sprite3D is playing an Animate3D,
     * and then another Animate3D is going to be played. This function will be used to make the transition from on 
     * Animate3D to another smoothly. 
     * @~chinese 设置动画混合权重，该函数目前仅在内部使用，举例来说，当一个Sprite3D对象处在播放一个动画同时另一个动画即将要被播放的情形下，
     * 该函数将被用来调整从一个动画到另一个动画之间的过渡.
     * @param weight @~english The blend weight, the blend weight must be positive
     * @~chinese 权重，权值必须为正
     */
    void setWeight(float weight);
    
    /**
     * @~english Set origin interval.
     * @~chinese 设置初始播放间隔
     * @param interval @~english The new interval
     * @~chinese 新的播放间隔
     */
    void setOriginInterval(float interval);

    /**
    * @~english Get origin interval
    * @~chinese 获取初始播放间隔
    * @return @~english Get the origin interval.
    * @~chinese 播放间隔
    */
    float getOriginInterval() const {return _originInterval; }
    
    /**
     * @~english Get animate transition time between 3d animations
     * @~chinese 获取动画之间的过渡时间
     * @return @~english The tarnsition time.
     * @~chinese 过渡时间
     */
    static float getTransitionTime() { return _transTime; }
    
    /**
     * @~english Set animate transition time between 3d animations
     * @~chinese 设置动画之间的过渡时间
     * @param transTime @~english The transition time
     * @~chinese 新过渡时间
     */
    static void setTransitionTime(float transTime) { if (transTime >= 0.f) _transTime = transTime; }
    
    /**get & set play reverse, these are deprecated, use set negative speed instead*/
    CC_DEPRECATED_ATTRIBUTE bool getPlayBack() const { return _playReverse; }
    CC_DEPRECATED_ATTRIBUTE void setPlayBack(bool reverse) { _playReverse = reverse; }
    
    /**
     * @~english Set the animate quality, see also Animate3DQuality
     * @~chinese 设置动画质量，关于动画质量的详情请见Animate3DQuality枚举
     * @param quality @~english The animate quality
     * @~chinese 动画质量的枚举
     * */
    void setQuality(Animate3DQuality quality);
    
    /**
     * @~english Get animate quality, see also Animate3DQuality
     * @~chinese 获取当前动画的动画质量，光宇动画质量的详情请见Animate3DQuality枚举
     * @return @~english The animate quality
     * @~chinese 动画质量的枚举
     **/
    Animate3DQuality getQuality() const;


    struct Animate3DDisplayedEventInfo
    {
        int frame;
        Node* target;
        const ValueMap* userInfo;
    };
    void setKeyFrameUserInfo(int keyFrame, const ValueMap &userInfo);
    const ValueMap* getKeyFrameUserInfo(int keyFrame) const;
    ValueMap* getKeyFrameUserInfo(int keyFrame);
    

    
CC_CONSTRUCTOR_ACCESS:
    
    Animate3D();
    virtual ~Animate3D();
    
    /**
    * @~english Remove this action from map
    * @~chinese 从map中删除当前action
    */
    void removeFromMap();
    
    /** 
     * @~english Init method, init from the specified animation.
     * @~chinese 通过指定的Animation3D对象初始化
     * @param animation @~english The specified animation.
     * @~chinese 指定的Animation3D对象
     * @return @~english Return true if success, otherwise return false.
     * @~chinese 当初始化成功时返回true,反之返回false
     */
    bool init(Animation3D* animation);

    /** 
     * @~english Init method, init from the start time and duration.
     * @~chinese 初始化函数，通过开始时间以及持续时间初始化
     * @param animation @~english The specified animation.
     * @~chinese 指定的Animation3D对象
     * @param fromTime @~english The start time.
     * @~chinese 开始时间
     * @param duration @~english The animate's duration
     * @~chinese 动画持续时间
     * @return @~english Return true if success, otherwise return false.
     * @~chinese 当初始化成功时返回true,反之返回false
     */
    bool init(Animation3D* animation, float fromTime, float duration);

    /**
    * @~english Init with frames
    * @~chinese 通过起始帧，结束帧，帧率来创建动画
    * @param animation @~english The specified animation
    * @~chinese 指定的Animation3D对象
    * @param startFrame @~english The start frame
    * @~chinese 起始帧
    * @param endFrame @~english The end frame
    * @~chinese 结束帧
    * @param frameRate @~english The frame rate
    * @~chinese 帧率
    * @return @~english Return true if success, otherwise return false.
    * @~chinese 当初始化成功时返回true,反之返回false
    */
    bool initWithFrames(Animation3D* animation, int startFrame, int endFrame, float frameRate);
    
protected:
    
    enum class Animate3DState
    {
        FadeIn,
        FadeOut,
        Running,
    };
    Animate3DState _state; //animation state
    Animation3D* _animation; //animation data

    float      _absSpeed; //playing speed
    float      _weight; //blend weight
    float      _start; //start time 0 - 1, used to generate sub Animate3D
    float      _last; //last time 0 - 1, used to generate sub Animate3D
    bool       _playReverse; // is playing reverse
    static float      _transTime; //transition time from one animate3d to another
    float      _accTransTime; // acculate transition time
    float      _lastTime;     // last t (0 - 1)
    float      _originInterval;// save origin interval time
    float      _frameRate;
    
    // animation quality
    EvaluateType _translateEvaluate;
    EvaluateType _roteEvaluate;
    EvaluateType _scaleEvaluate;
    Animate3DQuality _quality;
    
    std::unordered_map<Bone3D*, Animation3D::Curve*> _boneCurves; //weak ref
    std::unordered_map<Node*, Animation3D::Curve*> _nodeCurves;
    
    std::unordered_map<int, ValueMap> _keyFrameUserInfos;
    std::unordered_map<int, EventCustom*> _keyFrameEvent;
    std::unordered_map<int, Animate3DDisplayedEventInfo> _displayedEventInfo;

    //sprite animates
    static std::unordered_map<Node*, Animate3D*> s_fadeInAnimates;
    static std::unordered_map<Node*, Animate3D*> s_fadeOutAnimates;
    static std::unordered_map<Node*, Animate3D*> s_runningAnimates;
};

// end of 3d group
/// @}

NS_CC_END

#endif // __CCANIMATE3D_H__<|MERGE_RESOLUTION|>--- conflicted
+++ resolved
@@ -35,17 +35,13 @@
 
 NS_CC_BEGIN
 
-class Bone3D;
-class Sprite3D;
-<<<<<<< HEAD
-
 /**
 * @addtogroup _3d
 * @{
 */
-=======
+class Bone3D;
+class Sprite3D;
 class EventCustom;
->>>>>>> 7c091b75
 
 /**
  * @enum Animate3DQuality
