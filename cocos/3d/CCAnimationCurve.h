--- conflicted
+++ resolved
@@ -40,17 +40,10 @@
 
 enum class EvaluateType
 {
-<<<<<<< HEAD
-    LINEAR,
-    NEARE,
-    QUAT_SLERP,
-    USER_FUNCTION,
-=======
     INT_LINEAR,
     INT_NEAR,
     INT_QUAT_SLERP,
     INT_USER_FUNCTION,
->>>>>>> a587931c
 };
 
 /**
