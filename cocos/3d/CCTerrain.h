--- conflicted
+++ resolved
@@ -128,32 +128,9 @@
      */
     struct Triangle
     {
-<<<<<<< HEAD
-        /** 
-         * @~english Constructors @~chinese 构造函数
-         * @param p1 @~english First point @~chinese 三角形第一个顶点
-         * @param p2 @~english Seconde point @~chinese 三角形第二个顶点
-         * @param p3 @~english Third point @~chinese 三角形第三个顶点
-         */
-        Triangle(Vec3 p1, Vec3 p2, Vec3 p3);
-        /**
-         * @~english Get intersection point @~chinese 获取射线和三角形的交点
-         * @param ray @~english Ray using to intersect with triangle @~chinese 用来和三角形求交的射线
-         * @param interScetPoint @~english intersect point when exist @~chinese 当交点存在时，这个变量返回射线和三角形的交点
-         * @return @~english True if intersection point exist, false otherwise @~chinese 交点存在时返回true，否则返回false
-         */
-        bool getInsterctPoint(const Ray &ray, Vec3& interScetPoint) const;
-        /**
-         * @~english Transform the triangle. @~chinese 对三角形进行变换
-         * @param matrix @~english Matrix used to transform the triangle. @~chinese 用来做变换的矩阵
-         */
-        void transform(Mat4 matrix);
-        /** @~english three points of triangle @~chinese 三角形的三个顶点 */
-=======
         Triangle(const Vec3& p1, const Vec3& p2, const Vec3& p3);
         bool getInsterctPoint(const Ray &ray, Vec3& interScetPoint) const;
         void transform(const Mat4& matrix);
->>>>>>> 4dfa9d17
         Vec3 _p1, _p2, _p3;
     };
 
@@ -240,13 +217,8 @@
     struct CC_DLL TerrainVertexData
     {
         /*constructor*/
-<<<<<<< HEAD
-        TerrainVertexData() {};
-        TerrainVertexData(Vec3 v1, Tex2F v2)
-=======
         TerrainVertexData(){};
         TerrainVertexData(const Vec3& v1, const Tex2F& v2)
->>>>>>> 4dfa9d17
         {
             _position = v1;
             _texcoord = v2;
@@ -578,19 +550,12 @@
     */
     void setMaxDetailMapAmount(int maxValue);
 
-<<<<<<< HEAD
     /** @~english Convert a world Space position (X,Z) to terrain space position (X,Z)
         @~chinese 将一个世界空间位置（x，z）地形的空间位置（x，z）
         @param worldSpace @~english  a world space position will be converted @~chinese 一个世界空间位置将被转换
         @return @~english a terrain space position @~chinese 地形的空间位置
     */
-    Vec2 convertToTerrainSpace(Vec2 worldSpace)const;
-=======
-    /**
-     * Convert a world Space position (X,Z) to terrain space position (X,Z)
-     */
     Vec2 convertToTerrainSpace(const Vec2& worldSpace) const;
->>>>>>> 4dfa9d17
 
     /** @~english reset the heightmap data.
         @~chinese 复位高度图数据。
