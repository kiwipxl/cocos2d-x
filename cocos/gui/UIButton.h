/****************************************************************************
Copyright (c) 2013-2014 Chukong Technologies Inc.

http://www.cocos2d-x.org

Permission is hereby granted, free of charge, to any person obtaining a copy
of this software and associated documentation files (the "Software"), to deal
in the Software without restriction, including without limitation the rights
to use, copy, modify, merge, publish, distribute, sublicense, and/or sell
copies of the Software, and to permit persons to whom the Software is
furnished to do so, subject to the following conditions:

The above copyright notice and this permission notice shall be included in
all copies or substantial portions of the Software.

THE SOFTWARE IS PROVIDED "AS IS", WITHOUT WARRANTY OF ANY KIND, EXPRESS OR
IMPLIED, INCLUDING BUT NOT LIMITED TO THE WARRANTIES OF MERCHANTABILITY,
FITNESS FOR A PARTICULAR PURPOSE AND NONINFRINGEMENT. IN NO EVENT SHALL THE
AUTHORS OR COPYRIGHT HOLDERS BE LIABLE FOR ANY CLAIM, DAMAGES OR OTHER
LIABILITY, WHETHER IN AN ACTION OF CONTRACT, TORT OR OTHERWISE, ARISING FROM,
OUT OF OR IN CONNECTION WITH THE SOFTWARE OR THE USE OR OTHER DEALINGS IN
THE SOFTWARE.
****************************************************************************/

#ifndef __UIBUTTON_H__
#define __UIBUTTON_H__

#include "gui/UIWidget.h"

NS_CC_BEGIN

namespace ui{

/**
*   @js NA
*   @lua NA
*/
class Button : public Widget
{
    
    DECLARE_CLASS_GUI_INFO
    
public:
    /**
     * Default constructor
     */
    Button();

    /**
     * Default destructor
     */
    virtual ~Button();

    /**
     * Allocates and initializes.
     */
    static Button* create();

    /**
     * Load textures for button.
     *
     * @param normal    normal state texture.
     *
     * @param selected    selected state texture.
     *
     * @param disabled    dark state texture.
     *
     * @param texType    @see UI_TEX_TYPE_LOCAL
     */
    void loadTextures(const char* normal,const char* selected,const char* disabled,TextureResType texType = UI_TEX_TYPE_LOCAL);

    /**
     * Load normal state texture for button.
     *
     * @param normal    normal state texture.
     *
     * @param texType    @see UI_TEX_TYPE_LOCAL
     */
    void loadTextureNormal(const char* normal, TextureResType texType = UI_TEX_TYPE_LOCAL);

    /**
     * Load selected state texture for button.
     *
     * @param selected    selected state texture.
     *
     * @param texType    @see UI_TEX_TYPE_LOCAL
     */
    void loadTexturePressed(const char* selected, TextureResType texType = UI_TEX_TYPE_LOCAL);

    /**
     * Load dark state texture for button.
     *
     * @param disabled    dark state texture.
     *
     * @param texType    @see UI_TEX_TYPE_LOCAL
     */
    void loadTextureDisabled(const char* disabled, TextureResType texType = UI_TEX_TYPE_LOCAL);

    /**
     * Sets capinsets for button, if button is using scale9 renderer.
     *
     * @param capInsets    capinsets for button
     */
    void setCapInsets(const Rect &capInsets);

    /**
     * Sets capinsets for button, if button is using scale9 renderer.
     *
     * @param capInsets    capinsets for button
     */
    void setCapInsetsNormalRenderer(const Rect &capInsets);

    const Rect& getCapInsetsNormalRenderer();

    /**
     * Sets capinsets for button, if button is using scale9 renderer.
     *
     * @param capInsets    capinsets for button
     */
    void setCapInsetsPressedRenderer(const Rect &capInsets);

    const Rect& getCapInsetsPressedRenderer();

    /**
     * Sets capinsets for button, if button is using scale9 renderer.
     *
     * @param capInsets    capinsets for button
     */
    void setCapInsetsDisabledRenderer(const Rect &capInsets);

    const Rect& getCapInsetsDisabledRenderer();

    //override "setAnchorPoint" of widget.
    virtual void setAnchorPoint(const Point &pt) override;

    /**
     * Sets if button is using scale9 renderer.
     *
     * @param true that using scale9 renderer, false otherwise.
     */
    virtual void setScale9Enabled(bool able);

    bool isScale9Enabled();

    //override "setFlippedX" of widget.
    virtual void setFlippedX(bool flippedX) override;

    //override "setFlippedY" of widget.
    virtual void setFlippedY(bool flippedY) override;

    //override "isFlippedX" of widget.
    virtual bool isFlippedX() override;

    //override "isFlippedY" of widget.
    virtual bool isFlippedY() override;

    /** @deprecated Use isFlippedX() instead */
    CC_DEPRECATED_ATTRIBUTE bool isFlipX() { return isFlippedX(); };
    /** @deprecated Use setFlippedX() instead */
    CC_DEPRECATED_ATTRIBUTE void setFlipX(bool flipX) { setFlippedX(flipX); };
    /** @deprecated Use isFlippedY() instead */
    CC_DEPRECATED_ATTRIBUTE bool isFlipY() { return isFlippedY(); };
    /** @deprecated Use setFlippedY() instead */
    CC_DEPRECATED_ATTRIBUTE void setFlipY(bool flipY) { setFlippedY(flipY); };

    /**
     * Changes if button can be clicked zoom effect.
     *
     * @param true that can be clicked zoom effect, false otherwise.
     */
    void setPressedActionEnabled(bool enabled);

    //override "ignoreContentAdaptWithSize" method of widget.
    virtual void ignoreContentAdaptWithSize(bool ignore) override;

    //override "getContentSize" method of widget.
    virtual const Size& getContentSize() const override;

    //override "getVirtualRenderer" method of widget.
    virtual Node* getVirtualRenderer() override;

    /**
<<<<<<< HEAD
=======
     * Sets color to widget
     *
     * It default change the color of widget's children.
     *
     * @param color
     */
    virtual void setColor(const Color3B &color) override;

    /**
>>>>>>> 12415a25
     * Returns the "class name" of widget.
     */
    virtual std::string getDescription() const override;

    void setTitleText(const std::string& text);
    const std::string& getTitleText() const;
    void setTitleColor(const Color3B& color);
    const Color3B& getTitleColor() const;
    void setTitleFontSize(float size);
    float getTitleFontSize() const;
    void setTitleFontName(const char* fontName);
    const char* getTitleFontName() const;

protected:
    virtual bool init() override;
    virtual void initRenderer() override;
    virtual void onPressStateChangedToNormal() override;
    virtual void onPressStateChangedToPressed() override;
    virtual void onPressStateChangedToDisabled() override;
    virtual void onSizeChanged() override;
<<<<<<< HEAD
    virtual void updateTextureColor() override;
    virtual void updateTextureOpacity() override;
    virtual void updateTextureRGBA() override;
=======

>>>>>>> 12415a25
    void normalTextureScaleChangedWithSize();
    void pressedTextureScaleChangedWithSize();
    void disabledTextureScaleChangedWithSize();
    virtual Widget* createCloneInstance() override;
    virtual void copySpecialProperties(Widget* model) override;
protected:
    Node* _buttonNormalRenderer;
    Node* _buttonClickedRenderer;
    Node* _buttonDisableRenderer;
    LabelTTF* _titleRenderer;
    std::string _normalFileName;
    std::string _clickedFileName;
    std::string _disabledFileName;
    bool _prevIgnoreSize;
    bool _scale9Enabled;
    Rect _capInsetsNormal;
    Rect _capInsetsPressed;
    Rect _capInsetsDisabled;
    TextureResType _normalTexType;
    TextureResType _pressedTexType;
    TextureResType _disabledTexType;
    Size _normalTextureSize;
    Size _pressedTextureSize;
    Size _disabledTextureSize;
    bool _pressedActionEnabled;
    Color3B _titleColor;
    float _normalTextureScaleXInSize;
    float _normalTextureScaleYInSize;
    float _pressedTextureScaleXInSize;
    float _pressedTextureScaleYInSize;
    bool _normalTextureLoaded;
    bool _pressedTextureLoaded;
    bool _disabledTextureLoaded;
};

}

NS_CC_END

#endif /* defined(__CocoGUI__Button__) */<|MERGE_RESOLUTION|>--- conflicted
+++ resolved
@@ -180,18 +180,6 @@
     virtual Node* getVirtualRenderer() override;
 
     /**
-<<<<<<< HEAD
-=======
-     * Sets color to widget
-     *
-     * It default change the color of widget's children.
-     *
-     * @param color
-     */
-    virtual void setColor(const Color3B &color) override;
-
-    /**
->>>>>>> 12415a25
      * Returns the "class name" of widget.
      */
     virtual std::string getDescription() const override;
@@ -212,13 +200,9 @@
     virtual void onPressStateChangedToPressed() override;
     virtual void onPressStateChangedToDisabled() override;
     virtual void onSizeChanged() override;
-<<<<<<< HEAD
     virtual void updateTextureColor() override;
     virtual void updateTextureOpacity() override;
     virtual void updateTextureRGBA() override;
-=======
-
->>>>>>> 12415a25
     void normalTextureScaleChangedWithSize();
     void pressedTextureScaleChangedWithSize();
     void disabledTextureScaleChangedWithSize();
