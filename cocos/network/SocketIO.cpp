/****************************************************************************
 Copyright (c) 2015 Chris Hannon http://www.channon.us
 Copyright (c) 2013-2016 Chukong Technologies Inc.

 http://www.cocos2d-x.org

 Permission is hereby granted, free of charge, to any person obtaining a copy
 of this software and associated documentation files (the "Software"), to deal
 in the Software without restriction, including without limitation the rights
 to use, copy, modify, merge, publish, distribute, sublicense, and/or sell
 copies of the Software, and to permit persons to whom the Software is
 furnished to do so, subject to the following conditions:

 The above copyright notice and this permission notice shall be included in
 all copies or substantial portions of the Software.

 THE SOFTWARE IS PROVIDED "AS IS", WITHOUT WARRANTY OF ANY KIND, EXPRESS OR
 IMPLIED, INCLUDING BUT NOT LIMITED TO THE WARRANTIES OF MERCHANTABILITY,
 FITNESS FOR A PARTICULAR PURPOSE AND NONINFRINGEMENT. IN NO EVENT SHALL THE
 AUTHORS OR COPYRIGHT HOLDERS BE LIABLE FOR ANY CLAIM, DAMAGES OR OTHER
 LIABILITY, WHETHER IN AN ACTION OF CONTRACT, TORT OR OTHERWISE, ARISING FROM,
 OUT OF OR IN CONNECTION WITH THE SOFTWARE OR THE USE OR OTHER DEALINGS IN
 THE SOFTWARE.

*based on the SocketIO library created by LearnBoost at http://socket.io
*using spec version 1 found at https://github.com/LearnBoost/socket.io-spec

 ****************************************************************************/

#include "SocketIO.h"
#include <algorithm>
#include <sstream>
#include <iterator>
#include "base/CCDirector.h"
#include "base/CCScheduler.h"
#include "WebSocket.h"
#include "HttpClient.h"

#include "json/rapidjson.h"
#include "json/document.h"
#include "json/stringbuffer.h"
#include "json/writer.h"

NS_CC_BEGIN

namespace network {

//class declarations

class SocketIOPacketV10x;

class SocketIOPacket
{
public:
    enum class SocketIOVersion
    {
        V09x,
        V10x
    };

    SocketIOPacket();
    virtual ~SocketIOPacket();
    void initWithType(const std::string& packetType);
    void initWithTypeIndex(int index);

    std::string toString()const;
    virtual int typeAsNumber()const;
    const std::string& typeForIndex(int index)const;

    void setEndpoint(const std::string& endpoint){ _endpoint = endpoint; };
    const std::string& getEndpoint()const{ return _endpoint; };
    void setEvent(const std::string& event){ _name = event; };
    const std::string& getEvent()const{ return _name; };

    void addData(const std::string& data);
    std::vector<std::string> getData()const{ return _args; };
    virtual std::string stringify()const;

    static SocketIOPacket * createPacketWithType(const std::string& type, SocketIOVersion version);
    static SocketIOPacket * createPacketWithTypeIndex(int type, SocketIOVersion version);
protected:
    std::string _pId;//id message
    std::string _ack;//
    std::string _name;//event name
    std::vector<std::string> _args;//we will be using a vector of strings to store multiple data
    std::string _endpoint;//
    std::string _endpointseparator;//socket.io 1.x requires a ',' between endpoint and payload
    std::string _type;//message type
    std::string _separator;//for stringify the object
    std::vector<std::string> _types;//types of messages
};

class SocketIOPacketV10x : public SocketIOPacket
{
public:
    SocketIOPacketV10x();
    virtual ~SocketIOPacketV10x();
    int typeAsNumber()const override;
    std::string stringify()const override;
private:
    std::vector<std::string> _typesMessage;
};

SocketIOPacket::SocketIOPacket() :_separator(":"), _endpointseparator("")
{
    _types.push_back("disconnect");
    _types.push_back("connect");
    _types.push_back("heartbeat");
    _types.push_back("message");
    _types.push_back("json");
    _types.push_back("event");
    _types.push_back("ack");
    _types.push_back("error");
    _types.push_back("noop");
}

SocketIOPacket::~SocketIOPacket()
{
    _types.clear();
}

void SocketIOPacket::initWithType(const std::string& packetType)
{
    _type = packetType;
}
void SocketIOPacket::initWithTypeIndex(int index)
{
    _type = _types.at(index);
}

std::string SocketIOPacket::toString()const
{
    std::stringstream encoded;
    encoded << this->typeAsNumber();
    encoded << this->_separator;

    std::string pIdL = _pId;
    if (_ack == "data")
    {
        pIdL += "+";
    }

    // Do not write pid for acknowledgements
    if (_type != "ack")
    {
        encoded << pIdL;
    }
    encoded << this->_separator;

    // Add the endpoint for the namespace to be used if not the default namespace "" or "/", and as long as it is not an ACK, heartbeat, or disconnect packet
    if (_endpoint != "/" && _endpoint != "" && _type != "ack" && _type != "heartbeat" && _type != "disconnect") {
        encoded << _endpoint << _endpointseparator;
    }
    encoded << this->_separator;


    if (!_args.empty())
    {
        std::string ackpId = "";
        // This is an acknowledgement packet, so, prepend the ack pid to the data
        if (_type == "ack")
        {
            ackpId += pIdL + "+";
        }

        encoded << ackpId << this->stringify();
    }

    return encoded.str();
}
int SocketIOPacket::typeAsNumber()const
{
    std::string::size_type num = 0;
    auto item = std::find(_types.begin(), _types.end(), _type);
    if (item != _types.end())
    {
        num = item - _types.begin();
    }
    return (int)num;
}
const std::string& SocketIOPacket::typeForIndex(int index)const
{
    return _types.at(index);
}

void SocketIOPacket::addData(const std::string& data)
{

    this->_args.push_back(data);

}

std::string SocketIOPacket::stringify()const
{

    std::string outS;
    if (_type == "message")
    {
        outS = _args[0];
    }
    else
    {

        rapidjson::StringBuffer s;
        rapidjson::Writer<rapidjson::StringBuffer> writer(s);

        writer.StartObject();
        writer.String("name");
        writer.String(_name.c_str());

        writer.String("args");

        writer.StartArray();

        for (auto& item : _args)
        {
            writer.String(item.c_str());
        }

        writer.EndArray();
        writer.EndObject();

        outS = s.GetString();

        CCLOGINFO("create args object: %s:", outS.c_str());
    }

    return outS;
}

SocketIOPacketV10x::SocketIOPacketV10x()
{
    _separator = "";
    _endpointseparator = ",";
    _types.push_back("disconnected");
    _types.push_back("connected");
    _types.push_back("heartbeat");
    _types.push_back("pong");
    _types.push_back("message");
    _types.push_back("upgrade");
    _types.push_back("noop");
    _typesMessage.push_back("connect");
    _typesMessage.push_back("disconnect");
    _typesMessage.push_back("event");
    _typesMessage.push_back("ack");
    _typesMessage.push_back("error");
    _typesMessage.push_back("binarevent");
    _typesMessage.push_back("binaryack");
}

int SocketIOPacketV10x::typeAsNumber()const
{
    std::vector<std::string>::size_type num = 0;
    auto item = std::find(_typesMessage.begin(), _typesMessage.end(), _type);
    if (item != _typesMessage.end())
    {//it's a message
        num = item - _typesMessage.begin();
        num += 40;
    }
    else
    {
        item = std::find(_types.begin(), _types.end(), _type);
        num += item - _types.begin();
    }
    return (int)num;
}

std::string SocketIOPacketV10x::stringify()const
{

    std::string outS;

    rapidjson::StringBuffer s;
    rapidjson::Writer<rapidjson::StringBuffer> writer(s);

    writer.StartArray();
    writer.String(_name.c_str());

    for (auto& item : _args)
    {
        writer.String(item.c_str());
    }

    writer.EndArray();

    outS = s.GetString();

    CCLOGINFO("create args object: %s:", outS.c_str());

    return outS;

}

SocketIOPacketV10x::~SocketIOPacketV10x()
{
    _types.clear();
    _typesMessage.clear();
    _type = "";
    _pId = "";
    _name = "";
    _ack = "";
    _endpoint = "";
}

SocketIOPacket * SocketIOPacket::createPacketWithType(const std::string& type, SocketIOPacket::SocketIOVersion version)
{
    SocketIOPacket *ret;
    switch (version)
    {
    case SocketIOPacket::SocketIOVersion::V09x:
        ret = new (std::nothrow) SocketIOPacket;
        break;
    case SocketIOPacket::SocketIOVersion::V10x:
        ret = new (std::nothrow) SocketIOPacketV10x;
        break;
    }
    ret->initWithType(type);
    return ret;
}


SocketIOPacket * SocketIOPacket::createPacketWithTypeIndex(int type, SocketIOPacket::SocketIOVersion version)
{
    SocketIOPacket *ret;
    switch (version)
    {
    case SocketIOPacket::SocketIOVersion::V09x:
        ret = new (std::nothrow) SocketIOPacket;
        break;
    case SocketIOPacket::SocketIOVersion::V10x:
        return new (std::nothrow) SocketIOPacketV10x;
        break;
    }
    ret->initWithTypeIndex(type);
    return ret;
}

/**
 *  @brief The implementation of the socket.io connection
 *         Clients/endpoints may share the same impl to accomplish multiplexing on the same websocket
 */
class SIOClientImpl :
    public cocos2d::Ref,
    public WebSocket::Delegate
{
private:
    int _port, _heartbeat, _timeout;
    std::string _host, _sid, _uri;
    bool _connected;
    SocketIOPacket::SocketIOVersion _version;

    WebSocket *_ws;

    Map<std::string, SIOClient*> _clients;

public:
    SIOClientImpl(const std::string& host, int port);
    virtual ~SIOClientImpl();

    static SIOClientImpl* create(const std::string& host, int port);

    virtual void onOpen(WebSocket* ws);
    virtual void onMessage(WebSocket* ws, const WebSocket::Data& data);
    virtual void onClose(WebSocket* ws);
    virtual void onError(WebSocket* ws, const WebSocket::ErrorCode& error);

    void connect();
    void disconnect();
    bool init();
    void handshake();
    void handshakeResponse(HttpClient *sender, HttpResponse *response);
    void openSocket();
    void heartbeat(float dt);

    SIOClient* getClient(const std::string& endpoint);
    void addClient(const std::string& endpoint, SIOClient* client);

    void connectToEndpoint(const std::string& endpoint);
    void disconnectFromEndpoint(const std::string& endpoint);

    void send(const std::string& endpoint, const std::string& s);
    void send(SocketIOPacket *packet);
    void emit(const std::string& endpoint, const std::string& eventname, const std::string& args);


};


//method implementations

//begin SIOClientImpl methods
SIOClientImpl::SIOClientImpl(const std::string& host, int port) :
    _port(port),
    _host(host),
    _connected(false)
{
    std::stringstream s;
    s << host << ":" << port;
    _uri = s.str();

    _ws = nullptr;
}

SIOClientImpl::~SIOClientImpl()
{
    if (_connected)
        disconnect();

    CC_SAFE_DELETE(_ws);
}

void SIOClientImpl::handshake()
{
    CCLOGINFO("SIOClientImpl::handshake() called");

    std::stringstream pre;
    pre << "http://" << _uri << "/socket.io/1/?EIO=2&transport=polling&b64=true";

    HttpRequest* request = new (std::nothrow) HttpRequest();
    request->setUrl(pre.str());
    request->setRequestType(HttpRequest::Type::GET);

    request->setResponseCallback(CC_CALLBACK_2(SIOClientImpl::handshakeResponse, this));
    request->setTag("handshake");

    CCLOGINFO("SIOClientImpl::handshake() waiting");

    HttpClient::getInstance()->send(request);

    request->release();

    return;
}

void SIOClientImpl::handshakeResponse(HttpClient *sender, HttpResponse *response)
{
    CCLOGINFO("SIOClientImpl::handshakeResponse() called");
    CC_UNUSED_PARAM(sender);

    if (0 != strlen(response->getHttpRequest()->getTag()))
    {
        CCLOGINFO("%s completed", response->getHttpRequest()->getTag());
    }

    long statusCode = response->getResponseCode();
    char statusString[64] = {};
    sprintf(statusString, "HTTP Status Code: %ld, tag = %s", statusCode, response->getHttpRequest()->getTag());
    CCLOGINFO("response code: %ld", statusCode);

    if (!response->isSucceed())
    {
        CCLOGERROR("SIOClientImpl::handshake() failed");
        CCLOGERROR("error buffer: %s", response->getErrorBuffer());

        for (auto iter = _clients.begin(); iter != _clients.end(); ++iter)
        {
            iter->second->getDelegate()->onError(iter->second, response->getErrorBuffer());
        }

        return;
    }

    CCLOGINFO("SIOClientImpl::handshake() succeeded");

    std::vector<char> *buffer = response->getResponseData();
    std::stringstream s;
    s.str("");

    for (unsigned int i = 0; i < buffer->size(); i++)
    {
        s << (*buffer)[i];
    }

    CCLOGINFO("SIOClientImpl::handshake() dump data: %s", s.str().c_str());

    std::string res = s.str();
    std::string sid = "";
    int heartbeat = 0, timeout = 0;

    if (res.at(res.size() - 1) == '}') {

        CCLOGINFO("SIOClientImpl::handshake() Socket.IO 1.x detected");
        _version = SocketIOPacket::SocketIOVersion::V10x;
        // sample: 97:0{"sid":"GMkL6lzCmgMvMs9bAAAA","upgrades":["websocket"],"pingInterval":25000,"pingTimeout":60000}

        std::string::size_type a, b;
        a = res.find('{');
        std::string temp = res.substr(a, res.size() - a);

        // find the sid
        a = temp.find(":");
        b = temp.find(",");

        sid = temp.substr(a + 2, b - (a + 3));

        temp = temp.erase(0, b + 1);

        // chomp past the upgrades
        a = temp.find(":");
        b = temp.find(",");

        temp = temp.erase(0, b + 1);

        // get the pingInterval / heartbeat
        a = temp.find(":");
        b = temp.find(",");

        std::string heartbeat_str = temp.substr(a + 1, b - a);
        heartbeat = atoi(heartbeat_str.c_str()) / 1000;
        temp = temp.erase(0, b + 1);

        // get the timeout
        a = temp.find(":");
        b = temp.find("}");

        std::string timeout_str = temp.substr(a + 1, b - a);
        timeout = atoi(timeout_str.c_str()) / 1000;
        CCLOGINFO("done parsing 1.x");

    }
    else {

        CCLOGINFO("SIOClientImpl::handshake() Socket.IO 0.9.x detected");
        _version = SocketIOPacket::SocketIOVersion::V09x;
        // sample: 3GYzE9md2Ig-lm3cf8Rv:60:60:websocket,htmlfile,xhr-polling,jsonp-polling
        size_t pos = 0;

        pos = res.find(":");
        if (pos != std::string::npos)
        {
            sid = res.substr(0, pos);
            res.erase(0, pos + 1);
        }

        pos = res.find(":");
        if (pos != std::string::npos)
        {
            heartbeat = atoi(res.substr(pos + 1, res.size()).c_str());
        }

        pos = res.find(":");
        if (pos != std::string::npos)
        {
            timeout = atoi(res.substr(pos + 1, res.size()).c_str());
        }

    }

    _sid = sid;
    _heartbeat = heartbeat;
    _timeout = timeout;

    openSocket();

    return;

}

void SIOClientImpl::openSocket()
{
    CCLOGINFO("SIOClientImpl::openSocket() called");

    std::stringstream s;

    switch (_version)
    {
        case SocketIOPacket::SocketIOVersion::V09x:
            s << _uri << "/socket.io/1/websocket/" << _sid;
            break;
        case SocketIOPacket::SocketIOVersion::V10x:
            s << _uri << "/socket.io/1/websocket/?EIO=2&transport=websocket&sid=" << _sid;
            break;
    }

    _ws = new (std::nothrow) WebSocket();
    if (!_ws->init(*this, s.str()))
    {
        CC_SAFE_DELETE(_ws);
    }

    return;
}

bool SIOClientImpl::init()
{
    CCLOGINFO("SIOClientImpl::init() successful");
    return true;
}

void SIOClientImpl::connect()
{
    this->handshake();
}

void SIOClientImpl::disconnect()
{
    if(_ws->getReadyState() == WebSocket::State::OPEN)
    {
        std::string s, endpoint;
        s = "";
        endpoint = "";

        if (_version == SocketIOPacket::SocketIOVersion::V09x)
            s = "0::" + endpoint;
        else
            s = "41" + endpoint;
        _ws->send(s);
    }

    Director::getInstance()->getScheduler()->unscheduleAllForTarget(this);

    _ws->close();

    _connected = false;

    SocketIO::getInstance()->removeSocket(_uri);
}

SIOClientImpl* SIOClientImpl::create(const std::string& host, int port)
{
    SIOClientImpl *s = new (std::nothrow) SIOClientImpl(host, port);

    if (s && s->init())
    {
        return s;
    }

    return nullptr;
}

SIOClient* SIOClientImpl::getClient(const std::string& endpoint)
{
    return _clients.at(endpoint);
}

void SIOClientImpl::addClient(const std::string& endpoint, SIOClient* client)
{
    _clients.insert(endpoint, client);
}

void SIOClientImpl::connectToEndpoint(const std::string& endpoint)
{
    SocketIOPacket *packet = SocketIOPacket::createPacketWithType("connect", _version);
    packet->setEndpoint(endpoint);
    this->send(packet);
}

void SIOClientImpl::disconnectFromEndpoint(const std::string& endpoint)
{
    _clients.erase(endpoint);

    if (_clients.empty() || endpoint == "/")
    {
        CCLOGINFO("SIOClientImpl::disconnectFromEndpoint out of endpoints, checking for disconnect");

        if (_connected)
            this->disconnect();
    }
    else
    {
        std::string path = endpoint == "/" ? "" : endpoint;

        std::string s = "0::" + path;

        _ws->send(s);
    }
}

void SIOClientImpl::heartbeat(float dt)
{
    CC_UNUSED_PARAM(dt);
    SocketIOPacket *packet = SocketIOPacket::createPacketWithType("heartbeat", _version);

    this->send(packet);

    CCLOGINFO("Heartbeat sent");
}


void SIOClientImpl::send(const std::string& endpoint, const std::string& s)
{
    switch (_version) {
    case SocketIOPacket::SocketIOVersion::V09x:
        {
            SocketIOPacket *packet = SocketIOPacket::createPacketWithType("message", _version);
            packet->setEndpoint(endpoint);
            packet->addData(s);
            this->send(packet);
            break;
        }
    case SocketIOPacket::SocketIOVersion::V10x:
        {
            this->emit(endpoint, "message", s);
            break;
        }
    }
}

void SIOClientImpl::send(SocketIOPacket *packet)
{
    std::string req = packet->toString();
    if (_connected)
    {
        CCLOGINFO("-->SEND:%s", req.data());
        _ws->send(req.data());
    }
    else
        CCLOGINFO("Cant send the message (%s) because disconnected", req.c_str());
}

void SIOClientImpl::emit(const std::string& endpoint, const std::string& eventname, const std::string& args)
{
    CCLOGINFO("Emitting event \"%s\"", eventname.c_str());
    SocketIOPacket *packet = SocketIOPacket::createPacketWithType("event", _version);
    packet->setEndpoint(endpoint == "/" ? "" : endpoint);
    packet->setEvent(eventname);
    packet->addData(args);
    this->send(packet);
}

void SIOClientImpl::onOpen(WebSocket* ws)
{
    CC_UNUSED_PARAM(ws);
    _connected = true;

    SocketIO::getInstance()->addSocket(_uri, this);

    if (_version == SocketIOPacket::SocketIOVersion::V10x)
    {
        std::string s = "5";//That's a ping https://github.com/Automattic/engine.io-parser/blob/1b8e077b2218f4947a69f5ad18be2a512ed54e93/lib/index.js#L21
        _ws->send(s.data());
    }

    Director::getInstance()->getScheduler()->schedule(CC_SCHEDULE_SELECTOR(SIOClientImpl::heartbeat), this, (_heartbeat * .9f), false);

    for (auto iter = _clients.begin(); iter != _clients.end(); ++iter)
    {
        iter->second->onOpen();
    }

    CCLOGINFO("SIOClientImpl::onOpen socket connected!");
}

void SIOClientImpl::onMessage(WebSocket* ws, const WebSocket::Data& data)
{
    CCLOGINFO("SIOClientImpl::onMessage received: %s", data.bytes);
    CC_UNUSED_PARAM(ws);

    std::string payload = data.bytes;
    int control = atoi(payload.substr(0, 1).c_str());
    payload = payload.substr(1, payload.size() - 1);

    SIOClient *c = nullptr;

    switch (_version)
    {
        case SocketIOPacket::SocketIOVersion::V09x:
        {
            std::string msgid, endpoint, s_data, eventname;

            std::string::size_type pos, pos2;

            pos = payload.find(":");
            if (pos != std::string::npos)
            {
                payload.erase(0, pos + 1);
            }

            pos = payload.find(":");
            if (pos != std::string::npos)
            {
                msgid = atoi(payload.substr(0, pos + 1).c_str());
            }
            payload.erase(0, pos + 1);

            pos = payload.find(":");
            if (pos != std::string::npos)
            {
                endpoint = payload.substr(0, pos);
                payload.erase(0, pos + 1);
            }
            else
            {
                endpoint = payload;
            }

            if (endpoint == "") endpoint = "/";

            c = getClient(endpoint);

            s_data = payload;

            if (c == nullptr) CCLOGINFO("SIOClientImpl::onMessage client lookup returned nullptr");

            switch (control)
            {
            case 0:
                CCLOGINFO("Received Disconnect Signal for Endpoint: %s\n", endpoint.c_str());
                disconnectFromEndpoint(endpoint);
                c->fireEvent("disconnect", payload);
                break;
            case 1:
                CCLOGINFO("Connected to endpoint: %s \n", endpoint.c_str());
                if (c) {
                    c->onConnect();
                    c->fireEvent("connect", payload);
                }
                break;
            case 2:
                CCLOGINFO("Heartbeat received\n");
                break;
            case 3:
                CCLOGINFO("Message received: %s \n", s_data.c_str());
                if (c) c->getDelegate()->onMessage(c, s_data);
                if (c) c->fireEvent("message", s_data);
                break;
            case 4:
                CCLOGINFO("JSON Message Received: %s \n", s_data.c_str());
                if (c) c->getDelegate()->onMessage(c, s_data);
                if (c) c->fireEvent("json", s_data);
                break;
            case 5:
                CCLOGINFO("Event Received with data: %s \n", s_data.c_str());

                if (c)
                {
                    eventname = "";
                    pos = s_data.find(":");
                    pos2 = s_data.find(",");
                    if (pos2 > pos)
                    {
                        eventname = s_data.substr(pos + 2, pos2 - (pos + 3));
                        s_data = s_data.substr(pos2 + 9, s_data.size() - (pos2 + 11));
                    }

                    c->fireEvent(eventname, s_data);
                }

                break;
            case 6:
                CCLOGINFO("Message Ack\n");
                break;
            case 7:
                CCLOGERROR("Error\n");
                //if (c) c->getDelegate()->onError(c, s_data);
                if (c) c->fireEvent("error", s_data);
                break;
            case 8:
                CCLOGINFO("Noop\n");
                break;
            }
        }
        break;
        case SocketIOPacket::SocketIOVersion::V10x:
        {
            switch (control)
            {
            case 0:
                CCLOGINFO("Not supposed to receive control 0 for websocket");
                CCLOGINFO("That's not good");
                break;
            case 1:
                CCLOGINFO("Not supposed to receive control 1 for websocket");
                break;
            case 2:
                CCLOGINFO("Ping received, send pong");
                payload = "3" + payload;
                _ws->send(payload);
                break;
            case 3:
                CCLOGINFO("Pong received");
                if (payload == "probe")
                {
                    CCLOGINFO("Request Update");
                    _ws->send("5");
                }
                break;
            case 4:
            {
                const char second = payload.at(0);
                int control2 = atoi(&second);
                CCLOGINFO("Message code: [%i]", control);

                SocketIOPacket *packetOut = SocketIOPacket::createPacketWithType("event", _version);
                std::string endpoint = "";

                std::string::size_type a = payload.find("/");
                std::string::size_type b = payload.find("[");

                if (b != std::string::npos)
                {
                    if (a != std::string::npos && a < b)
                    {
                        //we have an endpoint and a payload
                        endpoint = payload.substr(a, b - (a + 1));
                    }
                }
                else if (a != std::string::npos) {
                    //we have an endpoint with no payload
                    endpoint = payload.substr(a, payload.size() - a);
                }

                // we didn't find and endpoint and we are in the default namespace
                if (endpoint == "") endpoint = "/";

                packetOut->setEndpoint(endpoint);

                c = getClient(endpoint);

                payload = payload.substr(1);

                if (endpoint != "/") payload = payload.substr(endpoint.size());
                if (endpoint != "/" && payload != "") payload = payload.substr(1);

                switch (control2)
                {
                case 0:
                    CCLOGINFO("Socket Connected");
                    if (c) {
                        c->onConnect();
                        c->fireEvent("connect", payload);
                    }
                    break;
                case 1:
                    CCLOGINFO("Socket Disconnected");
                    disconnectFromEndpoint(endpoint);
                    c->fireEvent("disconnect", payload);
                    break;
                case 2:
                {
                    CCLOGINFO("Event Received (%s)", payload.c_str());

                    std::string::size_type payloadFirstSlashPos = payload.find("\"");
                    std::string::size_type payloadSecondSlashPos = payload.substr(payloadFirstSlashPos + 1).find("\"");

                    std::string eventname = payload.substr(payloadFirstSlashPos + 1,
                                                           payloadSecondSlashPos - payloadFirstSlashPos + 1);

                    CCLOGINFO("event name %s between %i and %i", eventname.c_str(),
                              payloadFirstSlashPos, payloadSecondSlashPos);

                    payload = payload.substr(payloadSecondSlashPos + 4,
                                             payload.size() - (payloadSecondSlashPos + 5));

                    if (c) c->fireEvent(eventname, payload);
                    if (c) c->getDelegate()->onMessage(c, payload);

                }
                break;
                case 3:
                    CCLOGINFO("Message Ack");
                    break;
                case 4:
                    CCLOGERROR("Error");
                    if (c) c->fireEvent("error", payload);
                    break;
                case 5:
                    CCLOGINFO("Binary Event");
                    break;
                case 6:
                    CCLOGINFO("Binary Ack");
                    break;
                }
            }
            break;
            case 5:
                CCLOGINFO("Upgrade required");
                break;
            case 6:
                CCLOGINFO("Noop\n");
                break;
            }
        }
        break;
    }

    return;
}

void SIOClientImpl::onClose(WebSocket* ws)
{
    CC_UNUSED_PARAM(ws);
    if (!_clients.empty())
    {
        for (auto iter = _clients.begin(); iter != _clients.end(); ++iter)
        {
            iter->second->socketClosed();
        }
        // discard this client
        _connected = false;
<<<<<<< HEAD
        if (Director::getInstance())
            Director::getInstance()->getScheduler()->unscheduleAllForTarget(this);
        
=======
        Director::getInstance()->getScheduler()->unscheduleAllForTarget(this);
>>>>>>> 4e92b825
        SocketIO::getInstance()->removeSocket(_uri);
    }

    this->release();
}

void SIOClientImpl::onError(WebSocket* ws, const WebSocket::ErrorCode& error)
{
    CC_UNUSED_PARAM(ws);
    CCLOGERROR("Websocket error received: %d", static_cast<int>(error));
}

//begin SIOClient methods
SIOClient::SIOClient(const std::string& host, int port, const std::string& path, SIOClientImpl* impl, SocketIO::SIODelegate& delegate)
    : _port(port)
    , _host(host)
    , _path(path)
    , _connected(false)
    , _socket(impl)
    , _delegate(&delegate)
{

}

SIOClient::~SIOClient()
{
    if (_connected)
    {
        _socket->disconnectFromEndpoint(_path);
    }
}

void SIOClient::onOpen()
{
    if (_path != "/")
    {
        _socket->connectToEndpoint(_path);
    }
}

void SIOClient::onConnect()
{
    _connected = true;
}

void SIOClient::send(const std::string& s)
{
    if (_connected)
    {
        _socket->send(_path, s);
    }
    else
    {
        _delegate->onError(this, "Client not yet connected");
    }

}

void SIOClient::emit(const std::string& eventname, const std::string& args)
{
    if(_connected)
    {
        _socket->emit(_path, eventname, args);
    }
    else
    {
        _delegate->onError(this, "Client not yet connected");
    }

}

void SIOClient::disconnect()
{
    _connected = false;

    _socket->disconnectFromEndpoint(_path);

    this->release();
}

void SIOClient::socketClosed()
{
    _connected = false;

    _delegate->onClose(this);

    this->release();
}

void SIOClient::on(const std::string& eventName, SIOEvent e)
{
    _eventRegistry[eventName] = e;
}

void SIOClient::fireEvent(const std::string& eventName, const std::string& data)
{
    CCLOGINFO("SIOClient::fireEvent called with event name: %s and data: %s", eventName.c_str(), data.c_str());

    _delegate->fireEventToScript(this, eventName, data);

    if(_eventRegistry[eventName])
    {
        SIOEvent e = _eventRegistry[eventName];

        e(this, data);

        return;
    }

    CCLOGINFO("SIOClient::fireEvent no native event with name %s found", eventName.c_str());
}

void SIOClient::setTag(const char* tag)
{
    _tag = tag;
}

//begin SocketIO methods
SocketIO *SocketIO::_inst = nullptr;

SocketIO::SocketIO()
{
}

SocketIO::~SocketIO()
{
}

SocketIO* SocketIO::getInstance()
{
    if (nullptr == _inst)
        _inst = new (std::nothrow) SocketIO();

    return _inst;
}

void SocketIO::destroyInstance()
{
    CC_SAFE_DELETE(_inst);
}

SIOClient* SocketIO::connect(SocketIO::SIODelegate& delegate, const std::string& uri)
{

    return SocketIO::connect(uri, delegate);

}

SIOClient* SocketIO::connect(const std::string& uri, SocketIO::SIODelegate& delegate)
{
    std::string host = uri;
    int port = 0;
    size_t pos = 0;

    pos = host.find("//");
    if (pos != std::string::npos)
    {
        host.erase(0, pos+2);
    }

    pos = host.find(":");
    if (pos != std::string::npos)
    {
        port = atoi(host.substr(pos+1, host.size()).c_str());
    }

    pos = host.find("/", 0);
    std::string path = "/";
    if (pos != std::string::npos)
    {
        path += host.substr(pos + 1, host.size());
    }

    pos = host.find(":");
    if (pos != std::string::npos)
    {
        host.erase(pos, host.size());
    }
    else if ((pos = host.find("/")) != std::string::npos)
    {
        host.erase(pos, host.size());
    }

    std::stringstream s;
    s << host << ":" << port;

    SIOClientImpl* socket = nullptr;
    SIOClient *c = nullptr;

    socket = SocketIO::getInstance()->getSocket(s.str());

    if(socket == nullptr)
    {
        //create a new socket, new client, connect
        socket = SIOClientImpl::create(host, port);

        c = new (std::nothrow) SIOClient(host, port, path, socket, delegate);

        socket->addClient(path, c);

        socket->connect();
    }
    else
    {
        //check if already connected to endpoint, handle
        c = socket->getClient(path);

        if(c == nullptr)
        {
            c = new (std::nothrow) SIOClient(host, port, path, socket, delegate);

            socket->addClient(path, c);

            socket->connectToEndpoint(path);
        }
        else
        {
            CCLOG("SocketIO: disconnect previous client");
            c->disconnect();

            CCLOG("SocketIO: recreate a new socket, new client, connect");
            SIOClientImpl* newSocket = nullptr;
            SIOClient *newC = nullptr;

            newSocket = SIOClientImpl::create(host, port);
            newC = new (std::nothrow) SIOClient(host, port, path, newSocket, delegate);

            newSocket->addClient(path, newC);
            newSocket->connect();

            return newC;
        }
    }

    return c;
}

SIOClientImpl* SocketIO::getSocket(const std::string& uri)
{
    return _sockets.at(uri);
}

void SocketIO::addSocket(const std::string& uri, SIOClientImpl* socket)
{
    _sockets.insert(uri, socket);
}

void SocketIO::removeSocket(const std::string& uri)
{
    _sockets.erase(uri);
}

}

NS_CC_END
<|MERGE_RESOLUTION|>--- conflicted
+++ resolved
@@ -988,13 +988,9 @@
         }
         // discard this client
         _connected = false;
-<<<<<<< HEAD
         if (Director::getInstance())
             Director::getInstance()->getScheduler()->unscheduleAllForTarget(this);
         
-=======
-        Director::getInstance()->getScheduler()->unscheduleAllForTarget(this);
->>>>>>> 4e92b825
         SocketIO::getInstance()->removeSocket(_uri);
     }
 
