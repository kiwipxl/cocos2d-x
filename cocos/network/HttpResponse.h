﻿/****************************************************************************
 Copyright (c) 2010-2012 cocos2d-x.org
 Copyright (c) 2013-2014 Chukong Technologies Inc.
 
 http://www.cocos2d-x.org
 
 Permission is hereby granted, free of charge, to any person obtaining a copy
 of this software and associated documentation files (the "Software"), to deal
 in the Software without restriction, including without limitation the rights
 to use, copy, modify, merge, publish, distribute, sublicense, and/or sell
 copies of the Software, and to permit persons to whom the Software is
 furnished to do so, subject to the following conditions:
 
 The above copyright notice and this permission notice shall be included in
 all copies or substantial portions of the Software.
 
 THE SOFTWARE IS PROVIDED "AS IS", WITHOUT WARRANTY OF ANY KIND, EXPRESS OR
 IMPLIED, INCLUDING BUT NOT LIMITED TO THE WARRANTIES OF MERCHANTABILITY,
 FITNESS FOR A PARTICULAR PURPOSE AND NONINFRINGEMENT. IN NO EVENT SHALL THE
 AUTHORS OR COPYRIGHT HOLDERS BE LIABLE FOR ANY CLAIM, DAMAGES OR OTHER
 LIABILITY, WHETHER IN AN ACTION OF CONTRACT, TORT OR OTHERWISE, ARISING FROM,
 OUT OF OR IN CONNECTION WITH THE SOFTWARE OR THE USE OR OTHER DEALINGS IN
 THE SOFTWARE.
 ****************************************************************************/

#ifndef __HTTP_RESPONSE__
#define __HTTP_RESPONSE__

#include "network/HttpRequest.h"

/**
 * @addtogroup network
 * @{
 */

NS_CC_BEGIN

namespace network {

/** 
 * @brief @~english A HttpResponse class is wrapped to the related responsed data came back from the HttpClient.
 * @~chinese HttpResponse是对HttpClient返回的响应数据的封装。
 * @see samples/TestCpp/Classes/ExtensionTest/NetworkTest/HttpClientTest.cpp.
 * @since v2.0.2.
 * @lua NA
 */
class CC_DLL HttpResponse : public cocos2d::Ref
{
public:
    /** @~english
     * Constructor, it's used by HttpClient internal, users don't need to create HttpResponse manually.
     * @~chinese 
     * 构造函数,HttpResponse在HttpClient内部创建,用户不需要手动创建HttpResponse。
     * @param request @~english the corresponding HttpRequest which leads to this response.
     * @~chinese 对应的HttpRequest对象
     */
    HttpResponse(HttpRequest* request)
    {
        _pHttpRequest = request;
        if (_pHttpRequest)
        {
            _pHttpRequest->retain();
        }
        
        _succeed = false;
        _responseData.clear();
        _errorBuffer.clear();
        _responseDataString = "";
    }
    
    /** @~english
     * Destructor, it will be called in HttpClient internal.
     * Users don't need to destruct HttpResponse object manually.
     * @~chinese 
     * 析构函数时, 它也在HttpClient内部调用。
     * 用户不需手动的触发这个析构函数。
     */
    virtual ~HttpResponse()
    {
        if (_pHttpRequest)
        {
            _pHttpRequest->release();
        }
    }
    
    /** @~english
     * Override autorelease method to prevent developers from calling it.
     * If this method is called , it would trigger CCASSERT.
     * @~chinese 
     * 重写autorelease方法，以防开发者调用它。
     * 当这个方法被调用时,它将触发CCASSERT。
     * @return @~english always return nullptr.
     * @~chinese 始终返回nullptr。
     */
    cocos2d::Ref* autorelease(void)
    {
        CCASSERT(false, "HttpResponse is used between network thread and ui thread \
                        therefore, autorelease is forbidden here");
        return NULL;
    }
    
    // getters, will be called by users
    
    /** @~english
     * Get the corresponding HttpRequest object which leads to this response.
     * There's no paired setter for it, because it's already setted in class constructor.
     * @~chinese 
     * 获得对应这个响应的HttpRequest对象。
     * 这里没有对应的setter函数，因为_pHttpRequest是在构造函数中赋值的。
     * @return @~english the corresponding HttpRequest object which leads to this response.
     * @~chinese 对应这个响应的HttpRequest对象。
     */
    inline HttpRequest* getHttpRequest()
    {
        return _pHttpRequest;
    }
        
<<<<<<< HEAD
    /** @~english
     * To see if the HttpReqeust is returned successfully.
     * Althrough users can judge if (http response code == 200), we want an easier way.
=======
    /** 
     * To see if the http request is returned successfully.
     * Although users can judge if (http response code = 200), we want an easier way.
>>>>>>> 794759f7
     * If this getter returns false, you can call getResponseCode and getErrorBuffer to find more details.
     * @~chinese 
     * 判断HttpReqeust是否返回成功。
     * 虽然用户可以通过(response code == 200)是否成立来判断,但我们也需要一种更简单的方法。
     * 如果返回失败,可以通过调用getResponseCode和getErrorBuffer获取更多的细节。
     * @return @~english bool the flag that represent whether the http request return sucesssfully or not.
     * @~chinese 判断HttpReqeust是否返回成功的标记。
     */
    inline bool isSucceed()
    {
        return _succeed;
    };
    
    /** @~english
     * Get the http response data.
     * @~chinese 
     * 获取http响应数据。
     * @return @~english the pointer that point to the _responseData.
     * @~chinese 指向_responseData的指针。
     */
    inline std::vector<char>* getResponseData()
    {
        return &_responseData;
    }
    
    /**@~english
     * Get the response headers.
     * @~chinese 
     * 响应头。
     * @return @~english the pointer that point to the _responseHeader.
     * @~chinese 指向_responseHeader的指针。
     */
    inline std::vector<char>* getResponseHeader()
    {
        return &_responseHeader;
    }

    /** @~english
     * Get the http response code to judge whether response is successful or not.
     * If _responseCode is not 200, you should check the meaning for _responseCode by the net.
     * @~chinese 
     * 获取响应码用来判断响应成功与否。
     * 当_responseCode不为200时，你应当通过网络查找一下对应响应码的意义。
     * @return @~english the value of _responseCode
     * @~chinese _responseCode的价值
     */
    inline long getResponseCode()
    {
        return _responseCode;
    }

    /** @~english
     * Get the error buffer which will tell you more about the reason why http request failed.
     * @~chinese 
     * 获取错误缓存，它将更详细地描述HttpRequest失败的原因。
     * @return @~english the pointer that point to _errorBuffer.
     * @~chinese 指向_errorBuffer的指针。
     */
    inline const char* getErrorBuffer()
    {
        return _errorBuffer.c_str();
    }
    
    // setters, will be called by HttpClient
    // users should avoid invoking these methods
    
    
    /** @~english
     * Set whether the http request is returned successfully or not,
     * This setter is mainly used in HttpClient, users mustn't set it directly
     * @~chinese 
     * 设置http request是否成功的标记,
     * 这个setter在HttpClient中设置,用户不能直接调用。
     * @param value @~english the flag represent whether the http request is successful or not.
     * @~chinese 是否成功的标记。
     */
    inline void setSucceed(bool value)
    {
        _succeed = value;
    };
    
    
    /** @~english
     * Set the http response data buffer, it is used by HttpClient.
     * @~chinese 
     * 设置http响应的数据缓存,它由HttpClient调用。
     * @param data @~english the pointer point to the response data buffer.
     * @~chinese 指向response数据缓存区的指针。
     */
    inline void setResponseData(std::vector<char>* data)
    {
        _responseData = *data;
    }
    
    /** @~english
     * Set the http response headers buffer, it is used by HttpClient.
     * @~chinese 
     * 设置http的响应头缓存,它由HttpClient调用。
     * @param data @~english the pointer point to the response headers buffer.
     * @~chinese 指向response headers缓存区的指针。
     */
    inline void setResponseHeader(std::vector<char>* data)
    {
        _responseHeader = *data;
    }
    
    
    /** @~english
     * Set the http response code.
     * @~chinese 
     * 设置http响应码。
     * @param value @~english the http response code that represent whether the request is successful or not.
     * @~chinese http响应代码,表示请求成功与否。
     */
    inline void setResponseCode(long value)
    {
        _responseCode = value;
    }
    
    
    /** @~english
     * Set the error buffer which will tell you more the reason why http request failed.
     * @~chinese 
     * 设置http响应的错误缓存，它将会告诉你更多关于http请求失败的原因。
     * @param value @~english a string pointer that point to the reason.
     * @~chinese 指向错误缓存的指针。
     */
    inline void setErrorBuffer(const char* value)
    {
        _errorBuffer.clear();
        _errorBuffer.assign(value);
    };
    
    /**@~english
     * Set the response data by the string pointer and the defined size.
     * @~chinese 
     * 根据指定大小和字符串指针设置响应数据。
     * @param value @~english a string pointer that point to response data buffer.
     * @~chinese 指向响应数据缓存的指针。
     * @param n @~english the defined size that the response data buffer would be copied.
     * @~chinese 从value拷贝的响应数据的大小。
     */
    inline void setResponseDataString(const char* value, size_t n)
    {
        _responseDataString.clear();
        _responseDataString.assign(value, n);
    }
    
    /**@~english
     * Get the string pointer that point to the response data.
     * @~chinese 
     * 获取响应数据的字符串指针。
     * @return @~english the string pointer that point to the response data.
     * @~chinese 指向响应数据的字符串指针。
     */
    inline const char* getResponseDataString()
    {
        return _responseDataString.c_str();
    }
    
protected:
    bool initWithRequest(HttpRequest* request);
    
    // properties
    HttpRequest*        _pHttpRequest;  /// the corresponding HttpRequest pointer who leads to this response 
    bool                _succeed;       /// to indicate if the http request is successful simply
    std::vector<char>   _responseData;  /// the returned raw data. You can also dump it as a string
    std::vector<char>   _responseHeader;  /// the returned raw header data. You can also dump it as a string
    long                _responseCode;    /// the status code returned from libcurl, e.g. 200, 404
    std::string         _errorBuffer;   /// if _responseCode != 200, please read _errorBuffer to find the reason
    std::string         _responseDataString; // the returned raw data. You can also dump it as a string
    
};

}

NS_CC_END

// end group
/// @}

#endif //__HTTP_RESPONSE_H__<|MERGE_RESOLUTION|>--- conflicted
+++ resolved
@@ -115,15 +115,9 @@
         return _pHttpRequest;
     }
         
-<<<<<<< HEAD
-    /** @~english
-     * To see if the HttpReqeust is returned successfully.
+    /** @~english
+     * To see if the http request is returned successfully.
      * Althrough users can judge if (http response code == 200), we want an easier way.
-=======
-    /** 
-     * To see if the http request is returned successfully.
-     * Although users can judge if (http response code = 200), we want an easier way.
->>>>>>> 794759f7
      * If this getter returns false, you can call getResponseCode and getErrorBuffer to find more details.
      * @~chinese 
      * 判断HttpReqeust是否返回成功。
