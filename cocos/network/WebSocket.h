﻿/****************************************************************************
 Copyright (c) 2010-2012 cocos2d-x.org
 Copyright (c) 2013-2014 Chukong Technologies Inc.

 http://www.cocos2d-x.org

 Permission is hereby granted, free of charge, to any person obtaining a copy
 of this software and associated documentation files (the "Software"), to deal
 in the Software without restriction, including without limitation the rights
 to use, copy, modify, merge, publish, distribute, sublicense, and/or sell
 copies of the Software, and to permit persons to whom the Software is
 furnished to do so, subject to the following conditions:

 The above copyright notice and this permission notice shall be included in
 all copies or substantial portions of the Software.

 THE SOFTWARE IS PROVIDED "AS IS", WITHOUT WARRANTY OF ANY KIND, EXPRESS OR
 IMPLIED, INCLUDING BUT NOT LIMITED TO THE WARRANTIES OF MERCHANTABILITY,
 FITNESS FOR A PARTICULAR PURPOSE AND NONINFRINGEMENT. IN NO EVENT SHALL THE
 AUTHORS OR COPYRIGHT HOLDERS BE LIABLE FOR ANY CLAIM, DAMAGES OR OTHER
 LIABILITY, WHETHER IN AN ACTION OF CONTRACT, TORT OR OTHERWISE, ARISING FROM,
 OUT OF OR IN CONNECTION WITH THE SOFTWARE OR THE USE OR OTHER DEALINGS IN
 THE SOFTWARE.

"[WebSocket module] is based in part on the work of the libwebsockets  project
(http://libwebsockets.org)"

 ****************************************************************************/

#ifndef __CC_WEBSOCKET_H__
#define __CC_WEBSOCKET_H__

#include <string>
#include <vector>
#include <mutex>
#include <memory>  // for std::shared_ptr

#include "platform/CCPlatformMacros.h"
#include "platform/CCStdC.h"

struct lws;
struct lws_context;
struct lws_protocols;

/**
 * @addtogroup network
 * @{
 */

NS_CC_BEGIN

class EventListenerCustom;

namespace network {

class WsThreadHelper;

/**
<<<<<<< HEAD
 * @ WebSocket 
 * @brief @~english WebSocket is wrapper of the libwebsockets-protocol, let the developer could call the websocket easily.
 * @~chinese WebSocket是libwebsockets-protocol的高层封装，可以让开发者能方便的调用websocket的功能。
=======
 * WebSocket is wrapper of the libwebsockets-protocol, let the develop could call the websocket easily.
 * Please note that all public methods of WebSocket have to be invoked on Cocos Thread.
>>>>>>> 794759f7
 */
class CC_DLL WebSocket
{
public:
    /**
<<<<<<< HEAD
     * @~english Construtor of WebSocket.
     * @~chinese 构造函数
=======
     * Close all connections and wait for all websocket threads to exit
     * @note This method has to be invoked on Cocos Thread
     */
    static void closeAllConnections();
    
    /**
     * Constructor of WebSocket.
     *
>>>>>>> 794759f7
     * @js ctor
     */
    WebSocket();
    /**
     * @~english Destructor of WebSocket.
     * @~chinese 析构函数
     * @js NA
     * @lua NA
     */
    virtual ~WebSocket();

    /**
     * @~english Data structure for message
     * @~chinese message的数据结构
     */
    struct Data
    {
        Data():bytes(nullptr), len(0), issued(0), isBinary(false), ext(nullptr){}
        char* bytes;
        ssize_t len, issued;
        bool isBinary;
        void* ext;
    };

    /**
     * @~english ErrorCode enum used to represent the error in the Websocket.
     * @~chinese Websocket的错误码枚举
     */
    enum class ErrorCode
    {
        TIME_OUT,           /** &lt; value 0 */
        CONNECTION_FAILURE, /** &lt; value 1 */
        UNKNOWN,            /** &lt; value 2 */
    };

    /**
     *@~english State enum used to represent the Websocket state.
     *@~chinese Websocket的状态枚举
     */
    enum class State
    {
        CONNECTING,  /** &lt; value 0 */
        OPEN,        /** &lt; value 1 */
        CLOSING,     /** &lt; value 2 */
        CLOSED,      /** &lt; value 3 */
    };

    /**
     * @~english The delegate class is used to process websocket events.
     * The most member function are pure virtual functions,they should be implemented the in subclass.
     * @~chinese 用于处理websocket事件的代理类。多数成员函数为纯虚函数，它们需要在子类中实现。
     * @lua NA
     */
    class Delegate
    {
    public:
        /** Destructor of Delegate. */
        virtual ~Delegate() {}
        /**
         * @~english This function to be called after the client connection complete a handshake with the remote server.
         *This means that the WebSocket connection is ready to send and receive data.
         * @~chinese 这个函数在客户端完成和远程服务器握手后被调用，这意味着WebSocket已经准备好发送和接收数据了。
         * @param ws @~english The WebSocket object connected. @~chinese 连接上的WebSocket。
         */
        virtual void onOpen(WebSocket* ws) = 0;
        /**
         * @~english This function to be called when data has appeared from the server for the client connection.
         * @~chinese 当有数据从服务端传回时将调用这个函数
         * @param ws @~english The WebSocket object connected. @~chinese 连接上的WebSocket。
         * @param data @~english Data object for message. @~chinese 信息数据。
         */
        virtual void onMessage(WebSocket* ws, const Data& data) = 0;
        /**
         * @~english When the WebSocket object connected wants to close or the protocol won't get used at all and current _readyState is State::CLOSING,this function is to be called.
         * @~chinese 当已连接上的WebSocket对象想关闭或者不使用协议并且当前的_readyState是State::CLOSING时，这个函数将会触发。
         * @param ws @~english The WebSocket object connected. @~chinese 连接上的WebSocket。
         */
        virtual void onClose(WebSocket* ws) = 0;
        /**
         * @~english This function is to be called in the following cases:
         * 1. client connection is failed.
         * 2. the request client connection has been unable to complete a handshake with the remote server.
         * 3. the protocol won't get used at all after this callback and current _readyState is State::CONNECTING.
         * 4. when a socket descriptor needs to be removed from an external polling array. in is again the struct libwebsocket_pollargs containing the fd member to be removed. If you are using the internal polling loop, you can just ignore it and current _readyState is State::CONNECTING.
         * @~chinese 这个函数在以下几种情况下会被触发:
         * 1. 连接失败
         * 2. 客户端和服务端握手失败
         * 3. 根本不使用协议并且当前的_readyState为State::CONNECTING
         * 4. 当一个socket描述符需要从外部轮询数据数队列中移除时，包含fd成员的libwebsocket_pollargs结构也要被移除。如果你是使用内部轮询循环时，你可忽略它并且当前的_readyState为State::CONNECTING.
         * @param ws @~english The WebSocket object connected. @~chinese 连接上的WebSocket。
         * @param error @~english WebSocket::ErrorCode enum,would be ErrorCode::TIME_OUT or ErrorCode::CONNECTION_FAILURE. @~chinese WebSocket的错误码枚举，可以为ErrorCode::TIME_OUT或ErrorCode::CONNECTION_FAILURE。
         */
        virtual void onError(WebSocket* ws, const ErrorCode& error) = 0;
    };


    /**
     *  @~english The initialized method for websocket.
     *            It needs to be invoked right after websocket instance is allocated.
     *  @~chinese WebSocket的初始化方法，它在WebSocket实例被分配后被触发。
     *  @param  delegate @~english The delegate which want to receive event from websocket. @~chinese 接收来自websocket
     *  @param  url      @~english The URL of websocket server. @~chinese websocket服务端URL地址
     *  @param  protocols @~english The protocol of the socket. @~chinese websocket的连接协议。
     *  @return @~english true: Success, false: Failure. @~chinese true:成功，false:失败
     *  @lua NA
     */
    bool init(const Delegate& delegate,
              const std::string& url,
              const std::vector<std::string>* protocols = nullptr);

    /**
     *  @~english Sends string data to websocket server. @~chinese 向websocket服务端发送字符串数据
     *  
     *  @param message @~english string data. @~chinese 字符串数据
     *  @lua sendstring
     */
    void send(const std::string& message);

    /**
     *  @~english Sends binary data to websocket server. @~chinese 向websocket服务端发送二进制数据
     *  
     *  @param binaryMsg @~english binary string data. @~chinese 二进制字符串数据
     *  @param len @~english the size of binary string data. @~chinese 二进制字符串数据的长度
     *  @lua sendstring
     */
    void send(const unsigned char* binaryMsg, unsigned int len);

    /**
<<<<<<< HEAD
     *  @~english Closes the connection to server. @~chinese 关闭到服务端的连接。
=======
     *  @brief Closes the connection to server synchronously.
     *  @note It's a synchronous method, it will not return until websocket thread exits.
>>>>>>> 794759f7
     */
    void close();
    
    /**
     *  @brief Closes the connection to server asynchronously.
     *  @note It's an asynchronous method, it just notifies websocket thread to exit and returns directly,
     *        If using 'closeAsync' to close websocket connection, 
     *        be carefull of not using destructed variables in the callback of 'onClose'.
     */
    void closeAsync();

    /**
     *  @~english Gets current state of connection. @~chinese 获取当前连接的状态。
     *  @return @~english State the state value coule be State::CONNECTING, State::OPEN, State::CLOSING or State::CLOSED. @~chinese 返回State类型的值，可以为State::CONNECTING, State::OPEN, State::CLOSING 或者 State::CLOSED
     */
    State getReadyState();

private:
    void onSubThreadStarted();
    void onSubThreadLoop();
    void onSubThreadEnded();

    // The following callback functions are invoked in websocket thread
    int onSocketCallback(struct lws *wsi, int reason, void *user, void *in, ssize_t len);

    void onClientWritable();
    void onClientReceivedData(void* in, ssize_t len);
    void onConnectionOpened();
    void onConnectionError();
    void onConnectionClosed();

private:
    std::mutex   _readStateMutex;
    State        _readyState;
    std::string  _host;
    unsigned int _port;
    std::string  _path;

    std::vector<char> _receivedData;

    friend class WsThreadHelper;
    friend class WebSocketCallbackWrapper;
    WsThreadHelper* _wsHelper;

    struct lws*         _wsInstance;
    struct lws_context* _wsContext;
    std::shared_ptr<bool> _isDestroyed;
    Delegate* _delegate;
    int _SSLConnection;
    struct lws_protocols* _wsProtocols;
    EventListenerCustom* _resetDirectorListener;
};

}

NS_CC_END

// end group
/// @}

#endif /* defined(__CC_JSB_WEBSOCKET_H__) */<|MERGE_RESOLUTION|>--- conflicted
+++ resolved
@@ -56,32 +56,27 @@
 class WsThreadHelper;
 
 /**
-<<<<<<< HEAD
  * @ WebSocket 
  * @brief @~english WebSocket is wrapper of the libwebsockets-protocol, let the developer could call the websocket easily.
+ * Please note that all public methods of WebSocket have to be invoked on Cocos Thread.
  * @~chinese WebSocket是libwebsockets-protocol的高层封装，可以让开发者能方便的调用websocket的功能。
-=======
- * WebSocket is wrapper of the libwebsockets-protocol, let the develop could call the websocket easily.
- * Please note that all public methods of WebSocket have to be invoked on Cocos Thread.
->>>>>>> 794759f7
+ * 需要注意的是所有的public接口都需要在Cocos线程中调用。
  */
 class CC_DLL WebSocket
 {
 public:
     /**
-<<<<<<< HEAD
-     * @~english Construtor of WebSocket.
-     * @~chinese 构造函数
-=======
-     * Close all connections and wait for all websocket threads to exit
-     * @note This method has to be invoked on Cocos Thread
+     * @~english Close all connections and wait for all websocket threads to exit
+     * @~chinese 关闭所有连接并等待websocket线程退出
+     * @note @~english This method has to be invoked on Cocos Thread
+    * @~chinese 该函数需要在Cocos线程中调用
      */
     static void closeAllConnections();
     
     /**
-     * Constructor of WebSocket.
+     * * @~english Constructor of WebSocket.
+     * @~chinese 构造函数
      *
->>>>>>> 794759f7
      * @js ctor
      */
     WebSocket();
@@ -210,12 +205,10 @@
     void send(const unsigned char* binaryMsg, unsigned int len);
 
     /**
-<<<<<<< HEAD
      *  @~english Closes the connection to server. @~chinese 关闭到服务端的连接。
-=======
-     *  @brief Closes the connection to server synchronously.
-     *  @note It's a synchronous method, it will not return until websocket thread exits.
->>>>>>> 794759f7
+     * @note ~english It's a synchronous method, it will not return until websocket thread exits.
+     * ~chinese 该函数是异步函数，直到websocket线程退出才会被调用。
+     * 
      */
     void close();
     
