--- conflicted
+++ resolved
@@ -1,45 +1,30 @@
-<<<<<<< HEAD
-if(WIN32)
-  set(PLATFORM_SRC
-    WebSocket.cpp
-  )
-
-  set(PLATFORM_LINK
-    websockets
-  )
-elseif(NOT APPLE)
-  set(PLATFORM_SRC
-    WebSocket.cpp
-  )
-
-  set(PLATFORM_LINK
-    websockets
-    ssl
-    crypto
-  )
+if(WINDOWS)
+  set(PLATFORM_LINK websockets)
+elseif(LINUX)
+  set(PLATFORM_LINK websockets ssl crypto)
 endif()
 
 set(COCOS_NETWORK_SRC
-  HttpClient.cpp
-  SocketIO.cpp
-  ${PLATFORM_SRC}
+    HttpClient.cpp
+    SocketIO.cpp
+    WebSocket.cpp
 )
 
 add_library(network STATIC
-	${COCOS_NETWORK_SRC}
+    ${COCOS_NETWORK_SRC}
 )
 
-IF (WIN32 AND NOT MINGW)
-  set(COCOS_NETWORK_LINK
-    libcurl_imp
+if(MSVC)
+  set(COCOS_NETWORK_LINK 
+    libcurl_imp 
     ${PLATFORM_LINK}
   )
-ELSE()
-  set(COCOS_NETWORK_LINK
+else()
+  set(COCOS_NETWORK_LINK 
     curl
-    ${PLATFORM_LINK}
+    ${PLATFORM_LINK} 
   )
-ENDIF()
+endif()
 
 target_link_libraries(network
   ${COCOS_NETWORK_LINK}
@@ -49,19 +34,4 @@
     PROPERTIES
     ARCHIVE_OUTPUT_DIRECTORY "${CMAKE_BINARY_DIR}/lib"
     LIBRARY_OUTPUT_DIRECTORY "${CMAKE_BINARY_DIR}/lib"
-)
-=======
-if(WINDOWS)
-  set(PLATFORM_LINK websockets)
-elseif(LINUX)
-  set(PLATFORM_LINK websockets ssl crypto)
-endif()
-
-set(COCOS_NETWORK_SRC network/HttpClient.cpp network/SocketIO.cpp network/WebSocket.cpp)
-
-if(MSVC)
-  set(COCOS_NETWORK_LINK libcurl_imp ${PLATFORM_LINK})
-else()
-  set(COCOS_NETWORK_LINK curl ${PLATFORM_LINK} )
-endif()
->>>>>>> 1ece7039
+)