/****************************************************************************
 Copyright (c) 2012      greathqy
 Copyright (c) 2012      cocos2d-x.org
 Copyright (c) 2013-2016 Chukong Technologies Inc.

 http://www.cocos2d-x.org

 Permission is hereby granted, free of charge, to any person obtaining a copy
 of this software and associated documentation files (the "Software"), to deal
 in the Software without restriction, including without limitation the rights
 to use, copy, modify, merge, publish, distribute, sublicense, and/or sell
 copies of the Software, and to permit persons to whom the Software is
 furnished to do so, subject to the following conditions:

 The above copyright notice and this permission notice shall be included in
 all copies or substantial portions of the Software.

 THE SOFTWARE IS PROVIDED "AS IS", WITHOUT WARRANTY OF ANY KIND, EXPRESS OR
 IMPLIED, INCLUDING BUT NOT LIMITED TO THE WARRANTIES OF MERCHANTABILITY,
 FITNESS FOR A PARTICULAR PURPOSE AND NONINFRINGEMENT. IN NO EVENT SHALL THE
 AUTHORS OR COPYRIGHT HOLDERS BE LIABLE FOR ANY CLAIM, DAMAGES OR OTHER
 LIABILITY, WHETHER IN AN ACTION OF CONTRACT, TORT OR OTHERWISE, ARISING FROM,
 OUT OF OR IN CONNECTION WITH THE SOFTWARE OR THE USE OR OTHER DEALINGS IN
 THE SOFTWARE.
 ****************************************************************************/

#include "platform/CCPlatformConfig.h"
#if (CC_TARGET_PLATFORM == CC_PLATFORM_ANDROID)

#include "HttpClient.h"

#include <queue>
#include <sstream>
#include <stdio.h>
#include <errno.h>

#include "base/CCDirector.h"
#include "platform/CCFileUtils.h"
#include "platform/android/jni/JniHelper.h"

#include "base/ccUTF8.h"

NS_CC_BEGIN

namespace network {

typedef std::vector<std::string> HttpRequestHeaders;
typedef HttpRequestHeaders::iterator HttpRequestHeadersIter;
typedef std::vector<std::string> HttpCookies;
typedef HttpCookies::iterator HttpCookiesIter;

static HttpClient* _httpClient = nullptr; // pointer to singleton


struct CookiesInfo
{
    std::string domain;
    bool tailmatch;
    std::string path;
    bool secure;
    std::string key;
    std::string value;
    std::string expires;
};

//static size_t writeData(void *ptr, size_t size, size_t nmemb, void *stream)
static size_t writeData(void* buffer, size_t sizes, HttpResponse* response)
{
    std::vector<char> * recvBuffer = (std::vector<char>*)response->getResponseData();
    recvBuffer->clear();
    recvBuffer->insert(recvBuffer->end(), (char*)buffer, ((char*)buffer) + sizes);
    return sizes;
}

//static size_t writeHeaderData(void *ptr, size_t size, size_t nmemb, void *stream)
size_t writeHeaderData(void* buffer, size_t sizes,HttpResponse* response)
{
    std::vector<char> * recvBuffer = (std::vector<char>*) response->getResponseHeader();
    recvBuffer->clear();
    recvBuffer->insert(recvBuffer->end(), (char*)buffer, (char*)buffer + sizes);
    return sizes;
}

class HttpURLConnection
{
public:
    HttpURLConnection(HttpClient* httpClient)
    :_httpURLConnection(nullptr)
    ,_client(httpClient)
    ,_requestmethod("")
    ,_responseCookies("")
    ,_cookieFileName("")
    ,_contentLength(0)
    {

    }

    ~HttpURLConnection()
    {
        if(_httpURLConnection != nullptr)
        {
            JniHelper::getEnv()->DeleteGlobalRef(_httpURLConnection);
        }
    }

    void setRequestMethod(const char* method)
    {
        _requestmethod = method;

        JniMethodInfo methodInfo;
        if (JniHelper::getStaticMethodInfo(methodInfo,
                                           "org/cocos2dx/lib/Cocos2dxHttpURLConnection",
                                           "setRequestMethod",
                                           "(Ljava/net/HttpURLConnection;Ljava/lang/String;)V"))
        {
            jstring jstr = methodInfo.env->NewStringUTF(_requestmethod.c_str());
            methodInfo.env->CallStaticVoidMethod(
                                                 methodInfo.classID, methodInfo.methodID, _httpURLConnection, jstr);
            methodInfo.env->DeleteLocalRef(jstr);
            methodInfo.env->DeleteLocalRef(methodInfo.classID);
        }
    }

    bool init(HttpRequest* request)
    {
        createHttpURLConnection(request->getUrl());
        if(!configure())
        {
            return false;
        }
        /* get custom header data (if set) */
        HttpRequestHeaders headers=request->getHeaders();
        if(!headers.empty())
        {
            /* append custom headers one by one */
            for (HttpRequestHeadersIter it = headers.begin(); it != headers.end(); ++it)
            {
                std::string val = *it;

                int len = val.length();
                int pos = val.find(':');
                if (-1 == pos || pos >= len)
                {
                    continue;
                }
                std::string str1 = val.substr(0, pos);
                std::string str2 = val.substr(pos + 1, len - pos - 1);
                addRequestHeader(str1.c_str(), str2.c_str());
            }
        }

        addCookiesForRequestHeader();

        return true;
    }

    int connect()
    {
        int suc = 0;
        JniMethodInfo methodInfo;
        if (JniHelper::getStaticMethodInfo(methodInfo,
                                           "org/cocos2dx/lib/Cocos2dxHttpURLConnection",
                                           "connect",
                                           "(Ljava/net/HttpURLConnection;)I"))
        {
            suc = methodInfo.env->CallStaticIntMethod(
                                                      methodInfo.classID, methodInfo.methodID, _httpURLConnection);
            methodInfo.env->DeleteLocalRef(methodInfo.classID);
        }

        return suc;
    }

    void disconnect()
    {
        JniMethodInfo methodInfo;
        if (JniHelper::getStaticMethodInfo(methodInfo,
                                           "org/cocos2dx/lib/Cocos2dxHttpURLConnection",
                                           "disconnect",
                                           "(Ljava/net/HttpURLConnection;)V"))
        {
            methodInfo.env->CallStaticVoidMethod(
                                                 methodInfo.classID, methodInfo.methodID, _httpURLConnection);
            methodInfo.env->DeleteLocalRef(methodInfo.classID);
        }
    }

    int getResponseCode()
    {
        int responseCode = 0;
        JniMethodInfo methodInfo;
        if (JniHelper::getStaticMethodInfo(methodInfo,
                                           "org/cocos2dx/lib/Cocos2dxHttpURLConnection",
                                           "getResponseCode",
                                           "(Ljava/net/HttpURLConnection;)I"))
        {
            responseCode = methodInfo.env->CallStaticIntMethod(
                                                           methodInfo.classID, methodInfo.methodID, _httpURLConnection);
            methodInfo.env->DeleteLocalRef(methodInfo.classID);
        }

        return responseCode;
    }

    char* getResponseMessage()
    {
        char* message = nullptr;
        JniMethodInfo methodInfo;
        if (JniHelper::getStaticMethodInfo(methodInfo,
                                           "org/cocos2dx/lib/Cocos2dxHttpURLConnection",
                                           "getResponseMessage",
                                           "(Ljava/net/HttpURLConnection;)Ljava/lang/String;"))
        {
            jobject jObj = methodInfo.env->CallStaticObjectMethod(
                                                                  methodInfo.classID, methodInfo.methodID, _httpURLConnection);
            message = getBufferFromJString((jstring)jObj, methodInfo.env);
            if (nullptr != jObj)
            {
                methodInfo.env->DeleteLocalRef(jObj);
            }
            methodInfo.env->DeleteLocalRef(methodInfo.classID);
        }

        return message;
    }

    void sendRequest(HttpRequest* request)
    {
        JniMethodInfo methodInfo;
        if (JniHelper::getStaticMethodInfo(methodInfo,
                                           "org/cocos2dx/lib/Cocos2dxHttpURLConnection",
                                           "sendRequest",
                                           "(Ljava/net/HttpURLConnection;[B)V"))
        {

            jbyteArray bytearray;
            ssize_t dataSize = request->getRequestDataSize();
            bytearray = methodInfo.env->NewByteArray(dataSize);
            methodInfo.env->SetByteArrayRegion(bytearray, 0, dataSize, (const jbyte*)request->getRequestData());
            methodInfo.env->CallStaticVoidMethod(
                                                 methodInfo.classID, methodInfo.methodID, _httpURLConnection, bytearray);
            methodInfo.env->DeleteLocalRef(bytearray);
            methodInfo.env->DeleteLocalRef(methodInfo.classID);
        }
    }

    size_t saveResponseCookies(const char* responseCookies, size_t count)
    {
        if (nullptr == responseCookies || strlen(responseCookies) == 0 || count == 0)
        {
            return 0;
        }

        if (_cookieFileName.empty())
        {
            _cookieFileName = FileUtils::getInstance()->getWritablePath() + "cookieFile.txt";
        }

        FILE* fp = fopen(_cookieFileName.c_str(), "w");
        if (nullptr == fp)
        {
            CCLOG("can't create or open response cookie files");
            return 0;
        }

        fwrite(responseCookies, sizeof(char), count, fp);

        fclose(fp);

        return count;
    }

    char* getResponseHeaders()
    {
        char* headers = nullptr;
        JniMethodInfo methodInfo;
        if (JniHelper::getStaticMethodInfo(methodInfo,
                                           "org/cocos2dx/lib/Cocos2dxHttpURLConnection",
                                           "getResponseHeaders",
                                           "(Ljava/net/HttpURLConnection;)Ljava/lang/String;"))
        {
            jobject jObj = methodInfo.env->CallStaticObjectMethod(
                                                                  methodInfo.classID, methodInfo.methodID, _httpURLConnection);
            headers = getBufferFromJString((jstring)jObj, methodInfo.env);
            if (nullptr != jObj) {
                methodInfo.env->DeleteLocalRef(jObj);
            }
            methodInfo.env->DeleteLocalRef(methodInfo.classID);
        }

        return headers;

    }

    char* getResponseContent(HttpResponse* response)
    {
        if (nullptr == response)
        {
            return nullptr;
        }

        char* content = nullptr;
        JniMethodInfo methodInfo;
        if (JniHelper::getStaticMethodInfo(methodInfo,
                                           "org/cocos2dx/lib/Cocos2dxHttpURLConnection",
                                           "getResponseContent",
                                           "(Ljava/net/HttpURLConnection;)[B"))
        {
            jobject jObj = methodInfo.env->CallStaticObjectMethod(
                                                                  methodInfo.classID, methodInfo.methodID, _httpURLConnection);

            _contentLength = getCStrFromJByteArray((jbyteArray)jObj, methodInfo.env, &content);
            if (nullptr != jObj)
            {
                methodInfo.env->DeleteLocalRef(jObj);
            }
            methodInfo.env->DeleteLocalRef(methodInfo.classID);
        }

        return content;
    }

    char* getResponseHeaderByKey(const char* key)
    {
        char* value = nullptr;
        JniMethodInfo methodInfo;
        if (JniHelper::getStaticMethodInfo(methodInfo,
                                           "org/cocos2dx/lib/Cocos2dxHttpURLConnection",
                                           "getResponseHeaderByKey",
                                           "(Ljava/net/HttpURLConnection;Ljava/lang/String;)Ljava/lang/String;"))
        {
            jstring jstrKey = methodInfo.env->NewStringUTF(key);
            jobject jObj = methodInfo.env->CallStaticObjectMethod(
                                                                  methodInfo.classID, methodInfo.methodID, _httpURLConnection, jstrKey);
            value = getBufferFromJString((jstring)jObj, methodInfo.env);
            methodInfo.env->DeleteLocalRef(jstrKey);
            if (nullptr != jObj) {
                methodInfo.env->DeleteLocalRef(jObj);
            }
            methodInfo.env->DeleteLocalRef(methodInfo.classID);
        }

        return value;
    }

    int getResponseHeaderByKeyInt(const char* key)
    {
        int contentLength = 0;
        JniMethodInfo methodInfo;
        if (JniHelper::getStaticMethodInfo(methodInfo,
                                           "org/cocos2dx/lib/Cocos2dxHttpURLConnection",
                                           "getResponseHeaderByKeyInt",
                                           "(Ljava/net/HttpURLConnection;Ljava/lang/String;)I"))
        {
            jstring jstrKey = methodInfo.env->NewStringUTF(key);
            contentLength = methodInfo.env->CallStaticIntMethod(
                                                                methodInfo.classID, methodInfo.methodID, _httpURLConnection, jstrKey);
            methodInfo.env->DeleteLocalRef(jstrKey);
            methodInfo.env->DeleteLocalRef(methodInfo.classID);
        }

        return contentLength;
    }

    char* getResponseHeaderByIdx(int idx)
    {
        char* header = nullptr;
        JniMethodInfo methodInfo;
        if (JniHelper::getStaticMethodInfo(methodInfo,
                                           "org/cocos2dx/lib/Cocos2dxHttpURLConnection",
                                           "getResponseHeaderByIdx",
                                           "(Ljava/net/HttpURLConnection;I)Ljava/lang/String;"))
        {
            jobject jObj = methodInfo.env->CallStaticObjectMethod(
                                                                  methodInfo.classID, methodInfo.methodID, _httpURLConnection, idx);
            header = getBufferFromJString((jstring)jObj, methodInfo.env);
            if (nullptr != jObj) {
                methodInfo.env->DeleteLocalRef(jObj);
            }
            methodInfo.env->DeleteLocalRef(methodInfo.classID);
        }

        return header;
    }
<<<<<<< HEAD

    const std::string getCookieFileName()
=======
    
    const std::string& getCookieFileName() const
>>>>>>> 4e92b825
    {
        return _cookieFileName;
    }

    void setCookieFileName(std::string& filename)
    {
        _cookieFileName = filename;
    }

    int getContentLength()
    {
        return _contentLength;
    }

private:
    void createHttpURLConnection(const std::string& url)
    {
        JniMethodInfo methodInfo;
        if (JniHelper::getStaticMethodInfo(methodInfo,
            "org/cocos2dx/lib/Cocos2dxHttpURLConnection",
            "createHttpURLConnection",
            "(Ljava/lang/String;)Ljava/net/HttpURLConnection;"))
        {
            _url = url;
            jstring jurl = methodInfo.env->NewStringUTF(url.c_str());
            jobject jObj = methodInfo.env->CallStaticObjectMethod(methodInfo.classID, methodInfo.methodID, jurl);
            _httpURLConnection = methodInfo.env->NewGlobalRef(jObj);
            methodInfo.env->DeleteLocalRef(jurl);
            methodInfo.env->DeleteLocalRef(jObj);
            methodInfo.env->DeleteLocalRef(methodInfo.classID);
        }
    }

    void addRequestHeader(const char* key, const char* value)
    {
        JniMethodInfo methodInfo;
        if (JniHelper::getStaticMethodInfo(methodInfo,
            "org/cocos2dx/lib/Cocos2dxHttpURLConnection",
            "addRequestHeader",
            "(Ljava/net/HttpURLConnection;Ljava/lang/String;Ljava/lang/String;)V"))
        {
            jstring jstrKey = methodInfo.env->NewStringUTF(key);
            jstring jstrVal = methodInfo.env->NewStringUTF(value);
            methodInfo.env->CallStaticVoidMethod(
                methodInfo.classID, methodInfo.methodID, _httpURLConnection, jstrKey, jstrVal);
            methodInfo.env->DeleteLocalRef(jstrKey);
            methodInfo.env->DeleteLocalRef(jstrVal);
            methodInfo.env->DeleteLocalRef(methodInfo.classID);
        }
    }

    void addCookiesForRequestHeader()
    {
        if(_client->getCookieFilename().empty())
        {
            return;
        }

        _cookieFileName = FileUtils::getInstance()->fullPathForFilename(_client->getCookieFilename());

        std::string cookiesInfo = FileUtils::getInstance()->getStringFromFile(_cookieFileName);

        if (cookiesInfo.empty())
            return;

        HttpCookies cookiesVec;
        cookiesVec.clear();

        std::stringstream  stream(cookiesInfo);
        std::string item;
        while (std::getline(stream, item, '\n'))
        {
            cookiesVec.push_back(item);
        }

        if (cookiesVec.empty())
            return;

        HttpCookiesIter iter = cookiesVec.begin();

        std::vector<CookiesInfo> cookiesInfoVec;
        cookiesInfoVec.clear();

        for (; iter != cookiesVec.end(); iter++)
        {
            std::string cookies = *iter;
            if (cookies.find("#HttpOnly_") != std::string::npos)
            {
                cookies = cookies.substr(10);
            }

            if(cookies.at(0) == '#')
                continue;

            CookiesInfo co;
            std::stringstream streamInfo(cookies);
            std::string item;
            std::vector<std::string> elems;

            while (std::getline(streamInfo, item, '\t'))
            {
                elems.push_back(item);
            }

            co.domain = elems[0];
            if (co.domain.at(0) == '.')
            {
                co.domain = co.domain.substr(1);
            }
            co.tailmatch = strcmp("TRUE", elems.at(1).c_str())?true: false;
            co.path   = elems.at(2);
            co.secure = strcmp("TRUE", elems.at(3).c_str())?true: false;
            co.expires = elems.at(4);
            co.key = elems.at(5);
            co.value = elems.at(6);
            cookiesInfoVec.push_back(co);
        }

        std::vector<CookiesInfo>::iterator cookiesIter = cookiesInfoVec.begin();
        std::string sendCookiesInfo = "";
        int cookiesCount = 0;
        for (; cookiesIter != cookiesInfoVec.end(); cookiesIter++)
        {
            if (_url.find(cookiesIter->domain) != std::string::npos)
            {
                std::string keyValue = cookiesIter->key;
                keyValue.append("=");
                keyValue.append(cookiesIter->value);
                if (cookiesCount != 0)
                    sendCookiesInfo.append(";");

                sendCookiesInfo.append(keyValue);
            }
            cookiesCount++;
        }

        //set Cookie
        addRequestHeader("Cookie",sendCookiesInfo.c_str());
    }

    void setReadAndConnectTimeout(int readMiliseconds, int connectMiliseconds)
    {
        JniMethodInfo methodInfo;
        if (JniHelper::getStaticMethodInfo(methodInfo,
            "org/cocos2dx/lib/Cocos2dxHttpURLConnection",
            "setReadAndConnectTimeout",
            "(Ljava/net/HttpURLConnection;II)V"))
        {
            methodInfo.env->CallStaticVoidMethod(
                methodInfo.classID, methodInfo.methodID, _httpURLConnection, readMiliseconds, connectMiliseconds);
            methodInfo.env->DeleteLocalRef(methodInfo.classID);
        }
    }

    void setVerifySSL()
    {
        if(_client->getSSLVerification().empty())
            return;

        std::string fullpath = FileUtils::getInstance()->fullPathForFilename(_client->getSSLVerification());

        JniMethodInfo methodInfo;
        if (JniHelper::getStaticMethodInfo(methodInfo,
            "org/cocos2dx/lib/Cocos2dxHttpURLConnection",
            "setVerifySSL",
            "(Ljava/net/HttpURLConnection;Ljava/lang/String;)V"))
        {
            jstring jstrfullpath = methodInfo.env->NewStringUTF(fullpath.c_str());
            methodInfo.env->CallStaticVoidMethod(
                methodInfo.classID, methodInfo.methodID, _httpURLConnection, jstrfullpath);
            methodInfo.env->DeleteLocalRef(jstrfullpath);
            methodInfo.env->DeleteLocalRef(methodInfo.classID);
        }
    }

    bool configure()
    {
        if(nullptr == _httpURLConnection)
        {
            return false;
        }

        if(nullptr == _client)
        {
            return false;
        }

        setReadAndConnectTimeout(_client->getTimeoutForRead() * 1000, _client->getTimeoutForConnect() * 1000);

        setVerifySSL();

        return true;
    }

    char* getBufferFromJString(jstring jstr, JNIEnv* env)
    {
        if (nullptr == jstr)
        {
            return nullptr;
        }
        char *ret = nullptr;
        std::string strValue = cocos2d::StringUtils::getStringUTFCharsJNI(env, jstr);
        ret = strdup(strValue.c_str());
        return ret;
    }

    int getCStrFromJByteArray(jbyteArray jba, JNIEnv* env, char** ppData)
    {
        if (nullptr == jba)
        {
            *ppData = nullptr;
            return 0;
        }

        char* str = nullptr;

        int len  = env->GetArrayLength(jba);
        str = (char*)malloc(sizeof(char)*len);
        env->GetByteArrayRegion(jba, 0, len, (jbyte*)str);

        *ppData = str;
        return len;
    }

    const std::string& getCookieString() const
    {
        return _responseCookies;
    }
private:
    HttpClient* _client;
    jobject _httpURLConnection;
    std::string _requestmethod;
    std::string _responseCookies;
    std::string _cookieFileName;
    std::string _url;
    int _contentLength;
};

// Process Response
void HttpClient::processResponse(HttpResponse* response, char* responseMessage)
{
    auto request = response->getHttpRequest();
    HttpRequest::Type requestType = request->getRequestType();

    if (HttpRequest::Type::GET != requestType &&
        HttpRequest::Type::POST != requestType &&
        HttpRequest::Type::PUT != requestType &&
        HttpRequest::Type::DELETE != requestType)
    {
        CCASSERT(true, "CCHttpClient: unknown request type, only GET、POST、PUT、DELETE are supported");
        return;
    }

    long responseCode = -1;
    int  retValue = 0;

    HttpURLConnection urlConnection(this);
    if(!urlConnection.init(request))
    {
        response->setSucceed(false);
        response->setErrorBuffer("HttpURLConnetcion init failed");
        return;
    }

    switch (requestType)
    {
        case HttpRequest::Type::GET:
            urlConnection.setRequestMethod("GET");
            break;

        case HttpRequest::Type::POST:
            urlConnection.setRequestMethod("POST");
            break;

        case HttpRequest::Type::PUT:
            urlConnection.setRequestMethod("PUT");
            break;

        case HttpRequest::Type::DELETE:
            urlConnection.setRequestMethod("DELETE");
            break;
        default:
            break;
    }

    int suc = urlConnection.connect();
    if (0 != suc)
    {
        response->setSucceed(false);
        response->setErrorBuffer("connect failed");
        response->setResponseCode(responseCode);
        return;
    }

    if (HttpRequest::Type::POST == requestType ||
        HttpRequest::Type::PUT == requestType)
    {
        urlConnection.sendRequest(request);
    }

    responseCode = urlConnection.getResponseCode();

    char* headers = urlConnection.getResponseHeaders();
    if (nullptr != headers)
    {
        writeHeaderData(headers, strlen(headers), response);
    }
    free(headers);

    //get and save cookies
    char* cookiesInfo = urlConnection.getResponseHeaderByKey("set-cookie");
    if (nullptr != cookiesInfo)
    {
        urlConnection.saveResponseCookies(cookiesInfo, strlen(cookiesInfo));
    }
    free(cookiesInfo);

    //content len
    int contentLength = urlConnection.getResponseHeaderByKeyInt("Content-Length");
    char* contentInfo = urlConnection.getResponseContent(response);
    if (nullptr != contentInfo)
    {
        std::vector<char> * recvBuffer = (std::vector<char>*)response->getResponseData();
        recvBuffer->clear();
        recvBuffer->insert(recvBuffer->begin(), (char*)contentInfo, ((char*)contentInfo) + urlConnection.getContentLength());
    }
    free(contentInfo);

    char *messageInfo = urlConnection.getResponseMessage();
    strcpy(responseMessage, messageInfo);
    free(messageInfo);

    urlConnection.disconnect();

    // write data to HttpResponse
    response->setResponseCode(responseCode);

    if (responseCode == -1)
    {
        response->setSucceed(false);
        response->setErrorBuffer(responseMessage);
    }
    else
    {
        response->setSucceed(true);
    }
}

// Worker thread
void HttpClient::networkThread()
{
    increaseThreadCount();

    while (true)
    {
        HttpRequest *request;

        // step 1: send http request if the requestQueue isn't empty
        {
            std::lock_guard<std::mutex> lock(_requestQueueMutex);
            while (_requestQueue.empty()) {
                _sleepCondition.wait(_requestQueueMutex);
            }
            request = _requestQueue.at(0);
            _requestQueue.erase(0);
        }

        if (request == _requestSentinel) {
            break;
        }

        // Create a HttpResponse object, the default setting is http access failed
        HttpResponse *response = new (std::nothrow) HttpResponse(request);
        processResponse(response, _responseMessage);

        // add response packet into queue
        _responseQueueMutex.lock();
        _responseQueue.pushBack(response);
        _responseQueueMutex.unlock();

        _schedulerMutex.lock();
        if (nullptr != _scheduler)
        {
            _scheduler->performFunctionInCocosThread(CC_CALLBACK_0(HttpClient::dispatchResponseCallbacks, this));
        }
        _schedulerMutex.unlock();
    }

    // cleanup: if worker thread received quit signal, clean up un-completed request queue
    _requestQueueMutex.lock();
    _requestQueue.clear();
    _requestQueueMutex.unlock();

    _responseQueueMutex.lock();
    _responseQueue.clear();
    _responseQueueMutex.unlock();

    decreaseThreadCountAndMayDeleteThis();
}

// Worker thread
void HttpClient::networkThreadAlone(HttpRequest* request, HttpResponse* response)
{
    increaseThreadCount();

    char responseMessage[RESPONSE_BUFFER_SIZE] = { 0 };
    processResponse(response, responseMessage);

    _schedulerMutex.lock();
    if (_scheduler != nullptr)
    {
        _scheduler->performFunctionInCocosThread([this, response, request]{
            const ccHttpRequestCallback& callback = request->getCallback();
            Ref* pTarget = request->getTarget();
            SEL_HttpResponse pSelector = request->getSelector();

            if (callback != nullptr)
            {
                callback(this, response);
            }
            else if (pTarget && pSelector)
            {
                (pTarget->*pSelector)(this, response);
            }
            response->release();
            // do not release in other thread
            request->release();
        });
    }
    _schedulerMutex.unlock();
    decreaseThreadCountAndMayDeleteThis();
}

// HttpClient implementation
HttpClient* HttpClient::getInstance()
{
    if (_httpClient == nullptr)
    {
        _httpClient = new (std::nothrow) HttpClient();
    }

    return _httpClient;
}

void HttpClient::destroyInstance()
{
    if (_httpClient == nullptr)
    {
        CCLOG("HttpClient singleton is nullptr");
        return;
    }

    CCLOG("HttpClient::destroyInstance ...");

    auto thiz = _httpClient;
    _httpClient = nullptr;

    thiz->_scheduler->unscheduleAllForTarget(thiz);

    thiz->_schedulerMutex.lock();
    thiz->_scheduler = nullptr;
    thiz->_schedulerMutex.unlock();

    {
        std::lock_guard<std::mutex> lock(thiz->_requestQueueMutex);
        thiz->_requestQueue.pushBack(thiz->_requestSentinel);
    }
    thiz->_sleepCondition.notify_one();

    thiz->decreaseThreadCountAndMayDeleteThis();
    CCLOG("HttpClient::destroyInstance() finished!");
}

void HttpClient::enableCookies(const char* cookieFile)
{
    std::lock_guard<std::mutex> lock(_cookieFileMutex);
    if (cookieFile)
    {
        _cookieFilename = std::string(cookieFile);
    }
    else
    {
        _cookieFilename = (FileUtils::getInstance()->getWritablePath() + "cookieFile.txt");
    }
}

void HttpClient::setSSLVerification(const std::string& caFile)
{
    std::lock_guard<std::mutex> lock(_sslCaFileMutex);
    _sslCaFilename = caFile;
}

HttpClient::HttpClient()
: _timeoutForConnect(30)
, _timeoutForRead(60)
, _isInited(false)
, _threadCount(0)
, _requestSentinel(new HttpRequest())
, _cookie(nullptr)
{
    CCLOG("In the constructor of HttpClient!");
    increaseThreadCount();
    _scheduler = Director::getInstance()->getScheduler();
}

HttpClient::~HttpClient()
{
    CCLOG("In the destructor of HttpClient!");
    CC_SAFE_RELEASE(_requestSentinel);
}

//Lazy create semaphore & mutex & thread
bool HttpClient::lazyInitThreadSemphore()
{
    if (_isInited)
    {
        return true;
    }
    else
    {
        auto t = std::thread(CC_CALLBACK_0(HttpClient::networkThread, this));
        t.detach();
        _isInited = true;
    }

    return true;
}

//Add a get task to queue
void HttpClient::send(HttpRequest* request)
{
    if (!lazyInitThreadSemphore())
    {
        return;
    }

    if (nullptr == request)
    {
        return;
    }

    request->retain();

    _requestQueueMutex.lock();
    _requestQueue.pushBack(request);
    _requestQueueMutex.unlock();

    // Notify thread start to work
    _sleepCondition.notify_one();
}

void HttpClient::sendImmediate(HttpRequest* request)
{
    if(nullptr == request)
    {
        return;
    }

    request->retain();
    // Create a HttpResponse object, the default setting is http access failed
    HttpResponse *response = new (std::nothrow) HttpResponse(request);

    auto t = std::thread(&HttpClient::networkThreadAlone, this, request, response);
    t.detach();
}

// Poll and notify main thread if responses exists in queue
void HttpClient::dispatchResponseCallbacks()
{
    // log("CCHttpClient::dispatchResponseCallbacks is running");
    //occurs when cocos thread fires but the network thread has already quited
    HttpResponse* response = nullptr;

    _responseQueueMutex.lock();

    if (!_responseQueue.empty())
    {
        response = _responseQueue.at(0);
        _responseQueue.erase(0);
    }

    _responseQueueMutex.unlock();

    if (response)
    {
        HttpRequest *request = response->getHttpRequest();
        const ccHttpRequestCallback& callback = request->getCallback();
        Ref* pTarget = request->getTarget();
        SEL_HttpResponse pSelector = request->getSelector();

        if (callback != nullptr)
        {
            callback(this, response);
        }
        else if (pTarget && pSelector)
        {
            (pTarget->*pSelector)(this, response);
        }

        response->release();
        // do not release in other thread
        request->release();
    }
}

void HttpClient::increaseThreadCount()
{
    _threadCountMutex.lock();
    ++_threadCount;
    _threadCountMutex.unlock();
}

void HttpClient::decreaseThreadCountAndMayDeleteThis()
{
    bool needDeleteThis = false;
    _threadCountMutex.lock();
    --_threadCount;
    if (0 == _threadCount)
    {
        needDeleteThis = true;
    }

    _threadCountMutex.unlock();
    if (needDeleteThis)
    {
        delete this;
    }
}

void HttpClient::setTimeoutForConnect(int value)
{
    std::lock_guard<std::mutex> lock(_timeoutForConnectMutex);
    _timeoutForConnect = value;
}

int HttpClient::getTimeoutForConnect()
{
    std::lock_guard<std::mutex> lock(_timeoutForConnectMutex);
    return _timeoutForConnect;
}

void HttpClient::setTimeoutForRead(int value)
{
    std::lock_guard<std::mutex> lock(_timeoutForReadMutex);
    _timeoutForRead = value;
}

int HttpClient::getTimeoutForRead()
{
    std::lock_guard<std::mutex> lock(_timeoutForReadMutex);
    return _timeoutForRead;
}

const std::string& HttpClient::getCookieFilename()
{
    std::lock_guard<std::mutex> lock(_cookieFileMutex);
    return _cookieFilename;
}

const std::string& HttpClient::getSSLVerification()
{
    std::lock_guard<std::mutex> lock(_sslCaFileMutex);
    return _sslCaFilename;
}

}

NS_CC_END

#endif // #if (CC_TARGET_PLATFORM == CC_PLATFORM_ANDROID)
<|MERGE_RESOLUTION|>--- conflicted
+++ resolved
@@ -1,20 +1,20 @@
 /****************************************************************************
  Copyright (c) 2012      greathqy
  Copyright (c) 2012      cocos2d-x.org
- Copyright (c) 2013-2016 Chukong Technologies Inc.
-
+ Copyright (c) 2013-2014 Chukong Technologies Inc.
+ 
  http://www.cocos2d-x.org
-
+ 
  Permission is hereby granted, free of charge, to any person obtaining a copy
  of this software and associated documentation files (the "Software"), to deal
  in the Software without restriction, including without limitation the rights
  to use, copy, modify, merge, publish, distribute, sublicense, and/or sell
  copies of the Software, and to permit persons to whom the Software is
  furnished to do so, subject to the following conditions:
-
+ 
  The above copyright notice and this permission notice shall be included in
  all copies or substantial portions of the Software.
-
+ 
  THE SOFTWARE IS PROVIDED "AS IS", WITHOUT WARRANTY OF ANY KIND, EXPRESS OR
  IMPLIED, INCLUDING BUT NOT LIMITED TO THE WARRANTIES OF MERCHANTABILITY,
  FITNESS FOR A PARTICULAR PURPOSE AND NONINFRINGEMENT. IN NO EVENT SHALL THE
@@ -27,7 +27,7 @@
 #include "platform/CCPlatformConfig.h"
 #if (CC_TARGET_PLATFORM == CC_PLATFORM_ANDROID)
 
-#include "HttpClient.h"
+#include "network/HttpClient.h"
 
 #include <queue>
 #include <sstream>
@@ -39,18 +39,18 @@
 #include "platform/android/jni/JniHelper.h"
 
 #include "base/ccUTF8.h"
-
+ 
 NS_CC_BEGIN
 
 namespace network {
-
+    
 typedef std::vector<std::string> HttpRequestHeaders;
 typedef HttpRequestHeaders::iterator HttpRequestHeadersIter;
 typedef std::vector<std::string> HttpCookies;
 typedef HttpCookies::iterator HttpCookiesIter;
 
 static HttpClient* _httpClient = nullptr; // pointer to singleton
-
+    
 
 struct CookiesInfo
 {
@@ -70,7 +70,7 @@
     recvBuffer->clear();
     recvBuffer->insert(recvBuffer->end(), (char*)buffer, ((char*)buffer) + sizes);
     return sizes;
-}
+} 
 
 //static size_t writeHeaderData(void *ptr, size_t size, size_t nmemb, void *stream)
 size_t writeHeaderData(void* buffer, size_t sizes,HttpResponse* response)
@@ -102,7 +102,7 @@
             JniHelper::getEnv()->DeleteGlobalRef(_httpURLConnection);
         }
     }
-
+    
     void setRequestMethod(const char* method)
     {
         _requestmethod = method;
@@ -120,7 +120,7 @@
             methodInfo.env->DeleteLocalRef(methodInfo.classID);
         }
     }
-
+    
     bool init(HttpRequest* request)
     {
         createHttpURLConnection(request->getUrl());
@@ -136,7 +136,7 @@
             for (HttpRequestHeadersIter it = headers.begin(); it != headers.end(); ++it)
             {
                 std::string val = *it;
-
+                
                 int len = val.length();
                 int pos = val.find(':');
                 if (-1 == pos || pos >= len)
@@ -148,12 +148,12 @@
                 addRequestHeader(str1.c_str(), str2.c_str());
             }
         }
-
+        
         addCookiesForRequestHeader();
-
+        
         return true;
     }
-
+    
     int connect()
     {
         int suc = 0;
@@ -167,10 +167,10 @@
                                                       methodInfo.classID, methodInfo.methodID, _httpURLConnection);
             methodInfo.env->DeleteLocalRef(methodInfo.classID);
         }
-
+        
         return suc;
     }
-
+    
     void disconnect()
     {
         JniMethodInfo methodInfo;
@@ -184,7 +184,7 @@
             methodInfo.env->DeleteLocalRef(methodInfo.classID);
         }
     }
-
+    
     int getResponseCode()
     {
         int responseCode = 0;
@@ -198,10 +198,10 @@
                                                            methodInfo.classID, methodInfo.methodID, _httpURLConnection);
             methodInfo.env->DeleteLocalRef(methodInfo.classID);
         }
-
+        
         return responseCode;
     }
-
+    
     char* getResponseMessage()
     {
         char* message = nullptr;
@@ -220,10 +220,10 @@
             }
             methodInfo.env->DeleteLocalRef(methodInfo.classID);
         }
-
+        
         return message;
     }
-
+    
     void sendRequest(HttpRequest* request)
     {
         JniMethodInfo methodInfo;
@@ -232,7 +232,7 @@
                                            "sendRequest",
                                            "(Ljava/net/HttpURLConnection;[B)V"))
         {
-
+            
             jbyteArray bytearray;
             ssize_t dataSize = request->getRequestDataSize();
             bytearray = methodInfo.env->NewByteArray(dataSize);
@@ -243,33 +243,33 @@
             methodInfo.env->DeleteLocalRef(methodInfo.classID);
         }
     }
-
+    
     size_t saveResponseCookies(const char* responseCookies, size_t count)
     {
         if (nullptr == responseCookies || strlen(responseCookies) == 0 || count == 0)
         {
             return 0;
         }
-
+        
         if (_cookieFileName.empty())
         {
             _cookieFileName = FileUtils::getInstance()->getWritablePath() + "cookieFile.txt";
         }
-
+        
         FILE* fp = fopen(_cookieFileName.c_str(), "w");
         if (nullptr == fp)
         {
             CCLOG("can't create or open response cookie files");
             return 0;
         }
-
+        
         fwrite(responseCookies, sizeof(char), count, fp);
-
+        
         fclose(fp);
-
+        
         return count;
     }
-
+    
     char* getResponseHeaders()
     {
         char* headers = nullptr;
@@ -287,18 +287,18 @@
             }
             methodInfo.env->DeleteLocalRef(methodInfo.classID);
         }
-
+        
         return headers;
-
-    }
-
+        
+    }
+    
     char* getResponseContent(HttpResponse* response)
     {
         if (nullptr == response)
         {
             return nullptr;
         }
-
+        
         char* content = nullptr;
         JniMethodInfo methodInfo;
         if (JniHelper::getStaticMethodInfo(methodInfo,
@@ -308,18 +308,18 @@
         {
             jobject jObj = methodInfo.env->CallStaticObjectMethod(
                                                                   methodInfo.classID, methodInfo.methodID, _httpURLConnection);
-
+            
             _contentLength = getCStrFromJByteArray((jbyteArray)jObj, methodInfo.env, &content);
-            if (nullptr != jObj)
+            if (nullptr != jObj) 
             {
                 methodInfo.env->DeleteLocalRef(jObj);
             }
             methodInfo.env->DeleteLocalRef(methodInfo.classID);
         }
-
+        
         return content;
     }
-
+    
     char* getResponseHeaderByKey(const char* key)
     {
         char* value = nullptr;
@@ -339,10 +339,10 @@
             }
             methodInfo.env->DeleteLocalRef(methodInfo.classID);
         }
-
+        
         return value;
     }
-
+    
     int getResponseHeaderByKeyInt(const char* key)
     {
         int contentLength = 0;
@@ -358,10 +358,10 @@
             methodInfo.env->DeleteLocalRef(jstrKey);
             methodInfo.env->DeleteLocalRef(methodInfo.classID);
         }
-
+        
         return contentLength;
     }
-
+    
     char* getResponseHeaderByIdx(int idx)
     {
         char* header = nullptr;
@@ -379,30 +379,25 @@
             }
             methodInfo.env->DeleteLocalRef(methodInfo.classID);
         }
-
+        
         return header;
     }
-<<<<<<< HEAD
-
-    const std::string getCookieFileName()
-=======
     
     const std::string& getCookieFileName() const
->>>>>>> 4e92b825
     {
         return _cookieFileName;
     }
-
+    
     void setCookieFileName(std::string& filename)
     {
         _cookieFileName = filename;
     }
-
+    
     int getContentLength()
     {
         return _contentLength;
     }
-
+    
 private:
     void createHttpURLConnection(const std::string& url)
     {
@@ -422,7 +417,7 @@
         }
     }
 
-    void addRequestHeader(const char* key, const char* value)
+    void addRequestHeader(const char* key, const char* value) 
     {
         JniMethodInfo methodInfo;
         if (JniHelper::getStaticMethodInfo(methodInfo,
@@ -439,36 +434,36 @@
             methodInfo.env->DeleteLocalRef(methodInfo.classID);
         }
     }
-
+    
     void addCookiesForRequestHeader()
     {
         if(_client->getCookieFilename().empty())
         {
             return;
         }
-
+        
         _cookieFileName = FileUtils::getInstance()->fullPathForFilename(_client->getCookieFilename());
-
+        
         std::string cookiesInfo = FileUtils::getInstance()->getStringFromFile(_cookieFileName);
-
+        
         if (cookiesInfo.empty())
             return;
-
+        
         HttpCookies cookiesVec;
         cookiesVec.clear();
-
+        
         std::stringstream  stream(cookiesInfo);
         std::string item;
         while (std::getline(stream, item, '\n'))
         {
             cookiesVec.push_back(item);
         }
-
+        
         if (cookiesVec.empty())
             return;
-
+        
         HttpCookiesIter iter = cookiesVec.begin();
-
+        
         std::vector<CookiesInfo> cookiesInfoVec;
         cookiesInfoVec.clear();
 
@@ -479,20 +474,20 @@
             {
                 cookies = cookies.substr(10);
             }
-
+            
             if(cookies.at(0) == '#')
                 continue;
-
+            
             CookiesInfo co;
             std::stringstream streamInfo(cookies);
             std::string item;
             std::vector<std::string> elems;
-
+            
             while (std::getline(streamInfo, item, '\t'))
             {
                 elems.push_back(item);
             }
-
+            
             co.domain = elems[0];
             if (co.domain.at(0) == '.')
             {
@@ -519,7 +514,7 @@
                 keyValue.append(cookiesIter->value);
                 if (cookiesCount != 0)
                     sendCookiesInfo.append(";");
-
+                
                 sendCookiesInfo.append(keyValue);
             }
             cookiesCount++;
@@ -565,7 +560,7 @@
     }
 
     bool configure()
-    {
+    {   
         if(nullptr == _httpURLConnection)
         {
             return false;
@@ -709,14 +704,14 @@
     //content len
     int contentLength = urlConnection.getResponseHeaderByKeyInt("Content-Length");
     char* contentInfo = urlConnection.getResponseContent(response);
-    if (nullptr != contentInfo)
+    if (nullptr != contentInfo) 
     {
         std::vector<char> * recvBuffer = (std::vector<char>*)response->getResponseData();
         recvBuffer->clear();
         recvBuffer->insert(recvBuffer->begin(), (char*)contentInfo, ((char*)contentInfo) + urlConnection.getContentLength());
     }
     free(contentInfo);
-
+    
     char *messageInfo = urlConnection.getResponseMessage();
     strcpy(responseMessage, messageInfo);
     free(messageInfo);
@@ -739,10 +734,10 @@
 
 // Worker thread
 void HttpClient::networkThread()
-{
+{    
     increaseThreadCount();
 
-    while (true)
+    while (true) 
     {
         HttpRequest *request;
 
@@ -759,16 +754,16 @@
         if (request == _requestSentinel) {
             break;
         }
-
+        
         // Create a HttpResponse object, the default setting is http access failed
         HttpResponse *response = new (std::nothrow) HttpResponse(request);
         processResponse(response, _responseMessage);
-
+        
         // add response packet into queue
         _responseQueueMutex.lock();
         _responseQueue.pushBack(response);
         _responseQueueMutex.unlock();
-
+        
         _schedulerMutex.lock();
         if (nullptr != _scheduler)
         {
@@ -776,17 +771,17 @@
         }
         _schedulerMutex.unlock();
     }
-
+    
     // cleanup: if worker thread received quit signal, clean up un-completed request queue
     _requestQueueMutex.lock();
     _requestQueue.clear();
     _requestQueueMutex.unlock();
-
+    
     _responseQueueMutex.lock();
     _responseQueue.clear();
     _responseQueueMutex.unlock();
 
-    decreaseThreadCountAndMayDeleteThis();
+    decreaseThreadCountAndMayDeleteThis();    
 }
 
 // Worker thread
@@ -825,11 +820,11 @@
 // HttpClient implementation
 HttpClient* HttpClient::getInstance()
 {
-    if (_httpClient == nullptr)
+    if (_httpClient == nullptr) 
     {
         _httpClient = new (std::nothrow) HttpClient();
     }
-
+    
     return _httpClient;
 }
 
@@ -862,7 +857,7 @@
     CCLOG("HttpClient::destroyInstance() finished!");
 }
 
-void HttpClient::enableCookies(const char* cookieFile)
+void HttpClient::enableCookies(const char* cookieFile) 
 {
     std::lock_guard<std::mutex> lock(_cookieFileMutex);
     if (cookieFile)
@@ -874,7 +869,7 @@
         _cookieFilename = (FileUtils::getInstance()->getWritablePath() + "cookieFile.txt");
     }
 }
-
+    
 void HttpClient::setSSLVerification(const std::string& caFile)
 {
     std::lock_guard<std::mutex> lock(_sslCaFileMutex);
@@ -919,17 +914,17 @@
 
 //Add a get task to queue
 void HttpClient::send(HttpRequest* request)
-{
-    if (!lazyInitThreadSemphore())
+{    
+    if (!lazyInitThreadSemphore()) 
     {
         return;
     }
-
+    
     if (nullptr == request)
     {
         return;
     }
-
+        
     request->retain();
 
     _requestQueueMutex.lock();
@@ -961,7 +956,7 @@
     // log("CCHttpClient::dispatchResponseCallbacks is running");
     //occurs when cocos thread fires but the network thread has already quited
     HttpResponse* response = nullptr;
-
+    
     _responseQueueMutex.lock();
 
     if (!_responseQueue.empty())
@@ -971,7 +966,7 @@
     }
 
     _responseQueueMutex.unlock();
-
+    
     if (response)
     {
         HttpRequest *request = response->getHttpRequest();
@@ -987,7 +982,7 @@
         {
             (pTarget->*pSelector)(this, response);
         }
-
+        
         response->release();
         // do not release in other thread
         request->release();
@@ -1010,7 +1005,7 @@
     {
         needDeleteThis = true;
     }
-
+    
     _threadCountMutex.unlock();
     if (needDeleteThis)
     {
@@ -1023,31 +1018,31 @@
     std::lock_guard<std::mutex> lock(_timeoutForConnectMutex);
     _timeoutForConnect = value;
 }
-
+    
 int HttpClient::getTimeoutForConnect()
 {
     std::lock_guard<std::mutex> lock(_timeoutForConnectMutex);
     return _timeoutForConnect;
 }
-
+    
 void HttpClient::setTimeoutForRead(int value)
 {
     std::lock_guard<std::mutex> lock(_timeoutForReadMutex);
     _timeoutForRead = value;
 }
-
+    
 int HttpClient::getTimeoutForRead()
 {
     std::lock_guard<std::mutex> lock(_timeoutForReadMutex);
     return _timeoutForRead;
 }
-
+    
 const std::string& HttpClient::getCookieFilename()
 {
     std::lock_guard<std::mutex> lock(_cookieFileMutex);
     return _cookieFilename;
 }
-
+    
 const std::string& HttpClient::getSSLVerification()
 {
     std::lock_guard<std::mutex> lock(_sslCaFileMutex);
@@ -1058,4 +1053,4 @@
 
 NS_CC_END
 
-#endif // #if (CC_TARGET_PLATFORM == CC_PLATFORM_ANDROID)
+#endif // #if (CC_TARGET_PLATFORM == CC_PLATFORM_ANDROID)