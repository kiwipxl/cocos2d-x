﻿/****************************************************************************
 Copyright (c) 2012      greathqy
 Copyright (c) 2012      cocos2d-x.org
 Copyright (c) 2013-2016 Chukong Technologies Inc.

 http://www.cocos2d-x.org

 Permission is hereby granted, free of charge, to any person obtaining a copy
 of this software and associated documentation files (the "Software"), to deal
 in the Software without restriction, including without limitation the rights
 to use, copy, modify, merge, publish, distribute, sublicense, and/or sell
 copies of the Software, and to permit persons to whom the Software is
 furnished to do so, subject to the following conditions:

 The above copyright notice and this permission notice shall be included in
 all copies or substantial portions of the Software.

 THE SOFTWARE IS PROVIDED "AS IS", WITHOUT WARRANTY OF ANY KIND, EXPRESS OR
 IMPLIED, INCLUDING BUT NOT LIMITED TO THE WARRANTIES OF MERCHANTABILITY,
 FITNESS FOR A PARTICULAR PURPOSE AND NONINFRINGEMENT. IN NO EVENT SHALL THE
 AUTHORS OR COPYRIGHT HOLDERS BE LIABLE FOR ANY CLAIM, DAMAGES OR OTHER
 LIABILITY, WHETHER IN AN ACTION OF CONTRACT, TORT OR OTHERWISE, ARISING FROM,
 OUT OF OR IN CONNECTION WITH THE SOFTWARE OR THE USE OR OTHER DEALINGS IN
 THE SOFTWARE.
 ****************************************************************************/

#ifndef __CCHTTPCLIENT_H__
#define __CCHTTPCLIENT_H__

#include <thread>
#include <condition_variable>
#include "base/CCVector.h"
#include "base/CCScheduler.h"
#include "network/HttpRequest.h"
#include "network/HttpResponse.h"
#include "network/HttpCookie.h"

/**
 * @addtogroup network
 * @{
 */

NS_CC_BEGIN

namespace network {



/** @~english Singleton that handles asynchronous http requests.
 *
 * Once the request completed, a callback will be issued in main thread when it provided during make request.
 *
 * @~chinese 用于处理异步http请求的单例。
 *
 * 一旦完成一个请求,将设置一个主线程中调用的回调函数用来进行请求返回处理。
 * 
 * @lua NA
 */
class CC_DLL HttpClient
{
public:
<<<<<<< HEAD
	/**@~english
	* The buffer size of _responseMessage
    * @~chinese 
    * _responseMessage的缓存大小
	*/
	static const int RESPONSE_BUFFER_SIZE = 256;
=======
    /**
    * The buffer size of _responseMessage
    */
    static const int RESPONSE_BUFFER_SIZE = 256;
>>>>>>> 4dfa9d17

    /**@~english
     * Get instance of HttpClient.
     *
     * @~chinese 
     * HttpClient的实例。
     * 
     * @return @~english the instance of HttpClient.
     * @~chinese HttpClient实例。
     */
    static HttpClient *getInstance();
<<<<<<< HEAD
    
    /** @~english
     * Destroy the instance of HttpClient. 
     * @~chinese 
     * 销毁HttpClient实例。
     */
    static void destroyInstance();

    /** @~english
=======

    /**
     * Release the instance of HttpClient.
     */
    static void destroyInstance();

    /**
>>>>>>> 4dfa9d17
     * Enable cookie support.
     *
     * @~chinese 
     * 启用cookie支持。
     * 
     * @param cookieFile @~english the filepath of cookie file.
     * @~chinese cookie文件的文件名。
     */
    void enableCookies(const char* cookieFile);
<<<<<<< HEAD
    
    /**@~english
     * Get the cookie filename
     * 
     * @~chinese 
     * 获取Cookie文件名
     * 
     * @return @~english the cookie filename
     * @~chinese Cookie文件名
     */
    const std::string& getCookieFilename();
    
    /**@~english
=======

    /**
     * Get the cookie filename
     *
     * @return the cookie filename
     */
    const std::string& getCookieFilename();

    /**
>>>>>>> 4dfa9d17
     * Set root certificate path for SSL verification.
     *
     * @~chinese 
     * 设置SSL证书路径。
     * 
     * @param caFile @~english a full path of root certificate.if it is empty, SSL verification is disabled.
     * @~chinese SSL证书的全路径，如果这个值为空, SSL验证将不起效。
     */
    void setSSLVerification(const std::string& caFile);
<<<<<<< HEAD
    
    /**@~english
     * Get ths SSL CA filename
     * 
     * @~chinese 
     * 获怪SSL证书的文件名
     * 
     * @return @~english the SSL CA filename
     * @~chinese SSL证书文件名
     */
    const std::string& getSSLVerification();
        
    /**@~english
     * Add a request to task queue
=======

    /**
     * Get the ssl CA filename
     *
     * @return the ssl CA filename
     */
    const std::string& getSSLVerification();

    /**
     * Add a get request to task queue
>>>>>>> 4dfa9d17
     *
     * @~chinese 
     * 添加一个request到任务队列中
     * 
     * @param request @~english a HttpRequest object, which includes url, response callback etc.
     * @~chinese 一个HttpRequest对象,包括url,响应回调等。
     */
    void send(HttpRequest* request);

    /**@~english
     * Immediate send a request
     *
     * @~chinese 
     * 立即发送一个request
     * 
     * @param request @~english a HttpRequest object, which includes url, response callback etc.
     * @~chinese HttpRequest对象,包括url,响应回调等。
     */
    void sendImmediate(HttpRequest* request);
<<<<<<< HEAD
    
    /**@~english
     * Set the timeout value for connecting in seconds.
=======

    /**
     * Set the timeout value for connecting.
>>>>>>> 4dfa9d17
     *
     * @~chinese 
     * 以秒为单位设置连接超时时间。
     * 
     * @param value @~english the timeout value for connecting in seconds.
     * @~chinese 以秒为单位的连接超时时间。
     */
    void setTimeoutForConnect(int value);
<<<<<<< HEAD
    
    /**@~english
     * Get the timeout value for connecting in seconds.
=======

    /**
     * Get the timeout value for connecting.
>>>>>>> 4dfa9d17
     *
     * @~chinese 
     * 获取以秒为单痊的连接超时时间。
     * 
     * @return @~english the timeout value for connecting in seconds.
     * @~chinese 以秒为单位的连接超时时间。
     */
    int getTimeoutForConnect();
<<<<<<< HEAD
    
    /**@~english
     * Set the timeout value for reading in seconds.
=======

    /**
     * Set the timeout value for reading.
>>>>>>> 4dfa9d17
     *
     * @~chinese 
     * 设置以秒为单位的read超时时间。
     * 
     * @param value @~english the timeout value for reading in seconds.
     * @~chinese 以秒为单位的read超时时间。
     */
    void setTimeoutForRead(int value);

    /**@~english
     * Get the timeout value for reading in seconds.
     *
     * @~chinese 
     * 获得以秒为单位的read超时时间。
     * 
     * @return @~english the timeout value for reading in seconds.
     * @~chinese 以秒为单位的read超时时间。
     */
    int getTimeoutForRead();
<<<<<<< HEAD
    
    /**@~english
     *Get the Cookie object
     *
     *@~chinese
     *获取Cookie对象
     *
     * @return @~english the Cookie object
     * @~chinese Cookie对象
     */
    HttpCookie* getCookie() const {return _cookie; }
    
    /**@~english
     *Get the _cookieFileMutex that represents the std::mutex of the cookie files
     *
     *@~chinese
     *获取cookie文件互斥量_cookieFileMutex
     *
     * @return @~english the std::mutex 
     * @~chinese std::mutex
     */
    std::mutex& getCookieFileMutex() {return _cookieFileMutex;}
    
    /**@~english
     *Get the _sslCaFileMutex that represents the std::mutex of the SSL files
     *
     *@~chinese
     *获取SSL文件互斥量_cookieFileMutex
     *
     * @return @~english the std::mutex 
     * @~chinese std::mutex
     */
=======

    HttpCookie* getCookie() const {return _cookie; }

    std::mutex& getCookieFileMutex() {return _cookieFileMutex;}

>>>>>>> 4dfa9d17
    std::mutex& getSSLCaFileMutex() {return _sslCaFileMutex;}
private:
    HttpClient();
    virtual ~HttpClient();
<<<<<<< HEAD
    bool init(void);
    
    /**@~english
=======
    bool init();

    /**
>>>>>>> 4dfa9d17
     * Init pthread mutex, semaphore, and create new thread for http requests
     * @~chinese 
     * 初始化pthread互斥信号量,为http请求创建新线程
     * @return @~english bool
     * @~chinese bool值
     */
    bool lazyInitThreadSemphore();
    void networkThread();
    void networkThreadAlone(HttpRequest* request, HttpResponse* response);

    void dispatchResponseCallbacks();

    void processResponse(HttpResponse* response, char* responseMessage);
    void increaseThreadCount();
    void decreaseThreadCountAndMayDeleteThis();

private:
    bool _isInited;

    int _timeoutForConnect;
    std::mutex _timeoutForConnectMutex;

    int _timeoutForRead;
    std::mutex _timeoutForReadMutex;

    int  _threadCount;
    std::mutex _threadCountMutex;

    Scheduler* _scheduler;
    std::mutex _schedulerMutex;

    Vector<HttpRequest*>  _requestQueue;
    std::mutex _requestQueueMutex;

    Vector<HttpResponse*> _responseQueue;
    std::mutex _responseQueueMutex;

    std::string _cookieFilename;
    std::mutex _cookieFileMutex;

    std::string _sslCaFilename;
    std::mutex _sslCaFileMutex;

    HttpCookie* _cookie;

    std::condition_variable_any _sleepCondition;

    char _responseMessage[RESPONSE_BUFFER_SIZE];

    HttpRequest* _requestSentinel;
};

} // namespace network

NS_CC_END

// end group
/// @}

#endif //__CCHTTPCLIENT_H__
<|MERGE_RESOLUTION|>--- conflicted
+++ resolved
@@ -59,19 +59,12 @@
 class CC_DLL HttpClient
 {
 public:
-<<<<<<< HEAD
 	/**@~english
 	* The buffer size of _responseMessage
     * @~chinese 
     * _responseMessage的缓存大小
 	*/
 	static const int RESPONSE_BUFFER_SIZE = 256;
-=======
-    /**
-    * The buffer size of _responseMessage
-    */
-    static const int RESPONSE_BUFFER_SIZE = 256;
->>>>>>> 4dfa9d17
 
     /**@~english
      * Get instance of HttpClient.
@@ -83,25 +76,15 @@
      * @~chinese HttpClient实例。
      */
     static HttpClient *getInstance();
-<<<<<<< HEAD
     
     /** @~english
-     * Destroy the instance of HttpClient. 
+     * Release the instance of HttpClient. 
      * @~chinese 
      * 销毁HttpClient实例。
      */
     static void destroyInstance();
 
     /** @~english
-=======
-
-    /**
-     * Release the instance of HttpClient.
-     */
-    static void destroyInstance();
-
-    /**
->>>>>>> 4dfa9d17
      * Enable cookie support.
      *
      * @~chinese 
@@ -111,7 +94,6 @@
      * @~chinese cookie文件的文件名。
      */
     void enableCookies(const char* cookieFile);
-<<<<<<< HEAD
     
     /**@~english
      * Get the cookie filename
@@ -125,17 +107,6 @@
     const std::string& getCookieFilename();
     
     /**@~english
-=======
-
-    /**
-     * Get the cookie filename
-     *
-     * @return the cookie filename
-     */
-    const std::string& getCookieFilename();
-
-    /**
->>>>>>> 4dfa9d17
      * Set root certificate path for SSL verification.
      *
      * @~chinese 
@@ -145,7 +116,6 @@
      * @~chinese SSL证书的全路径，如果这个值为空, SSL验证将不起效。
      */
     void setSSLVerification(const std::string& caFile);
-<<<<<<< HEAD
     
     /**@~english
      * Get ths SSL CA filename
@@ -160,18 +130,6 @@
         
     /**@~english
      * Add a request to task queue
-=======
-
-    /**
-     * Get the ssl CA filename
-     *
-     * @return the ssl CA filename
-     */
-    const std::string& getSSLVerification();
-
-    /**
-     * Add a get request to task queue
->>>>>>> 4dfa9d17
      *
      * @~chinese 
      * 添加一个request到任务队列中
@@ -191,15 +149,9 @@
      * @~chinese HttpRequest对象,包括url,响应回调等。
      */
     void sendImmediate(HttpRequest* request);
-<<<<<<< HEAD
-    
-    /**@~english
-     * Set the timeout value for connecting in seconds.
-=======
-
-    /**
+    
+    /**@~english
      * Set the timeout value for connecting.
->>>>>>> 4dfa9d17
      *
      * @~chinese 
      * 以秒为单位设置连接超时时间。
@@ -208,15 +160,9 @@
      * @~chinese 以秒为单位的连接超时时间。
      */
     void setTimeoutForConnect(int value);
-<<<<<<< HEAD
-    
-    /**@~english
-     * Get the timeout value for connecting in seconds.
-=======
-
-    /**
+    
+    /**@~english
      * Get the timeout value for connecting.
->>>>>>> 4dfa9d17
      *
      * @~chinese 
      * 获取以秒为单痊的连接超时时间。
@@ -225,15 +171,9 @@
      * @~chinese 以秒为单位的连接超时时间。
      */
     int getTimeoutForConnect();
-<<<<<<< HEAD
-    
-    /**@~english
-     * Set the timeout value for reading in seconds.
-=======
-
-    /**
+    
+    /**@~english
      * Set the timeout value for reading.
->>>>>>> 4dfa9d17
      *
      * @~chinese 
      * 设置以秒为单位的read超时时间。
@@ -253,7 +193,6 @@
      * @~chinese 以秒为单位的read超时时间。
      */
     int getTimeoutForRead();
-<<<<<<< HEAD
     
     /**@~english
      *Get the Cookie object
@@ -286,26 +225,14 @@
      * @return @~english the std::mutex 
      * @~chinese std::mutex
      */
-=======
-
-    HttpCookie* getCookie() const {return _cookie; }
-
-    std::mutex& getCookieFileMutex() {return _cookieFileMutex;}
-
->>>>>>> 4dfa9d17
     std::mutex& getSSLCaFileMutex() {return _sslCaFileMutex;}
 private:
     HttpClient();
     virtual ~HttpClient();
-<<<<<<< HEAD
+
     bool init(void);
     
     /**@~english
-=======
-    bool init();
-
-    /**
->>>>>>> 4dfa9d17
      * Init pthread mutex, semaphore, and create new thread for http requests
      * @~chinese 
      * 初始化pthread互斥信号量,为http请求创建新线程
