--- conflicted
+++ resolved
@@ -163,16 +163,12 @@
      * Set the url address of HttpRequest object.
      * The url value could be like these: "http://httpbin.org/ip" or "https://httpbin.org/get"
      *
-<<<<<<< HEAD
      * @~chinese
      * 设置HttpRequest对象的url。
      * url的值如下:“http://httpbin.org/ip”或“https://httpbin.org/get”
      * 
-     * @param url @~english the string pointer to the url.
-     * @~chinese url字符串指针。
-=======
-     * @param url the string object.
->>>>>>> 794759f7
+     * @param url @~english url the string object
+     * @~chinese url字符串。
      */
     inline void setUrl(const std::string& url)
     {
@@ -241,16 +237,12 @@
      * Set a string tag to identify your request.
      * This tag can be found in HttpResponse->getHttpRequest->getTag().
      *
-<<<<<<< HEAD
      * @~chinese 
      * 设置字符串标签用于识别request。
      * 这个字符串标签可以通过HttpResponse->getHttpRequest->getTag()获得。
      * 
-     * @param tag @~english the string pointer to tag
-     * @~chinese 指向标签的字符串指针。
-=======
-     * @param tag the string object.
->>>>>>> 794759f7
+     * @param tag @~english the string object
+     * @~chinese 指向标签的字符串。
      */
     inline void setTag(const std::string& tag)
     {
