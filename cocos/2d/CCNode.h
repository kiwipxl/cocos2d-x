/****************************************************************************
 Copyright (c) 2008-2010 Ricardo Quesada
 Copyright (c) 2009      Valentin Milea
 Copyright (c) 2010-2012 cocos2d-x.org
 Copyright (c) 2011      Zynga Inc.
 Copyright (c) 2013-2014 Chukong Technologies Inc.

 http://www.cocos2d-x.org

 Permission is hereby granted, free of charge, to any person obtaining a copy
 of this software and associated documentation files (the "Software"), to deal
 in the Software without restriction, including without limitation the rights
 to use, copy, modify, merge, publish, distribute, sublicense, and/or sell
 copies of the Software, and to permit persons to whom the Software is
 furnished to do so, subject to the following conditions:

 The above copyright notice and this permission notice shall be included in
 all copies or substantial portions of the Software.

 THE SOFTWARE IS PROVIDED "AS IS", WITHOUT WARRANTY OF ANY KIND, EXPRESS OR
 IMPLIED, INCLUDING BUT NOT LIMITED TO THE WARRANTIES OF MERCHANTABILITY,
 FITNESS FOR A PARTICULAR PURPOSE AND NONINFRINGEMENT. IN NO EVENT SHALL THE
 AUTHORS OR COPYRIGHT HOLDERS BE LIABLE FOR ANY CLAIM, DAMAGES OR OTHER
 LIABILITY, WHETHER IN AN ACTION OF CONTRACT, TORT OR OTHERWISE, ARISING FROM,
 OUT OF OR IN CONNECTION WITH THE SOFTWARE OR THE USE OR OTHER DEALINGS IN
 THE SOFTWARE.
 ****************************************************************************/

#ifndef __CCNODE_H__
#define __CCNODE_H__

#include "base/ccMacros.h"
#include "base/CCVector.h"
#include "base/CCProtocols.h"
#include "base/CCScriptSupport.h"
#include "math/CCAffineTransform.h"
#include "math/CCMath.h"

NS_CC_BEGIN

class GridBase;
class Touch;
class Action;
class LabelProtocol;
class Scheduler;
class ActionManager;
class Component;
class ComponentContainer;
class EventDispatcher;
class Scene;
class Renderer;
class Director;
class GLProgram;
class GLProgramState;
#if CC_USE_PHYSICS
class PhysicsBody;
#endif

/**
 * @addtogroup _2d
 * @{
 */

enum {
    kNodeOnEnter,
    kNodeOnExit,
    kNodeOnEnterTransitionDidFinish,
    kNodeOnExitTransitionDidStart,
    kNodeOnCleanup
};

bool CC_DLL nodeComparisonLess(Node* n1, Node* n2);

class EventListener;

/** @class Node
* @brief Node is the base element of the Scene Graph. Elements of the Scene Graph must be Node objects or subclasses of it.
 The most common Node objects are: Scene, Layer, Sprite, Menu, Label.

 The main features of a Node are:
 - They can contain other Node objects (`addChild`, `getChildByTag`, `removeChild`, etc)
 - They can schedule periodic callback (`schedule`, `unschedule`, etc)
 - They can execute actions (`runAction`, `stopAction`, etc)

 Subclassing a Node usually means (one/all) of:
 - overriding init to initialize resources and schedule callbacks
 - create callbacks to handle the advancement of time
 - overriding `draw` to render the node

 Properties of Node:
 - position (default: x=0, y=0)
 - scale (default: x=1, y=1)
 - rotation (in degrees, clockwise) (default: 0)
 - anchor point (default: x=0, y=0)
 - contentSize (default: width=0, height=0)
 - visible (default: true)

 Limitations:
 - A Node is a "void" object. If you want to draw something on the screen, you should use a Sprite instead. Or subclass Node and override `draw`.

 */

class CC_DLL Node : public Ref
{
public:
    /** Default tag used for all the nodes */
    static const int INVALID_TAG = -1;

    enum {
        FLAGS_TRANSFORM_DIRTY = (1 << 0),
        FLAGS_CONTENT_SIZE_DIRTY = (1 << 1),
        FLAGS_RENDER_AS_3D = (1 << 3),

        FLAGS_DIRTY_MASK = (FLAGS_TRANSFORM_DIRTY | FLAGS_CONTENT_SIZE_DIRTY),
    };
    /// @{
    /// @name Constructor, Destructor and Initializers

    /**
     * Allocates and initializes a node.
     * @return A initialized node which is marked as "autorelease".
     */
    static Node * create();

    /**
     * Gets the description string. It makes debugging easier.
     * @return A string
     * @js NA
     * @lua NA
     */
    virtual std::string getDescription() const;

    /// @} end of initializers



    /// @{
    /// @name Setters & Getters for Graphic Peroperties

    /**
     LocalZOrder is the 'key' used to sort the node relative to its siblings.

     The Node's parent will sort all its children based ont the LocalZOrder value.
     If two nodes have the same LocalZOrder, then the node that was added first to the children's array will be in front of the other node in the array.
     
     Also, the Scene Graph is traversed using the "In-Order" tree traversal algorithm ( http://en.wikipedia.org/wiki/Tree_traversal#In-order )
     And Nodes that have LocalZOder values < 0 are the "left" subtree
     While Nodes with LocalZOder >=0 are the "right" subtree.
     
     @see `setGlobalZOrder`
     @see `setVertexZ`
     *
     * @param localZOrder The local Z order value.
     */
    virtual void setLocalZOrder(int localZOrder);

    CC_DEPRECATED_ATTRIBUTE virtual void setZOrder(int localZOrder) { setLocalZOrder(localZOrder); }
    
    /* 
     Helper function used by `setLocalZOrder`. Don't use it unless you know what you are doing.
     @js NA
     */
    CC_DEPRECATED_ATTRIBUTE virtual void _setLocalZOrder(int z);

    /**
     * Gets the local Z order of this node.
     *
     * @see `setLocalZOrder(int)`
     *
     * @return The local (relative to its siblings) Z order.
     */
    virtual int getLocalZOrder() const { return _localZOrder; }
    CC_DEPRECATED_ATTRIBUTE virtual int getZOrder() const { return getLocalZOrder(); }

    /**
     Defines the oder in which the nodes are renderer.
     Nodes that have a Global Z Order lower, are renderer first.
     
     In case two or more nodes have the same Global Z Order, the oder is not guaranteed.
     The only exception if the Nodes have a Global Z Order == 0. In that case, the Scene Graph order is used.
     
     By default, all nodes have a Global Z Order = 0. That means that by default, the Scene Graph order is used to render the nodes.
     
     Global Z Order is useful when you need to render nodes in an order different than the Scene Graph order.
     
     Limitations: Global Z Order can't be used used by Nodes that have SpriteBatchNode as one of their acenstors.
     And if ClippingNode is one of the ancestors, then "global Z order" will be relative to the ClippingNode.

     @see `setLocalZOrder()`
     @see `setVertexZ()`

     @since v3.0
     *
     * @param globalZOrder The global Z order value.
     */
    virtual void setGlobalZOrder(float globalZOrder);
    /**
     * Returns the Node's Global Z Order.
     *
     * @see `setGlobalZOrder(int)`
     *
     * @return The node's global Z order
     */
    virtual float getGlobalZOrder() const { return _globalZOrder; }

    /**
     * Sets the scale (x) of the node.
     *
     * It is a scaling factor that multiplies the width of the node and its children.
     *
     * @param scaleX   The scale factor on X axis.
     *
     * @warning The physics body doesn't support this.
     */
    virtual void setScaleX(float scaleX);
    /**
     * Returns the scale factor on X axis of this node
     *
     * @see setScaleX(float)
     *
     * @return The scale factor on X axis.
     */
    virtual float getScaleX() const;


    /**
     * Sets the scale (y) of the node.
     *
     * It is a scaling factor that multiplies the height of the node and its children.
     *
     * @param scaleY   The scale factor on Y axis.
     *
     * @warning The physics body doesn't support this.
     */
    virtual void setScaleY(float scaleY);
    /**
     * Returns the scale factor on Y axis of this node
     *
     * @see `setScaleY(float)`
     *
     * @return The scale factor on Y axis.
     */
    virtual float getScaleY() const;

    /**
     * Changes the scale factor on Z axis of this node
     *
     * The Default value is 1.0 if you haven't changed it before.
     *
     * @param scaleZ   The scale factor on Z axis.
     *
     * @warning The physics body doesn't support this.
     */
    virtual void setScaleZ(float scaleZ);
    /**
     * Returns the scale factor on Z axis of this node
     *
     * @see `setScaleZ(float)`
     *
     * @return The scale factor on Z axis.
     */
    virtual float getScaleZ() const;


    /**
     * Sets the scale (x,y,z) of the node.
     *
     * It is a scaling factor that multiplies the width, height and depth of the node and its children.
     *
     * @param scale     The scale factor for both X and Y axis.
     *
     * @warning The physics body doesn't support this.
     */
    virtual void setScale(float scale);
    /**
     * Gets the scale factor of the node,  when X and Y have the same scale factor.
     *
     * @warning Assert when `_scaleX != _scaleY`
     * @see setScale(float)
     *
     * @return The scale factor of the node.
     */
    virtual float getScale() const;

     /**
     * Sets the scale (x,y) of the node.
     *
     * It is a scaling factor that multiplies the width and height of the node and its children.
     *
     * @param scaleX     The scale factor on X axis.
     * @param scaleY     The scale factor on Y axis.
     *
     * @warning The physics body doesn't support this.
     */
    virtual void setScale(float scaleX, float scaleY);

    /**
     * Sets the position (x,y) of the node in its parent's coordinate system.
     *
     * Usually we use `Vec2(x,y)` to compose Vec2 object.
     * This code snippet sets the node in the center of screen.
     @code
     Size size = Director::getInstance()->getWinSize();
     node->setPosition(size.width/2, size.height/2);
     @endcode
     *
     * @param position  The position (x,y) of the node in OpenGL coordinates.
     */
    virtual void setPosition(const Vec2 &position);

    /** Sets the position (x,y) using values between 0 and 1.
     The positions in pixels is calculated like the following:
     @code
     // pseudo code
     void setNormalizedPosition(Vec2 pos) {
       Size s = getParent()->getContentSize();
       _position = pos * s;
     }
     @endcode
     *
     * @param position The normalized position (x,y) of the node, using value between 0 and 1.
     */
    virtual void setNormalizedPosition(const Vec2 &position);

    /**
     * Gets the position (x,y) of the node in its parent's coordinate system.
     *
     * @see setPosition(const Vec2&)
     *
     * @return The position (x,y) of the node in OpenGL coordinates.
     * @code
     * In js and lua return value is table which contains x,y.
     * @endcode
     */
    virtual const Vec2& getPosition() const;

    /** Returns the normalized position.
     * 
     * @return The normalized position.
     */
    virtual const Vec2& getNormalizedPosition() const;

    /**
     * Sets the position (x,y) of the node in its parent's coordinate system.
     *
     * Passing two numbers (x,y) is much efficient than passing Vec2 object.
     * This method is bound to Lua and JavaScript.
     * Passing a number is 10 times faster than passing a object from Lua to c++.
     *
     @code
     // sample code in Lua
     local pos  = node::getPosition()  -- returns Vec2 object from C++.
     node:setPosition(x, y)            -- pass x, y coordinate to C++.
     @endcode
     *
     * @param x     X coordinate for position.
     * @param y     Y coordinate for position.
     */
    virtual void setPosition(float x, float y);
    /**
     * Gets position in a more efficient way, returns two number instead of a Vec2 object.
     *
     * @see `setPosition(float, float)`
     * In js,out value not return.
     *
     * @param x To receive x coordinate for position.
     * @param y To receive y coordinate for position.
     */
    virtual void getPosition(float* x, float* y) const;
    /**
     * Gets/Sets x or y coordinate individually for position.
     * These methods are used in Lua and Javascript Bindings
     */
    /** Sets the x coordinate of the node in its parent's coordinate system.
     *
     * @param x The x coordinate of the node.
     */
    virtual void  setPositionX(float x);
    /** Gets the x coordinate of the node in its parent's coordinate system.
     *
     * @return The x coordinate of the node.
     */
    virtual float getPositionX(void) const;
    /** Sets the y coordinate of the node in its parent's coordinate system.
     *
     * @param y The y coordinate of the node.
     */
    virtual void  setPositionY(float y);
    /** Gets the y coordinate of the node in its parent's coordinate system.
     *
     * @return The y coordinate of the node.
     */
    virtual float getPositionY(void) const;

    /**
     * Sets the position (X, Y, and Z) in its parent's coordinate system.
     * 
     * @param position The position (X, Y, and Z) in its parent's coordinate system.
     * @js NA
     */
    virtual void setPosition3D(const Vec3& position);
    /**
     * Returns the position (X,Y,Z) in its parent's coordinate system.
     *
     * @return The position (X, Y, and Z) in its parent's coordinate system.
     * @js NA
     */
    virtual Vec3 getPosition3D() const;

    /**
     * Sets the 'z' coordinate in the position. It is the OpenGL Z vertex value.
     *
     * The OpenGL depth buffer and depth testing are disabled by default. You need to turn them on.
     * In order to use this property correctly.
     *
     * `setPositionZ()` also sets the `setGlobalZValue()` with the positionZ as value.
     *
     * @see `setGlobalZValue()`
     *
     * @param positionZ  OpenGL Z vertex of this node.
     * @js setVertexZ
     */
    virtual void setPositionZ(float positionZ);
    CC_DEPRECATED_ATTRIBUTE virtual void setVertexZ(float vertexZ) { setPositionZ(vertexZ); }

    /**
     * Gets position Z coordinate of this node.
     *
     * @see setPositionZ(float)
     *
     * @return The position Z coordinate of this node.
     * @js getVertexZ
     */
    virtual float getPositionZ() const;
    CC_DEPRECATED_ATTRIBUTE virtual float getVertexZ() const { return getPositionZ(); }

    /**
     * Changes the X skew angle of the node in degrees.
     *
     * The difference between `setRotationalSkew()` and `setSkew()` is that the first one simulate Flash's skew functionality
     * while the second one uses the real skew function.
     *
     * This angle describes the shear distortion in the X direction.
     * Thus, it is the angle between the Y coordinate and the left edge of the shape
     * The default skewX angle is 0. Positive values distort the node in a CW direction.
     *
     * @param skewX The X skew angle of the node in degrees.
     *
     * @warning The physics body doesn't support this.
     */
    virtual void setSkewX(float skewX);
    /**
     * Returns the X skew angle of the node in degrees.
     *
     * @see `setSkewX(float)`
     *
     * @return The X skew angle of the node in degrees.
     */
    virtual float getSkewX() const;


    /**
     * Changes the Y skew angle of the node in degrees.
     *
     * The difference between `setRotationalSkew()` and `setSkew()` is that the first one simulate Flash's skew functionality
     * while the second one uses the real skew function.
     *
     * This angle describes the shear distortion in the Y direction.
     * Thus, it is the angle between the X coordinate and the bottom edge of the shape.
     * The default skewY angle is 0. Positive values distort the node in a CCW direction.
     *
     * @param skewY    The Y skew angle of the node in degrees.
     *
     * @warning The physics body doesn't support this.
     */
    virtual void setSkewY(float skewY);
    /**
     * Returns the Y skew angle of the node in degrees.
     *
     * @see `setSkewY(float)`
     *
     * @return The Y skew angle of the node in degrees.
     */
    virtual float getSkewY() const;


    /**
     * Sets the anchor point in percent.
     *
     * anchorPoint is the point around which all transformations and positioning manipulations take place.
     * It's like a pin in the node where it is "attached" to its parent.
     * The anchorPoint is normalized, like a percentage. (0,0) means the bottom-left corner and (1,1) means the top-right corner.
     * But you can use values higher than (1,1) and lower than (0,0) too.
     * The default anchorPoint is (0.5,0.5), so it starts in the center of the node.
     * @note If node has a physics body, the anchor must be in the middle, you cann't change this to other value.
     *
     * @param anchorPoint   The anchor point of node.
     */
    virtual void setAnchorPoint(const Vec2& anchorPoint);
    /**
     * Returns the anchor point in percent.
     *
     * @see `setAnchorPoint(const Vec2&)`
     *
     * @return The anchor point of node.
     */
    virtual const Vec2& getAnchorPoint() const;
    /**
     * Returns the anchorPoint in absolute pixels.
     *
     * @warning You can only read it. If you wish to modify it, use anchorPoint instead.
     * @see `getAnchorPoint()`
     *
     * @return The anchor point in absolute pixels.
     */
    virtual const Vec2& getAnchorPointInPoints() const;


    /**
     * Sets the untransformed size of the node.
     *
     * The contentSize remains the same no matter the node is scaled or rotated.
     * All nodes has a size. Layer and Scene has the same size of the screen.
     *
     * @param contentSize   The untransformed size of the node.
     */
    virtual void setContentSize(const Size& contentSize);
    /**
     * Returns the untransformed size of the node.
     *
     * @see `setContentSize(const Size&)`
     *
     * @return The untransformed size of the node.
     */
    virtual const Size& getContentSize() const;


    /**
     * Sets whether the node is visible.
     *
     * The default value is true, a node is default to visible.
     *
     * @param visible   true if the node is visible, false if the node is hidden.
     */
    virtual void setVisible(bool visible);
    /**
     * Determines if the node is visible.
     *
     * @see `setVisible(bool)`
     *
     * @return true if the node is visible, false if the node is hidden.
     */
    virtual bool isVisible() const;


    /**
     * Sets the rotation (angle) of the node in degrees.
     *
     * 0 is the default rotation angle.
     * Positive values rotate node clockwise, and negative values for anti-clockwise.
     *
     * @param rotation     The rotation of the node in degrees.
     */
    virtual void setRotation(float rotation);
    /**
     * Returns the rotation of the node in degrees.
     *
     * @see `setRotation(float)`
     *
     * @return The rotation of the node in degrees.
     */
    virtual float getRotation() const;

    /**
     * Sets the rotation (X,Y,Z) in degrees.
     * Useful for 3d rotations.
     *
     * @warning The physics body doesn't support this.
     *
     * @param rotation The rotation of the node in 3d.
     * @js NA
     */
    virtual void setRotation3D(const Vec3& rotation);
    /**
     * Returns the rotation (X,Y,Z) in degrees.
     * 
     * @return The rotation of the node in 3d.
     * @js NA
     */
    virtual Vec3 getRotation3D() const;
    
    /**
     * Set rotation by quaternion.
     *
     * @param quat The rotation in quaternion.
     * @js NA
     */
    virtual void setRotationQuat(const Quaternion& quat);
    
    /**
     * Return the rotation by quaternion, Note that when _rotationZ_X == _rotationZ_Y, the returned quaternion equals to RotationZ_X * RotationY * RotationX,
     * it equals to RotationY * RotationX otherwise.
     *
     * @return The rotation in quaternion.
     * @js NA
     */
    virtual Quaternion getRotationQuat() const;

    /**
     * Sets the X rotation (angle) of the node in degrees which performs a horizontal rotational skew.
     *
     * The difference between `setRotationalSkew()` and `setSkew()` is that the first one simulate Flash's skew functionality,
     * while the second one uses the real skew function.
     *
     * 0 is the default rotation angle.
     * Positive values rotate node clockwise, and negative values for anti-clockwise.
     *
     * @param rotationX    The X rotation in degrees which performs a horizontal rotational skew.
     *
     * @warning The physics body doesn't support this.
     * @js setRotationX
     */
    virtual void setRotationSkewX(float rotationX);
    CC_DEPRECATED_ATTRIBUTE virtual void setRotationX(float rotationX) { return setRotationSkewX(rotationX); }

    /**
     * Gets the X rotation (angle) of the node in degrees which performs a horizontal rotation skew.
     *
     * @see `setRotationSkewX(float)`
     *
     * @return The X rotation in degrees.
     * @js getRotationX 
     */
    virtual float getRotationSkewX() const;
    CC_DEPRECATED_ATTRIBUTE virtual float getRotationX() const { return getRotationSkewX(); }

    /**
     * Sets the Y rotation (angle) of the node in degrees which performs a vertical rotational skew.
     *
     * The difference between `setRotationalSkew()` and `setSkew()` is that the first one simulate Flash's skew functionality,
     * while the second one uses the real skew function.
     *
     * 0 is the default rotation angle.
     * Positive values rotate node clockwise, and negative values for anti-clockwise.
     *
     * @param rotationY    The Y rotation in degrees.
     *
     * @warning The physics body doesn't support this.
     * @js setRotationY
     */
    virtual void setRotationSkewY(float rotationY);
    CC_DEPRECATED_ATTRIBUTE virtual void setRotationY(float rotationY) { return setRotationSkewY(rotationY); }

    /**
     * Gets the Y rotation (angle) of the node in degrees which performs a vertical rotational skew.
     *
     * @see `setRotationSkewY(float)`
     *
     * @return The Y rotation in degrees.
     * @js getRotationY
     */
    virtual float getRotationSkewY() const;
    CC_DEPRECATED_ATTRIBUTE virtual float getRotationY() const { return getRotationSkewY(); }

    /**
     * Sets the arrival order when this node has a same ZOrder with other children.
     *
     * A node which called addChild subsequently will take a larger arrival order,
     * If two children have the same Z order, the child with larger arrival order will be drawn later.
     *
     * @warning This method is used internally for localZOrder sorting, don't change this manually
     *
     * @param orderOfArrival   The arrival order.
     */
    void setOrderOfArrival(int orderOfArrival);
    /**
     * Returns the arrival order, indicates which children is added previously.
     *
     * @see `setOrderOfArrival(unsigned int)`
     *
     * @return The arrival order.
     */
    int getOrderOfArrival() const;


    /** @deprecated No longer needed
    * @lua NA
    */
    CC_DEPRECATED_ATTRIBUTE void setGLServerState(int serverState) { /* ignore */ };
    /** @deprecated No longer needed
    * @lua NA
    */
    CC_DEPRECATED_ATTRIBUTE int getGLServerState() const { return 0; }

    /**
     * Sets whether the anchor point will be (0,0) when you position this node.
     *
     * This is an internal method, only used by Layer and Scene. Don't call it outside framework.
     * The default value is false, while in Layer and Scene are true.
     *
     * @param ignore    true if anchor point will be (0,0) when you position this node.
     * @todo This method should be renamed as setIgnoreAnchorPointForPosition(bool) or something with "set".
     */
    virtual void ignoreAnchorPointForPosition(bool ignore);
    /**
     * Gets whether the anchor point will be (0,0) when you position this node.
     *
     * @see `ignoreAnchorPointForPosition(bool)`
     *
     * @return true if the anchor point will be (0,0) when you position this node.
     */
    virtual bool isIgnoreAnchorPointForPosition() const;

    /// @}  end of Setters & Getters for Graphic Properties


    /// @{
    /// @name Children and Parent

    /**
     * Adds a child to the container with z-order as 0.
     *
     * If the child is added to a 'running' node, then 'onEnter' and 'onEnterTransitionDidFinish' will be called immediately.
     *
     * @param child A child node.
     */
    virtual void addChild(Node * child);
    /**
     * Adds a child to the container with a local z-order.
     *
     * If the child is added to a 'running' node, then 'onEnter' and 'onEnterTransitionDidFinish' will be called immediately.
     *
     * @param child     A child node.
     * @param localZOrder    Z order for drawing priority. Please refer to `setLocalZOrder(int)`.
     */
    virtual void addChild(Node * child, int localZOrder);
    /**
     * Adds a child to the container with z order and tag.
     *
     * If the child is added to a 'running' node, then 'onEnter' and 'onEnterTransitionDidFinish' will be called immediately.
     *
<<<<<<< HEAD
     * @param child     A child node.
     * @param localZOrder    Z order for drawing priority. Please refer to `setLocalZOrder(int)`.
     * @param tag       An integer to identify the node easily. Please refer to `setTag(int)`.
=======
     * @param child         A child node.
     * @param localZOrder   Z order for drawing priority. Please refer to `setLocalZOrder(int)`.
     * @param tag           An integer to identify the node easily. Please refer to `setTag(int)`.
>>>>>>> 29c5da84
     * 
     * Please use `addChild(Node* child, int localZOrder, const std::string &name)` instead.
     */
     virtual void addChild(Node* child, int localZOrder, int tag);
    /**
     * Adds a child to the container with z order and tag
     *
     * If the child is added to a 'running' node, then 'onEnter' and 'onEnterTransitionDidFinish' will be called immediately.
     *
     * @param child     A child node.
     * @param localZOrder    Z order for drawing priority. Please refer to `setLocalZOrder(int)`.
     * @param name      A string to identify the node easily. Please refer to `setName(int)`.
     *
     */
    virtual void addChild(Node* child, int localZOrder, const std::string &name);
    /**
     * Gets a child from the container with its tag.
     *
     * @param tag   An identifier to find the child node.
     *
     * @return a Node object whose tag equals to the input parameter.
     *
     * Please use `getChildByName()` instead.
     */
     virtual Node * getChildByTag(int tag) const;
    /**
     * Gets a child from the container with its name.
     *
     * @param name   An identifier to find the child node.
     *
     * @return a Node object whose name equals to the input parameter.
     *
     * @since v3.2
     */
    virtual Node* getChildByName(const std::string& name) const;
    /**
     * Gets a child from the container with its name that can be cast to Type T.
     *
     * @param name   An identifier to find the child node.
     *
     * @return a Node with the given name that can be cast to Type T.
    */
    template <typename T>
    inline T getChildByName(const std::string& name) const { return static_cast<T>(getChildByName(name)); }
    /** Search the children of the receiving node to perform processing for nodes which share a name.
     *
     * @param name The name to search for, supports c++11 regular expression.
     * Search syntax options:
     * `//`: Can only be placed at the begin of the search string. This indicates that it will search recursively.
     * `..`: The search should move up to the node's parent. Can only be placed at the end of string.
     * `/` : When placed anywhere but the start of the search string, this indicates that the search should move to the node's children.
     *
     * @code
     * enumerateChildren("//MyName", ...): This searches the children recursively and matches any node with the name `MyName`.
     * enumerateChildren("[[:alnum:]]+", ...): This search string matches every node of its children.
     * enumerateChildren("A[[:digit:]]", ...): This searches the node's children and returns any child named `A0`, `A1`, ..., `A9`.
     * enumerateChildren("Abby/Normal", ...): This searches the node's grandchildren and returns any node whose name is `Normal`
     * and whose parent is named `Abby`.
     * enumerateChildren("//Abby/Normal", ...): This searches recursively and returns any node whose name is `Normal` and whose
     * parent is named `Abby`.
     * @endcode
     *
     * @warning Only support alpha or number for name, and not support unicode.
     *
     * @param callback A callback function to execute on nodes that match the `name` parameter. The function takes the following arguments:
     *  `node` 
     *      A node that matches the name
     *  And returns a boolean result. Your callback can return `true` to terminate the enumeration.
     *
     * @since v3.2
     */
    virtual void enumerateChildren(const std::string &name, std::function<bool(Node* node)> callback) const;
    /**
     * Returns the array of the node's children.
     *
     * @return the array the node's children.
     */
    virtual Vector<Node*>& getChildren() { return _children; }
    virtual const Vector<Node*>& getChildren() const { return _children; }
    
    /** 
     * Returns the amount of children.
     *
     * @return The amount of children.
     */
    virtual ssize_t getChildrenCount() const;

    /**
     * Sets the parent node.
     *
     * @param parent    A pointer to the parent node.
     */
    virtual void setParent(Node* parent);
    /**
     * Returns a pointer to the parent node.
     *
     * @see `setParent(Node*)`
     *
     * @returns A pointer to the parent node.
     */
    virtual Node* getParent() { return _parent; }
    virtual const Node* getParent() const { return _parent; }


    ////// REMOVES //////

    /**
     * Removes this node itself from its parent node with a cleanup.
     * If the node orphan, then nothing happens.
     * @see `removeFromParentAndCleanup(bool)`
     */
    virtual void removeFromParent();
    /**
     * Removes this node itself from its parent node.
     * If the node orphan, then nothing happens.
     * @param cleanup   true if all actions and callbacks on this node should be removed, false otherwise.
     * @js removeFromParent
     * @lua removeFromParent
     */
    virtual void removeFromParentAndCleanup(bool cleanup);

    /**
     * Removes a child from the container. It will also cleanup all running actions depending on the cleanup parameter.
     *
     * @param child     The child node which will be removed.
     * @param cleanup   True if all running actions and callbacks on the child node will be cleanup, false otherwise.
     */
    virtual void removeChild(Node* child, bool cleanup = true);

    /**
     * Removes a child from the container by tag value. It will also cleanup all running actions depending on the cleanup parameter.
     *
     * @param tag       An interger number that identifies a child node.
     * @param cleanup   True if all running actions and callbacks on the child node will be cleanup, false otherwise.
     *
     * Please use `removeChildByName` instead.
     */
     virtual void removeChildByTag(int tag, bool cleanup = true);
    /**
     * Removes a child from the container by tag value. It will also cleanup all running actions depending on the cleanup parameter.
     *
     * @param name       A string that identifies a child node.
     * @param cleanup   True if all running actions and callbacks on the child node will be cleanup, false otherwise.
     */
    virtual void removeChildByName(const std::string &name, bool cleanup = true);
    /**
     * Removes all children from the container with a cleanup.
     *
     * @see `removeAllChildrenWithCleanup(bool)`
     */
    virtual void removeAllChildren();
    /**
     * Removes all children from the container, and do a cleanup to all running actions depending on the cleanup parameter.
     *
     * @param cleanup   True if all running actions on all children nodes should be cleanup, false oterwise.
     * @js removeAllChildren
     * @lua removeAllChildren
     */
    virtual void removeAllChildrenWithCleanup(bool cleanup);

    /**
     * Reorders a child according to a new z value.
     *
     * @param child     An already added child node. It MUST be already added.
     * @param localZOrder Z order for drawing priority. Please refer to setLocalZOrder(int).
     */
    virtual void reorderChild(Node * child, int localZOrder);

    /**
     * Sorts the children array once before drawing, instead of every time when a child is added or reordered.
     * This appraoch can improves the performance massively.
     * @note Don't call this manually unless a child added needs to be removed in the same frame.
     */
    virtual void sortAllChildren();

    /// @} end of Children and Parent
    
    /// @{
    /// @name Tag & User data

    /**
     * Returns a tag that is used to identify the node easily.
     *
     * @return An integer that identifies the node.
     *
     * Please use `getTag()` instead.
     */
     virtual int getTag() const;
    /**
     * Changes the tag that is used to identify the node easily.
     *
     * Please refer to getTag for the sample code.
     *
     * @param tag   A integer that identifies the node.
     *
     * Please use `setName()` instead.
     */
     virtual void setTag(int tag);
    
    /** Returns a string that is used to identify the node.
     * @return A string that identifies the node.
     * 
     * @since v3.2
     */
    virtual std::string getName() const;
    /** Changes the name that is used to identify the node easily.
     * @param name A string that identifies the node.
     *
     * @since v3.2
     */
    virtual void setName(const std::string& name);

    
    /**
     * Returns a custom user data pointer.
     *
     * You can set everything in UserData pointer, a data block, a structure or an object.
     *
     * @return A custom user data pointer.
     * @lua NA
     */
    virtual void* getUserData() { return _userData; }
    /**
    * @lua NA
    */
    virtual const void* getUserData() const { return _userData; }

    /**
     * Sets a custom user data pointer.
     *
     * You can set everything in UserData pointer, a data block, a structure or an object, etc.
     * @warning Don't forget to release the memory manually,
     *          especially before you change this data pointer, and before this node is autoreleased.
     *
     * @param userData  A custom user data pointer.
     * @lua NA
     */
    virtual void setUserData(void *userData);

    /**
     * Returns a user assigned Object.
     *
     * Similar to userData, but instead of holding a void* it holds an object.
     *
     * @return A user assigned Object.
     * @lua NA
     */
    virtual Ref* getUserObject() { return _userObject; }
    /**
    * @lua NA
    */
    virtual const Ref* getUserObject() const { return _userObject; }

    /**
     * Returns a user assigned Object.
     *
     * Similar to UserData, but instead of holding a void* it holds an object.
     * The UserObject will be retained once in this method,
     * and the previous UserObject (if existed) will be released.
     * The UserObject will be released in Node's destructor.
     *
     * @param userObject    A user assigned Object.
     */
    virtual void setUserObject(Ref *userObject);

    /// @} end of Tag & User Data


    /// @{
    /// @name GLProgram
    /**
     * Return the GLProgram (shader) currently used for this node.
     *
     * @return The GLProgram (shader) currently used for this node.
     */
    GLProgram* getGLProgram() const;
    CC_DEPRECATED_ATTRIBUTE GLProgram* getShaderProgram() const { return getGLProgram(); }
    /**
     * Sets the shader program for this node
     *
     * Since v2.0, each rendering node must set its shader program.
     * It should be set in initialize phase.
     @code
     node->setGLrProgram(GLProgramCache::getInstance()->getProgram(GLProgram::SHADER_NAME_POSITION_TEXTURE_COLOR));
     @endcode
     *
     * @param glprogram The shader program.
     */
    virtual void setGLProgram(GLProgram *glprogram);
    CC_DEPRECATED_ATTRIBUTE void setShaderProgram(GLProgram *glprogram) { setGLProgram(glprogram); }
    
    /**
     * Return the GLProgramState currently used for this node.
     *
     * @return The GLProgramState currently used for this node.
     */
    GLProgramState *getGLProgramState() const;
    /**
     * Set the GLProgramState for this node.
     *
     * @param glProgramState The GLProgramState for this node.
     */
    virtual void setGLProgramState(GLProgramState *glProgramState);
    
    /// @} end of Shader Program


    /**
     * Returns whether or not the node is "running".
     *
     * If the node is running it will accept event callbacks like onEnter(), onExit(), update().
     *
     * @return Whether or not the node is running.
     */
    virtual bool isRunning() const;

    /**
     * Schedules for lua script.
     * @js NA
     *
     * @param handler The key to search lua function.
     * @param priority A given priority value.
     */
    void scheduleUpdateWithPriorityLua(int handler, int priority);

    /// @}  end Script Bindings


    /// @{
    /// @name Event Callbacks

    /**
     * Event callback that is invoked every time when Node enters the 'stage'.
     * If the Node enters the 'stage' with a transition, this event is called when the transition starts.
     * During onEnter you can't access a "sister/brother" node.
     * If you override onEnter, you shall call its parent's one, e.g., Node::onEnter().
     * @lua NA
     */
    virtual void onEnter();

    /** Event callback that is invoked when the Node enters in the 'stage'.
     * If the Node enters the 'stage' with a transition, this event is called when the transition finishes.
     * If you override onEnterTransitionDidFinish, you shall call its parent's one, e.g. Node::onEnterTransitionDidFinish()
     * @lua NA
     */
    virtual void onEnterTransitionDidFinish();

    /**
     * Event callback that is invoked every time the Node leaves the 'stage'.
     * If the Node leaves the 'stage' with a transition, this event is called when the transition finishes.
     * During onExit you can't access a sibling node.
     * If you override onExit, you shall call its parent's one, e.g., Node::onExit().
     * @lua NA
     */
    virtual void onExit();

    /**
     * Event callback that is called every time the Node leaves the 'stage'.
     * If the Node leaves the 'stage' with a transition, this callback is called when the transition starts.
     * @lua NA
     */
    virtual void onExitTransitionDidStart();

    /// @} end of event callbacks.


    /**
     * Stops all running actions and schedulers
     */
    virtual void cleanup();

    /**
     * Override this method to draw your own node.
     * The following GL states will be enabled by default:
     * - `glEnableClientState(GL_VERTEX_ARRAY);`
     * - `glEnableClientState(GL_COLOR_ARRAY);`
     * - `glEnableClientState(GL_TEXTURE_COORD_ARRAY);`
     * - `glEnable(GL_TEXTURE_2D);`
     * AND YOU SHOULD NOT DISABLE THEM AFTER DRAWING YOUR NODE
     * But if you enable any other GL state, you should disable it after drawing your node.
     * 
     * @param renderer A given renderer.
     * @param transform A transform matrix.
     * @param flags Renderer flag.
     */
    virtual void draw(Renderer *renderer, const Mat4& transform, uint32_t flags);
    virtual void draw() final;

    /**
     * Visits this node's children and draw them recursively.
     *
     * @param renderer A given renderer.
     * @param parentTransform A transform matrix.
     * @param parentFlags Renderer flag.
     */
    virtual void visit(Renderer *renderer, const Mat4& parentTransform, uint32_t parentFlags);
    virtual void visit() final;


    /** Returns the Scene that contains the Node.
     It returns `nullptr` if the node doesn't belong to any Scene.
     This function recursively calls parent->getScene() until parent is a Scene object. The results are not cached. It is that the user caches the results in case this functions is being used inside a loop.
     *
     * @return The Scene that contains the node.
     */
    virtual Scene* getScene() const;

    /**
     * Returns an AABB (axis-aligned bounding-box) in its parent's coordinate system.
     *
     * @return An AABB (axis-aligned bounding-box) in its parent's coordinate system
     */
    virtual Rect getBoundingBox() const;

    /** @deprecated Use getBoundingBox instead */
    CC_DEPRECATED_ATTRIBUTE inline virtual Rect boundingBox() const { return getBoundingBox(); }

    /** Set event dispatcher for scene.
     *
     * @param dispatcher The event dispatcher of scene.
     */
    virtual void setEventDispatcher(EventDispatcher* dispatcher);
    /** Get the event dispatcher of scene.
     *
     * @return The event dispatcher of scene.
     */
    virtual EventDispatcher* getEventDispatcher() const { return _eventDispatcher; };

    /// @{
    /// @name Actions

    /**
     * Sets the ActionManager object that is used by all actions.
     *
     * @warning If you set a new ActionManager, then previously created actions will be removed.
     *
     * @param actionManager     A ActionManager object that is used by all actions.
     */
    virtual void setActionManager(ActionManager* actionManager);
    /**
     * Gets the ActionManager object that is used by all actions.
     * @see setActionManager(ActionManager*)
     * @return A ActionManager object.
     */
    virtual ActionManager* getActionManager() { return _actionManager; }
    virtual const ActionManager* getActionManager() const { return _actionManager; }

    /**
     * Executes an action, and returns the action that is executed.
     *
     * This node becomes the action's target. Refer to Action::getTarget().
     * @warning Actions don't retain their target.
     *
     * @param action An Action pointer.
     */
    virtual Action* runAction(Action* action);

    /**
     * Stops and removes all actions from the running action list .
     */
    void stopAllActions();

    /**
     * Stops and removes an action from the running action list.
     *
     * @param action    The action object to be removed.
     */
    void stopAction(Action* action);

    /**
     * Removes an action from the running action list by its tag.
     *
     * @param tag   A tag that indicates the action to be removed.
     */
    void stopActionByTag(int tag);
    
    /**
     * Removes all actions from the running action list by its tag.
     *
     * @param tag   A tag that indicates the action to be removed.
     */
    void stopAllActionsByTag(int tag);

    /**
     * Gets an action from the running action list by its tag.
     *
     * @see `setTag(int)`, `getTag()`.
     *
     * @return The action object with the given tag.
     */
    Action* getActionByTag(int tag);

    /**
     * Returns the numbers of actions that are running plus the ones that are schedule to run (actions in actionsToAdd and actions arrays).
     *
     * Composable actions are counted as 1 action. Example:
     *    If you are running 1 Sequence of 7 actions, it will return 1.
     *    If you are running 7 Sequences of 2 actions, it will return 7.
     * @todo Rename to getNumberOfRunningActions()
     *
     * @return The number of actions that are running plus the ones that are schedule to run.
     */
    ssize_t getNumberOfRunningActions() const;

    /** @deprecated Use getNumberOfRunningActions() instead */
    CC_DEPRECATED_ATTRIBUTE ssize_t numberOfRunningActions() const { return getNumberOfRunningActions(); };

    /// @} end of Actions


    /// @{
    /// @name Scheduler and Timer

    /**
     * Sets a Scheduler object that is used to schedule all "updates" and timers.
     *
     * @warning If you set a new Scheduler, then previously created timers/update are going to be removed.
     * @param scheduler     A Shdeduler object that is used to schedule all "update" and timers.
     */
    virtual void setScheduler(Scheduler* scheduler);
    /**
     * Gets a Sheduler object.
     *
     * @see setScheduler(Scheduler*)
     * @return A Scheduler object.
     */
    virtual Scheduler* getScheduler() { return _scheduler; }
    virtual const Scheduler* getScheduler() const { return _scheduler; }


    /**
     * Checks whether a selector is scheduled.
     *
     * @param selector      A function selector
     * @return Whether the funcion selector is scheduled.
     * @js NA
     * @lua NA
     */
    bool isScheduled(SEL_SCHEDULE selector);

    /**
     * Checks whether a lambda function is scheduled.
     *
     * @param key      key of the callback
     * @return Whether the lambda function selector is scheduled.
     * @js NA
     * @lua NA
     */
    bool isScheduled(const std::string &key);

    /**
     * Schedules the "update" method.
     *
     * It will use the order number 0. This method will be called every frame.
     * Scheduled methods with a lower order value will be called before the ones that have a higher order value.
     * Only one "update" method could be scheduled per node.
     * @lua NA
     */
    void scheduleUpdate(void);

    /**
     * Schedules the "update" method with a custom priority.
     *
     * This selector will be called every frame.
     * Scheduled methods with a lower priority will be called before the ones that have a higher value.
     * Only one "update" selector could be scheduled per node (You can't have 2 'update' selectors).
     * @lua NA
     *
     * @param priority A given priority value.
     */
    void scheduleUpdateWithPriority(int priority);

    /*
     * Unschedules the "update" method.
     * @see scheduleUpdate();
     */
    void unscheduleUpdate(void);

    /**
     * Schedules a custom selector.
     *
     * If the selector is already scheduled, then the interval parameter will be updated without scheduling it again.
     @code
     // firstly, implement a schedule function
     void MyNode::TickMe(float dt);
     // wrap this function into a selector via schedule_selector marco.
     this->schedule(CC_SCHEDULE_SELECTOR(MyNode::TickMe), 0, 0, 0);
     @endcode
     *
     * @param selector  The SEL_SCHEDULE selector to be scheduled.
     * @param interval  Tick interval in seconds. 0 means tick every frame. If interval = 0, it's recommended to use scheduleUpdate() instead.
     * @param repeat    The selector will be excuted (repeat + 1) times, you can use CC_REPEAT_FOREVER for tick infinitely.
     * @param delay     The amount of time that the first tick will wait before execution.
     * @lua NA
     */
    void schedule(SEL_SCHEDULE selector, float interval, unsigned int repeat, float delay);

    /**
     * Schedules a custom selector with an interval time in seconds.
     * @see `schedule(SEL_SCHEDULE, float, unsigned int, float)`
     *
     * @param selector      The SEL_SCHEDULE selector to be scheduled.
     * @param interval      Callback interval time in seconds. 0 means tick every frame,
     * @lua NA
     */
    void schedule(SEL_SCHEDULE selector, float interval);

    /**
     * Schedules a selector that runs only once, with a delay of 0 or larger
     * @see `schedule(SEL_SCHEDULE, float, unsigned int, float)`
     *
     * @param selector      The SEL_SCHEDULE selector to be scheduled.
     * @param delay         The amount of time that the first tick will wait before execution.
     * @lua NA
     */
    void scheduleOnce(SEL_SCHEDULE selector, float delay);

    /**
     * Schedules a lambda function that runs only once, with a delay of 0 or larger
     *
     * @param callback      The lambda function to be scheduled.
     * @param delay         The amount of time that the first tick will wait before execution.
     * @param key           The key of the lambda function. To be used if you want to unschedule it.
     * @lua NA
     */
    void scheduleOnce(const std::function<void(float)>& callback, float delay, const std::string &key);

    /**
     * Schedules a custom selector, the scheduled selector will be ticked every frame.
     * @see schedule(SEL_SCHEDULE, float, unsigned int, float)
     *
     * @param selector      A function wrapped as a selector
     * @lua NA
     */
    void schedule(SEL_SCHEDULE selector);

    /**
     * Schedules a lambda function. The scheduled lambda function will be called every frame.
     *
     * @param callback      The lambda function to be scheduled.
     * @param key           The key of the lambda function. To be used if you want to unschedule it.
     * @lua NA
     */
    void schedule(const std::function<void(float)>& callback, const std::string &key);

    /**
     * Schedules a lambda function. The scheduled lambda function will be called every "interval" seconds
     *
     * @param callback      The lambda function to be scheduled
     * @param interval      Callback interval time in seconds. 0 means every frame,
     * @param key           The key of the lambda function. To be used if you want to unschedule it
     * @lua NA
     */
    void schedule(const std::function<void(float)>& callback, float interval, const std::string &key);

    /**
     * Schedules a lambda function.
     *
     * @param callback  The lambda function to be schedule.
     * @param interval  Tick interval in seconds. 0 means tick every frame.
     * @param repeat    The selector will be executed (repeat + 1) times, you can use CC_REPEAT_FOREVER for tick infinitely.
     * @param delay     The amount of time that the first tick will wait before execution.
     * @param key       The key of the lambda function. To be used if you want to unschedule it.
     * @lua NA
     */
    void schedule(const std::function<void(float)>& callback, float interval, unsigned int repeat, float delay, const std::string &key);

    /**
     * Unschedules a custom selector.
     * @see `schedule(SEL_SCHEDULE, float, unsigned int, float)`
     *
     * @param selector      A function wrapped as a selector.
     * @lua NA
     */
    void unschedule(SEL_SCHEDULE selector);

    /**
     * Unschedules a lambda function.
     *
     * @param key      The key of the lambda function to be unscheduled.
     * @lua NA
     */
    void unschedule(const std::string &key);

    /**
     * Unschedule all scheduled selectors and lambda functions: custom selectors, and the 'update' selector and lambda functions.
     * Actions are not affected by this method.
     * @lua NA
     */
    void unscheduleAllCallbacks();

    CC_DEPRECATED_ATTRIBUTE void unscheduleAllSelectors() { unscheduleAllCallbacks(); }

    /**
     * Resumes all scheduled selectors, actions and event listeners.
     * This method is called internally by onEnter.
     */
    virtual void resume(void);
    /**
     * Pauses all scheduled selectors, actions and event listeners.
     * This method is called internally by onExit.
     */
    virtual void pause(void);

    /**
     * Resumes all scheduled selectors, actions and event listeners.
     * This method is called internally by onEnter.
     */
    CC_DEPRECATED_ATTRIBUTE void resumeSchedulerAndActions();
    /**
     * Pauses all scheduled selectors, actions and event listeners.
     * This method is called internally by onExit.
     */
    CC_DEPRECATED_ATTRIBUTE void pauseSchedulerAndActions();

    /**
     * Update method will be called automatically every frame if "scheduleUpdate" is called, and the node is "live".
     * @param delta In seconds.
     */
    virtual void update(float delta);

    /// @} end of Scheduler and Timer

    /// @{
    /// @name Transformations

    /**
     * Calls children's updateTransform() method recursively.
     *
     * This method is moved from Sprite, so it's no longer specific to Sprite.
     * As the result, you apply SpriteBatchNode's optimization on your customed Node.
     * e.g., `batchNode->addChild(myCustomNode)`, while you can only addChild(sprite) before.
     */
    virtual void updateTransform();

    /**
     * Returns the matrix that transform the node's (local) space coordinates into the parent's space coordinates.
     * The matrix is in Pixels.
     *
     * @return The transformation matrix.
     */
    virtual const Mat4& getNodeToParentTransform() const;
    virtual AffineTransform getNodeToParentAffineTransform() const;

    /** 
     * Sets the transformation matrix manually.
     *
     * @param transform A given transformation matrix.
     */
    virtual void setNodeToParentTransform(const Mat4& transform);

    /** @deprecated use getNodeToParentTransform() instead */
    CC_DEPRECATED_ATTRIBUTE inline virtual AffineTransform nodeToParentTransform() const { return getNodeToParentAffineTransform(); }

    /**
     * Returns the matrix that transform parent's space coordinates to the node's (local) space coordinates.
     * The matrix is in Pixels.
     *
     * @return The transformation matrix.
     */
    virtual const Mat4& getParentToNodeTransform() const;
    virtual AffineTransform getParentToNodeAffineTransform() const;

    /** @deprecated Use getParentToNodeTransform() instead */
    CC_DEPRECATED_ATTRIBUTE inline virtual AffineTransform parentToNodeTransform() const { return getParentToNodeAffineTransform(); }

    /**
     * Returns the world affine transform matrix. The matrix is in Pixels.
     *
     * @return transformation matrix, in pixels.
     */
    virtual Mat4 getNodeToWorldTransform() const;
    virtual AffineTransform getNodeToWorldAffineTransform() const;

    /** @deprecated Use getNodeToWorldTransform() instead */
    CC_DEPRECATED_ATTRIBUTE inline virtual AffineTransform nodeToWorldTransform() const { return getNodeToWorldAffineTransform(); }

    /**
     * Returns the inverse world affine transform matrix. The matrix is in Pixels.
     *
     * @return The transformation matrix.
     */
    virtual Mat4 getWorldToNodeTransform() const;
    virtual AffineTransform getWorldToNodeAffineTransform() const;


    /** @deprecated Use getWorldToNodeTransform() instead */
    CC_DEPRECATED_ATTRIBUTE inline virtual AffineTransform worldToNodeTransform() const { return getWorldToNodeAffineTransform(); }

    /// @} end of Transformations


    /// @{
    /// @name Coordinate Converters

    /**
     * Converts a Vec2 to node (local) space coordinates. The result is in Points.
     *
     * @param worldPoint A given coordinate.
     * @return A point in node (local) space coordinates.
     */
    Vec2 convertToNodeSpace(const Vec2& worldPoint) const;

    /**
     * Converts a Vec2 to world space coordinates. The result is in Points.
     *
     * @param nodePoint A given coordinate.
     * @return A point in world space coordinates.
     */
    Vec2 convertToWorldSpace(const Vec2& nodePoint) const;

    /**
     * Converts a Vec2 to node (local) space coordinates. The result is in Points.
     * treating the returned/received node point as anchor relative.
     *
     * @param worldPoint A given coordinate.
     * @return A point in node (local) space coordinates, anchor relative.
     */
    Vec2 convertToNodeSpaceAR(const Vec2& worldPoint) const;

    /**
     * Converts a local Vec2 to world space coordinates.The result is in Points.
     * treating the returned/received node point as anchor relative.
     *
     * @param nodePoint A given coordinate.
     * @return A point in world space coordinates, anchor relative.
     */
    Vec2 convertToWorldSpaceAR(const Vec2& nodePoint) const;

    /**
     * convenience methods which take a Touch instead of Vec2.
     *
     * @param touch A given touch.
     * @return A point in world space coordinates.
     */
    Vec2 convertTouchToNodeSpace(Touch * touch) const;

    /**
     * converts a Touch (world coordinates) into a local coordinate. This method is AR (Anchor Relative).
     *
     * @param touch A given touch.
     * @return A point in world space coordinates, anchor relative.
     */
    Vec2 convertTouchToNodeSpaceAR(Touch * touch) const;

	/**
     *  Sets an additional transform matrix to the node.
     *
     *  In order to remove it, call it again with the argument `nullptr`.
     *
     * @note The additional transform will be concatenated at the end of getNodeToParentTransform.
     *        It could be used to simulate `parent-child` relationship between two nodes (e.g. one is in BatchNode, another isn't).
     *
     * @param additionalTransform An additional transform matrix.
     */
    void setAdditionalTransform(Mat4* additionalTransform);
    void setAdditionalTransform(const AffineTransform& additionalTransform);

    /// @} end of Coordinate Converters

      /// @{
    /// @name component functions
    /**
     * Gets a component by its name.
     *
     * @param name A given name of component.
     * @return The Component by name.
     */
    Component* getComponent(const std::string& name);

    /**
     * Adds a component.
     *
     * @param component A given component.
     * @return True if added success.
     */
    virtual bool addComponent(Component *component);

    /**
     * Removes a component by its name.
     *
     * @param name A given name of component.
     * @return True if removed success.
     */
    virtual bool removeComponent(const std::string& name);

    /** 
     * Removes a component by its pointer.
     *
     * @param component A given component.
     * @return True if removed success.
     */
    virtual bool removeComponent(Component *component);
    /**
     * Removes all components
     */
    virtual void removeAllComponents();
    /// @} end of component functions


#if CC_USE_PHYSICS
    /**
     * Set the PhysicsBody that let the sprite effect with physics.
     * @note This method will set anchor point to Vec2::ANCHOR_MIDDLE if body not null, and you cann't change anchor point if node has a physics body.
     *
     * @param body A given physics body.
     */
    void setPhysicsBody(PhysicsBody* body);

    /**
     * Get the PhysicsBody the sprite have.
     *
     * @return The PhysicsBody the sprite have.
     */
    PhysicsBody* getPhysicsBody() const { return _physicsBody; }
    
    /**
     * Remove this node from physics world. it will remove all the physics bodies in it's children too.
     */
    void removeFromPhysicsWorld();
    
    /** 
     * Update the transform matrix from physics.
     */
    void updateTransformFromPhysics(const Mat4& parentTransform, uint32_t parentFlags);

    /** 
     * Update physics body transform matrix.
     */
    virtual void updatePhysicsBodyTransform(const Mat4& parentTransform, uint32_t parentFlags, float parentScaleX, float parentScaleY);
#endif
    
    // overrides
    virtual GLubyte getOpacity() const;
    virtual GLubyte getDisplayedOpacity() const;
    virtual void setOpacity(GLubyte opacity);
    virtual void updateDisplayedOpacity(GLubyte parentOpacity);
    virtual bool isCascadeOpacityEnabled() const;
    virtual void setCascadeOpacityEnabled(bool cascadeOpacityEnabled);
    
    virtual const Color3B& getColor() const;
    virtual const Color3B& getDisplayedColor() const;
    virtual void setColor(const Color3B& color);
    virtual void updateDisplayedColor(const Color3B& parentColor);
    virtual bool isCascadeColorEnabled() const;
    virtual void setCascadeColorEnabled(bool cascadeColorEnabled);
    
    virtual void setOpacityModifyRGB(bool value) {CC_UNUSED_PARAM(value);}
    virtual bool isOpacityModifyRGB() const { return false; };

    void setOnEnterCallback(const std::function<void()>& callback) { _onEnterCallback = callback; }
    const std::function<void()>& getOnEnterCallback() const { return _onEnterCallback; }   
    void setOnExitCallback(const std::function<void()>& callback) { _onExitCallback = callback; }
    const std::function<void()>& getOnExitCallback() const { return _onExitCallback; }   
    void setonEnterTransitionDidFinishCallback(const std::function<void()>& callback) { _onEnterTransitionDidFinishCallback = callback; }
    const std::function<void()>& getonEnterTransitionDidFinishCallback() const { return _onEnterTransitionDidFinishCallback; }   
    void setonExitTransitionDidStartCallback(const std::function<void()>& callback) { _onExitTransitionDidStartCallback = callback; }
    const std::function<void()>& getonExitTransitionDidStartCallback() const { return _onExitTransitionDidStartCallback; }
    
    /** get & set camera mask, the node is visible by the camera whose camera flag & node's camera mask is true */
    unsigned short getCameraMask() const { return _cameraMask; }
    virtual void setCameraMask(unsigned short mask, bool applyChildren = true);

CC_CONSTRUCTOR_ACCESS:
    // Nodes should be created using create();
    Node();
    virtual ~Node();

    virtual bool init();

protected:
    /// lazy allocs
    void childrenAlloc(void);
    
    /// helper that reorder a child
    void insertChild(Node* child, int z);

    /// Removes a child, call child->onExit(), do cleanup, remove it from children array.
    void detachChild(Node *child, ssize_t index, bool doCleanup);

    /// Convert cocos2d coordinates to UI windows coordinate.
    Vec2 convertToWindowSpace(const Vec2& nodePoint) const;

    Mat4 transform(const Mat4 &parentTransform);
    uint32_t processParentFlags(const Mat4& parentTransform, uint32_t parentFlags);

    virtual void updateCascadeOpacity();
    virtual void disableCascadeOpacity();
    virtual void updateCascadeColor();
    virtual void disableCascadeColor();
    virtual void updateColor() {}
    
    bool doEnumerate(std::string name, std::function<bool (Node *)> callback) const;
    bool doEnumerateRecursive(const Node* node, const std::string &name, std::function<bool (Node *)> callback) const;
    
    //check whether this camera mask is visible by the current visiting camera
    bool isVisitableByVisitingCamera() const;
    
    // update quaternion from Rotation3D
    void updateRotationQuat();
    // update Rotation3D from quaternion
    void updateRotation3D();
    
private:
    void addChildHelper(Node* child, int localZOrder, int tag, const std::string &name, bool setTag);
    
protected:

    float _rotationX;               ///< rotation on the X-axis
    float _rotationY;               ///< rotation on the Y-axis

    // rotation Z is decomposed in 2 to simulate Skew for Flash animations
    float _rotationZ_X;             ///< rotation angle on Z-axis, component X
    float _rotationZ_Y;             ///< rotation angle on Z-axis, component Y
    
    Quaternion _rotationQuat;      ///rotation using quaternion, if _rotationZ_X == _rotationZ_Y, _rotationQuat = RotationZ_X * RotationY * RotationX, else _rotationQuat = RotationY * RotationX

    float _scaleX;                  ///< scaling factor on x-axis
    float _scaleY;                  ///< scaling factor on y-axis
    float _scaleZ;                  ///< scaling factor on z-axis

    Vec2 _position;                ///< position of the node
    float _positionZ;               ///< OpenGL real Z position
    Vec2 _normalizedPosition;
    bool _usingNormalizedPosition;
    bool _normalizedPositionDirty;

    float _skewX;                   ///< skew angle on x-axis
    float _skewY;                   ///< skew angle on y-axis

    Vec2 _anchorPointInPoints;     ///< anchor point in points
    Vec2 _anchorPoint;             ///< anchor point normalized (NOT in points)

    Size _contentSize;              ///< untransformed size of the node
    bool _contentSizeDirty;         ///< whether or not the contentSize is dirty

    Mat4 _modelViewTransform;    ///< ModelView transform of the Node.

    // "cache" variables are allowed to be mutable
    mutable Mat4 _transform;      ///< transform
    mutable bool _transformDirty;   ///< transform dirty flag
    mutable Mat4 _inverse;        ///< inverse transform
    mutable bool _inverseDirty;     ///< inverse transform dirty flag
    mutable Mat4 _additionalTransform; ///< transform
    bool _useAdditionalTransform;   ///< The flag to check whether the additional transform is dirty
    bool _transformUpdated;         ///< Whether or not the Transform object was updated since the last frame

    int _localZOrder;               ///< Local order (relative to its siblings) used to sort the node
    float _globalZOrder;            ///< Global order used to sort the node

    Vector<Node*> _children;        ///< array of children nodes
    Node *_parent;                  ///< weak reference to parent node
    Director* _director;            //cached director pointer to improve rendering performance
    int _tag;                         ///< a tag. Can be any number you assigned just to identify this node
    
    std::string _name;               ///<a string label, an user defined string to identify this node
    size_t _hashOfName;            ///<hash value of _name, used for speed in getChildByName

    void *_userData;                ///< A user assingned void pointer, Can be point to any cpp object
    Ref *_userObject;               ///< A user assigned Object

    GLProgramState *_glProgramState; ///< OpenGL Program State

    int _orderOfArrival;            ///< used to preserve sequence while sorting children with the same localZOrder

    Scheduler *_scheduler;          ///< scheduler used to schedule timers and updates

    ActionManager *_actionManager;  ///< a pointer to ActionManager singleton, which is used to handle all the actions

    EventDispatcher* _eventDispatcher;  ///< event dispatcher used to dispatch all kinds of events

    bool _running;                  ///< is running

    bool _visible;                  ///< is this node visible

    bool _ignoreAnchorPointForPosition; ///< true if the Anchor Vec2 will be (0,0) when you position the Node, false otherwise.
                                          ///< Used by Layer and Scene.

    bool _reorderChildDirty;          ///< children order dirty flag
    bool _isTransitionFinished;       ///< flag to indicate whether the transition was finished

#if CC_ENABLE_SCRIPT_BINDING
    int _scriptHandler;               ///< script handler for onEnter() & onExit(), used in Javascript binding and Lua binding.
    int _updateScriptHandler;         ///< script handler for update() callback per frame, which is invoked from lua & javascript.
    ccScriptType _scriptType;         ///< type of script binding, lua or javascript
#endif
    
    ComponentContainer *_componentContainer;        ///< Dictionary of components

#if CC_USE_PHYSICS
    PhysicsBody* _physicsBody;        ///< the physicsBody the node have
    float _physicsScaleStartX;         ///< the scale x value when setPhysicsBody
    float _physicsScaleStartY;         ///< the scale y value when setPhysicsBody
    float _physicsRotation;
    bool _physicsTransformDirty;
    bool _updateTransformFromPhysics;
#endif
    
    // opacity controls
    GLubyte		_displayedOpacity;
    GLubyte     _realOpacity;
    Color3B	    _displayedColor;
    Color3B     _realColor;
    bool		_cascadeColorEnabled;
    bool        _cascadeOpacityEnabled;

    static int s_globalOrderOfArrival;
    
    // camera mask, it is visible only when _cameraMask & current camera' camera flag is true
    unsigned short _cameraMask;
    
    std::function<void()> _onEnterCallback;
    std::function<void()> _onExitCallback;
    std::function<void()> _onEnterTransitionDidFinishCallback;
    std::function<void()> _onExitTransitionDidStartCallback;

private:
    CC_DISALLOW_COPY_AND_ASSIGN(Node);
    
#if CC_USE_PHYSICS
    friend class Layer;
#endif //CC_USTPS
};

// NodeRGBA

/** @class __NodeRGBA
 * @brief __NodeRGBA is a subclass of Node that implements the RGBAProtocol protocol.
 
 All features from Node are valid, plus the following new features:
 - opacity
 - RGB colors
 
 Opacity/Color propagates into children that conform to the RGBAProtocol if cascadeOpacity/cascadeColor is enabled.
 @since v2.1
 @js NA
 */
class CC_DLL __NodeRGBA : public Node, public __RGBAProtocol
{
public:
    // overrides
    virtual GLubyte getOpacity() const override { return Node::getOpacity(); }
    virtual GLubyte getDisplayedOpacity() const  override { return Node::getDisplayedOpacity(); }
    virtual void setOpacity(GLubyte opacity) override { return Node::setOpacity(opacity); }
    virtual void updateDisplayedOpacity(GLubyte parentOpacity) override { return Node::updateDisplayedOpacity(parentOpacity); }
    virtual bool isCascadeOpacityEnabled() const  override { return Node::isCascadeOpacityEnabled(); }
    virtual void setCascadeOpacityEnabled(bool cascadeOpacityEnabled) override { return Node::setCascadeOpacityEnabled(cascadeOpacityEnabled); }

    virtual const Color3B& getColor(void) const override { return Node::getColor(); }
    virtual const Color3B& getDisplayedColor() const override { return Node::getDisplayedColor(); }
    virtual void setColor(const Color3B& color) override { return Node::setColor(color); }
    virtual void updateDisplayedColor(const Color3B& parentColor) override { return Node::updateDisplayedColor(parentColor); }
    virtual bool isCascadeColorEnabled() const override { return Node::isCascadeColorEnabled(); }
    virtual void setCascadeColorEnabled(bool cascadeColorEnabled) override { return Node::setCascadeColorEnabled(cascadeColorEnabled); }

    virtual void setOpacityModifyRGB(bool bValue) override { return Node::setOpacityModifyRGB(bValue); }
    virtual bool isOpacityModifyRGB() const override { return Node::isOpacityModifyRGB(); }

CC_CONSTRUCTOR_ACCESS:
    __NodeRGBA();
    virtual ~__NodeRGBA() {}

private:
    CC_DISALLOW_COPY_AND_ASSIGN(__NodeRGBA);
};

// end of _2d group
/// @}

NS_CC_END

#endif // __CCNODE_H__<|MERGE_RESOLUTION|>--- conflicted
+++ resolved
@@ -739,15 +739,9 @@
      *
      * If the child is added to a 'running' node, then 'onEnter' and 'onEnterTransitionDidFinish' will be called immediately.
      *
-<<<<<<< HEAD
-     * @param child     A child node.
-     * @param localZOrder    Z order for drawing priority. Please refer to `setLocalZOrder(int)`.
-     * @param tag       An integer to identify the node easily. Please refer to `setTag(int)`.
-=======
      * @param child         A child node.
      * @param localZOrder   Z order for drawing priority. Please refer to `setLocalZOrder(int)`.
      * @param tag           An integer to identify the node easily. Please refer to `setTag(int)`.
->>>>>>> 29c5da84
      * 
      * Please use `addChild(Node* child, int localZOrder, const std::string &name)` instead.
      */
