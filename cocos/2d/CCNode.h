/****************************************************************************
 Copyright (c) 2008-2010 Ricardo Quesada
 Copyright (c) 2009      Valentin Milea
 Copyright (c) 2010-2012 cocos2d-x.org
 Copyright (c) 2011      Zynga Inc.
 Copyright (c) 2013-2014 Chukong Technologies Inc.

 http://www.cocos2d-x.org

 Permission is hereby granted, free of charge, to any person obtaining a copy
 of this software and associated documentation files (the "Software"), to deal
 in the Software without restriction, including without limitation the rights
 to use, copy, modify, merge, publish, distribute, sublicense, and/or sell
 copies of the Software, and to permit persons to whom the Software is
 furnished to do so, subject to the following conditions:

 The above copyright notice and this permission notice shall be included in
 all copies or substantial portions of the Software.

 THE SOFTWARE IS PROVIDED "AS IS", WITHOUT WARRANTY OF ANY KIND, EXPRESS OR
 IMPLIED, INCLUDING BUT NOT LIMITED TO THE WARRANTIES OF MERCHANTABILITY,
 FITNESS FOR A PARTICULAR PURPOSE AND NONINFRINGEMENT. IN NO EVENT SHALL THE
 AUTHORS OR COPYRIGHT HOLDERS BE LIABLE FOR ANY CLAIM, DAMAGES OR OTHER
 LIABILITY, WHETHER IN AN ACTION OF CONTRACT, TORT OR OTHERWISE, ARISING FROM,
 OUT OF OR IN CONNECTION WITH THE SOFTWARE OR THE USE OR OTHER DEALINGS IN
 THE SOFTWARE.
 ****************************************************************************/

#ifndef __CCNODE_H__
#define __CCNODE_H__

#include "base/ccMacros.h"
#include "base/CCVector.h"
#include "base/CCProtocols.h"
#include "base/CCScriptSupport.h"
#include "math/CCAffineTransform.h"
#include "math/CCMath.h"

NS_CC_BEGIN

class GridBase;
class Touch;
class Action;
class LabelProtocol;
class Scheduler;
class ActionManager;
class Component;
class ComponentContainer;
class EventDispatcher;
class Scene;
class Renderer;
class Director;
class GLProgram;
class GLProgramState;
class Material;
#if CC_USE_PHYSICS
class PhysicsBody;
class PhysicsWorld;
#endif
class Camera;

/**
 * @addtogroup _2d
 * @{
 */

enum {
    kNodeOnEnter,
    kNodeOnExit,
    kNodeOnEnterTransitionDidFinish,
    kNodeOnExitTransitionDidStart,
    kNodeOnCleanup
};

bool CC_DLL nodeComparisonLess(Node* n1, Node* n2);

class EventListener;

/** @class Node
* @brief @~english Node is the base element of the Scene Graph. Elements of the Scene Graph must be Node objects or subclasses of it.
 The most common Node objects are: Scene, Layer, Sprite, Menu, Label.

 The main features of a Node are:
 - They can contain other Node objects (`addChild`, `getChildByTag`, `removeChild`, etc)
 - They can schedule periodic callback (`schedule`, `unschedule`, etc)
 - They can execute actions (`runAction`, `stopAction`, etc)

 Subclassing a Node usually means (one/all) of:
 - overriding init to initialize resources and schedule callbacks
 - create callbacks to handle the advancement of time
 - overriding `draw` to render the node

 Properties of Node:
 - position (default: x=0, y=0)
 - scale (default: x=1, y=1)
 - rotation (in degrees, clockwise) (default: 0)
 - anchor point (default: x=0, y=0)
 - contentSize (default: width=0, height=0)
 - visible (default: true)

 Limitations:
 - A Node is a "void" object. If you want to draw something on the screen, you should use a Sprite instead. Or subclass Node and override `draw`.

 @~chinese 节点是场景图的基本元素。场景图的基本元素必须是节点对象或者是节点对象的子类。
 一些常用的节点对象：Scene, Layer, Sprite, Menu, Label.
 一个节点的主要特点:
 - 他们可以包含其他的节点对象(`addChild`, `getChildByTag`, `removeChild`, etc)
 - 他们可以安排定期的回调(`schedule`, `unschedule`, etc)
 - 他们可以执行一些动作(`runAction`, `stopAction`, etc)
 子类节点通常意味着(单一的/所有的):
 - 重写初始化资源并且可以安排回调
 - 创建回调来操作进行的时间
 - 重写“draw”来渲染节点
 节点的属性:
 - 位置（默认值：x=0,y=0）
 - 缩放（默认值：x=1,y=1）
 - 旋转（以角度为单位，按顺时针方向）（默认值：0）
 - 锚点（默认值：x=0,y=0）
 - 内容大小（默认值：width=0,heigh=0）
 - 可见性（默认值：true）
 局限性：Limitations:
 - 一个节点类是一个“void”对象。如果你想要在场景中画一些东西，你应该使用精灵类来代替。或者是节点的子类并且重写“draw”.

 */

class CC_DLL Node : public Ref
{
public:

    enum {
        FLAGS_TRANSFORM_DIRTY = (1 << 0),
        FLAGS_CONTENT_SIZE_DIRTY = (1 << 1),
        FLAGS_RENDER_AS_3D = (1 << 3),

        FLAGS_DIRTY_MASK = (FLAGS_TRANSFORM_DIRTY | FLAGS_CONTENT_SIZE_DIRTY),
    };
    /**
     @{
     @name Properties
     @brief @~english @~chinese 属性
     */

    /** 
     @property INVALID_TAG
     @~english Default tag used for all the nodes 
     @~chinese 用于所有的节点的默认Tag
     */
    static const int INVALID_TAG = -1;

    /// @} end of properties

    /**
     @{
     @name Constructor, Destructor and Initializers
     @brief @~english 
     @~chinese 构造函数，析构函数和初始化函数
     */

    /**
     * @~english Allocates and initializes a node.
     * @~chinese 分配并且初始化一个节点.
     * @return @~english A initialized node which is marked as "autorelease".
     * @~chinese 一个初始化的节点，该节点会自动被标记为“autorelease”(自动释放).
     */
    static Node * create();

    /**
     * @~english Gets the description string. It makes debugging easier.
     * @~chinese 得到描述性的字符串。这将会使得调试更加简单。
     * @return @~english A string @~chinese 一个字符串
     * @js NA
     * @lua NA
     */
    virtual std::string getDescription() const;

    /// @} end of initializers



    /**
     @{
     @name Setters & Getters for Graphic Peroperties
     @brief @~english 
     @~chinese 图形属性值的获取函数和设置函数
     */

    /**
     @~english LocalZOrder is the 'key' used to sort the node relative to its siblings.

     The Node's parent will sort all its children based ont the LocalZOrder value.
     If two nodes have the same LocalZOrder, then the node that was added first to the children's array will be in front of the other node in the array.
     
     Also, the Scene Graph is traversed using the "In-Order" tree traversal algorithm ( http://en.wikipedia.org/wiki/Tree_traversal#In-order )
     And Nodes that have LocalZOder values < 0 are the "left" subtree
     While Nodes with LocalZOder >=0 are the "right" subtree.
     
     @~chinese LocalZOrder是“key”(关键)来分辨节点和它兄弟节点的相关性。
     父节点将会通过LocalZOrder的值来分辨所有的子节点。
     如果两个节点有同样的LocalZOrder,那么先加入子节点数组的节点将会显示在后加入的节点的前面。
     
     同样的，场景图使用“In-Order（按顺序）”遍历数算法来遍历 ( http://en.wikipedia.org/wiki/Tree_traversal#In-order )
     并且拥有小于0的LocalZOrder的值的节点是“left”子树（左子树）
     所以拥有大于0的LocalZOrder的值得节点是“right”子树（右子树）
     
     @see `setGlobalZOrder`
     @see `setVertexZ`
     *
     * @param localZOrder @~english The local Z order value.
     * @~chinese 相邻节点中的顺序值
     */
    virtual void setLocalZOrder(int localZOrder);

    CC_DEPRECATED_ATTRIBUTE virtual void setZOrder(int localZOrder) { setLocalZOrder(localZOrder); }
    
    /* 
     @~english Helper function used by `setLocalZOrder`. Don't use it unless you know what you are doing.
     @~chinese `setLocalZOrder`使用的辅助函数。不要使用它除非你知道你在干什么。
     @js NA
     */
    CC_DEPRECATED_ATTRIBUTE virtual void _setLocalZOrder(int z);

    /**
     * @~english Gets the local Z order of this node.
     * @~chinese 得到这个节点的局部Z顺序
     *
     * @see `setLocalZOrder(int)`
     *
     * @return @~english The local (relative to its siblings) Z order. @~chinese 局部Z轴顺序(相对于兄弟节点)。
     */
    virtual int getLocalZOrder() const { return _localZOrder; }
    CC_DEPRECATED_ATTRIBUTE virtual int getZOrder() const { return getLocalZOrder(); }

    /**
     
     @~english Defines the oder in which the nodes are renderer.
     Nodes that have a Global Z Order lower, are renderer first.
     
     In case two or more nodes have the same Global Z Order, the oder is not guaranteed.
     The only exception if the Nodes have a Global Z Order == 0. In that case, the Scene Graph order is used.
     
     By default, all nodes have a Global Z Order = 0. That means that by default, the Scene Graph order is used to render the nodes.
     
     Global Z Order is useful when you need to render nodes in an order different than the Scene Graph order.
     
     Limitations: Global Z Order can't be used used by Nodes that have SpriteBatchNode as one of their acenstors.
     And if ClippingNode is one of the ancestors, then "global Z order" will be relative to the ClippingNode.
     @~chinese 定义渲染节点的顺序
     拥有全局Z顺序越小的节点，最先渲染
     
     假设两个或者更多的节点拥有相同的全局Z顺序，那么渲染顺序无法保证。
     唯一的例外是如果节点的全局Z顺序为零，那么场景图顺序是可以使用的。 
     
     默认的，所有的节点全局Z顺序都是零。这就是说，默认使用场景图顺序来渲染节点。
     
     全局Z顺序是非常有用的当你需要渲染节点按照不同的顺序而不是场景图顺序。
     
     局限性: 全局Z顺序不能够被拥有继承“SpriteBatchNode”的节点使用。
     并且如果“ClippingNode”是其中之一的上代，那么“global Z order” 将会和“ClippingNode”有关。

     @see `setLocalZOrder()`
     @see `setVertexZ()`

     @since v3.0
     *
     * @param globalZOrder @~english The global Z order value. @~chinese 全局Z轴顺序
     */
    virtual void setGlobalZOrder(float globalZOrder);
    /**
     * @~english Returns the Node's Global Z Order.
     * @~chinese 返回节点的全局Z顺序。
     *
     * @see `setGlobalZOrder(int)`
     *
     * @return @~english The node's global Z order @~chinese 节点的全局Z轴顺序
     */
    virtual float getGlobalZOrder() const { return _globalZOrder; }

    /**
     * @~english Sets the scale (x) of the node.
     *
     * It is a scaling factor that multiplies the width of the node and its children.
     * @~chinese 设置节点的缩放（x）。
     * 
     * 它是一个缩放因子，将会乘以节点的宽以及它的子节点。
     *
     * @param scaleX   @~english The scale factor on X axis. @~chinese X轴的缩放因子. 
     *
     * @warning @~english The physics body doesn't support this. @~chinese 物理节点不支持这个API 
     */
    virtual void setScaleX(float scaleX);
    /**
     * @~english Returns the scale factor on X axis of this node
     * @~chinese 返回该节点的X轴的缩放因子。
     *
     * @see setScaleX(float)
     *
     * @return @~english The scale factor on X axis. @~chinese X轴的缩放因子。
     */
    virtual float getScaleX() const;


    /**
     * @~english Sets the scale (y) of the node.
     *
     * It is a scaling factor that multiplies the height of the node and its children.
     * @~chinese 设置节点的缩放（y）。
     *
     * 它是一个缩放因子，将会乘以节点的宽以及它的子节点。
     *
     * @param scaleY   @~english The scale factor on Y axis. @~chinese Y轴的缩放因子
     *
     * @warning @~english The physics body doesn't support this. @~chinese 物理节点不支持这个API
     */
    virtual void setScaleY(float scaleY);
    /**
     * @~english Returns the scale factor on Y axis of this node
     * @~chinese 返回该节点的Y轴的缩放因子。
     *
     * @see `setScaleY(float)`
     *
     * @return @~english The scale factor on Y axis. @~chinese Y轴的缩放因子
     */
    virtual float getScaleY() const;

    /**
     * @~english Changes the scale factor on Z axis of this node
     *
     * The Default value is 1.0 if you haven't changed it before.
     * @~chinese 改变该节点的Z轴的缩放因子。
     *
     * 如果你之前没有改变过它，那么它的默认值是1.0。
     *
     * @param scaleZ   @~english The scale factor on Z axis. @~chinese Z轴的缩放因子 
     *
     * @warning @~english The physics body doesn't support this.@~chinese 物理节点不支持这个API 
     */
    virtual void setScaleZ(float scaleZ);
    /**
     * @~english Returns the scale factor on Z axis of this node
     * @~chinese 返回该节点的Z轴的缩放因子。
     *
     * @see `setScaleZ(float)`
     *
     * @return @~english The scale factor on Z axis. @~chinese Z轴的缩放因子。 
     */
    virtual float getScaleZ() const;


    /**
     * @~english Sets the scale (x,y,z) of the node.
     *
     * It is a scaling factor that multiplies the width, height and depth of the node and its children.
     * @~chinese 设置几点的缩放（x,y,z）.
     *
     * 缩放因子将会乘以该节点和它子节点的宽，高和深度。
     *
     * @param scale     @~english The scale factor for X, Y and Z axis. @~chinese X,Y,Z轴的缩放因子 
     *
     * @warning @~english The physics body doesn't support this. @~chinese 物理节点不支持这个API 
     */
    virtual void setScale(float scale);
    /**
     * @~english Gets the scale factor of the node,  when X and Y have the same scale factor.
     * @~chinese 得到该节点的缩放因子，当X轴和Y轴有相同的缩放因子时。
     *
     * @warning @~english Assert when `_scaleX != _scaleY` @~chinese 判断 当 `_scaleX != _scaleY` 
     * @see setScale(float)
     *
     * @return @~english The scale factor of the node. @~chinese 该节点的缩放因子 
     */
    virtual float getScale() const;

    /**
     * @~english Sets the scale (x,y) of the node.
     *
     * It is a scaling factor that multiplies the width and height of the node and its children.
     * @~chinese 设置节点的缩放（x,y）.
     *
     * 缩放因子乘以该节点和它子节点的宽与高。
     *
     * @param scaleX     @~english The scale factor on X axis. @~chinese X轴的缩放因子。 
     * @param scaleY     @~english The scale factor on Y axis. @~chinese Y轴的缩放因子。 
     *
     * @warning @~english The physics body doesn't support this. @~chinese 物理节点不支持这个API 
     */
    virtual void setScale(float scaleX, float scaleY);

    /**
     * @~english Sets the position (x,y) of the node in its parent's coordinate system.
     *
     * Usually we use `Vec2(x,y)` to compose Vec2 object.
     * This code snippet sets the node in the center of screen.
     * @~chinese 设置节点的位置在父节点的坐标系系统中。
     *
     * 通常我们使用`Vec2(x,y)` 来组成 Vec2 对象。
     * 这一段代码设置节点在屏幕中间。
     *
     @code
     Size size = Director::getInstance()->getWinSize();
     node->setPosition(size.width/2, size.height/2);
     @endcode
     *
     * @param position  @~english The position (x,y) of the node in OpenGL coordinates. @~chinese 这个节点的位置（x,y）在OpenGL坐标系中。 
     */
    virtual void setPosition(const Vec2 &position);

    /** @~chinese 设置归一化位置坐标(x, y)，使用从0到1的归一化值
    最终像素位置按照如下的逻辑进行转换：
    @~english Sets the position (x,y) using values between 0 and 1.
     The positions in pixels is calculated like the following:

     @code
     // pseudo code
     void setNormalizedPosition(Vec2 pos) {
       Size s = getParent()->getContentSize();
       _position = pos * s;
     }
     @endcode
     *
     * @param position @~english The normalized position (x,y) of the node, using value between 0 and 1. @~chinese 归一化的位置坐标 
     */
    virtual void setNormalizedPosition(const Vec2 &position);

    /**
     * @~english Gets the position (x,y) of the node in its parent's coordinate system.
     * @~chinese 得到在父节点坐标系中节点的位置（x,y）。
     *
     * @see setPosition(const Vec2&)
     *
     * @code
     * In js and lua return value is table which contains x,y.
     * @endcode
     * @return @~english The position (x,y) of the node in OpenGL coordinates. @~chinese 节点在OpenGL坐标系中的位置（x,y)。 
     */
    virtual const Vec2& getPosition() const;

    /** @~english Returns the normalized position.
     * @~chinese 得到在父节点坐标系中节点归一化的位置（x,y）。
     * 
     * @return @~english The normalized position. @~chinese 归一化位置 
     */
    virtual const Vec2& getNormalizedPosition() const;

    /**
     * @~english Sets the position (x,y) of the node in its parent's coordinate system.
     *
     * Passing two numbers (x,y) is much efficient than passing Vec2 object.
     * This method is bound to Lua and JavaScript.
     * Passing a number is 10 times faster than passing a object from Lua to c++.
     * @~chinese 设置节点在它父节点坐标系中的位置（x,y）。
     *
     * 传递两个数字（x,y）比传递Vec2对象更有效率。
     * 这个方法在Lua和JavaScript绑定环境下，
     * 从脚本到C++传递一个数字比传递一个对象快10倍。
     *
     @code
     // sample code in Lua
     local pos  = node::getPosition()  -- returns Vec2 object from C++.
     node:setPosition(x, y)            -- pass x, y coordinate to C++.
     @endcode
     *
     * @param x     @~english X coordinate for position. @~chinese X轴位置 
     * @param y     @~english Y coordinate for position. @~chinese Y轴位置 
     */
    virtual void setPosition(float x, float y);
    /**
     * @~english Gets position in a more efficient way, returns two number instead of a Vec2 object.
     * @~chinese 用一个更有效率的方法获取位置，通过指针参数传递两个数字而不是Vec2对象。
     *
     * @see `setPosition(float, float)`
     *
     * @param x @~english To receive x coordinate for position. @~chinese 用来获取X轴位置的参数 
     * @param y @~english To receive y coordinate for position. @~chinese 用来获取Y轴位置的参数 
     */
    virtual void getPosition(float* x, float* y) const;
    /** @~english Sets the x coordinate of the node in its parent's coordinate system.
     * @~chinese 设置节点在父节点坐标系下的X轴位置
     *
     * @param x @~english The x coordinate of the node. @~chinese X轴坐标 
     */
    virtual void  setPositionX(float x);
    /** @~english Gets the x coordinate of the node in its parent's coordinate system.
     * @~chinese 获取节点在父节点坐标系下的X轴位置
     *
     * @return @~english The x coordinate of the node. @~chinese X轴坐标 
     */
    virtual float getPositionX(void) const;
    /** @~english Sets the y coordinate of the node in its parent's coordinate system.
     * @~chinese 设置节点在父节点坐标系下的Y轴位置
     *
     * @param y @~english The y coordinate of the node. @~chinese Y轴坐标 
     */
    virtual void  setPositionY(float y);
    /** @~english Gets the y coordinate of the node in its parent's coordinate system.
     * @~chinese 获取节点在父节点坐标系下的Y轴位置
     *
     * @return @~english The y coordinate of the node. @~chinese Y轴坐标 
     */
    virtual float getPositionY(void) const;

    /**
     * @~english Sets the position (X, Y, and Z) in its parent's coordinate system.
     * @~chinese 设置节点在父节点坐标系中的位置（x,y,z）。
     * 
     * @param position @~english The position (X, Y, and Z) in its parent's coordinate system. @~chinese 节点在父节点坐标系中的位置（x,y,z） 
     * @js NA
     */
    virtual void setPosition3D(const Vec3& position);
    /**
     * @~english Returns the position (X,Y,Z) in its parent's coordinate system.
     * @~chinese 获取节点在父坐标系的位置（X,Y,Z）。
     *
     * @return @~english The position (X, Y, and Z) in its parent's coordinate system. @~chinese 节点在父坐标系的位置（X,Y,Z） 
     * @js NA
     */
    virtual Vec3 getPosition3D() const;

    /**
     * @~english Sets the 'z' coordinate in the position. It is the OpenGL Z vertex value.
     *
     * The OpenGL depth buffer and depth testing are disabled by default. You need to turn them on.
     * In order to use this property correctly.
     *
     * `setPositionZ()` also sets the `setGlobalZValue()` with the positionZ as value.
     * @~chinese 设置位置的“z”轴坐标系，是OpneGL Z位置。
     *
     * OpenGL深度缓存和深度测试默认值是关闭的，你需要打开它们
     * 来正确的使用这个属性。
     *
     * `setPositionZ()` 同样设置 `setGlobalZValue()` 用“positionZ” 作为值。
     *
     * @see `setGlobalZValue()`
     *
     * @param positionZ  @~english OpenGL Z vertex of this node. @~chinese 该节点的OpenGL Z位置 
     * @js setVertexZ
     */
    virtual void setPositionZ(float positionZ);
    CC_DEPRECATED_ATTRIBUTE virtual void setVertexZ(float vertexZ) { setPositionZ(vertexZ); }

    /**
     * @~english Gets position Z coordinate of this node.
     * @~chinese 得到该节点的Z轴坐标系的位置。
     *
     * @see setPositionZ(float)
     *
     * @return @~english The position Z coordinate of this node. @~chinese 该节点的Z轴坐标系。 
     * @js getVertexZ
     */
    virtual float getPositionZ() const;
    CC_DEPRECATED_ATTRIBUTE virtual float getVertexZ() const { return getPositionZ(); }

    /**
     * @~english Changes the X skew angle of the node in degrees.
     *
     * The difference between `setRotationalSkew()` and `setSkew()` is that the first one simulate Flash's skew functionality
     * while the second one uses the real skew function.
     *
     * This angle describes the shear distortion in the X direction.
     * Thus, it is the angle between the Y coordinate and the left edge of the shape
     * The default skewX angle is 0. Positive values distort the node in a CW direction.
     * @~chinese 改变该节点X轴的倾斜角，单位是度。
     *
     * `setRotationalSkew()`和 `setSkew()` 的不同时是前一个模拟Flash的倾斜功能。
     * 然而后一个使用真正的倾斜功能。
     *
     * 这个角度描述了在X轴方向的切形变（shear distortion）。
     * 因此，这个角度在Y轴和图形左边之间。
     * 默认值skewX角度是0，负值使该节点按顺时针变形。
     *
     * @param skewX @~english The X skew angle of the node in degrees. @~chinese 该节点的X轴的倾斜角。 
     *
     * @warning @~english The physics body doesn't support this. @~chinese 物理节点不支持这个API 
     */
    virtual void setSkewX(float skewX);
    /**
     * @~english Returns the X skew angle of the node in degrees.
     * @~chinese 返回该节点的X轴倾斜角，单位是度。
     *
     * @see `setSkewX(float)`
     *
     * @return @~english The X skew angle of the node in degrees. @~chinese 该节点的X轴倾斜角。 
     */
    virtual float getSkewX() const;


    /**
     * @~english Changes the Y skew angle of the node in degrees.
     *
     * The difference between `setRotationalSkew()` and `setSkew()` is that the first one simulate Flash's skew functionality
     * while the second one uses the real skew function.
     *
     * This angle describes the shear distortion in the Y direction.
     * Thus, it is the angle between the X coordinate and the bottom edge of the shape.
     * The default skewY angle is 0. Positive values distort the node in a CCW direction.
     * @~chinese 改变该节点Y轴的倾斜角，单位是度。
     *
     * `setRotationalSkew()`和 `setSkew()` 的不同时是前一个模拟Flash的倾斜功能。
     * 然而后一个使用真正的倾斜功能。
     *
     * 这个角度描述了在Y轴方向的切形变（shear distortion）。
     *  因此，这个角度在X轴和图形底边之间。
     * 默认值skewY角度是0，负值使该节点按顺时针变形。
     *
     * @param skewY    @~english The Y skew angle of the node in degrees. @~chinese 该节点的Y轴的倾斜角。 
     *
     * @warning @~english The physics body doesn't support this. @~chinese 物理节点不支持这个API 
     */
    virtual void setSkewY(float skewY);
    /**
     * @~english Returns the Y skew angle of the node in degrees.
     * @~chinese 返回该节点的Y轴倾斜角，单位是度。
     *
     * @see `setSkewY(float)`
     *
     * @return @~english The Y skew angle of the node in degrees. @~chinese 该节点的Y轴倾斜角。 
     */
    virtual float getSkewY() const;


    /**
     * @~english Sets the anchor point in percent.
     *
     * anchorPoint is the point around which all transformations and positioning manipulations take place.
     * It's like a pin in the node where it is "attached" to its parent.
     * The anchorPoint is normalized, like a percentage. (0,0) means the bottom-left corner and (1,1) means the top-right corner.
     * But you can use values higher than (1,1) and lower than (0,0) too.
     * The default anchorPoint is (0.5,0.5), so it starts in the center of the node.
     * @~chinese 设置锚点，用百分比表示。
     *
     * 一个锚点是所有的转换和定位操作发生的点。
     * 它就像在节点上连接其父类的大头针。
     * 锚点是标准化的，就像百分比一样。(0,0)表示左下角，(1,1)表示右上角。
     * 但是你可以使用比（1,1,）更高的值或者比（0,0）更低的值。
     * 默认的锚点是（0.5,0.5），因此它开始于节点的中心位置。
     * @note @~english If node has a physics body, the anchor must be in the middle, you cann't change this to other value. @~chinese 如果节点有物理体，锚点必须在中心，你不能够这个值。 
     *
     * @param anchorPoint   @~english The anchor point of node. @~chinese 节点的锚点。 
     */
    virtual void setAnchorPoint(const Vec2& anchorPoint);
    /**
     * @~english Returns the anchor point in percent.
     * @~chinese 返回用百分比表示的锚点。
     *
     * @see `setAnchorPoint(const Vec2&)`
     *
     * @return @~english The anchor point of node. @~chinese 节点的锚点 
     */
    virtual const Vec2& getAnchorPoint() const;
    /**
     * @~english Returns the anchorPoint in absolute pixels.
     * @~chinese 返回锚点的绝对像素位置
     *
     * @warning @~english You can only read it. If you wish to modify it, use anchorPoint instead. @~chinese 你只能够读取它，如果你想修改它，使用setAnchoPoint。 
     * @see `getAnchorPoint()`
     *
     * @return @~english The anchor point in absolute pixels. @~chinese 绝对像素的锚点。 
     */
    virtual const Vec2& getAnchorPointInPoints() const;


    /**
     * @~english Sets the untransformed size of the node.
     *
     * The contentSize remains the same no matter the node is scaled or rotated.
     * All nodes has a size. Layer and Scene has the same size of the screen.
     * @~chinese 设置不转换节点的大小。
     *
     * contentSize依然是相同的，无论节点是缩放或者旋转。
     * 所有的节点都有大小。图层和场景有相同的屏幕大小。
     *
     * @param contentSize   @~english The untransformed size of the node. @~chinese 未转换节点的大小 
     */
    virtual void setContentSize(const Size& contentSize);
    /**
     * @~english Returns the untransformed size of the node.
     * @~chinese 返回节点未变形状态下的大小。
     *
     * @see `setContentSize(const Size&)`
     *
     * @return @~english The untransformed size of the node. @~chinese 节点未变形状态下的大小 
     */
    virtual const Size& getContentSize() const;


    /**
     * @~english Sets whether the node is visible.
     *
     * The default value is true, a node is default to visible.
     * @~chinese 设置节点是否可见。
     *
     * 默认值是true,一个节点默认是可见的。
     *
     * @param visible   @~english true if the node is visible, false if the node is hidden. @~chinese true 如果节点是可见的，false 如果节点是隐藏的。 
     */
    virtual void setVisible(bool visible);
    /**
     * @~english Determines if the node is visible.
     * @~chinese 判断节点是否可见。
     *
     * @see `setVisible(bool)`
     *
     * @return @~english true if the node is visible, false if the node is hidden. @~chinese true 如果节点是可见的, false 如果节点是隐藏的。 
     */
    virtual bool isVisible() const;


    /**
     * @~english Sets the rotation (angle) of the node in degrees.
     *
     * 0 is the default rotation angle.
     * Positive values rotate node clockwise, and negative values for anti-clockwise.
     * @~chinese 设置节点的旋转（angle）角度。
     *
     * 0 是默认的旋转角度。
     * 负数顺时针旋转节点，正数逆时针旋转节点。
     *
     * @param rotation     @~english The rotation of the node in degrees. @~chinese 节点的旋转角度。 
     */
    virtual void setRotation(float rotation);
    /**
     * @~english Returns the rotation of the node in degrees.
     * @~chinese 返回节点的旋转角度。
     *
     * @see `setRotation(float)`
     *
     * @return @~english The rotation of the node in degrees. @~chinese 节点的旋转角度。 
     */
    virtual float getRotation() const;

    /**
     * @~english Sets the rotation (X,Y,Z) in degrees.
     * Useful for 3d rotations.
     * @~chinese 设置（X,Y,Z）旋转角度。
     * 对3d旋转非常有用。
     *
     * @warning @~english The physics body doesn't support this. @~chinese 物理节点不支持这个API 
     *
     * @param rotation @~english The rotation of the node in 3d. @~chinese 3D空间中的旋转角度 
     * @js NA
     */
    virtual void setRotation3D(const Vec3& rotation);
    /**
     * @~english Returns the rotation (X,Y,Z) in degrees.
     * @~chinese 获取（X,Y,Z）的旋转角度。
     * 
     * @return @~english The rotation of the node in 3d. @~chinese 3D空间中的旋转角度 
     * @js NA
     */
    virtual Vec3 getRotation3D() const;
    
    /**
<<<<<<< HEAD
     * @~english Set rotation by quaternion.
     * @~chinese 通过四元数来设置3D空间中的旋转角度
     *
     * @param quat @~english The rotation in quaternion. @~chinese 四元数对象 
=======
     * Set rotation by quaternion. You should make sure the quaternion is normalized.
     *
     * @param quat The rotation in quaternion, note that the quat must be normalized.
>>>>>>> 7c091b75
     * @js NA
     */
    virtual void setRotationQuat(const Quaternion& quat);
    
    /**
     * @~english Return the rotation by quaternion, Note that when _rotationZ_X == _rotationZ_Y, the returned quaternion equals to RotationZ_X * RotationY * RotationX,
     * @~chinese 获取四元数表达的3D空间旋转角度，当`_rotationZ_X == _rotationZ_Y`的时候，四元数值等于`RotationZ_X * RotationY * RotationX`，否则值等于`RotationY * RotationX`。
     * it equals to RotationY * RotationX otherwise.
     *
     * @return @~english The rotation in quaternion. @~chinese 四元数对象 
     * @js NA
     */
    virtual Quaternion getRotationQuat() const;

    /**
     * @~english Sets the X rotation (angle) of the node in degrees which performs a horizontal rotational skew.
     *
     * The difference between `setRotationalSkew()` and `setSkew()` is that the first one simulate Flash's skew functionality,
     * while the second one uses the real skew function.
     *
     * 0 is the default rotation angle.
     * Positive values rotate node clockwise, and negative values for anti-clockwise.
     * @~chinese 设置节点X轴的旋转角度，表现为水平旋转倾斜。
     *
     * `setRotationalSkew()` 和 `setSkew()`的不同是前一个是模拟Flash的倾斜功能
     * 然而后一个使用真正的倾斜功能。
     *
     * 0 是默认的旋转角度。
     * 负数节点顺时针旋转，正数节点逆时针旋转。
     *
     * @param rotationX    @~english The X rotation in degrees which performs a horizontal rotational skew. @~chinese X轴的旋转角度表现为水平旋转倾斜。 
     *
     * @warning @~english The physics body doesn't support this. @~chinese 物理节点不支持这个API 
     * @js setRotationX
     */
    virtual void setRotationSkewX(float rotationX);
    CC_DEPRECATED_ATTRIBUTE virtual void setRotationX(float rotationX) { return setRotationSkewX(rotationX); }

    /**
     * @~english Gets the X rotation (angle) of the node in degrees which performs a horizontal rotation skew.
     * @~chinese 得到X轴节点的旋转角度，表现为水平旋转倾斜（horizontal rotation skew）.
     *
     * @see `setRotationSkewX(float)`
     *
     * @return @~english The X rotation in degrees. @~chinese X轴的旋转角度。 
     * @js getRotationX 
     */
    virtual float getRotationSkewX() const;
    CC_DEPRECATED_ATTRIBUTE virtual float getRotationX() const { return getRotationSkewX(); }

    /**
     * @~english Sets the Y rotation (angle) of the node in degrees which performs a vertical rotational skew.
     *
     * The difference between `setRotationalSkew()` and `setSkew()` is that the first one simulate Flash's skew functionality,
     * while the second one uses the real skew function.
     *
     * 0 is the default rotation angle.
     * Positive values rotate node clockwise, and negative values for anti-clockwise.
     * @~chinese 设置Y轴节点的旋转角度，表现为垂直旋转倾斜。
     *
     * `setRotationalSkew()` 和`setSkew()` 的不同是前一个使用Flash倾斜功能
     * 后一个使用了真正的倾斜功能。
     *
     * 0 默认的旋转角度。
     * 负数表示顺时针旋转，正数表示逆时针旋转。
     *
     * @param rotationY    @~english The Y rotation in degrees. @~chinese Y轴的旋转角度。 
     *
     * @warning @~english The physics body doesn't support this. @~chinese 物理节点不支持这个API 
     * @js setRotationY
     */
    virtual void setRotationSkewY(float rotationY);
    CC_DEPRECATED_ATTRIBUTE virtual void setRotationY(float rotationY) { return setRotationSkewY(rotationY); }

    /**
     * @~english Gets the Y rotation (angle) of the node in degrees which performs a vertical rotational skew.
     * @~chinese 得到节点Y轴的旋转角度，表现为垂直旋转倾斜（vertical rotational skew.）
     *
     * @see `setRotationSkewY(float)`
     *
     * @return @~english The Y rotation in degrees. @~chinese Y轴旋转角度。 
     * @js getRotationY
     */
    virtual float getRotationSkewY() const;
    CC_DEPRECATED_ATTRIBUTE virtual float getRotationY() const { return getRotationSkewY(); }

    /**
     * @~english Sets the arrival order when this node has a same ZOrder with other children.
     *
     * A node which called addChild subsequently will take a larger arrival order,
     * If two children have the same Z order, the child with larger arrival order will be drawn later.
     * @~chinese 设置到达顺序，当这个节点和其他子节点有相同的ZOrder时。
     *
     * 一个调用了之后调用了addChild函数的节点将会有更大的到达顺序值，
     * 如果两个子对象有相同的Z轴顺序，这个有更大到达顺序的子类将会后画。
     *
     * @warning @~english This method is used internally for localZOrder sorting, don't change this manually @~chinese 这个方法在内部被用于localZOrder排序，不能手动的改变。
     *
     * @param orderOfArrival   @~english The arrival order. @~chinese 到达顺序。 
     */
    void setOrderOfArrival(int orderOfArrival);
    /**
     * @~english Returns the arrival order, indicates which children is added previously.
     * @~chinese 返回到达顺序，指出哪一个子类先被添加。
     *
     * @see `setOrderOfArrival(unsigned int)`
     *
     * @return @~english The arrival order. @~chinese 到达顺序。 
     */
    int getOrderOfArrival() const;


    /** @deprecated No longer needed
    * @lua NA
    */
    CC_DEPRECATED_ATTRIBUTE void setGLServerState(int serverState) { /* ignore */ };
    /** @deprecated No longer needed
    * @lua NA
    */
    CC_DEPRECATED_ATTRIBUTE int getGLServerState() const { return 0; }

    /**
     * @~english Sets whether the anchor point will be (0,0) when you position this node.
     *
     * This is an internal method, only used by Layer and Scene. Don't call it outside framework.
     * The default value is false, while in Layer and Scene are true.
     * @~chinese 设置抹点为（0,0）当你摆放这个节点的时候。
     *
     * 这是一个内部方法，仅仅被Layer和Scene使用。不要在框架外调用。
     * 默认值是false,但是在Layer和Scene中是true.
     *
     * @param ignore    @~english true if anchor point will be (0,0) when you position this node. @~chinese true 如果锚点是（0,0）当你摆放这个节点的时候。 
     * @todo @~english This method should be renamed as setIgnoreAnchorPointForPosition(bool) or something with "set".
     * @~chinese 这个方法应该被命名为setIgnoreAnchorPointForPosition(bool) 或者其他的有“set”的名称。
     */
    virtual void ignoreAnchorPointForPosition(bool ignore);
    /**
     * @~english Gets whether the anchor point will be (0,0) when you position this node.
     * @~chinese 得到节点的锚点是否为（0,0），当你摆放这个节点时。
     *
     * @see `ignoreAnchorPointForPosition(bool)`
     *
     * @return @~english true if the anchor point will be (0,0) when you position this node. @~chinese 如果锚点是 (0,0) 当你摆放这个节点时返回true。 
     */
    virtual bool isIgnoreAnchorPointForPosition() const;

    /// @}  end of Setters & Getters for Graphic Properties


    /// @{
    /// @name Children and Parent
    /// @brief @~english @~chinese 父子节点关系

    /**
     * @~english Adds a child to the container with z-order as 0.
     *
     * If the child is added to a 'running' node, then 'onEnter' and 'onEnterTransitionDidFinish' will be called immediately.
     * @~chinese 添加一个子节点到容器内，z-order是0.
     *
     * 如果子节点被添加到了一个“running（活动着的）”节点，那么'onEnter'喝 'onEnterTransitionDidFinish' 将会立即调用。
     *
     * @param child     @~english A child node. @~chinese 一个子节点。 
     */
    virtual void addChild(Node * child);
    /**
     * @~english Adds a child to the container with a local z-order.
     *
     * If the child is added to a 'running' node, then 'onEnter' and 'onEnterTransitionDidFinish' will be called immediately.
     * @~chinese 添加一个子节点到容器中，参数有一个局部Z轴顺序。
     *
     * 如果子节点被添加到了一个“running（活动着的）”节点，那么'onEnter'喝 'onEnterTransitionDidFinish' 将会立即调用。
     *
     * @param child         @~english A child node. @~chinese 一个子节点。 
     * @param localZOrder   @~english Z order for drawing priority. Please refer to `setLocalZOrder(int)`. @~chinese Z轴顺序为了绘画的优先权。 请参考 `setLocalZOrder(int)` 
     */
    virtual void addChild(Node * child, int localZOrder);
    /**
     * @~english Adds a child to the container with z order and tag.
     *
     * If the child is added to a 'running' node, then 'onEnter' and 'onEnterTransitionDidFinish' will be called immediately.
     * @~chinese 添加一个子节点到容器中，有Z轴顺序和一个标记。
     *
     * 如果子节点被添加到了一个“running（活动着的）”节点，那么'onEnter'喝 'onEnterTransitionDidFinish' 将会立即调用。
     *
     * @param child         @~english A child node. @~chinese 一个子节点 
     * @param localZOrder   @~english Z order for drawing priority. Please refer to `setLocalZOrder(int)`. @~chinese Z轴顺序为了绘画的优先权。 请参考 `setLocalZOrder(int)` 
     * @param tag           @~english An integer to identify the node easily. Please refer to `setTag(int)`. @~chinese 一个用来更容易分辨节点的整数。请参考 `setTag(int)` 
     * 
     * @~english Please use `addChild(Node* child, int localZOrder, const std::string &name)` instead.
     * @~chinese 请使用`addChild(Node* child, int localZOrder, const std::string &name)`
     */
     virtual void addChild(Node* child, int localZOrder, int tag);
    /**
     * @~english Adds a child to the container with z order and tag
     *
     * If the child is added to a 'running' node, then 'onEnter' and 'onEnterTransitionDidFinish' will be called immediately.
     * @~chinese 添加一个子节点到容器中，参数有一个局部Z轴顺序。
     *
     * 如果子节点被添加到了一个“running（活动着的）”节点，那么'onEnter'喝 'onEnterTransitionDidFinish' 将会立即调用。
     *
     * @param child     @~english A child node. @~chinese 一个子节点。 
     * @param localZOrder    @~english Z order for drawing priority. Please refer to `setLocalZOrder(int)`. @~chinese Z轴顺序为了绘画的优先权。 请参考 `setLocalZOrder(int)` 
     * @param name      @~english A string to identify the node easily. Please refer to `setName(int)`. @~chinese 一个用来标记节点的名字，请参考`setName(int)` 
     *
     */
    virtual void addChild(Node* child, int localZOrder, const std::string &name);
    /**
     * @~english Gets a child from the container with its tag.
     * @~chinese 从容器中通过标记得到对应的子节点。
     *
     * @param tag   @~english An identifier to find the child node. @~chinese 一个标识符用于找到子节点。 
     *
     * @return @~english A node object whose tag equals to the input parameter. @~chinese 一个标记与输入的参数相同的节点对象。 
     *
     * Please use `getChildByName()` instead.
     */
     virtual Node * getChildByTag(int tag) const;
    /**
     * @~english Gets a child from the container with its name.
     * @~chinese 从容器中通过名字得到对应的子节点。
     *
     * @param name   @~english An identifier to find the child node. @~chinese 一个名字用于找到子节点。 
     *
     * @return @~english A node object whose name equals to the input parameter. @~chinese 一个名字与输入的参数相同的节点对象。 
     *
     * @since v3.2
     */
    virtual Node* getChildByName(const std::string& name) const;
    /**
     * @~english Gets a child from the container with its name that can be cast to Type T.
     * @~chinese 通过名字获得一个子节点对象，并且这个节点对象可以被转换为类型T。
     *
     * @param name   @~english An identifier to find the child node. @~chinese 一个名字用于找到子节点。 
     *
     * @return @~english A node with the given name that can be cast to Type T. @~chinese 一个名字与输入的参数相同并且可以被转换为类型T的节点对象。 
    */
    template <typename T>
    inline T getChildByName(const std::string& name) const { return static_cast<T>(getChildByName(name)); }
    /** 
     * @~english Search the children of the receiving node to perform processing for nodes which share a name.
     * @~chinese 在子节点中寻找匹配名字或正则表达式的节点并对这些节点执行回调函数。
     *
     * @param name @~english The name to search for, supports c++11 regular expression.
     * @~chinese 用于搜索的搜索字符串，支持C++11正则表达式
     *
     * @~english Search syntax options:
     * - `//`: Can only be placed at the begin of the search string. This indicates that it will search recursively.
     * - `..`: The search should move up to the node's parent. Can only be placed at the end of string.
     * - `/` : When placed anywhere but the start of the search string, this indicates that the search should move to the node's children.
     * @code
     * enumerateChildren("//MyName", ...): This searches the children recursively and matches any node with the name `MyName`.
     * enumerateChildren("[[:alnum:]]+", ...): This search string matches every node of its children.
     * enumerateChildren("A[[:digit:]]", ...): This searches the node's children and returns any child named `A0`, `A1`, ..., `A9`.
     * enumerateChildren("Abby/Normal", ...): This searches the node's grandchildren and returns any node whose name is `Normal`
     * and whose parent is named `Abby`.
     * enumerateChildren("//Abby/Normal", ...): This searches recursively and returns any node whose name is `Normal` and whose
     * parent is named `Abby`.
     * @endcode
     * 
     * @~chinese 搜索语法说明:
     * - `//`: 当搜索字符串以两个斜杠开头的时候，搜索会递归进行，搜索当前节点的整个子节点树。
     * - `..`: 当搜索字符串以两个点结束的时候，搜索会查询当前节点的父节点
     * - `/` : 当搜索字符串内部（不在开头）包含单个斜杠，它将搜索指向其子节点
     * @code
     * enumerateChildren("//MyName", ...): 查询整个子节点树并匹配所有名字为`MyName`的节点。
     * enumerateChildren("[[:alnum:]]+", ...): 这个正则表达式将匹配所有有名字的直接子节点。
     * enumerateChildren("A[[:digit:]]", ...): 这个正则表达式将匹配所有名字为`A0`, `A1`, ..., `A9`的子节点。
     * enumerateChildren("Abby/Normal", ...): 匹配名为Abby的直接子节点的名为Normal的子节点。
     * enumerateChildren("//Abby/Normal", ...): 查询整个子节点树并匹配所有名字为Normal并且父节点名字为Abby的节点。
     * @endcode
     *
     * @warning @~english Only support alphabet or number for name, and not support unicode.
     * @~chinese name参数只支持字母或数字，不支持unicode字符
     *
     * @param callback @~english A callback function to execute on nodes that match the `name` parameter. The function takes the following arguments:
     *  `node` 
     *      A node that matches the name
     *  And returns a boolean result. Your callback can return `true` to terminate the enumeration.
     * @~chinese 回调函数，所有匹配到的节点都会被这个回调函数执行，这个回调函数的参数是`node`：匹配到的节点。并且返回一个布尔值。
     * 开发者可以在自己定义的回调函数中返回`true`来终结enumerateChildren的搜索过程
     * @since v3.2
     */
    virtual void enumerateChildren(const std::string &name, std::function<bool(Node* node)> callback) const;
    /**
     * @~english Returns the array of the node's children.
     * @~chinese 返回所有子节点的数组。
     *
     * @return @~english the array the node's children. @~chinese 子节点数组。 
     */
    virtual Vector<Node*>& getChildren() { return _children; }
    virtual const Vector<Node*>& getChildren() const { return _children; }
    
    /** 
     * @~english Returns the amount of children.
     * @~chinese 返回子节点的总数
     *
     * @return @~english The amount of children. @~chinese 子节点的总数 
     */
    virtual ssize_t getChildrenCount() const;

    /**
     * @~english Sets the parent node.
     * @~chinese 设置节点的父节点
     *
     * @param parent    @~english A pointer to the parent node. @~chinese 指向父节点的指针。 
     */
    virtual void setParent(Node* parent);
    /**
     * @~english Returns a pointer to the parent node.
     * @~chinese 返回指向父节点的指针。
     *
     * @see `setParent(Node*)`
     *
     * @returns @~english A pointer to the parent node. @~chinese 指向父节点的指针。 
     */
    virtual Node* getParent() { return _parent; }
    virtual const Node* getParent() const { return _parent; }


    ////// REMOVES //////

    /**
     * @~english Removes this node itself from its parent node with a cleanup.
     * If the node orphan, then nothing happens.
     * @~chinese 从父节点中删除一个节点，有一个cleanup参数。
     * 如果这个节点是一个孤节点，那么什么都不会发生。
     * @see `removeFromParentAndCleanup(bool)`
     */
    virtual void removeFromParent();
    /**
     * @~english Removes this node itself from its parent node.
     * If the node orphan, then nothing happens.
     * @~chinese 从父节点中删除一个节点
     * 如果这个节点是一个孤节点，那么什么都不会发生。
     * @param cleanup   @~english true if all actions and callbacks on this node should be removed, false otherwise.
     * @~chinese true 在这个节点上所有的动作和回调都会被删除, false 就不会删除。
     * @js removeFromParent
     * @lua removeFromParent
     */
    virtual void removeFromParentAndCleanup(bool cleanup);

    /**
     * @~english Removes a child from the container. It will also cleanup all running actions depending on the cleanup parameter.
     * @~chinese 从容器中删除一个孩子，取决于cleanup参数，同时可能会清除所有的活动的动作。
     *
     * @param child     @~english The child node which will be removed. @~chinese 希望被删除的子节点。 
     * @param cleanup   @~english True if all running actions and callbacks on the child node will be cleanup, false otherwise.
     * @~chinese true 在这个节点上所有的动作和回调都会被删除, false 就不会删除。
     */
    virtual void removeChild(Node* child, bool cleanup = true);

    /**
     * @~english Removes a child from the container by tag value. It will also cleanup all running actions depending on the cleanup parameter.
     * @~chinese 从一个容器中删除一个孩子通过标记值。取决于cleanup参数同时会清除所有的活动的动作。
     *
     * @param tag       @~english An interger number that identifies a child node. @~chinese 一个用于识别子节点的整数。 
     * @param cleanup   @~english True if all running actions and callbacks on the child node will be cleanup, false otherwise.
     * @~chinese true 在这个节点上所有的动作和回调都会被删除， false 就不会删除。
     *
     * Please use `removeChildByName` instead.
     */
     virtual void removeChildByTag(int tag, bool cleanup = true);
    /**
     * @~english Removes a child from the container by tag value. It will also cleanup all running actions depending on the cleanup parameter.
     * @~chinese 通过名字删除一个节点，默认会删除所有动作。
     *
     * @param name      @~english A string that identifies a child node. @~chinese 用于标示节点的名字
     * @param cleanup   @~english True if all running actions and callbacks on the child node will be cleanup, false otherwise. 
     * @~chinese true 在这个节点上所有的动作和回调都会被删除， false 就不会删除。
     */
    virtual void removeChildByName(const std::string &name, bool cleanup = true);
    /**
     * @~english Removes all children from the container with a cleanup.
     * @~chinese 从容器中删除所有的孩子，并清除所有动作和回调。
     *
     * @see `removeAllChildrenWithCleanup(bool)`
     */
    virtual void removeAllChildren();
    /**
     * @~english Removes all children from the container, and do a cleanup to all running actions depending on the cleanup parameter.
     * @~chinese 从容器中删除所有的孩子, 取决于cleanup参数，同时可能会清除所有的活动的动作。
     *
     * @param cleanup   @~english True if all running actions on all children nodes should be cleanup, false oterwise.
     * @~chinese true 在这个节点上所有的动作和回调都会被删除, false 就不会删除。
     * @js removeAllChildren
     * @lua removeAllChildren
     */
    virtual void removeAllChildrenWithCleanup(bool cleanup);

    /**
     * @~english Reorders a child according to a new z value.
     * @~chinese 对一个孩子设定一个新的z轴值并重新排序。
     *
     * @param child     @~english An already added child node. It MUST be already added. @~chinese 一个已经被添加的子节点，它必须是已经添加的。 
     * @param localZOrder @~english Z order for drawing priority. Please refer to setLocalZOrder(int).
     * @~chinese Z轴顺序为了绘画优先级，请参考setLocalZOrder(int)。
     */
    virtual void reorderChild(Node * child, int localZOrder);

    /**
     * @~english Sorts the children array once before drawing, instead of every time when a child is added or reordered.
     * This appraoch can improves the performance massively.
     * @~chinese 在绘画之前，排列所有的孩子数组一次，而不是每次添加或者删除子节点时都排序。
     * 这个方法可以大幅度地提高性能。
     * @note @~english Don't call this manually unless a child added needs to be removed in the same frame.
     * @~chinese 不要手动调用这个方法，除非一个添加过的子节点将要被删除在这个结构内。
     */
    virtual void sortAllChildren();

    /// @} end of Children and Parent
    
    /// @{
    /// @name Tag & User data
    /// @brief @~english @~chinese 标签和用户数据

    /**
     * @~english Returns a tag that is used to identify the node easily.
     * @~chinese 返回一个用来更简单分辨节点的标记。
     *
     * @return @~english An integer that identifies the node. @~chinese 一个分辨节点的整数。 
     *
     * Please use `getTag()` instead.
     */
     virtual int getTag() const;
    /**
     * @~english Changes the tag that is used to identify the node easily.
     *
     * Please refer to getTag for the sample code.
     * @~chinese 改变这个用来分辨节点的标记。
     *
     * 请参考 getTag 的相同代码。
     *
     * @param tag   @~english A integer that identifies the node. @~chinese 一个用来识别节点的整数。 
     *
     * Please use `setName()` instead.
     */
     virtual void setTag(int tag);
    
    /** @~english Returns a string that is used to identify the node.
     * @~chinese 返回用于识别节点的名字。
     * @return @~english A string that identifies the node. @~chinese 用于识别节点的名字。 
     * 
     * @since v3.2
     */
    virtual std::string getName() const;
    /** @~english Changes the name that is used to identify the node easily.
     * @~chinese 设置用于识别节点的名字。
     * @param name @~english A string that identifies the node. @~chinese 用于识别节点的名字 
     *
     * @since v3.2
     */
    virtual void setName(const std::string& name);

    
    /**
     * @~english Returns a custom user data pointer.
     *
     * You can set everything in UserData pointer, a data block, a structure or an object.
     * @~chinese 返回一个用户自定义数据的指针。
     *
     * 你可以随意设置UserData 指针为, 一个数据块, 结构体或者一个对象。
     *
     * @return @~english A custom user data pointer. @~chinese 用户自定义数据的指针。 
     * @lua NA
     */
    virtual void* getUserData() { return _userData; }
    /**
    * @lua NA
    */
    virtual const void* getUserData() const { return _userData; }

    /**
     * @~english Sets a custom user data pointer.
     *
     * You can set everything in UserData pointer, a data block, a structure or an object, etc.
     * @~chinese 设置一个用户自定义数据的指针。
     *
     * 你可以随意设置UserData 指针为, 一个数据块, 结构体或者一个对象，等等。
     * @warning @~english Don't forget to release the memory manually,
     *          especially before you change this data pointer, and before this node is autoreleased.
     * @~chinese 不要忘记要手动释放内存，
     *          特别是在你改变这个数据指针之前，和这个节点被自动释放之前。
     *
     * @param userData  @~english A custom user data pointer. @~chinese 一个用户自定义数据指针。 
     * @lua NA
     */
    virtual void setUserData(void *userData);

    /**
     * @~english Returns a user assigned Object.
     *
     * Similar to userData, but instead of holding a void* it holds an object.
     * @~chinese 返回一个用户设定的对象
     *
     * 和userData类似, 但它只能指向一个Ref类型的对象
     *
     * @return @~english A user assigned Object. @~chinese 一个用户分配的对象。 
     * @lua NA
     */
    virtual Ref* getUserObject() { return _userObject; }
    /**
    * @lua NA
    */
    virtual const Ref* getUserObject() const { return _userObject; }

    /**
     * @~english Returns a user assigned Object.
     *
     * Similar to UserData, but instead of holding a void* it holds an object.
     * The UserObject will be retained once in this method,
     * and the previous UserObject (if existed) will be released.
     * The UserObject will be released in Node's destructor.
     * @~chinese 返回一个用户分配的对象
     *
     * 和userData类似, 但它拥有的是一个对象而不是void*
     * UserObject将会在这个方法中留存一次
     * 然后之前的UserObject （如果存在的话）将会被释放。
     * UserObject 将会在节点的析构函数中释放。
     *
     * @param userObject    @~english A user assigned Object. @~chinese 一个用户分配的对象 
     */
    virtual void setUserObject(Ref *userObject);

    /// @} end of Tag & User Data


    /// @{
    /// @name GLProgram
    /// @brief @~english @~chinese OpenGL着色器程序
    /**
     * @~english Return the GLProgram (shader) currently used for this node.
     * @~chinese 返回当前用于这个节点的着色器程序 (shader) 
     *
     * @return @~english The GLProgram (shader) currently used for this node. @~chinese 当前用于这个节点的GLProgram (shader) 
     */
    GLProgram* getGLProgram() const;
    CC_DEPRECATED_ATTRIBUTE GLProgram* getShaderProgram() const { return getGLProgram(); }
    /**
     * @~english Sets the shader program for this node
     *
     * Since v2.0, each rendering node must set its shader program.
     * It should be set in initialize phase.
     * @~chinese 为这个节点设置着色器程序
     *
     * 自从 v2.0, 每一个渲染的节点必须设置它自己的着色器程序。
     * 它应该在初始化阶段被设置。
     @code
     node->setGLrProgram(GLProgramCache::getInstance()->getProgram(GLProgram::SHADER_NAME_POSITION_TEXTURE_COLOR));
     @endcode
     *
     * @param glprogram @~english The shader program. @~chinese 着色器程序 
     */
    virtual void setGLProgram(GLProgram *glprogram);
    CC_DEPRECATED_ATTRIBUTE void setShaderProgram(GLProgram *glprogram) { setGLProgram(glprogram); }
    
    /**
     * @~english Return the GLProgramState currently used for this node.
     * @~chinese 返回节点当前使用的OpenGL着色器程序状态
     *
     * @return @~english The GLProgramState currently used for this node.
     * @~chinese 节点当前使用的OpenGL着色器程序状态
     */
    GLProgramState *getGLProgramState() const;
    /**
     * @~english Set the GLProgramState for this node.
     * @~chinese 设置节点当前使用的OpenGL着色器程序状态
     *
     * @param glProgramState @~english The GLProgramState for this node. @~chinese OpenGL着色器程序状态 
     */
    virtual void setGLProgramState(GLProgramState *glProgramState);
    
    /// @} end of Shader Program


    /**
     * @~english Returns whether or not the node is "running".
     *
     * If the node is running it will accept event callbacks like onEnter(), onExit(), update().
     * @~chinese 返回节点是否是“running(活动的)”。
     *
     * 如果节点是活动的，它将会允许事件回调就像onEnter(), onExit(), update()
     *
     * @return @~english Whether or not the node is running. @~chinese 节点是否是“running(活动的)”。 
     */
    virtual bool isRunning() const;

    /**
     * @~english Schedules for lua script.
     * @~chinese Lua script的时间表
     * @js NA
     *
     * @param handler @~english The key to search lua function. @~chinese 用来寻找Lua函数的key 
     * @param priority @~english A given priority value. @~chinese 一个给定的优先级 
     */
    void scheduleUpdateWithPriorityLua(int handler, int priority);

    /// @}  end Script Bindings


    /// @{
    /// @name Event Callbacks
    /// @brief @~english @~chinese 事件回调函数

    /**
     * @~english Event callback that is invoked every time when Node enters the 'stage'.
     * If the Node enters the 'stage' with a transition, this event is called when the transition starts.
     * During onEnter you can't access a "sister/brother" node.
     * If you override onEnter, you shall call its parent's one, e.g., Node::onEnter().
     * @~chinese 每次当Node进入“stage”时才调用事件回调。
     * 如果Node进入“stage”状态时伴随着一个转换（transition）,那么事件将会在这个转换开始的时候被调用。
     * 在onEnter过程中，你不能够接入“sister/brother”兄妹节点。
     * 如果你重写了onEnter方法，你应该调用它的父类，e.g., Node::onEnter().
     * @lua NA
     */
    virtual void onEnter();

    /** @~chinese 每次当Node进入“stage”时才调用事件回调。
     * 如果Node进入“stage”状态时伴随着一个转换（transition）,那么事件将会在这个转换结束的时候被调用。
     * 如果你重写了onEnterTransitionDidFinish方法 你应该调用它的父类, e.g. Node::onEnterTransitionDidFinish()
     * @~english Event callback that is invoked when the Node enters in the 'stage'.
     * If the Node enters the 'stage' with a transition, this event is called when the transition finishes.
     * If you override onEnterTransitionDidFinish, you shall call its parent's one, e.g. Node::onEnterTransitionDidFinish()
     * @lua NA
     */
    virtual void onEnterTransitionDidFinish();

    /**
     * @~english Event callback that is invoked every time the Node leaves the 'stage'.
     * If the Node leaves the 'stage' with a transition, this event is called when the transition finishes.
     * During onExit you can't access a sibling node.
     * If you override onExit, you shall call its parent's one, e.g., Node::onExit().
     * @~chinese 每次当Node离开“stage”时才调用事件回调。
     * 如果Node离开“stage”状态时伴随着一个转换（transition）, 那么事件将会在这个转换结束的时候被调用。
     * 在onEnter过程中中你不能够接入一个兄妹节点。
     * 如果你重写onExit, 你应该调用它的父类, e.g., Node::onExit().
     * @lua NA
     */
    virtual void onExit();

    /**
     * @~english Event callback that is called every time the Node leaves the 'stage'.
     * If the Node leaves the 'stage' with a transition, this callback is called when the transition starts.
     * @~chinese 每次当Node离开“stage”时才调用事件回调。
     * 如果Node离开“stage”状态时伴随着一个转换（transition）, 那么事件将会在这个转换开始的时候被调用。
     * @lua NA
     */
    virtual void onExitTransitionDidStart();

    /// @} end of event callbacks.


    /**
     * @~english Stops and removes all running actions and schedulers
     * @~chinese 停止并移除所有的活动着的动作和调度器。
     */
    virtual void cleanup();

    /**
     * @~english Override this method to draw your own node.
     * The following GL states will be enabled by default:
     * - `glEnableClientState(GL_VERTEX_ARRAY);`
     * - `glEnableClientState(GL_COLOR_ARRAY);`
     * - `glEnableClientState(GL_TEXTURE_COORD_ARRAY);`
     * - `glEnable(GL_TEXTURE_2D);`
     * AND YOU SHOULD NOT DISABLE THEM AFTER DRAWING YOUR NODE
     * But if you enable any other GL state, you should disable it after drawing your node.
     * @~chinese 重写这个方法来绘制你自己的节点。
     * 以下的GL状态是默认开启的：
     * - `glEnableClientState(GL_VERTEX_ARRAY);`
     * - `glEnableClientState(GL_COLOR_ARRAY);`
     * - `glEnableClientState(GL_TEXTURE_COORD_ARRAY);`
     * - `glEnable(GL_TEXTURE_2D);`
     * 并且在绘制完你的节点之后不能够关闭他们。
     * 但是如果你开启了其他的GL状态，那么在绘制完你的节点之后你要关闭他们。
     * 
     * @param renderer A given renderer.
     * @param transform A transform matrix.
     * @param flags Renderer flag.
     */
    virtual void draw(Renderer *renderer, const Mat4& transform, uint32_t flags);
    virtual void draw() final;

    /**
     * @~english Visits this node's children and send their render command recursively.
     * @~chinese 遍历所有子节点，并且循环递归得发送它们的渲染指令。
     *
     * @param renderer @~english A given renderer. @~chinese 指定一个渲染器 
     * @param parentTransform @~english A transform matrix. @~chinese 父节点放射变换矩阵 
     * @param parentFlags @~english Renderer flag. @~chinese 渲染器标签 
     */
    virtual void visit(Renderer *renderer, const Mat4& parentTransform, uint32_t parentFlags);
    virtual void visit() final;


    /** 
     @~english Returns the Scene that contains the Node.
     It returns `nullptr` if the node doesn't belong to any Scene.
     This function recursively calls parent->getScene() until parent is a Scene object. The results are not cached. It is that the user caches the results in case this functions is being used inside a loop.@~chinese 返回包含该节点的场景。
     如果这个节点不属于任何的场景，它将返回`nullptr`。
     这个函数循环递归地调用parent->getScene() 直到父类是一个Scene对象。结果不会被缓存。只有当这个函数被用在一个循环中时，用户才会缓存这个结果。
     *
     * @return @~english The Scene that contains the node. @~chinese 包含该节点的场景 
     */
    virtual Scene* getScene() const;

    /**
     * @~english Returns an AABB (axis-aligned bounding-box) in its parent's coordinate system.
     * @~chinese 返回父坐标系中的一个AABB(轴向包围外框)。
     *
     * @return @~english An AABB (axis-aligned bounding-box) in its parent's coordinate system @~chinese 轴向包围外框 
     */
    virtual Rect getBoundingBox() const;

    /** @deprecated Use getBoundingBox instead */
    CC_DEPRECATED_ATTRIBUTE inline virtual Rect boundingBox() const { return getBoundingBox(); }

    /** @~english Set event dispatcher for node.
     * @~chinese 设置节点的事件分发器
     *
     * @param dispatcher @~english The event dispatcher. @~chinese 事件分发器 
     */
    virtual void setEventDispatcher(EventDispatcher* dispatcher);
    /** @~english Get the event dispatcher.
     * @~chinese 获取节点的事件分发器
     *
     * @return @~english The event dispatcher. @~chinese 事件分发器 
     */
    virtual EventDispatcher* getEventDispatcher() const { return _eventDispatcher; };

    /// @{
    /// @name Actions
    /// @brief @~english @~chinese 动作

    /**
     * @~english Sets the ActionManager object that is used by all actions.
     * @~chinese 设置被所有动作使用的ActionManager对象。
     *
     * @warning @~english If you set a new ActionManager, then previously created actions will be removed.
     * @~chinese 如果你设置了一个新的ActionManager, 那么之前创建的动作将会被删除。
     *
     * @param actionManager     @~english A ActionManager object that is used by all actions. @~chinese ActionManager被所有动作使用。 
     */
    virtual void setActionManager(ActionManager* actionManager);
    /**
     * @~english Gets the ActionManager object that is used by all actions.
     * @~chinese 得到被所有动作使用的ActionManager对象。
     * @see setActionManager(ActionManager*)
     * @return @~english An ActionManager object. @~chinese ActionManager对象。 
     */
    virtual ActionManager* getActionManager() { return _actionManager; }
    virtual const ActionManager* getActionManager() const { return _actionManager; }

    /**
     * @~english Executes an action, and returns the action that is executed.
     *
     * This node becomes the action's target. Refer to Action::getTarget().
     * @~chinese 执行一个动作，并且返回执行的该动作。
     *
     * 这个节点将会变成动作的目标，参考Action::getTarget()
     * @warning @~english Actions don't retain their target. @~chinese 动作不存储它的目标。 
     *
     * @param action @~english An Action pointer. @~chinese 动作对象 
     */
    virtual Action* runAction(Action* action);

    /**
     * @~english Stops and removes all actions from the running action list .
     * @~chinese 停止并且从活动动作列表中删除所有的动作。
     */
    void stopAllActions();

    /**
     * @~english Stops and removes an action from the running action list.
     * @~chinese 停止并且从活动动作列表中删除一个动作。
     *
     * @param action    @~english The action object to be removed. @~chinese 需要被删除的动作 
     */
    void stopAction(Action* action);

    /**
     * @~english Removes an action from the running action list by its tag.
     * @~chinese 通过动作的标记从活动动作列表中删除一个动作。
     *
     * @param tag   @~english A tag that indicates the action to be removed. @~chinese 动作的标记 
     */
    void stopActionByTag(int tag);
    
    /**
     * @~english Removes all actions from the running action list by its tag.
     * @~chinese 通过动作的标记从活动动作列表中删除动作。
     *
     * @param tag   @~english A tag that indicates the action to be removed. @~chinese 动作的标记 
     */
    void stopAllActionsByTag(int tag);

    /**
<<<<<<< HEAD
     * @~english Gets an action from the running action list by its tag.
     * @~chinese 通过动作的标记从活动动作列表中得到一个动作。
=======
     * Removes all actions from the running action list by its flags.
     *
     * @param flags   A flag field that removes actions based on bitwise AND.
     */
    void stopActionsByFlags(unsigned int flags);

    /**
     * Gets an action from the running action list by its tag.
>>>>>>> 7c091b75
     *
     * @see `setTag(int)`, `getTag()`.
     *
     * @return @~english The action object with the given tag. @~chinese 动作的标记 
     */
    Action* getActionByTag(int tag);

    /**
     * @~english Returns the numbers of actions that are running plus the ones that are schedule to run (actions in actionsToAdd and actions arrays).
     *
     * Composable actions are counted as 1 action. Example:
     *    If you are running 1 Sequence of 7 actions, it will return 1.
     *    If you are running 7 Sequences of 2 actions, it will return 7.
     * @~chinese 返回活动着的动作加上正在调度运行的动作的总数 (在actionsToAdd状态的动作和动作数组中的).
     *
     * 组成的动作被记为一个动作。例如：
     *    如果你正在运行7个活动中的1Sequence, 它将返回 1.
     *    如果你正在运行2个动作中的7个Sequencesm,它将返回 7.
     * @todo Rename to getNumberOfRunningActions()
     *
     * @return @~english The number of actions that are running plus the ones that are schedule to run.
     * @~chinese 返回活动着的动作加上正在调度运行的动作的总数
     */
    ssize_t getNumberOfRunningActions() const;

    /** @deprecated Use getNumberOfRunningActions() instead */
    CC_DEPRECATED_ATTRIBUTE ssize_t numberOfRunningActions() const { return getNumberOfRunningActions(); };

    /// @} end of Actions


    /// @{
    /// @name Scheduler and Timer
    /// @brief @~english @~chinese 调度器和计时器

    /**
     * @~english Sets a Scheduler object that is used to schedule all "updates" and timers.
     * @~chinese 设置一个调度器对象来用于调度所有的“update”和定时器。
     *
     * @warning @~english If you set a new Scheduler, then previously created timers/update are going to be removed.
     * @~chinese 如果你设置了一个新的调度器，那么之前创建的timers/update将会被删除。 
     * @param scheduler     @~english A Shdeduler object that is used to schedule all "update" and timers. @~chinese 一个来用于调度所有的“update”和定时器的调度器对象。 
     */
    virtual void setScheduler(Scheduler* scheduler);
    /**
     * @~english Gets a Sheduler object. @~chinese 得到调度器对象。 
     *
     * @see setScheduler(Scheduler*)
     * @return @~english A Scheduler object. @~chinese 调度器对象。 
     */
    virtual Scheduler* getScheduler() { return _scheduler; }
    virtual const Scheduler* getScheduler() const { return _scheduler; }


    /**
     * @~english Checks whether a selector is scheduled. @~chinese 检查一个选择器是否在调度中。 
     *
     * @param selector      @~english A function selector @~chinese 函数选择器 
     * @return @~english Whether the funcion selector is scheduled. @~chinese 函数选择器是否在调度中 
     * @js NA
     * @lua NA
     */
    bool isScheduled(SEL_SCHEDULE selector);

    /**
     * @~english Checks whether a lambda function is scheduled. @~chinese 检查一个lambda函数是否在调度中。 
     *
     * @param key      @~english key of the callback @~chinese lambda回调函数的key 
     * @return @~english Whether the lambda function selector is scheduled. @~chinese 返回lambda函数是否在调度中 
     * @js NA
     * @lua NA
     */
    bool isScheduled(const std::string &key);

    /**
     * @~english Schedules the "update" method.
     *
     * It will use the order number 0. This method will be called every frame.
     * Scheduled methods with a lower order value will be called before the ones that have a higher order value.
     * Only one "update" method could be scheduled per node.
     * @~chinese 调度"update"方法。
     *
     * 它的优先级将会是0，这个方法将会在每一帧都被调用。
     * 拥有较小优先数值的调度方法将会在有拥用较大优先数值的方法之前被调用。
     * 每一个节点只有一"update"能够被调度(你不能够有2个“update”选择器)。
     * @lua NA
     */
    void scheduleUpdate(void);

    /**
     * @~english Schedules the "update" method with a custom priority.
     *
     * This selector will be called every frame.
     * Scheduled methods with a lower priority will be called before the ones that have a higher value.
     * Only one "update" selector could be scheduled per node (You can't have 2 'update' selectors).
     * @~chinese 使用一个自定义优先级调度"update"方法。
     *
     * 这个选择器将会在每一帧被调用。
     * 拥有较小优先数值的调度方法将会在有拥用较大优先数值的方法之前被调用。
     * 每一个节点只有一"update"能够被调度(你不能够有2个“update”选择器)。
     * @lua NA
     *
     * @param priority @~english A given priority value. @~chinese 优先级数值（数值越小优先级越高） 
     */
    void scheduleUpdateWithPriority(int priority);

    /*
     * @~english Unschedules the "update" method. @~chinese 取消调度"update"方法。 
     * @see scheduleUpdate();
     */
    void unscheduleUpdate(void);

    /**
     * @~english Schedules a custom selector.
     *
     * If the selector is already scheduled, then the interval parameter will be updated without scheduling it again.
     * @~chinese 调度一个自定义的选择器。
     *
     * 如果这个选择器已经被调度了，那么内部的参数将会被更新而不会再次调度。
     @code
     // firstly, implement a schedule function
     void MyNode::TickMe(float dt);
     // wrap this function into a selector via schedule_selector marco.
     this->schedule(CC_SCHEDULE_SELECTOR(MyNode::TickMe), 0, 0, 0);
     @endcode
     *
     * @param selector  @~english The SEL_SCHEDULE selector to be scheduled. @~chinese 将被调度的 SEL_SCHEDULE 选择器。 
     * @param interval  @~english Tick interval in seconds. 0 means tick every frame. If interval = 0, it's recommended to use scheduleUpdate() instead.
     * @~chinese 以秒为时间间隔。0代表时间间隔为每帧。如果interval = 0，那就推荐使用scheduleUpdate()来代替。
     * @param repeat    @~english The selector will be excuted (repeat + 1) times, you can use CC_REPEAT_FOREVER for tick infinitely.
     * @~chinese 这个选择器将会被执行的次数（repeat+1）,你可以使用kRepeatForever来无限重复。
     * @param delay     @~english The amount of time that the first tick will wait before execution.
     * @~chinese 第一次调度开始执行前的等待总时间。
     * @lua NA
     */
    void schedule(SEL_SCHEDULE selector, float interval, unsigned int repeat, float delay);

    /**
     * @~english Schedules a custom selector with an interval time in seconds.
     * @~chinese 指定一个以秒为单位的时间间隔并调度一个自定义的选择器。
     * @see `schedule(SEL_SCHEDULE, float, unsigned int, float)`
     *
     * @param selector      @~english The SEL_SCHEDULE selector to be scheduled. @~chinese 将会被调度的SEL_SCHEDULE选择器。 
     * @param interval      @~english Callback interval time in seconds. 0 means tick every frame,
     * @~chinese 以秒为单位的时间间隔，0代表以每帧都执行。
     * @lua NA
     */
    void schedule(SEL_SCHEDULE selector, float interval);

    /**
     * @~english Schedules a selector that runs only once, with a delay of 0 or larger
     * @~chinese 调度一个只运行一次的选择器，伴随着一个0或者更大的延时。
     * @see `schedule(SEL_SCHEDULE, float, unsigned int, float)`
     *
     * @param selector      @~english The SEL_SCHEDULE selector to be scheduled. @~chinese 将会被调度的SEL_SCHEDULE选择器。 
     * @param delay         @~english The amount of time that the first tick will wait before execution.
     * @~chinese 第一次调度开始执行前的等待时间。
     * @lua NA
     */
    void scheduleOnce(SEL_SCHEDULE selector, float delay);

    /**
     * @~english Schedules a lambda function that runs only once, with a delay of 0 or larger
     * @~chinese 调度一个只运行一次的lambda回调函数，伴随着一个0或者更大的延时和一个key来标记这个回调。
     *
     * @param callback      @~english The lambda function to be scheduled. @~chinese lambda回调函数 
     * @param delay         @~english The amount of time that the first tick will wait before execution. @~chinese 第一次调度开始执行前的等待时间。 
     * @param key           @~english The key of the lambda function. To be used if you want to unschedule it. @~chinese 用来标记lambda函数的key，可以用来取消调度 
     * @lua NA
     */
    void scheduleOnce(const std::function<void(float)>& callback, float delay, const std::string &key);

    /**
     * @~english Schedules a custom selector, the scheduled selector will be ticked every frame.
     * @~chinese 调度一个自定义的选择器，这个选择器将会每帧被调用。
     * @see schedule(SEL_SCHEDULE, float, unsigned int, float)
     *
     * @param selector      @~english A function wrapped as a selector @~chinese 将会被调度的SEL_SCHEDULE选择器 
     * @lua NA
     */
    void schedule(SEL_SCHEDULE selector);

    /**
     * @~english Schedules a lambda function. The scheduled lambda function will be called every frame.
     * @~chinese 调度一个自定义的lambda回调函数，这个回调函数将会每帧被调用。
     *
     * @param callback      @~english The lambda function to be scheduled. @~chinese lambda回调函数 
     * @param key           @~english The key of the lambda function. To be used if you want to unschedule it. @~chinese 用来标记lambda函数的key，可以用来取消调度 
     * @lua NA
     */
    void schedule(const std::function<void(float)>& callback, const std::string &key);

    /**
     * @~english Schedules a lambda function. The scheduled lambda function will be called every "interval" seconds
     * @~chinese 调度一个lambda回调函数，并指定调度的时间间隔（以秒为单位）。
     *
     * @param callback      @~english The lambda function to be scheduled @~chinese lambda回调函数 
     * @param interval      @~english Callback interval time in seconds. 0 means every frame @~chinese 以秒为单位的时间间隔，0代表以每帧都执行。 
     * @param key           @~english The key of the lambda function. To be used if you want to unschedule it @~chinese 用来标记lambda函数的key，可以用来取消调度 
     * @lua NA
     */
    void schedule(const std::function<void(float)>& callback, float interval, const std::string &key);

    /**
     * @~english Schedules a lambda function. @~chinese 调度一个lambda回调函数 
     *
     * @param callback  @~english The lambda function to be schedule. @~chinese lambda回调函数 
     * @param interval  @~english Tick interval in seconds. 0 means tick every frame. @~chinese 以秒为单位的时间间隔，0代表以每帧都执行。 
     * @param repeat    @~english The selector will be executed (repeat + 1) times, you can use CC_REPEAT_FOREVER for tick infinitely.
     * @~chinese 这个选择器将会被执行的次数（repeat+1）,你可以使用kRepeatForever来无限重复。
     * @param delay     @~english The amount of time that the first tick will wait before execution.
     * @~chinese 第一次调度开始执行前的等待时间。
     * @param key       @~english The key of the lambda function. To be used if you want to unschedule it. @~chinese 用来标记lambda函数的key，可以用来取消调度 
     * @lua NA
     */
    void schedule(const std::function<void(float)>& callback, float interval, unsigned int repeat, float delay, const std::string &key);

    /**
     * @~english Unschedules a custom selector. @~chinese 取消调度一个自定义的选择器。 
     * @see `schedule(SEL_SCHEDULE, float, unsigned int, float)`
     *
     * @param selector      @~english A function wrapped as a selector. @~chinese SEL_SCHEDULE选择器 
     * @lua NA
     */
    void unschedule(SEL_SCHEDULE selector);

    /**
     * @~english Unschedules a lambda function. @~chinese 取消调度一个lambda回调函数 
     *
     * @param key      @~english The key of the lambda function to be unscheduled. @~chinese lambda回调函数对应的key 
     * @lua NA
     */
    void unschedule(const std::string &key);

    /**
     * @~english Unschedule all scheduled selectors and lambda functions: custom selectors, and the 'update' selector and lambda functions.
     * @~chinese 取消调度所有选择器和回调函数，以及update调度。不会影响动作。
     * Actions are not affected by this method.
     * @lua NA
     */
    void unscheduleAllCallbacks();

    CC_DEPRECATED_ATTRIBUTE void unscheduleAllSelectors() { unscheduleAllCallbacks(); }

    /**
     * @~english Resumes all scheduled selectors, actions and event listeners.
     * This method is called internally by onEnter.
     * @~chinese 恢复所有的调度过的选择器，动作和事件监听器。
     * 这个方法被onEnter方法在内部调用。
     */
    virtual void resume(void);
    /**
     * @~english Pauses all scheduled selectors, actions and event listeners.
     * This method is called internally by onExit.
     * @~chinese 暂停所有的调度过的选择器，动作和事件监听器。
     * 这个方法被onExit方法在内部调用。
     */
    virtual void pause(void);

    /**
     * @~english Resumes all scheduled selectors, actions and event listeners.
     * This method is called internally by onEnter.
     * @~chinese 恢复所有的调度过的选择器，动作和事件监听器。
     * 这个方法被onEnter方法在内部调用。
     */
    CC_DEPRECATED_ATTRIBUTE void resumeSchedulerAndActions();
    /**
     * @~english Pauses all scheduled selectors, actions and event listeners.
     * This method is called internally by onExit.
     * @~chinese 暂停所有的调度过的选择器，动作和事件监听器。
     * 这个方法被onExit方法在内部调用。
     */
    CC_DEPRECATED_ATTRIBUTE void pauseSchedulerAndActions();

    /**
     * @~english Update method will be called automatically every frame if "scheduleUpdate" is called, and the node is "live".
     * @~chinese 如果"scheduleUpdate"被调用并且这个节点是活跃的话，update方法将会被每帧自动调用。
     * @param delta In seconds.
     */
    virtual void update(float delta);

    /// @} end of Scheduler and Timer

    /// @{
    /// @name Transformations
    /// @brief @~english @~chinese 仿射变换函数

    /**
     * @~english Calls children's updateTransform() method recursively.
     *
     * This method is moved from Sprite, so it's no longer specific to Sprite.
     * As the result, you apply SpriteBatchNode's optimization on your customed Node.
     * e.g., `batchNode->addChild(myCustomNode)`, while you can only addChild(sprite) before.
     * @~chinese 递归的调用孩子的updateTransform()方法。
     *
     * 这个方法是从Sprite类中迁移的，因此它不再只适用于Sprite.
     * 因此，你可以在自定义节点中为SpriteBatchNode进行优化。
     * e.g., `batchNode->addChild(myCustomNode)`, 以前你只可以addChild(sprite)
     */
    virtual void updateTransform();

    /**
     * @~english Returns the matrix that transform the node's (local) space coordinates into the parent's space coordinates.
     * The matrix is in Pixels.
     * @~chinese 返回这个将节点（局部）的空间坐标系转换成父节点的空间坐标系的矩阵。
     * 这个矩阵以像素为单位。
     *
     * @return The transformation matrix.
     */
    virtual const Mat4& getNodeToParentTransform() const;
    virtual AffineTransform getNodeToParentAffineTransform() const;

    /**
     * Returns the matrix that transform the node's (local) space coordinates into the parent's space coordinates.
     * The matrix is in Pixels.
     * Note: If acenstor is not a valid ancestor of the node, the API would return the same value as @see getNodeToWorldTransform
     *
     * @param ancestor The parent's node pointer.
     * @since v3.7
     * @return The transformation matrix.
     */
    virtual Mat4 getNodeToParentTransform(Node* ancestor) const;

    /**
     * Returns the affline transform matrix that transform the node's (local) space coordinates into the parent's space coordinates.
     * The matrix is in Pixels.
     *
     * Note: If acenstor is not a valid ancestor of the node, the API would return the same value as @see getNodeToWorldAffineTransform
     *
     * @param ancestor The parent's node pointer.
     * @since v3.7
     * @return The affline transformation matrix.
     */
    virtual AffineTransform getNodeToParentAffineTransform(Node* ancestor) const;

    /** 
     * @~english Sets the transformation matrix manually.
     * @~chinese 手动设置变换矩阵。
     *
     * @param transform @~english A given transformation matrix. @~chinese 仿射变化矩阵 
     */
    virtual void setNodeToParentTransform(const Mat4& transform);

    /** @deprecated use getNodeToParentTransform() instead */
    CC_DEPRECATED_ATTRIBUTE inline virtual AffineTransform nodeToParentTransform() const { return getNodeToParentAffineTransform(); }

    /**
     * @~english Returns the matrix that transform parent's space coordinates to the node's (local) space coordinates.
     * The matrix is in Pixels.
     * @~chinese 返回将父节点的空间坐标系转换成节点（局部）的空间坐标系转的矩阵。
     * 这个矩阵以像素为单位。
     *
     * @return @~english The transformation matrix. @~chinese 仿射变化矩阵 
     */
    virtual const Mat4& getParentToNodeTransform() const;
    virtual AffineTransform getParentToNodeAffineTransform() const;

    /** @deprecated Use getParentToNodeTransform() instead */
    CC_DEPRECATED_ATTRIBUTE inline virtual AffineTransform parentToNodeTransform() const { return getParentToNodeAffineTransform(); }

    /**
     * @~english Returns the world affine transform matrix. The matrix is in Pixels.
     * @~chinese 返回节点到世界坐标仿射变换矩阵。矩阵单位是像素。
     *
     * @return @~english transformation matrix, in pixels. @~chinese 节点到世界坐标仿射变换矩阵 
     */
    virtual Mat4 getNodeToWorldTransform() const;
    virtual AffineTransform getNodeToWorldAffineTransform() const;

    /** @deprecated Use getNodeToWorldTransform() instead */
    CC_DEPRECATED_ATTRIBUTE inline virtual AffineTransform nodeToWorldTransform() const { return getNodeToWorldAffineTransform(); }

    /**
     * @~english Returns the inverse world affine transform matrix. The matrix is in Pixels.
     * @~chinese 返回逆节点到世界仿射变换矩阵。矩阵单位是像素。
     *
     * @return @~english The transformation matrix. @~chinese 仿射变换矩阵 
     */
    virtual Mat4 getWorldToNodeTransform() const;
    virtual AffineTransform getWorldToNodeAffineTransform() const;


    /** @deprecated Use getWorldToNodeTransform() instead */
    CC_DEPRECATED_ATTRIBUTE inline virtual AffineTransform worldToNodeTransform() const { return getWorldToNodeAffineTransform(); }

    /// @} end of Transformations


    /// @{
    /// @name Coordinate Converters
    /// @brief @~english @~chinese 坐标转换

    /**
     * @~english Converts a Vec2 to node (local) space coordinates. The result is in Points.
     * @~chinese 将Vec2 转换成节点 (局部) 空间坐标系。结果以Points为单位。
     *
     * @param worldPoint @~english A given coordinate. @~chinese 一个世界坐标 
     * @return @~english A point in node (local) space coordinates. @~chinese 给定坐标在节点坐标系中的坐标 
     */
    Vec2 convertToNodeSpace(const Vec2& worldPoint) const;

    /**
     * @~english Converts a Vec2 to world space coordinates. The result is in Points.
     * @~chinese 将Vec2转换成世界空间坐标系。结果以Points为单位。
     *
     * @param nodePoint @~english A given coordinate. @~chinese 一个本地坐标 
     * @return @~english A point in world space coordinates. @~chinese 给定坐标在世界坐标系中的坐标 
     */
    Vec2 convertToWorldSpace(const Vec2& nodePoint) const;

    /**
     * @~english Converts a Vec2 to node (local) space coordinates. The result is in Points.
     * treating the returned/received node point as anchor relative.
     * @~chinese 将Vec2转换成节点(局部)空间坐标系. 结果以Points为单位。
     * 坐标按当作相对于锚点来处理。
     *
     * @param worldPoint @~english A given coordinate. @~chinese 一个世界坐标 
     * @return @~english A point in node (local) space coordinates, anchor relative. @~chinese 给定坐标在节点坐标系中的坐标，与锚点相关 
     */
    Vec2 convertToNodeSpaceAR(const Vec2& worldPoint) const;

    /**
     * @~english Converts a local Vec2 to world space coordinates.The result is in Points.
     * treating the returned/received node point as anchor relative.
     * @~chinese 将Vec2转换成世界空间坐标系。结果以Points为单位。
     * 坐标按相对于锚点来处理。
     *
     * @param nodePoint @~english A given coordinate. @~chinese 一个本地坐标 
     * @return @~english A point in world space coordinates, anchor relative. @~chinese 给定坐标在世界坐标系中的坐标，与锚点相关 
     */
    Vec2 convertToWorldSpaceAR(const Vec2& nodePoint) const;

    /**
     * @~english Convenience methods which take a Touch instead of Vec2.
     * @~chinese 将触摸点转换成本地坐标系中位置
     *
     * @param touch @~english A given touch. @~chinese 触摸点对象 
     * @return @~english A point in node space coordinates. @~chinese 本地坐标系中位置 
     */
    Vec2 convertTouchToNodeSpace(Touch * touch) const;

    /**
     * @~english Converts a Touch (world coordinates) into a local coordinate. This method is AR (Anchor Relative).
     * @~chinese 将触点 (世界坐标系) 转换成本地坐标系。坐标按相对于锚点来处理。
     *
     * @param touch @~english A given touch. @~chinese 触摸点对象 
     * @return @~english A point in world space coordinates, anchor relative. @~chinese 本地坐标系中位置，与锚点相关 
     */
    Vec2 convertTouchToNodeSpaceAR(Touch * touch) const;

	/**
     * @~english Sets an additional transform matrix to the node.
     *
     * In order to remove it, call it again with the argument `nullptr`.
     * @~chinese 为节点设置一个附加转换矩阵。
     *
     * 通过传入参数"nullptr"删除它.
     *
     * @note @~english The additional transform will be concatenated at the end of getNodeToParentTransform.
     *        It could be used to simulate `parent-child` relationship between two nodes (e.g. one is in BatchNode, another isn't).
     * @~chinese 这个附加转换将会连接在getNodeToParentTransform之后。
     *        它可以被用于在两个节点之间模拟`parent-child`的关系(e.g. 其中一个在BatchNode中, 另一个却不在).
     *
     * @param additionalTransform An additional transform matrix.
     */
    void setAdditionalTransform(Mat4* additionalTransform);
    void setAdditionalTransform(const AffineTransform& additionalTransform);

    /// @} end of Coordinate Converters

    /// @{
    /// @name component functions
    /// @brief @~english @~chinese 组件系统
    /**
     * @~english Gets a component by its name. @~chinese 通过名字得到组件 
     *
     * @param name @~english A given name of component. @~chinese 组件的名字 
     * @return @~english The Component by name. @~chinese 名字对应的组件 
     */
    Component* getComponent(const std::string& name);

    /**
     * @~english Adds a component. @~chinese 添加一个组件 
     *
     * @param component @~english A given component. @~chinese 一个组件 
     * @return @~english True if added success. @~chinese 如果添加成功返回true，否则返回false 
     */
    virtual bool addComponent(Component *component);

    /**
     * @~english Removes a component by its name. @~chinese 通过名字删除一个组件 
     *
     * @param name @~english A given name of component. @~chinese 组件的名字 
     * @return @~english True if removed success. @~chinese 如果删除成功返回true，否则返回false 
     */
    virtual bool removeComponent(const std::string& name);

    /** 
     * @~english Removes a component by its pointer. @~chinese 通过指针删除一个组件 
     *
     * @param component @~english A given component. @~chinese 组件指针 
     * @return @~english True if removed success. @~chinese 如果删除成功返回true，否则返回false 
     */
    virtual bool removeComponent(Component *component);
    /**
     * @~english Removes all components @~chinese 删除所有组件 
     */
    virtual void removeAllComponents();
    /// @} end of component functions


#if CC_USE_PHYSICS
    /**
     * @~english Set the PhysicsBody that let the sprite effect with physics. @~chinese 设置PhysicsBody来让精灵sprite有物理世界机能。 
     * @note @~english This method will set anchor point to Vec2::ANCHOR_MIDDLE if body not null, and you cann't change anchor point if node has a physics body.
     * @~chinese 如果body非空，这个方法将会设置锚点为Vec2::ANCHOR_MIDDLE, 并且当有物理body存在的情况下你不可以改变这个锚点。
     *
     * @param body @~english A given physics body. @~chinese 附加给节点的物理body 
     */
    void setPhysicsBody(PhysicsBody* body);

    /**
     * @~english Get the PhysicsBody the sprite have. @~chinese 得到精灵拥有的物理body 
     *
     * @return @~english The PhysicsBody the sprite have. @~chinese 精灵的物理body 
     */
    PhysicsBody* getPhysicsBody() const { return _physicsBody; }
    
    /**
     * @~english Remove this node from physics world. it will remove all the physics bodies in it's children too.
     * @~chinese 从物理世界中删除这个节点的物理body，并且会删除它子节点中的所有物理body
     */
    void removeFromPhysicsWorld();
    
    /** 
     * @~english Update the transform matrix from physics. @~chinese 从物理世界中同步变换矩阵 
     */
    void updateTransformFromPhysics(const Mat4& parentTransform, uint32_t parentFlags);

    /** 
     * @~english Update physics body transform matrix. @~chinese 将节点的变化矩阵同步到物理body上 
     */
    virtual void updatePhysicsBodyTransform(const Mat4& parentTransform, uint32_t parentFlags, float parentScaleX, float parentScaleY);
#endif
    
    // overrides
    virtual GLubyte getOpacity() const;
    virtual GLubyte getDisplayedOpacity() const;
    virtual void setOpacity(GLubyte opacity);
    virtual void updateDisplayedOpacity(GLubyte parentOpacity);
    virtual bool isCascadeOpacityEnabled() const;
    virtual void setCascadeOpacityEnabled(bool cascadeOpacityEnabled);
    
    virtual const Color3B& getColor() const;
    virtual const Color3B& getDisplayedColor() const;
    virtual void setColor(const Color3B& color);
    virtual void updateDisplayedColor(const Color3B& parentColor);
    virtual bool isCascadeColorEnabled() const;
    virtual void setCascadeColorEnabled(bool cascadeColorEnabled);
    
    virtual void setOpacityModifyRGB(bool value) {CC_UNUSED_PARAM(value);}
    virtual bool isOpacityModifyRGB() const { return false; };

    void setOnEnterCallback(const std::function<void()>& callback) { _onEnterCallback = callback; }
    const std::function<void()>& getOnEnterCallback() const { return _onEnterCallback; }   
    void setOnExitCallback(const std::function<void()>& callback) { _onExitCallback = callback; }
    const std::function<void()>& getOnExitCallback() const { return _onExitCallback; }   
    void setonEnterTransitionDidFinishCallback(const std::function<void()>& callback) { _onEnterTransitionDidFinishCallback = callback; }
    const std::function<void()>& getonEnterTransitionDidFinishCallback() const { return _onEnterTransitionDidFinishCallback; }   
    void setonExitTransitionDidStartCallback(const std::function<void()>& callback) { _onExitTransitionDidStartCallback = callback; }
    const std::function<void()>& getonExitTransitionDidStartCallback() const { return _onExitTransitionDidStartCallback; }
    
    /** get & set camera mask, the node is visible by the camera whose camera flag & node's camera mask is true */
    unsigned short getCameraMask() const { return _cameraMask; }
    virtual void setCameraMask(unsigned short mask, bool applyChildren = true);

CC_CONSTRUCTOR_ACCESS:
    // Nodes should be created using create();
    Node();
    virtual ~Node();

    virtual bool init();

protected:
    /// lazy allocs
    void childrenAlloc(void);
    
    /// helper that reorder a child
    void insertChild(Node* child, int z);

    /// Removes a child, call child->onExit(), do cleanup, remove it from children array.
    void detachChild(Node *child, ssize_t index, bool doCleanup);

    /// Convert cocos2d coordinates to UI windows coordinate.
    Vec2 convertToWindowSpace(const Vec2& nodePoint) const;

    Mat4 transform(const Mat4 &parentTransform);
    uint32_t processParentFlags(const Mat4& parentTransform, uint32_t parentFlags);

    virtual void updateCascadeOpacity();
    virtual void disableCascadeOpacity();
    virtual void updateCascadeColor();
    virtual void disableCascadeColor();
    virtual void updateColor() {}
    
    bool doEnumerate(std::string name, std::function<bool (Node *)> callback) const;
    bool doEnumerateRecursive(const Node* node, const std::string &name, std::function<bool (Node *)> callback) const;
    
    //check whether this camera mask is visible by the current visiting camera
    bool isVisitableByVisitingCamera() const;
    
    // update quaternion from Rotation3D
    void updateRotationQuat();
    // update Rotation3D from quaternion
    void updateRotation3D();
    
private:
    void addChildHelper(Node* child, int localZOrder, int tag, const std::string &name, bool setTag);
    
protected:

    float _rotationX;               ///< rotation on the X-axis
    float _rotationY;               ///< rotation on the Y-axis

    // rotation Z is decomposed in 2 to simulate Skew for Flash animations
    float _rotationZ_X;             ///< rotation angle on Z-axis, component X
    float _rotationZ_Y;             ///< rotation angle on Z-axis, component Y
    
    Quaternion _rotationQuat;      ///rotation using quaternion, if _rotationZ_X == _rotationZ_Y, _rotationQuat = RotationZ_X * RotationY * RotationX, else _rotationQuat = RotationY * RotationX

    float _scaleX;                  ///< scaling factor on x-axis
    float _scaleY;                  ///< scaling factor on y-axis
    float _scaleZ;                  ///< scaling factor on z-axis

    Vec2 _position;                ///< position of the node
    float _positionZ;               ///< OpenGL real Z position
    Vec2 _normalizedPosition;
    bool _usingNormalizedPosition;
    bool _normalizedPositionDirty;

    float _skewX;                   ///< skew angle on x-axis
    float _skewY;                   ///< skew angle on y-axis

    Vec2 _anchorPointInPoints;     ///< anchor point in points
    Vec2 _anchorPoint;             ///< anchor point normalized (NOT in points)

    Size _contentSize;              ///< untransformed size of the node
    bool _contentSizeDirty;         ///< whether or not the contentSize is dirty

    Mat4 _modelViewTransform;    ///< ModelView transform of the Node.

    // "cache" variables are allowed to be mutable
    mutable Mat4 _transform;      ///< transform
    mutable bool _transformDirty;   ///< transform dirty flag
    mutable Mat4 _inverse;        ///< inverse transform
    mutable bool _inverseDirty;     ///< inverse transform dirty flag
    mutable Mat4 _additionalTransform; ///< transform
    bool _useAdditionalTransform;   ///< The flag to check whether the additional transform is dirty
    bool _transformUpdated;         ///< Whether or not the Transform object was updated since the last frame

    int _localZOrder;               ///< Local order (relative to its siblings) used to sort the node
    float _globalZOrder;            ///< Global order used to sort the node

    Vector<Node*> _children;        ///< array of children nodes
    Node *_parent;                  ///< weak reference to parent node
    Director* _director;            //cached director pointer to improve rendering performance
    int _tag;                         ///< a tag. Can be any number you assigned just to identify this node
    
    std::string _name;               ///<a string label, an user defined string to identify this node
    size_t _hashOfName;            ///<hash value of _name, used for speed in getChildByName

    void *_userData;                ///< A user assingned void pointer, Can be point to any cpp object
    Ref *_userObject;               ///< A user assigned Object

    GLProgramState *_glProgramState; ///< OpenGL Program State

    int _orderOfArrival;            ///< used to preserve sequence while sorting children with the same localZOrder

    Scheduler *_scheduler;          ///< scheduler used to schedule timers and updates

    ActionManager *_actionManager;  ///< a pointer to ActionManager singleton, which is used to handle all the actions

    EventDispatcher* _eventDispatcher;  ///< event dispatcher used to dispatch all kinds of events

    bool _running;                  ///< is running

    bool _visible;                  ///< is this node visible

    bool _ignoreAnchorPointForPosition; ///< true if the Anchor Vec2 will be (0,0) when you position the Node, false otherwise.
                                          ///< Used by Layer and Scene.

    bool _reorderChildDirty;          ///< children order dirty flag
    bool _isTransitionFinished;       ///< flag to indicate whether the transition was finished

#if CC_ENABLE_SCRIPT_BINDING
    int _scriptHandler;               ///< script handler for onEnter() & onExit(), used in Javascript binding and Lua binding.
    int _updateScriptHandler;         ///< script handler for update() callback per frame, which is invoked from lua & javascript.
    ccScriptType _scriptType;         ///< type of script binding, lua or javascript
#endif
    
    ComponentContainer *_componentContainer;        ///< Dictionary of components

#if CC_USE_PHYSICS
    PhysicsBody* _physicsBody;        ///< the physicsBody the node have
    float _physicsScaleStartX;         ///< the scale x value when setPhysicsBody
    float _physicsScaleStartY;         ///< the scale y value when setPhysicsBody
    float _physicsRotation;
    bool _physicsTransformDirty;
    bool _updateTransformFromPhysics;

    PhysicsWorld* _physicsWorld; /** The PhysicsWorld associated with the node.*/
    int _physicsBodyAssociatedWith;  /** The count of PhysicsBody associated with the node and children.*/
    float _physicsRotationOffset;  /** Record the rotation value when invoke Node::setPhysicsBody.*/

    float _offsetX;
    float _offsetY;
#endif
    
    // opacity controls
    GLubyte		_displayedOpacity;
    GLubyte     _realOpacity;
    Color3B	    _displayedColor;
    Color3B     _realColor;
    bool		_cascadeColorEnabled;
    bool        _cascadeOpacityEnabled;

    static int s_globalOrderOfArrival;
    
    // camera mask, it is visible only when _cameraMask & current camera' camera flag is true
    unsigned short _cameraMask;
    
    std::function<void()> _onEnterCallback;
    std::function<void()> _onExitCallback;
    std::function<void()> _onEnterTransitionDidFinishCallback;
    std::function<void()> _onExitTransitionDidStartCallback;

private:
    CC_DISALLOW_COPY_AND_ASSIGN(Node);
    
#if CC_USE_PHYSICS
    friend class Scene;
#endif //CC_USTPS
};


/**
 * This is a helper function, checks a GL screen point is in content rectangle space.
 *
 * The content rectangle defined by origin(0,0) and content size.
 * This function convert GL screen point to near and far planes as points Pn and Pf,
 * then calculate the intersect point P which the line PnPf intersect with content rectangle.
 * If P in content rectangle means this node be hitted.
 *
 * @param pt        The point in GL screen space.
 * @param camera    Which camera used to unproject pt to near/far planes.
 * @param w2l       World to local transform matrix, used to convert Pn and Pf to rectangle space.
 * @param rect      The test recangle in local space.
 * @parma p         Point to a Vec3 for store the intersect point, if don't need them set to nullptr.
 * @return true if the point is in content rectangle, flase otherwise.
 */
bool CC_DLL isScreenPointInRect(const Vec2 &pt, const Camera* camera, const Mat4& w2l, const Rect& rect, Vec3 *p);

// NodeRGBA

/** @class __NodeRGBA
 * @brief __NodeRGBA is a subclass of Node that implements the RGBAProtocol protocol.
 
 All features from Node are valid, plus the following new features:
 - opacity
 - RGB colors
 
 Opacity/Color propagates into children that conform to the RGBAProtocol if cascadeOpacity/cascadeColor is enabled.
 @since v2.1
 @js NA
 */
class CC_DLL __NodeRGBA : public Node, public __RGBAProtocol
{
public:
    // overrides
    virtual GLubyte getOpacity() const override { return Node::getOpacity(); }
    virtual GLubyte getDisplayedOpacity() const  override { return Node::getDisplayedOpacity(); }
    virtual void setOpacity(GLubyte opacity) override { return Node::setOpacity(opacity); }
    virtual void updateDisplayedOpacity(GLubyte parentOpacity) override { return Node::updateDisplayedOpacity(parentOpacity); }
    virtual bool isCascadeOpacityEnabled() const  override { return Node::isCascadeOpacityEnabled(); }
    virtual void setCascadeOpacityEnabled(bool cascadeOpacityEnabled) override { return Node::setCascadeOpacityEnabled(cascadeOpacityEnabled); }

    virtual const Color3B& getColor(void) const override { return Node::getColor(); }
    virtual const Color3B& getDisplayedColor() const override { return Node::getDisplayedColor(); }
    virtual void setColor(const Color3B& color) override { return Node::setColor(color); }
    virtual void updateDisplayedColor(const Color3B& parentColor) override { return Node::updateDisplayedColor(parentColor); }
    virtual bool isCascadeColorEnabled() const override { return Node::isCascadeColorEnabled(); }
    virtual void setCascadeColorEnabled(bool cascadeColorEnabled) override { return Node::setCascadeColorEnabled(cascadeColorEnabled); }

    virtual void setOpacityModifyRGB(bool bValue) override { return Node::setOpacityModifyRGB(bValue); }
    virtual bool isOpacityModifyRGB() const override { return Node::isOpacityModifyRGB(); }

CC_CONSTRUCTOR_ACCESS:
    __NodeRGBA();
    virtual ~__NodeRGBA() {}

private:
    CC_DISALLOW_COPY_AND_ASSIGN(__NodeRGBA);
};

// end of _2d group
/// @}

NS_CC_END

#endif // __CCNODE_H__<|MERGE_RESOLUTION|>--- conflicted
+++ resolved
@@ -749,16 +749,11 @@
     virtual Vec3 getRotation3D() const;
     
     /**
-<<<<<<< HEAD
-     * @~english Set rotation by quaternion.
-     * @~chinese 通过四元数来设置3D空间中的旋转角度
-     *
-     * @param quat @~english The rotation in quaternion. @~chinese 四元数对象 
-=======
-     * Set rotation by quaternion. You should make sure the quaternion is normalized.
-     *
-     * @param quat The rotation in quaternion, note that the quat must be normalized.
->>>>>>> 7c091b75
+     * @~english Set rotation by quaternion. You should make sure the quaternion is normalized.
+     * @~chinese 通过四元数来设置3D空间中的旋转角度。你要保证四元数是经过归一化的。
+     *
+     * @param quat @~english The rotation in quaternion, note that the quat must be normalized. 
+     * @~chinese 四元数对象，注意四元数必须是经过归一化的
      * @js NA
      */
     virtual void setRotationQuat(const Quaternion& quat);
@@ -1555,19 +1550,15 @@
     void stopAllActionsByTag(int tag);
 
     /**
-<<<<<<< HEAD
+     * Removes all actions from the running action list by its flags.
+     *
+     * @param flags   A flag field that removes actions based on bitwise AND.
+     */
+    void stopActionsByFlags(unsigned int flags);
+
+    /**
      * @~english Gets an action from the running action list by its tag.
      * @~chinese 通过动作的标记从活动动作列表中得到一个动作。
-=======
-     * Removes all actions from the running action list by its flags.
-     *
-     * @param flags   A flag field that removes actions based on bitwise AND.
-     */
-    void stopActionsByFlags(unsigned int flags);
-
-    /**
-     * Gets an action from the running action list by its tag.
->>>>>>> 7c091b75
      *
      * @see `setTag(int)`, `getTag()`.
      *
