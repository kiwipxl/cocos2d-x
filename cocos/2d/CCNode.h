﻿/****************************************************************************
 Copyright (c) 2008-2010 Ricardo Quesada
 Copyright (c) 2009      Valentin Milea
 Copyright (c) 2010-2012 cocos2d-x.org
 Copyright (c) 2011      Zynga Inc.
 Copyright (c) 2013-2014 Chukong Technologies Inc.

 http://www.cocos2d-x.org

 Permission is hereby granted, free of charge, to any person obtaining a copy
 of this software and associated documentation files (the "Software"), to deal
 in the Software without restriction, including without limitation the rights
 to use, copy, modify, merge, publish, distribute, sublicense, and/or sell
 copies of the Software, and to permit persons to whom the Software is
 furnished to do so, subject to the following conditions:

 The above copyright notice and this permission notice shall be included in
 all copies or substantial portions of the Software.

 THE SOFTWARE IS PROVIDED "AS IS", WITHOUT WARRANTY OF ANY KIND, EXPRESS OR
 IMPLIED, INCLUDING BUT NOT LIMITED TO THE WARRANTIES OF MERCHANTABILITY,
 FITNESS FOR A PARTICULAR PURPOSE AND NONINFRINGEMENT. IN NO EVENT SHALL THE
 AUTHORS OR COPYRIGHT HOLDERS BE LIABLE FOR ANY CLAIM, DAMAGES OR OTHER
 LIABILITY, WHETHER IN AN ACTION OF CONTRACT, TORT OR OTHERWISE, ARISING FROM,
 OUT OF OR IN CONNECTION WITH THE SOFTWARE OR THE USE OR OTHER DEALINGS IN
 THE SOFTWARE.
 ****************************************************************************/

#ifndef __CCNODE_H__
#define __CCNODE_H__

#include "base/ccMacros.h"
#include "base/CCVector.h"
#include "base/CCProtocols.h"
#include "base/CCScriptSupport.h"
#include "math/CCAffineTransform.h"
#include "math/CCMath.h"
#include "2d/CCComponentContainer.h"
#include "2d/CCComponent.h"

#if CC_USE_PHYSICS
#include "physics/CCPhysicsBody.h"
#endif

NS_CC_BEGIN

class GridBase;
class Touch;
class Action;
class LabelProtocol;
class Scheduler;
class ActionManager;
class Component;
class ComponentContainer;
class EventDispatcher;
class Scene;
class Renderer;
class Director;
class GLProgram;
class GLProgramState;
class Material;
class Camera;
class PhysicsBody;

/**
 * @addtogroup _2d
 * @{
 */

enum {
    kNodeOnEnter,
    kNodeOnExit,
    kNodeOnEnterTransitionDidFinish,
    kNodeOnExitTransitionDidStart,
    kNodeOnCleanup
};

bool CC_DLL nodeComparisonLess(Node* n1, Node* n2);

class EventListener;

/** @class Node
* @brief @~english Node is the base element of the Scene Graph. Elements of the Scene Graph must be Node objects or subclasses of it.
 The most common Node objects are: Scene, Layer, Sprite, Menu, Label.

 The main features of a Node are:
 - They can contain other Node objects (`addChild`, `getChildByTag`, `removeChild`, etc)
 - They can schedule periodic callback (`schedule`, `unschedule`, etc)
 - They can execute actions (`runAction`, `stopAction`, etc)

 Subclassing a Node usually means (one/all) of:
 - overriding init to initialize resources and schedule callbacks
 - create callbacks to handle the advancement of time
 - overriding `draw` to render the node

 Properties of Node:
 - position (default: x=0, y=0)
 - scale (default: x=1, y=1)
 - rotation (in degrees, clockwise) (default: 0)
 - anchor point (default: x=0, y=0)
 - contentSize (default: width=0, height=0)
 - visible (default: true)

 Limitations:
 - A Node is a "void" object. If you want to draw something on the screen, you should use a Sprite instead. Or subclass Node and override `draw`.

 @~chinese 节点是场景图的基本元素。场景图的基本元素必须是节点对象或者是节点对象的子类。
 一些常用的节点对象：Scene, Layer, Sprite, Menu, Label.
 一个节点的主要特点:
 - 他们可以包含其他的节点对象(`addChild`, `getChildByTag`, `removeChild`, etc)
 - 他们可以安排定期的回调(`schedule`, `unschedule`, etc)
 - 他们可以执行一些动作(`runAction`, `stopAction`, etc)
 子类节点通常意味着(单一的/所有的):
 - 重写初始化资源并且可以安排回调
 - 创建回调来操作进行的时间
 - 重写“draw”来渲染节点
 节点的属性:
 - 位置（默认值：x=0,y=0）
 - 缩放（默认值：x=1,y=1）
 - 旋转（以角度为单位，按顺时针方向）（默认值：0）
 - 锚点（默认值：x=0,y=0）
 - 内容大小（默认值：width=0,heigh=0）
 - 可见性（默认值：true）
 局限性：Limitations:
 - 一个节点类是一个“void”对象。如果你想要在场景中画一些东西，你应该使用精灵类来代替。或者是节点的子类并且重写“draw”.

 */

class CC_DLL Node : public Ref
{
public:

    enum {
        FLAGS_TRANSFORM_DIRTY = (1 << 0),
        FLAGS_CONTENT_SIZE_DIRTY = (1 << 1),
        FLAGS_RENDER_AS_3D = (1 << 3),

        FLAGS_DIRTY_MASK = (FLAGS_TRANSFORM_DIRTY | FLAGS_CONTENT_SIZE_DIRTY),
    };
    /**
     @{
     @name Properties
     @brief @~english @~chinese 属性
     */

    /** 
     @property INVALID_TAG
     @~english Default tag used for all the nodes 
     @~chinese 用于所有的节点的默认Tag
     */
    static const int INVALID_TAG = -1;

    /// @} end of properties

    /**
     @{
     @name Constructor, Destructor and Initializers
     @brief @~english 
     @~chinese 构造函数，析构函数和初始化函数
     */

    /**
     * @~english Allocates and initializes a node.
     * @~chinese 分配并且初始化一个节点.
     * @return @~english A initialized node which is marked as "autorelease".
     * @~chinese 一个初始化的节点，该节点会自动被标记为“autorelease”(自动释放).
     */
    static Node * create();

    /**
     * @~english Gets the description string. It makes debugging easier.
     * @~chinese 得到描述性的字符串。这将会使得调试更加简单。
     * @return @~english A string @~chinese 一个字符串
     * @js NA
     * @lua NA
     */
    virtual std::string getDescription() const;

    /// @} end of initializers



    /**
     @{
     @name Setters & Getters for Graphic Peroperties
     @brief @~english 
     @~chinese 图形属性值的获取函数和设置函数
     */

    /**
     @~english LocalZOrder is the 'key' used to sort the node relative to its siblings.

     The Node's parent will sort all its children based ont the LocalZOrder value.
     If two nodes have the same LocalZOrder, then the node that was added first to the children's array will be in front of the other node in the array.
     
     Also, the Scene Graph is traversed using the "In-Order" tree traversal algorithm ( http://en.wikipedia.org/wiki/Tree_traversal#In-order )
     And Nodes that have LocalZOder values < 0 are the "left" subtree
     While Nodes with LocalZOder >=0 are the "right" subtree.
     
     @~chinese LocalZOrder是“key”(关键)来分辨节点和它兄弟节点的相关性。
     父节点将会通过LocalZOrder的值来分辨所有的子节点。
     如果两个节点有同样的LocalZOrder,那么先加入子节点数组的节点将会显示在后加入的节点的前面。
     
     同样的，场景图使用“In-Order（按顺序）”遍历数算法来遍历 ( http://en.wikipedia.org/wiki/Tree_traversal#In-order )
     并且拥有小于0的LocalZOrder的值的节点是“left”子树（左子树）
     所以拥有大于0的LocalZOrder的值得节点是“right”子树（右子树）
     
     @see `setGlobalZOrder`
     @see `setVertexZ`
     *
     * @param localZOrder @~english The local Z order value.
     * @~chinese 相邻节点中的顺序值
     */
    virtual void setLocalZOrder(int localZOrder);

    CC_DEPRECATED_ATTRIBUTE virtual void setZOrder(int localZOrder) { setLocalZOrder(localZOrder); }
    
    /* 
     @~english Helper function used by `setLocalZOrder`. Don't use it unless you know what you are doing.
     @~chinese `setLocalZOrder`使用的辅助函数。不要使用它除非你知道你在干什么。
     @js NA
     */
    CC_DEPRECATED_ATTRIBUTE virtual void _setLocalZOrder(int z);

    /**
     * @~english Gets the local Z order of this node.
     * @~chinese 得到这个节点的局部Z顺序
     *
     * @see `setLocalZOrder(int)`
     *
     * @return @~english The local (relative to its siblings) Z order. @~chinese 局部Z轴顺序(相对于兄弟节点)。
     */
    virtual int getLocalZOrder() const { return _localZOrder; }
    CC_DEPRECATED_ATTRIBUTE virtual int getZOrder() const { return getLocalZOrder(); }

    /**
     
     @~english Defines the oder in which the nodes are renderer.
     Nodes that have a Global Z Order lower, are renderer first.
     
     In case two or more nodes have the same Global Z Order, the oder is not guaranteed.
     The only exception if the Nodes have a Global Z Order == 0. In that case, the Scene Graph order is used.
     
     By default, all nodes have a Global Z Order = 0. That means that by default, the Scene Graph order is used to render the nodes.
     
     Global Z Order is useful when you need to render nodes in an order different than the Scene Graph order.
     
     Limitations: Global Z Order can't be used by Nodes that have SpriteBatchNode as one of their ancestors.
     And if ClippingNode is one of the ancestors, then "global Z order" will be relative to the ClippingNode.
     @~chinese 定义渲染节点的顺序
     拥有全局Z顺序越小的节点，最先渲染
     
     假设两个或者更多的节点拥有相同的全局Z顺序，那么渲染顺序无法保证。
     唯一的例外是如果节点的全局Z顺序为零，那么场景图顺序是可以使用的。 
     
     默认的，所有的节点全局Z顺序都是零。这就是说，默认使用场景图顺序来渲染节点。
     
     全局Z顺序是非常有用的当你需要渲染节点按照不同的顺序而不是场景图顺序。
     
     局限性: 全局Z顺序不能够被拥有继承“SpriteBatchNode”的节点使用。
     并且如果“ClippingNode”是其中之一的上代，那么“global Z order” 将会和“ClippingNode”有关。

     @see `setLocalZOrder()`
     @see `setVertexZ()`

     @since v3.0
     *
     * @param globalZOrder @~english The global Z order value. @~chinese 全局Z轴顺序
     */
    virtual void setGlobalZOrder(float globalZOrder);
    /**
     * @~english Returns the Node's Global Z Order.
     * @~chinese 返回节点的全局Z顺序。
     *
     * @see `setGlobalZOrder(int)`
     *
     * @return @~english The node's global Z order @~chinese 节点的全局Z轴顺序
     */
    virtual float getGlobalZOrder() const { return _globalZOrder; }

    /**
     * @~english Sets the scale (x) of the node.
     *
     * It is a scaling factor that multiplies the width of the node and its children.
     * @~chinese 设置节点的缩放（x）。
     * 
     * 它是一个缩放因子，将会乘以节点的宽以及它的子节点。
     *
     * @param scaleX   @~english The scale factor on X axis. @~chinese X轴的缩放因子. 
     *
     * @warning @~english The physics body doesn't support this. @~chinese 物理节点不支持这个API 
     */
    virtual void setScaleX(float scaleX);
    /**
     * @~english Returns the scale factor on X axis of this node
     * @~chinese 返回该节点的X轴的缩放因子。
     *
     * @see setScaleX(float)
     *
     * @return @~english The scale factor on X axis. @~chinese X轴的缩放因子。
     */
    virtual float getScaleX() const;


    /**
     * @~english Sets the scale (y) of the node.
     *
     * It is a scaling factor that multiplies the height of the node and its children.
     * @~chinese 设置节点的缩放（y）。
     *
     * 它是一个缩放因子，将会乘以节点的宽以及它的子节点。
     *
     * @param scaleY   @~english The scale factor on Y axis. @~chinese Y轴的缩放因子
     *
     * @warning @~english The physics body doesn't support this. @~chinese 物理节点不支持这个API
     */
    virtual void setScaleY(float scaleY);
    /**
     * @~english Returns the scale factor on Y axis of this node
     * @~chinese 返回该节点的Y轴的缩放因子。
     *
     * @see `setScaleY(float)`
     *
     * @return @~english The scale factor on Y axis. @~chinese Y轴的缩放因子
     */
    virtual float getScaleY() const;

    /**
     * @~english Changes the scale factor on Z axis of this node
     *
     * The Default value is 1.0 if you haven't changed it before.
     * @~chinese 改变该节点的Z轴的缩放因子。
     *
     * 如果你之前没有改变过它，那么它的默认值是1.0。
     *
     * @param scaleZ   @~english The scale factor on Z axis. @~chinese Z轴的缩放因子 
     *
     * @warning @~english The physics body doesn't support this.@~chinese 物理节点不支持这个API 
     */
    virtual void setScaleZ(float scaleZ);
    /**
     * @~english Returns the scale factor on Z axis of this node
     * @~chinese 返回该节点的Z轴的缩放因子。
     *
     * @see `setScaleZ(float)`
     *
     * @return @~english The scale factor on Z axis. @~chinese Z轴的缩放因子。 
     */
    virtual float getScaleZ() const;


    /**
     * @~english Sets the scale (x,y,z) of the node.
     *
     * It is a scaling factor that multiplies the width, height and depth of the node and its children.
     * @~chinese 设置节点的醴牛▁,y,z）.
     *
     * 缩放因子将会乘以该节点和它子节点的宽，高和深度。
     *
     * @param scale     @~english The scale factor for X, Y and Z axis. @~chinese X,Y,Z轴的缩放因子 
     *
     * @warning @~english The physics body doesn't support this. @~chinese 物理节点不支持这个API 
     */
    virtual void setScale(float scale);
    /**
     * @~english Gets the scale factor of the node,  when X and Y have the same scale factor.
     * @~chinese 得到该节点的缩放因子，当X轴和Y轴有相同的缩放因子时。
     *
     * @warning @~english Assert when `_scaleX != _scaleY` @~chinese 判断 当 `_scaleX != _scaleY` 
     * @see setScale(float)
     *
     * @return @~english The scale factor of the node. @~chinese 该节点的缩放因子 
     */
    virtual float getScale() const;

    /**
     * @~english Sets the scale (x,y) of the node.
     *
     * It is a scaling factor that multiplies the width and height of the node and its children.
     * @~chinese 设置节点的缩放（x,y）.
     *
     * 缩放因子乘以该节点和它子节点的宽与高。
     *
     * @param scaleX     @~english The scale factor on X axis. @~chinese X轴的缩放因子。 
     * @param scaleY     @~english The scale factor on Y axis. @~chinese Y轴的缩放因子。 
     *
     * @warning @~english The physics body doesn't support this. @~chinese 物理节点不支持这个API 
     */
    virtual void setScale(float scaleX, float scaleY);

    /**
     * @~english Sets the position (x,y) of the node in its parent's coordinate system.
     *
     * Usually we use `Vec2(x,y)` to compose Vec2 object.
     * This code snippet sets the node in the center of screen.
     * @~chinese 设置节点的位置在父节点的坐标系系统中。
     *
     * 通常我们使用`Vec2(x,y)` 来组成 Vec2 对象。
     * 这一段代码设置节点在屏幕中间。
     *
     @code
     Size size = Director::getInstance()->getWinSize();
     node->setPosition(size.width/2, size.height/2);
     @endcode
     *
     * @param position  @~english The position (x,y) of the node in OpenGL coordinates. @~chinese 这个节点的位置（x,y）在OpenGL坐标系中。 
     */
    virtual void setPosition(const Vec2 &position);

    /** @~chinese 设置归一化位置坐标(x, y)，使用从0到1的归一化值
    最终像素位置按照如下的逻辑进行转换：
    @~english Sets the position (x,y) using values between 0 and 1.
     The positions in pixels is calculated like the following:

     @code
     // pseudo code
     void setNormalizedPosition(Vec2 pos) {
       Size s = getParent()->getContentSize();
       _position = pos * s;
     }
     @endcode
     *
     * @param position @~english The normalized position (x,y) of the node, using value between 0 and 1. @~chinese 归一化的位置坐标 
     */
    virtual void setNormalizedPosition(const Vec2 &position);

    /**
     * @~english Gets the position (x,y) of the node in its parent's coordinate system.
     * @~chinese 得到在父节点坐标系中节点的位置（x,y）。
     *
     * @see setPosition(const Vec2&)
     *
     * @code
     * In js and lua return value is table which contains x,y.
     * @endcode
     * @return @~english The position (x,y) of the node in OpenGL coordinates. @~chinese 节点在OpenGL坐标系中的位置（x,y)。 
     */
    virtual const Vec2& getPosition() const;

    /** @~english Returns the normalized position.
     * @~chinese 得到在父节点坐标系中节点归一化的位置（x,y）。
     * 
     * @return @~english The normalized position. @~chinese 归一化位置 
     */
    virtual const Vec2& getNormalizedPosition() const;

    /**
     * @~english Sets the position (x,y) of the node in its parent's coordinate system.
     *
     * Passing two numbers (x,y) is much efficient than passing Vec2 object.
     * This method is bound to Lua and JavaScript.
     * Passing a number is 10 times faster than passing a object from Lua to c++.
     * @~chinese 设置节点在它父节点坐标系中的位置（x,y）。
     *
     * 传递两个数字（x,y）比传递Vec2对象更有效率。
     * 这个方法在Lua和JavaScript绑定环境下，
     * 从脚本到C++传递一个数字比传递一个对象快10倍。
     *
     @code
     // sample code in Lua
     local pos  = node::getPosition()  -- returns Vec2 object from C++.
     node:setPosition(x, y)            -- pass x, y coordinate to C++.
     @endcode
     *
     * @param x     @~english X coordinate for position. @~chinese X轴位置 
     * @param y     @~english Y coordinate for position. @~chinese Y轴位置 
     */
    virtual void setPosition(float x, float y);
    /**
     * @~english Gets position in a more efficient way, returns two number instead of a Vec2 object.
     * @~chinese 用一个更有效率的方法获取位置，通过指针参数传递两个数字而不是Vec2对象。
     *
     * @see `setPosition(float, float)`
     *
     * @param x @~english To receive x coordinate for position. @~chinese 用来获取X轴位置的参数 
     * @param y @~english To receive y coordinate for position. @~chinese 用来获取Y轴位置的参数 
     */
    virtual void getPosition(float* x, float* y) const;
    /** @~english Sets the x coordinate of the node in its parent's coordinate system.
     * @~chinese 设置节点在父节点坐标系下的X轴位置
     *
     * @param x @~english The x coordinate of the node. @~chinese X轴坐标 
     */
    virtual void  setPositionX(float x);
    /** @~english Gets the x coordinate of the node in its parent's coordinate system.
     * @~chinese 获取节点在父节点坐标系下的X轴位置
     *
     * @return @~english The x coordinate of the node. @~chinese X轴坐标 
     */
    virtual float getPositionX(void) const;
    /** @~english Sets the y coordinate of the node in its parent's coordinate system.
     * @~chinese 设置节点在父节点坐标系下的Y轴位置
     *
     * @param y @~english The y coordinate of the node. @~chinese Y轴坐标 
     */
    virtual void  setPositionY(float y);
    /** @~english Gets the y coordinate of the node in its parent's coordinate system.
     * @~chinese 获取节点在父节点坐标系下的Y轴位置
     *
     * @return @~english The y coordinate of the node. @~chinese Y轴坐标 
     */
    virtual float getPositionY(void) const;

    /**
     * @~english Sets the position (X, Y, and Z) in its parent's coordinate system.
     * @~chinese 设置节点在父节点坐标系中的位置（x,y,z）。
     * 
     * @param position @~english The position (X, Y, and Z) in its parent's coordinate system. @~chinese 节点在父节点坐标系中的位置（x,y,z） 
     * @js NA
     */
    virtual void setPosition3D(const Vec3& position);
    /**
     * @~english Returns the position (X,Y,Z) in its parent's coordinate system.
     * @~chinese 获取节点在父坐标系的位置（X,Y,Z）。
     *
     * @return @~english The position (X, Y, and Z) in its parent's coordinate system. @~chinese 节点在父坐标系的位置（X,Y,Z） 
     * @js NA
     */
    virtual Vec3 getPosition3D() const;

    /**
     * @~english Sets the 'z' coordinate in the position. It is the OpenGL Z vertex value.
     *
     * The OpenGL depth buffer and depth testing are disabled by default. You need to turn them on.
     * In order to use this property correctly.
     *
     * `setPositionZ()` also sets the `setGlobalZValue()` with the positionZ as value.
     * @~chinese 设置位置的“z”轴坐标系，是OpneGL Z位置。
     *
     * OpenGL深度缓存和深度测试默认值是关闭的，你需要打开它们
     * 来正确的使用这个属性。
     *
     * `setPositionZ()` 同样设置 `setGlobalZValue()` 用“positionZ” 作为值。
     *
     * @see `setGlobalZValue()`
     *
     * @param positionZ  @~english OpenGL Z vertex of this node. @~chinese 该节点的OpenGL Z位置 
     * @js setVertexZ
     */
    virtual void setPositionZ(float positionZ);
    CC_DEPRECATED_ATTRIBUTE virtual void setVertexZ(float vertexZ) { setPositionZ(vertexZ); }

    /**
     * @~english Gets position Z coordinate of this node.
     * @~chinese 得到该节点的Z轴坐标系的位置。
     *
     * @see setPositionZ(float)
     *
     * @return @~english The position Z coordinate of this node. @~chinese 该节点的Z轴坐标系。 
     * @js getVertexZ
     */
    virtual float getPositionZ() const;
    CC_DEPRECATED_ATTRIBUTE virtual float getVertexZ() const { return getPositionZ(); }

    /**
     * @~english Changes the X skew angle of the node in degrees.
     *
     * The difference between `setRotationalSkew()` and `setSkew()` is that the first one simulate Flash's skew functionality
     * while the second one uses the real skew function.
     *
     * This angle describes the shear distortion in the X direction.
     * Thus, it is the angle between the Y coordinate and the left edge of the shape
     * The default skewX angle is 0. Positive values distort the node in a CW direction.
     * @~chinese 改变该节点X轴的倾斜角，单位是度。
     *
     * `setRotationalSkew()`和 `setSkew()` 的不同时是前一个模拟Flash的倾斜功能。
     * 然而后一个使用真正的倾斜功能。
     *
     * 这个角度描述了在X轴方向的切形变（shear distortion）。
     * 因此，这个角度在Y轴和图形左边之间。
     * 默认值skewX角度是0，负值使该节点按顺时针变形。
     *
     * @param skewX @~english The X skew angle of the node in degrees. @~chinese 该节点的X轴的倾斜角。 
     *
     * @warning @~english The physics body doesn't support this. @~chinese 物理节点不支持这个API 
     */
    virtual void setSkewX(float skewX);
    /**
     * @~english Returns the X skew angle of the node in degrees.
     * @~chinese 返回该节点的X轴倾斜角，单位是度。
     *
     * @see `setSkewX(float)`
     *
     * @return @~english The X skew angle of the node in degrees. @~chinese 该节点的X轴倾斜角。 
     */
    virtual float getSkewX() const;


    /**
     * @~english Changes the Y skew angle of the node in degrees.
     *
     * The difference between `setRotationalSkew()` and `setSkew()` is that the first one simulate Flash's skew functionality
     * while the second one uses the real skew function.
     *
     * This angle describes the shear distortion in the Y direction.
     * Thus, it is the angle between the X coordinate and the bottom edge of the shape.
     * The default skewY angle is 0. Positive values distort the node in a CCW direction.
     * @~chinese 改变该节点Y轴的倾斜角，单位是度。
     *
     * `setRotationalSkew()`和 `setSkew()` 的不同时是前一个模拟Flash的倾斜功能。
     * 然而后一个使用真正的倾斜功能。
     *
     * 这个角度描述了在Y轴方向的切形变（shear distortion）。
     *  因此，这个角度在X轴和图形底边之间。
     * 默认值skewY角度是0，负值使该节点按顺时针变形。
     *
     * @param skewY    @~english The Y skew angle of the node in degrees. @~chinese 该节点的Y轴的倾斜角。 
     *
     * @warning @~english The physics body doesn't support this. @~chinese 物理节点不支持这个API 
     */
    virtual void setSkewY(float skewY);
    /**
     * @~english Returns the Y skew angle of the node in degrees.
     * @~chinese 返回该节点的Y轴倾斜角，单位是度。
     *
     * @see `setSkewY(float)`
     *
     * @return @~english The Y skew angle of the node in degrees. @~chinese 该节点的Y轴倾斜角。 
     */
    virtual float getSkewY() const;


    /**
     * @~english Sets the anchor point in percent.
     *
     * anchorPoint is the point around which all transformations and positioning manipulations take place.
     * It's like a pin in the node where it is "attached" to its parent.
     * The anchorPoint is normalized, like a percentage. (0,0) means the bottom-left corner and (1,1) means the top-right corner.
     * But you can use values higher than (1,1) and lower than (0,0) too.
     * The default anchorPoint is (0.5,0.5), so it starts in the center of the node.
     * @~chinese 设置锚点，用百分比表示。
     *
     * 一个锚点是所有的转换和定位操作发生的点。
     * 它就像在节点上连接其父类的大头针。
     * 锚点是标准化的，就像百分比一样。(0,0)表示左下角，(1,1)表示右上角。
     * 但是你可以使用比（1,1,）更高的值或者比（0,0）更低的值。
     * 默认的锚点是（0.5,0.5），因此它开始于节点的中心位置。
     * @note @~english If node has a physics body, the anchor must be in the middle, you cann't change this to other value. @~chinese 如果节点有物理体，锚点必须在中心，你不能够这个值。 
     *
     * @param anchorPoint   @~english The anchor point of node. @~chinese 节点的锚点。 
     */
    virtual void setAnchorPoint(const Vec2& anchorPoint);
    /**
     * @~english Returns the anchor point in percent.
     * @~chinese 返回用百分比表示的锚点。
     *
     * @see `setAnchorPoint(const Vec2&)`
     *
     * @return @~english The anchor point of node. @~chinese 节点的锚点 
     */
    virtual const Vec2& getAnchorPoint() const;
    /**
     * @~english Returns the anchorPoint in absolute pixels.
     * @~chinese 返回锚点的绝对像素位置
     *
     * @warning @~english You can only read it. If you wish to modify it, use anchorPoint instead. @~chinese 你只能够读取它，如果你想修改它，使用setAnchoPoint。 
     * @see `getAnchorPoint()`
     *
     * @return @~english The anchor point in absolute pixels. @~chinese 绝对像素的锚点。 
     */
    virtual const Vec2& getAnchorPointInPoints() const;


    /**
     * @~english Sets the untransformed size of the node.
     *
     * The contentSize remains the same no matter the node is scaled or rotated.
     * All nodes has a size. Layer and Scene has the same size of the screen.
     * @~chinese 设置不转换节点的大小。
     *
     * contentSize依然是相同的，无论节点是缩放或者旋转。
     * 所有的节点都有大小。图层和场景有相同的屏幕大小。
     *
     * @param contentSize   @~english The untransformed size of the node. @~chinese 未转换节点的大小 
     */
    virtual void setContentSize(const Size& contentSize);
    /**
     * @~english Returns the untransformed size of the node.
     * @~chinese 返回节点未变形状态下的大小。
     *
     * @see `setContentSize(const Size&)`
     *
     * @return @~english The untransformed size of the node. @~chinese 节点未变形状态下的大小 
     */
    virtual const Size& getContentSize() const;


    /**
     * @~english Sets whether the node is visible.
     *
     * The default value is true, a node is default to visible.
     * @~chinese 设置节点是否可见。
     *
     * 默认值是true,一个节点默认是可见的。
     *
     * @param visible   @~english true if the node is visible, false if the node is hidden. @~chinese true 如果节点是可见的，false 如果节点是隐藏的。 
     */
    virtual void setVisible(bool visible);
    /**
     * @~english Determines if the node is visible.
     * @~chinese 判断节点是否可见。
     *
     * @see `setVisible(bool)`
     *
     * @return @~english true if the node is visible, false if the node is hidden. @~chinese true 如果节点是可见的, false 如果节点是隐藏的。 
     */
    virtual bool isVisible() const;


    /**
     * @~english Sets the rotation (angle) of the node in degrees.
     *
     * 0 is the default rotation angle.
     * Positive values rotate node clockwise, and negative values for anti-clockwise.
     * @~chinese 设置节点的旋转（angle）角度。
     *
     * 0 是默认的旋转角度。
     * 负数顺时针旋转节点，正数逆时针旋转节点。
     *
     * @param rotation     @~english The rotation of the node in degrees. @~chinese 节点的旋转角度。 
     */
    virtual void setRotation(float rotation);
    /**
     * @~english Returns the rotation of the node in degrees.
     * @~chinese 返回节点的旋转角度。
     *
     * @see `setRotation(float)`
     *
     * @return @~english The rotation of the node in degrees. @~chinese 节点的旋转角度。 
     */
    virtual float getRotation() const;

    /**
     * @~english Sets the rotation (X,Y,Z) in degrees.
     * Useful for 3d rotations.
     * @~chinese 设置（X,Y,Z）旋转角度。
     * 对3d旋转非常有用。
     *
     * @warning @~english The physics body doesn't support this. @~chinese 物理节点不支持这个API 
     *
     * @param rotation @~english The rotation of the node in 3d. @~chinese 3D空间中的旋转角度 
     * @js NA
     */
    virtual void setRotation3D(const Vec3& rotation);
    /**
     * @~english Returns the rotation (X,Y,Z) in degrees.
     * @~chinese 获取（X,Y,Z）的旋转角度。
     * 
     * @return @~english The rotation of the node in 3d. @~chinese 3D空间中的旋转角度 
     * @js NA
     */
    virtual Vec3 getRotation3D() const;
    
    /**
     * @~english Set rotation by quaternion. You should make sure the quaternion is normalized.
     * @~chinese 通过四元数来设置3D空间中的旋转角度。你要保证四元数是经过归一化的。
     *
     * @param quat @~english The rotation in quaternion, note that the quat must be normalized. 
     * @~chinese 四元数对象，注意四元数必须蔷橐换�
     * @js NA
     */
    virtual void setRotationQuat(const Quaternion& quat);
    
    /**
     * @~english Return the rotation by quaternion, Note that when _rotationZ_X == _rotationZ_Y, the returned quaternion equals to RotationZ_X * RotationY * RotationX,
     * @~chinese 获取四元数表达的3D空间旋转角度，当`_rotationZ_X == _rotationZ_Y`的时候，四元数值等于`RotationZ_X * RotationY * RotationX`，否则值等于`RotationY * RotationX`。
     * it equals to RotationY * RotationX otherwise.
     *
     * @return @~english The rotation in quaternion. @~chinese 四元数对象 
     * @js NA
     */
    virtual Quaternion getRotationQuat() const;

    /**
     * @~english Sets the X rotation (angle) of the node in degrees which performs a horizontal rotational skew.
     *
     * The difference between `setRotationalSkew()` and `setSkew()` is that the first one simulate Flash's skew functionality,
     * while the second one uses the real skew function.
     *
     * 0 is the default rotation angle.
     * Positive values rotate node clockwise, and negative values for anti-clockwise.
     * @~chinese 设置节点X轴的旋转角度，表现为水平旋转倾斜。
     *
     * `setRotationalSkew()` 和 `setSkew()`的不同是前一个是模拟Flash的倾斜功能
     * 然而后一个使用真正的倾斜功能。
     *
     * 0 是默认的旋转角度。
     * 负数节点顺时针旋转，正数节点逆时针旋转。
     *
     * @param rotationX    @~english The X rotation in degrees which performs a horizontal rotational skew. @~chinese X轴的旋转角度表现为水平旋转倾斜。 
     *
     * @warning @~english The physics body doesn't support this. @~chinese 物理节点不支持这个API 
     * @js setRotationX
     */
    virtual void setRotationSkewX(float rotationX);
    CC_DEPRECATED_ATTRIBUTE virtual void setRotationX(float rotationX) { return setRotationSkewX(rotationX); }

    /**
     * @~english Gets the X rotation (angle) of the node in degrees which performs a horizontal rotation skew.
     * @~chinese 得到X轴节点的旋转角度，表现为水平旋转倾斜（horizontal rotation skew）.
     *
     * @see `setRotationSkewX(float)`
     *
     * @return @~english The X rotation in degrees. @~chinese X轴的旋转角度。 
     * @js getRotationX 
     */
    virtual float getRotationSkewX() const;
    CC_DEPRECATED_ATTRIBUTE virtual float getRotationX() const { return getRotationSkewX(); }

    /**
     * @~english Sets the Y rotation (angle) of the node in degrees which performs a vertical rotational skew.
     *
     * The difference between `setRotationalSkew()` and `setSkew()` is that the first one simulate Flash's skew functionality,
     * while the second one uses the real skew function.
     *
     * 0 is the default rotation angle.
     * Positive values rotate node clockwise, and negative values for anti-clockwise.
     * @~chinese 设置Y轴节点的旋转角度，表现为垂直旋转倾斜。
     *
     * `setRotationalSkew()` 和`setSkew()` 的不同是前一个使用Flash倾斜功能
     * 后一个使用了真正的倾斜功能。
     *
     * 0 默认的旋转角度。
     * 负数表示顺时针旋转，正数表示逆时针旋转。
     *
     * @param rotationY    @~english The Y rotation in degrees. @~chinese Y轴的旋转角度。 
     *
     * @warning @~english The physics body doesn't support this. @~chinese 物理节点不支持这个API 
     * @js setRotationY
     */
    virtual void setRotationSkewY(float rotationY);
    CC_DEPRECATED_ATTRIBUTE virtual void setRotationY(float rotationY) { return setRotationSkewY(rotationY); }

    /**
     * @~english Gets the Y rotation (angle) of the node in degrees which performs a vertical rotational skew.
     * @~chinese 得到节点Y轴的旋转角度，表现为垂直旋转倾斜（vertical rotational skew.）
     *
     * @see `setRotationSkewY(float)`
     *
     * @return @~english The Y rotation in degrees. @~chinese Y轴旋转角度。 
     * @js getRotationY
     */
    virtual float getRotationSkewY() const;
    CC_DEPRECATED_ATTRIBUTE virtual float getRotationY() const { return getRotationSkewY(); }

    /**
     * @~english Sets the arrival order when this node has a same ZOrder with other children.
     *
     * A node which called addChild subsequently will take a larger arrival order,
     * If two children have the same Z order, the child with larger arrival order will be drawn later.
     * @~chinese 设置到达顺序，当这个节点和其他子节点有相同的ZOrder时。
     *
     * 一个调用了之后调用了addChild函数的节点将会有更大的到达顺序值，
     * 如果两个子对象有相同的Z轴顺序，这个有更大到达顺序的子类将会后画。
     *
     * @warning @~english This method is used internally for localZOrder sorting, don't change this manually @~chinese 这个方法在内部被用于localZOrder排序，不能手动的改变。
     *
     * @param orderOfArrival   @~english The arrival order. @~chinese 到达顺序。 
     */
    void setOrderOfArrival(int orderOfArrival);
    /**
     * @~english Returns the arrival order, indicates which children is added previously.
     * @~chinese 返回到达顺序，指出哪一个子类先被添加。
     *
     * @see `setOrderOfArrival(unsigned int)`
     *
     * @return @~english The arrival order. @~chinese 到达顺序。 
     */
    int getOrderOfArrival() const;


    /** @deprecated No longer needed
    * @lua NA
    */
    CC_DEPRECATED_ATTRIBUTE void setGLServerState(int serverState) { /* ignore */ };
    /** @deprecated No longer needed
    * @lua NA
    */
    CC_DEPRECATED_ATTRIBUTE int getGLServerState() const { return 0; }

    /**
     * @~english Sets whether the anchor point will be (0,0) when you position this node.
     *
     * This is an internal method, only used by Layer and Scene. Don't call it outside framework.
     * The default value is false, while in Layer and Scene are true.
     * @~chinese 设置抹点为（0,0）当你摆放这个节点的时候。
     *
     * 这是一个内部方法，仅仅被Layer和Scene使用。不要在框架外调用。
     * 默认值是false,但是在Layer和Scene中是true.
     *
     * @param ignore    @~english true if anchor point will be (0,0) when you position this node. @~chinese true 如果锚点是（0,0）当你摆放这个节点的时候。 
     * @todo @~english This method should be renamed as setIgnoreAnchorPointForPosition(bool) or something with "set".
     * @~chinese 这个方法应该被命名为setIgnoreAnchorPointForPosition(bool) 或者其他的有“set”的名称。
     */
    virtual void ignoreAnchorPointForPosition(bool ignore);
    /**
     * @~english Gets whether the anchor point will be (0,0) when you position this node.
     * @~chinese 得到节点的锚点是否为（0,0），当你摆放这个节点时。
     *
     * @see `ignoreAnchorPointForPosition(bool)`
     *
     * @return @~english true if the anchor point will be (0,0) when you position this node. @~chinese 如果锚点是 (0,0) 当你摆放这个节点时返回true。 
     */
    virtual bool isIgnoreAnchorPointForPosition() const;

    /// @}  end of Setters & Getters for Graphic Properties


    /// @{
    /// @name Children and Parent
    /// @brief @~english @~chinese 父子节点关系

    /**
     * @~english Adds a child to the container with z-order as 0.
     *
     * If the child is added to a 'running' node, then 'onEnter' and 'onEnterTransitionDidFinish' will be called immediately.
     * @~chinese 添加一个子节点到容器内，z-order是0.
     *
     * 如果子节点被添加到了一个“running（活动着的）”节点，那么'onEnter'喝 'onEnterTransitionDidFinish' 将会立即调用。
     *
     * @param child     @~english A child node. @~chinese 一个子节点。 
     */
    virtual void addChild(Node * child);
    /**
     * @~english Adds a child to the container with a local z-order.
     *
     * If the child is added to a 'running' node, then 'onEnter' and 'onEnterTransitionDidFinish' will be called immediately.
     * @~chinese 添加一个子节点到容器中，参数有一个局部Z轴顺序。
     *
     * 如果子节点被添加到了一个“running（活动着的）”节点，那么'onEnter'喝 'onEnterTransitionDidFinish' 将会立即调用。
     *
     * @param child         @~english A child node. @~chinese 一个子节点。 
     * @param localZOrder   @~english Z order for drawing priority. Please refer to `setLocalZOrder(int)`. @~chinese Z轴顺序为了绘画的优先权。 请参考 `setLocalZOrder(int)` 
     */
    virtual void addChild(Node * child, int localZOrder);
    /**
     * @~english Adds a child to the container with z order and tag.
     *
     * If the child is added to a 'running' node, then 'onEnter' and 'onEnterTransitionDidFinish' will be called immediately.
     * @~chinese 添加一个子节点到容器中，有Z轴顺序和一个标记。
     *
     * 如果子节点被添加到了一个“running（活动着的）”节点，那么'onEnter'喝 'onEnterTransitionDidFinish' 将会立即调用。
     *
     * @param child         @~english A child node. @~chinese 一个子节点 
     * @param localZOrder   @~english Z order for drawing priority. Please refer to `setLocalZOrder(int)`. @~chinese Z轴顺序为了绘画的优先权。 请参考 `setLocalZOrder(int)` 
     * @param tag           @~english An integer to identify the node easily. Please refer to `setTag(int)`. @~chinese 一个用来更容易分辨节点的整数。请参考 `setTag(int)` 
     * 
     * @~english Please use `addChild(Node* child, int localZOrder, const std::string &name)` instead.
     * @~chinese 请使用`addChild(Node* child, int localZOrder, const std::string &name)`
     */
     virtual void addChild(Node* child, int localZOrder, int tag);
    /**
     * @~english Adds a child to the container with z order and tag
     *
     * If the child is added to a 'running' node, then 'onEnter' and 'onEnterTransitionDidFinish' will be called immediately.
     * @~chinese 添加一个子节点到容器中，参数有一个局部Z轴顺序。
     *
     * 如果子节点被添加到了一个“running（活动着的）”节点，那么'onEnter'喝 'onEnterTransitionDidFinish' 将会立即调用。
     *
     * @param child     @~english A child node. @~chinese 一个子节点。 
     * @param localZOrder    @~english Z order for drawing priority. Please refer to `setLocalZOrder(int)`. @~chinese Z轴顺序为了绘画的优先权。 请参考 `setLocalZOrder(int)` 
     * @param name      @~english A string to identify the node easily. Please refer to `setName(int)`. @~chinese 一个用来标记节点的名字，请参考`setName(int)` 
     *
     */
    virtual void addChild(Node* child, int localZOrder, const std::string &name);
    /**
     * @~english Gets a child from the container with its tag.
     * @~chinese 从容器中通过标记得到对应的子节点。
     *
     * @param tag   @~english An identifier to find the child node. @~chinese 一个标识符用于找到子节点。 
     *
     * @return @~english A node object whose tag equals to the input parameter. @~chinese 一个标记与输入的参数相同的节点对象。 
     *
     * Please use `getChildByName()` instead.
     */
     virtual Node * getChildByTag(int tag) const;
    
     /**
     * Gets a child from the container with its tag that can be cast to Type T.
     *
     * @param tag   An identifier to find the child node.
     *
     * @return a Node with the given tag that can be cast to Type T.
    */
    template <typename T>
    inline T getChildByTag(int tag) const { return static_cast<T>(getChildByTag(tag)); }
    
    /**
     * @~english Gets a child from the container with its name.
     * @~chinese 从容器中通过名字得到对应的子节点。
     *
     * @param name   @~english An identifier to find the child node. @~chinese 一个名字用于找到子节点。 
     *
     * @return @~english A node object whose name equals to the input parameter. @~chinese 一个名字与输入的参数相同的节点对象。 
     *
     * @since v3.2
     */
    virtual Node* getChildByName(const std::string& name) const;
    /**
     * @~english Gets a child from the container with its name that can be cast to Type T.
     * @~chinese 通过名字获得一个子节点对象，并且这个节点对象可以被转换为类型T。
     *
     * @param name   @~english An identifier to find the child node. @~chinese 一个名字用于找到子节点。 
     *
     * @return @~english A node with the given name that can be cast to Type T. @~chinese 一个名字与输入的参数相同并且可以被转换为类型T的节点对象。 
    */
    template <typename T>
    inline T getChildByName(const std::string& name) const { return static_cast<T>(getChildByName(name)); }
    /** 
     * @~english Search the children of the receiving node to perform processing for nodes which share a name.
     * @~chinese 在子节点中寻找匹配名字或正则表达式的节点并对这些节点执行回调函数。
     *
     * @param name @~english The name to search for, supports c++11 regular expression.
     * @~chinese 用于搜索的搜索字符串，支持C++11正则表达式
     *
     * @~english Search syntax options:
     * - `//`: Can only be placed at the begin of the search string. This indicates that it will search recursively.
     * - `..`: The search should move up to the node's parent. Can only be placed at the end of string.
     * - `/` : When placed anywhere but the start of the search string, this indicates that the search should move to the node's children.
     * @code
     * enumerateChildren("//MyName", ...): This searches the children recursively and matches any node with the name `MyName`.
     * enumerateChildren("[[:alnum:]]+", ...): This search string matches every node of its children.
     * enumerateChildren("A[[:digit:]]", ...): This searches the node's children and returns any child named `A0`, `A1`, ..., `A9`.
     * enumerateChildren("Abby/Normal", ...): This searches the node's grandchildren and returns any node whose name is `Normal`
     * and whose parent is named `Abby`.
     * enumerateChildren("//Abby/Normal", ...): This searches recursively and returns any node whose name is `Normal` and whose
     * parent is named `Abby`.
     * @endcode
     * 
     * @~chinese 搜索语法说明:
     * - `//`: 当搜索字符串以两个斜杠开头的时候，搜索会递归进行，搜索当前节点的整个子节点树。
     * - `..`: 当搜索字符串以两个点结束的时候，搜索会查询当前节点的父节点
     * - `/` : 当搜索字符串内部（不在开头）包含单个斜杠，它将搜索指向其子节点
     * @code
     * enumerateChildren("//MyName", ...): 查询整个子节点树并匹配所有名字为`MyName`的节点。
     * enumerateChildren("[[:alnum:]]+", ...): 这个正则表达式将匹配所有有名字的直接子节点。
     * enumerateChildren("A[[:digit:]]", ...): 这个正则表达式将匹配所有名字为`A0`, `A1`, ..., `A9`的子节点。
     * enumerateChildren("Abby/Normal", ...): 匹配名为Abby的直接子节点的名为Normal的子节点。
     * enumerateChildren("//Abby/Normal", ...): 查询整个子节点树并匹配所有名字为Normal并且父节点名字为Abby的节点。
     * @endcode
     *
     * @warning @~english Only support alphabet or number for name, and not support unicode.
     * @~chinese name参数只支持字母或数字，不支持unicode字符
     *
     * @param callback @~english A callback function to execute on nodes that match the `name` parameter. The function takes the following arguments:
     *  `node` 
     *      A node that matches the name
     *  And returns a boolean result. Your callback can return `true` to terminate the enumeration.
     * @~chinese 回调函数，所有匹配到的节点都会被这个回调函数执行，这个回调函数的参数是`node`：匹配到的节点。并且返回一个布尔值。
     * 开发者可以在自己定义的回调函数中返回`true`来终结enumerateChildren的搜索过程
     * @since v3.2
     */
    virtual void enumerateChildren(const std::string &name, std::function<bool(Node* node)> callback) const;
    /**
     * @~english Returns the array of the node's children.
     * @~chinese 返回所有子节点的数组。
     *
     * @return @~english the array the node's children. @~chinese 子节点数组。 
     */
    virtual Vector<Node*>& getChildren() { return _children; }
    virtual const Vector<Node*>& getChildren() const { return _children; }
    
    /** 
     * @~english Returns the amount of children.
     * @~chinese 返回子节点的总数
     *
     * @return @~english The amount of children. @~chinese 子节点的总数 
     */
    virtual ssize_t getChildrenCount() const;

    /**
     * @~english Sets the parent node.
     * @~chinese 设置节点的父节点
     *
     * @param parent    @~english A pointer to the parent node. @~chinese 指向父节点的指针。 
     */
    virtual void setParent(Node* parent);
    /**
     * @~english Returns a pointer to the parent node.
     * @~chinese 返回指向父节点的指针。
     *
     * @see `setParent(Node*)`
     *
     * @returns @~english A pointer to the parent node. @~chinese 指向父节点的指针。 
     */
    virtual Node* getParent() { return _parent; }
    virtual const Node* getParent() const { return _parent; }


    ////// REMOVES //////

    /**
     * @~english Removes this node itself from its parent node with a cleanup.
     * If the node orphan, then nothing happens.
     * @~chinese 从父节点中删除一个节点，有一个cleanup参数。
     * 如果这个节点是一个孤节点，那么什么都不会发生。
     * @see `removeFromParentAndCleanup(bool)`
     */
    virtual void removeFromParent();
    /**
     * @~english Removes this node itself from its parent node.
     * If the node orphan, then nothing happens.
     * @~chinese 从父节点中删除一个节点
     * 如果这个节点是一个孤节点，那么什么都不会发生。
     * @param cleanup   @~english true if all actions and callbacks on this node should be removed, false otherwise.
     * @~chinese true 在这个节点上所有的动作和回调都会被删除, false 就不会删除。
     * @js removeFromParent
     * @lua removeFromParent
     */
    virtual void removeFromParentAndCleanup(bool cleanup);

    /**
     * @~english Removes a child from the container. It will also cleanup all running actions depending on the cleanup parameter.
     * @~chinese 从容器中删除一个孩子，取决于cleanup参数，同时可能会清除所有的活动的动作。
     *
     * @param child     @~english The child node which will be removed. @~chinese 希望被删除的子节点。 
     * @param cleanup   @~english True if all running actions and callbacks on the child node will be cleanup, false otherwise.
     * @~chinese true 在这个节点上所有的动作和回调都会被删除, false 就不会删除。
     */
    virtual void removeChild(Node* child, bool cleanup = true);

    /**
     * @~english Removes a child from the container by tag value. It will also cleanup all running actions depending on the cleanup parameter.
     * @~chinese 从一个容器中删除一个孩子通过标记值。取决于cleanup参数同时会清除所有的活动的动作。
     *
     * @param tag       @~english An interger number that identifies a child node. @~chinese 一个用于识别子节点的整数。 
     * @param cleanup   @~english True if all running actions and callbacks on the child node will be cleanup, false otherwise.
     * @~chinese true 在这个节点上所有的动作和回调都会被删除， false 就不会删除。
     *
     * Please use `removeChildByName` instead.
     */
     virtual void removeChildByTag(int tag, bool cleanup = true);
    /**
     * @~english Removes a child from the container by tag value. It will also cleanup all running actions depending on the cleanup parameter.
     * @~chinese 通过名字删除一个节点，默认会删除所有动作。
     *
     * @param name      @~english A string that identifies a child node. @~chinese 用于标示节点的名字
     * @param cleanup   @~english True if all running actions and callbacks on the child node will be cleanup, false otherwise. 
     * @~chinese true 在这个节点上所有的动作和回调都会被删除， false 就不会删除。
     */
    virtual void removeChildByName(const std::string &name, bool cleanup = true);
    /**
     * @~english Removes all children from the container with a cleanup.
     * @~chinese 从容器中删除所有的孩子，并清除所有动作和回调。
     *
     * @see `removeAllChildrenWithCleanup(bool)`
     */
    virtual void removeAllChildren();
    /**
     * @~english Removes all children from the container, and do a cleanup to all running actions depending on the cleanup parameter.
     * @~chinese 从容器中删除所有的孩子, 取决于cleanup参数，同时可能会清除所有的活动的动作。
     *
     * @param cleanup   @~english True if all running actions on all children nodes should be cleanup, false oterwise.
     * @~chinese true 在这个节点上所有的动作和回调都会被删除, false 就不会删除。
     * @js removeAllChildren
     * @lua removeAllChildren
     */
    virtual void removeAllChildrenWithCleanup(bool cleanup);

    /**
     * @~english Reorders a child according to a new z value.
     * @~chinese 对一个孩子设定一个新的z轴值并重新排序。
     *
     * @param child     @~english An already added child node. It MUST be already added. @~chinese 一个已经被添加的子节点，它必须是已经添加的。 
     * @param localZOrder @~english Z order for drawing priority. Please refer to setLocalZOrder(int).
     * @~chinese Z轴顺序为了绘画优先级，请参考setLocalZOrder(int)。
     */
    virtual void reorderChild(Node * child, int localZOrder);

    /**
     * @~english Sorts the children array once before drawing, instead of every time when a child is added or reordered.
     * This approach can improves the performance massively.
     * @~chinese 在绘画之前，排列所有的孩子数组一次，而不是每次添加或者删除子节点时都排序。
     * 这个方法可以大幅度地提高性能。
     * @note @~english Don't call this manually unless a child added needs to be removed in the same frame.
     * @~chinese 不要手动调用这个方法，除非一个添加过的子节点将要被删除在这个结构内。
     */
    virtual void sortAllChildren();

    /// @} end of Children and Parent
    
    /// @{
    /// @name Tag & User data
    /// @brief @~english @~chinese 标签和用户数据

    /**
     * @~english Returns a tag that is used to identify the node easily.
     * @~chinese 返回一个用来更简单分辨节点的标记。
     *
     * @return @~english An integer that identifies the node. @~chinese 一个分辨节点的整数。 
     *
     * Please use `getTag()` instead.
     */
     virtual int getTag() const;
    /**
     * @~english Changes the tag that is used to identify the node easily.
     *
     * Please refer to getTag for the sample code.
     * @~chinese 改变这个用来分辨节点的标记。
     *
     * 请参考 getTag 的相同代码。
     *
     * @param tag   @~english A integer that identifies the node. @~chinese 一个用来识别节点的整数。 
     *
     * Please use `setName()` instead.
     */
     virtual void setTag(int tag);
    
    /** @~english Returns a string that is used to identify the node.
     * @~chinese 返回用于识别节点的名字。
     * @return @~english A string that identifies the node. @~chinese 用于识别节点的名字。 
     * 
     * @since v3.2
     */
    virtual const std::string& getName() const;
    /** @~english Changes the name that is used to identify the node easily.
     * @~chinese 设置用于识别节点的名字。
     * @param name @~english A string that identifies the node. @~chinese 用于识别节点的名字 
     *
     * @since v3.2
     */
    virtual void setName(const std::string& name);

    
    /**
     * @~english Returns a custom user data pointer.
     *
     * You can set everything in UserData pointer, a data block, a structure or an object.
     * @~chinese 返回一个用户自定义数据的指针。
     *
     * 你可以随意设置UserData 指针为, 一个数据块, 结构体或者一个对象。
     *
     * @return @~english A custom user data pointer. @~chinese 用户自定义数据的指针。 
     * @lua NA
     */
    virtual void* getUserData() { return _userData; }
    /**
    * @lua NA
    */
    virtual const void* getUserData() const { return _userData; }

    /**
     * @~english Sets a custom user data pointer.
     *
     * You can set everything in UserData pointer, a data block, a structure or an object, etc.
     * @~chinese 设置一个用户自定义数据的指针。
     *
     * 你可以随意设置UserData 指针为, 一个数据块, 结构体或者一个对象，等等。
     * @warning @~english Don't forget to release the memory manually,
     *          especially before you change this data pointer, and before this node is autoreleased.
     * @~chinese 不要忘记要手动释放内存，
     *          特别是在你改变这个数据指针之前，和这个节点被自动释放之前。
     *
     * @param userData  @~english A custom user data pointer. @~chinese 一个用户自定义数据指针。 
     * @lua NA
     */
    virtual void setUserData(void *userData);

    /**
     * @~english Returns a user assigned Object.
     *
     * Similar to userData, but instead of holding a void* it holds an object.
     * @~chinese 返回一个用户设定的对象
     *
     * 和userData类似, 但它只能指向一个Ref类型的对象
     *
     * @return @~english A user assigned Object. @~chinese 一个用户分配的对象。 
     * @lua NA
     */
    virtual Ref* getUserObject() { return _userObject; }
    /**
    * @lua NA
    */
    virtual const Ref* getUserObject() const { return _userObject; }

    /**
     * @~english Returns a user assigned Object.
     *
     * Similar to UserData, but instead of holding a void* it holds an object.
     * The UserObject will be retained once in this method,
     * and the previous UserObject (if existed) will be released.
     * The UserObject will be released in Node's destructor.
     * @~chinese 返回一个用户分配的对象
     *
     * 和userData类似, 但它拥有的是一个对象而不是void*
     * UserObject将会在这个方法中留存一次
     * 然后之前的UserObject （如果存在的话）将会被释放。
     * UserObject 将会在节点的析构函数中释放。
     *
     * @param userObject    @~english A user assigned Object. @~chinese 一个用户分配的对象 
     */
    virtual void setUserObject(Ref *userObject);

    /// @} end of Tag & User Data


    /// @{
    /// @name GLProgram
    /// @brief @~english @~chinese OpenGL着色器程序
    /**
     * @~english Return the GLProgram (shader) currently used for this node.
     * @~chinese 返回当前用于这个节点的着色器程序 (shader) 
     *
     * @return @~english The GLProgram (shader) currently used for this node. @~chinese 当前用于这个节点的GLProgram (shader) 
     */
    GLProgram* getGLProgram() const;
    CC_DEPRECATED_ATTRIBUTE GLProgram* getShaderProgram() const { return getGLProgram(); }
    /**
     * @~english Sets the shader program for this node
     *
     * Since v2.0, each rendering node must set its shader program.
     * It should be set in initialize phase.
     * @~chinese 为这个节点设置着色器程序
     *
     * 自从 v2.0, 每一个渲染的节点必须设置它自己的着色器程序。
     * 它应该在初始化阶段被设置。
     @code
     node->setGLrProgram(GLProgramCache::getInstance()->getProgram(GLProgram::SHADER_NAME_POSITION_TEXTURE_COLOR));
     @endcode
     *
     * @param glprogram @~english The shader program. @~chinese 着色器程序 
     */
    virtual void setGLProgram(GLProgram *glprogram);
    CC_DEPRECATED_ATTRIBUTE void setShaderProgram(GLProgram *glprogram) { setGLProgram(glprogram); }
    
    /**
     * @~english Return the GLProgramState currently used for this node.
     * @~chinese 返回节点当前使用的OpenGL着色器程序状态
     *
     * @return @~english The GLProgramState currently used for this node.
     * @~chinese 节点当前使用的OpenGL着色器程序状态
     */
    GLProgramState *getGLProgramState() const;
    /**
     * @~english Set the GLProgramState for this node.
     * @~chinese 设置节点当前使用的OpenGL着色器程序状态
     *
     * @param glProgramState @~english The GLProgramState for this node. @~chinese OpenGL着色器程序状态 
     */
    virtual void setGLProgramState(GLProgramState *glProgramState);
    
    /// @} end of Shader Program


    /**
     * @~english Returns whether or not the node is "running".
     *
     * If the node is running it will accept event callbacks like onEnter(), onExit(), update().
     * @~chinese 返回节点是否是“running(活动的)”。
     *
     * 如果节点是活动的，它将会允许事件回调就像onEnter(), onExit(), update()
     *
     * @return @~english Whether or not the node is running. @~chinese 节点是否是“running(活动的)”。 
     */
    virtual bool isRunning() const;

    /**
     * @~english Schedules for lua script.
     * @~chinese Lua script的时间表
     * @js NA
     *
     * @param handler @~english The key to search lua function. @~chinese 用来寻找Lua函数的key 
     * @param priority @~english A given priority value. @~chinese 一个给定的优先级 
     */
    void scheduleUpdateWithPriorityLua(int handler, int priority);

    /// @}  end Script Bindings


    /// @{
    /// @name Event Callbacks
    /// @brief @~english @~chinese 事件回调函数

    /**
     * @~english Event callback that is invoked every time when Node enters the 'stage'.
     * If the Node enters the 'stage' with a transition, this event is called when the transition starts.
     * During onEnter you can't access a "sister/brother" node.
     * If you override onEnter, you shall call its parent's one, e.g., Node::onEnter().
     * @~chinese 每次当Node进入“stage”时才调用事件回调。
     * 如果Node进入“stage”状态时伴随着一个转换（transition）,那么事件将会在这个转换开始的时候被调用。
     * 在onEnter过程中，你不能够接入“sister/brother”兄妹节点。
     * 如果你重写了onEnter方法，你应该调用它的父类，e.g., Node::onEnter().
     * @lua NA
     */
    virtual void onEnter();

    /** @~chinese 每次当Node进入“stage”时才调用事件回调。
     * 如果Node进入“stage”状态时伴随着一个转换（transition）,那么事件将会在这个转换结束的时候被调用。
     * 如果你重写了onEnterTransitionDidFinish方法 你应该调用它的父类, e.g. Node::onEnterTransitionDidFinish()
     * @~english Event callback that is invoked when the Node enters in the 'stage'.
     * If the Node enters the 'stage' with a transition, this event is called when the transition finishes.
     * If you override onEnterTransitionDidFinish, you shall call its parent's one, e.g. Node::onEnterTransitionDidFinish()
     * @lua NA
     */
    virtual void onEnterTransitionDidFinish();

    /**
     * @~english Event callback that is invoked every time the Node leaves the 'stage'.
     * If the Node leaves the 'stage' with a transition, this event is called when the transition finishes.
     * During onExit you can't access a sibling node.
     * If you override onExit, you shall call its parent's one, e.g., Node::onExit().
     * @~chinese 每次当Node离开“stage”时才调用事件回调。
     * 如果Node离开“stage”状态时伴随着一个转换（transition）, 那么事件将会在这个转换结束的时候被调用。
     * 在onEnter过程中中你不能够接入一个兄妹节点。
     * 如果你重写onExit, 你应该调用它的父类, e.g., Node::onExit().
     * @lua NA
     */
    virtual void onExit();

    /**
     * @~english Event callback that is called every time the Node leaves the 'stage'.
     * If the Node leaves the 'stage' with a transition, this callback is called when the transition starts.
     * @~chinese 每次当Node离开“stage”时才调用事件回调。
     * 如果Node离开“stage”状态时伴随着一个转换（transition）, 那么事件将会在这个转换开始的时候被调用。
     * @lua NA
     */
    virtual void onExitTransitionDidStart();

    /// @} end of event callbacks.


    /**
     * @~english Stops and removes all running actions and schedulers
     * @~chinese 停止并移除所有的活动着的动作和调度器。
     */
    virtual void cleanup();

    /**
     * @~english Override this method to draw your own node.
     * The following GL states will be enabled by default:
     * - `glEnableClientState(GL_VERTEX_ARRAY);`
     * - `glEnableClientState(GL_COLOR_ARRAY);`
     * - `glEnableClientState(GL_TEXTURE_COORD_ARRAY);`
     * - `glEnable(GL_TEXTURE_2D);`
     * AND YOU SHOULD NOT DISABLE THEM AFTER DRAWING YOUR NODE
     * But if you enable any other GL state, you should disable it after drawing your node.
     * @~chinese 重写这个方法来绘制你自己的节点。
     * 以下的GL状态是默认开启的：
     * - `glEnableClientState(GL_VERTEX_ARRAY);`
     * - `glEnableClientState(GL_COLOR_ARRAY);`
     * - `glEnableClientState(GL_TEXTURE_COORD_ARRAY);`
     * - `glEnable(GL_TEXTURE_2D);`
     * 并且在绘制完你的节点之后不能够关闭他们。
     * 但是如果你开启了其他的GL状态，那么在绘制完你的节点之后你要关闭他们。
     * 
     * @param renderer A given renderer.
     * @param transform A transform matrix.
     * @param flags Renderer flag.
     */
    virtual void draw(Renderer *renderer, const Mat4& transform, uint32_t flags);
    virtual void draw() final;

    /**
     * @~english Visits this node's children and send their render command recursively.
     * @~chinese 遍历所有子节点，并且循环递归得发送它们的渲染指令。
     *
     * @param renderer @~english A given renderer. @~chinese 指定一个渲染器 
     * @param parentTransform @~english A transform matrix. @~chinese 父节点放射变换矩阵 
     * @param parentFlags @~english Renderer flag. @~chinese 渲染器标签 
     */
    virtual void visit(Renderer *renderer, const Mat4& parentTransform, uint32_t parentFlags);
    virtual void visit() final;


    /** 
     @~english Returns the Scene that contains the Node.
     It returns `nullptr` if the node doesn't belong to any Scene.
     This function recursively calls parent->getScene() until parent is a Scene object. The results are not cached. It is that the user caches the results in case this functions is being used inside a loop.@~chinese 返回包含该节点的场景。
     如果这个节悴皇粲谌魏蔚某【埃祷豟nullptr`。
     这个函数循环递归地调用parent->getScene() 直到父类是一个Scene对象。结果不会被缓存。只有当这个函数被用在一个循环中时，用户才会缓存这个结果。
     *
     * @return @~english The Scene that contains the node. @~chinese 包含该节点的场景 
     */
    virtual Scene* getScene() const;

    /**
     * @~english Returns an AABB (axis-aligned bounding-box) in its parent's coordinate system.
     * @~chinese 返回父坐标系中的一个AABB(轴向包围外框)。
     *
     * @return @~english An AABB (axis-aligned bounding-box) in its parent's coordinate system @~chinese 轴向包围外框 
     */
    virtual Rect getBoundingBox() const;

    /** @deprecated Use getBoundingBox instead */
    CC_DEPRECATED_ATTRIBUTE inline virtual Rect boundingBox() const { return getBoundingBox(); }

    /** @~english Set event dispatcher for node.
     * @~chinese 设置节点的事件分发器
     *
     * @param dispatcher @~english The event dispatcher. @~chinese 事件分发器 
     */
    virtual void setEventDispatcher(EventDispatcher* dispatcher);
    /** @~english Get the event dispatcher.
     * @~chinese 获取节点的事件分发器
     *
     * @return @~english The event dispatcher. @~chinese 事件分发器 
     */
    virtual EventDispatcher* getEventDispatcher() const { return _eventDispatcher; };

    /// @{
    /// @name Actions
    /// @brief @~english @~chinese 动作

    /**
     * @~english Sets the ActionManager object that is used by all actions.
     * @~chinese 设置被所有动作使用的ActionManager对象。
     *
     * @warning @~english If you set a new ActionManager, then previously created actions will be removed.
     * @~chinese 如果你设置了一个新的ActionManager, 那么之前创建的动作将会被删除。
     *
     * @param actionManager     @~english A ActionManager object that is used by all actions. @~chinese ActionManager被所有动作使用。 
     */
    virtual void setActionManager(ActionManager* actionManager);
    /**
     * @~english Gets the ActionManager object that is used by all actions.
     * @~chinese 得到被所有动作使用的ActionManager对象。
     * @see setActionManager(ActionManager*)
     * @return @~english An ActionManager object. @~chinese ActionManager对象。 
     */
    virtual ActionManager* getActionManager() { return _actionManager; }
    virtual const ActionManager* getActionManager() const { return _actionManager; }

    /**
     * @~english Executes an action, and returns the action that is executed.
     *
     * This node becomes the action's target. Refer to Action::getTarget().
     * @~chinese 执行一个动作，并且返回执行的该动作。
     *
     * 这个节点将会变成动作的目标，参考Action::getTarget()
     * @warning @~english Actions don't retain their target. @~chinese 动作不存储它的目标。 
     *
     * @param action @~english An Action pointer. @~chinese 动作对象 
     */
    virtual Action* runAction(Action* action);

    /**
     * @~english Stops and removes all actions from the running action list .
     * @~chinese 停止并且从活动动作列表中删除所有的动作。
     */
    void stopAllActions();

    /**
     * @~english Stops and removes an action from the running action list.
     * @~chinese 停止并且从活动动作列表中删除一个动作。
     *
     * @param action    @~english The action object to be removed. @~chinese 需要被删除的动作 
     */
    void stopAction(Action* action);

    /**
     * @~english Removes an action from the running action list by its tag.
     * @~chinese 通过动作的标记从活动动作列表中删除一个动作。
     *
     * @param tag   @~english A tag that indicates the action to be removed. @~chinese 动作的标记 
     */
    void stopActionByTag(int tag);
    
    /**
     * @~english Removes all actions from the running action list by its tag.
     * @~chinese 通过动作的标记从活动动作列表中删除动作。
     *
     * @param tag   @~english A tag that indicates the action to be removed. @~chinese 动作的标记 
     */
    void stopAllActionsByTag(int tag);

    /**
     * Removes all actions from the running action list by its flags.
     *
     * @param flags   A flag field that removes actions based on bitwise AND.
     */
    void stopActionsByFlags(unsigned int flags);

    /**
     * @~english Gets an action from the running action list by its tag.
     * @~chinese 通过动作的标记从活动动作列表中得到一个动作。
     *
     * @see `setTag(int)`, `getTag()`.
     *
     * @return @~english The action object with the given tag. @~chinese 动作的标记 
     */
    Action* getActionByTag(int tag);

    /**
     * @~english Returns the numbers of actions that are running plus the ones that are schedule to run (actions in actionsToAdd and actions arrays).
     *
     * Composable actions are counted as 1 action. Example:
     *    If you are running 1 Sequence of 7 actions, it will return 1.
     *    If you are running 7 Sequences of 2 actions, it will return 7.
     * @~chinese 返回活动着的动作加上正在调度运行的动作的总数 (在actionsToAdd状态的动作和动作数组中的).
     *
     * 组成的动作被记为一个动作。例如：
     *    如果你正在运行7个活动中的1Sequence, 它将返回 1.
     *    如果你正在运行2个动作中的7个Sequencesm,它将返回 7.
     * @todo Rename to getNumberOfRunningActions()
     *
     * @return @~english The number of actions that are running plus the ones that are schedule to run.
     * @~chinese 返回活动着的动作加上正在调度运行的动作的总数
     */
    ssize_t getNumberOfRunningActions() const;

    /** @deprecated Use getNumberOfRunningActions() instead */
    CC_DEPRECATED_ATTRIBUTE ssize_t numberOfRunningActions() const { return getNumberOfRunningActions(); };

    /// @} end of Actions


    /// @{
    /// @name Scheduler and Timer
    /// @brief @~english @~chinese 调度器和计时器

    /**
     * @~english Sets a Scheduler object that is used to schedule all "updates" and timers.
     * @~chinese 设置一个调度器对象来用于调度所有的“update”和定时器。
     *
     * @warning @~english If you set a new Scheduler, then previously created timers/update are going to be removed.
     * @~chinese 如果你设置了一个新的调度器，那么之前创建的timers/update将会被删除。 
     * @param scheduler     @~english A Shdeduler object that is used to schedule all "update" and timers. @~chinese 一个来用于调度所有的“update”和定时器的调度器对象。 
     */
    virtual void setScheduler(Scheduler* scheduler);
    /**
     * @~english Gets a Sheduler object. @~chinese 得到调度器对象。 
     *
     * @see setScheduler(Scheduler*)
     * @return @~english A Scheduler object. @~chinese 调度器对象。 
     */
    virtual Scheduler* getScheduler() { return _scheduler; }
    virtual const Scheduler* getScheduler() const { return _scheduler; }


    /**
     * @~english Checks whether a selector is scheduled. @~chinese 检查一个选择器是否在调度中。 
     *
     * @param selector      @~english A function selector @~chinese 函数选择器 
     * @return @~english Whether the funcion selector is scheduled. @~chinese 函数选择器是否在调度中 
     * @js NA
     * @lua NA
     */
    bool isScheduled(SEL_SCHEDULE selector);

    /**
     * @~english Checks whether a lambda function is scheduled. @~chinese 检查一个lambda函数是否在调度中。 
     *
     * @param key      @~english key of the callback @~chinese lambda回调函数的key 
     * @return @~english Whether the lambda function selector is scheduled. @~chinese 返回lambda函数是否在调度中 
     * @js NA
     * @lua NA
     */
    bool isScheduled(const std::string &key);

    /**
     * @~english Schedules the "update" method.
     *
     * It will use the order number 0. This method will be called every frame.
     * Scheduled methods with a lower order value will be called before the ones that have a higher order value.
     * Only one "update" method could be scheduled per node.
     * @~chinese 调度"update"方法。
     *
     * 它的优先级将会是0，这个方法将会在每一帧都被调用。
     * 拥有较小优先数值的调度方法将会在有拥用较大优先数值的方法之前被调用。
     * 每一个节点只有一"update"能够被调度(你不能够有2个“update”选择器)。
     * @lua NA
     */
    void scheduleUpdate(void);

    /**
     * @~english Schedules the "update" method with a custom priority.
     *
     * This selector will be called every frame.
     * Scheduled methods with a lower priority will be called before the ones that have a higher value.
     * Only one "update" selector could be scheduled per node (You can't have 2 'update' selectors).
     * @~chinese 使用一个自定义优先级调度"update"方法。
     *
     * 这个选择器将会在每一帧被调用。
     * 拥有较小优先数值的调度方法将会在有拥用较大优先数值的方法之前被调用。
     * 每一个节点只有一"update"能够被调度(你不能够有2个“update”选择器)。
     * @lua NA
     *
     * @param priority @~english A given priority value. @~chinese 优先级数值（数值越小优先级越高） 
     */
    void scheduleUpdateWithPriority(int priority);

    /*
     * @~english Unschedules the "update" method. @~chinese 取消调度"update"方法。 
     * @see scheduleUpdate();
     */
    void unscheduleUpdate(void);

    /**
     * @~english Schedules a custom selector.
     *
     * If the selector is already scheduled, then the interval parameter will be updated without scheduling it again.
     * @~chinese 调度一个自定义的选择器。
     *
     * 如果这个选择器已经被调度了，那么内部的参数将会被更新而不会再次调度。
     @code
     // firstly, implement a schedule function
     void MyNode::TickMe(float dt);
     // wrap this function into a selector via schedule_selector macro.
     this->schedule(CC_SCHEDULE_SELECTOR(MyNode::TickMe), 0, 0, 0);
     @endcode
     *
     * @param selector  @~english The SEL_SCHEDULE selector to be scheduled. @~chinese 将被调度的 SEL_SCHEDULE 选择器。 
     * @param interval  @~english Tick interval in seconds. 0 means tick every frame. If interval = 0, it's recommended to use scheduleUpdate() instead.
     * @~chinese 以秒为时间间隔。0代表时间间隔为每帧。如果interval = 0，那就推荐使用scheduleUpdate()来代替。
     * @param repeat    @~english The selector will be excuted (repeat + 1) times, you can use CC_REPEAT_FOREVER for tick infinitely.
     * @~chinese 这个选择器将会被执行的次数（repeat+1）,你可以使用kRepeatForever来无限重复。
     * @param delay     @~english The amount of time that the first tick will wait before execution.
     * @~chinese 第一次调度开始执行前的等待总时间。
     * @lua NA
     */
    void schedule(SEL_SCHEDULE selector, float interval, unsigned int repeat, float delay);

    /**
     * @~english Schedules a custom selector with an interval time in seconds.
     * @~chinese 指定一个以秒为单位的时间间隔并调度一个自定义的选择器。
     * @see `schedule(SEL_SCHEDULE, float, unsigned int, float)`
     *
     * @param selector      @~english The SEL_SCHEDULE selector to be scheduled. @~chinese 将会被调度的SEL_SCHEDULE选择器。 
     * @param interval      @~english Callback interval time in seconds. 0 means tick every frame,
     * @~chinese 以秒为单位的时间间隔，0代表以每帧都执行。
     * @lua NA
     */
    void schedule(SEL_SCHEDULE selector, float interval);

    /**
     * @~english Schedules a selector that runs only once, with a delay of 0 or larger
     * @~chinese 调度一个只运行一次的选择器，伴随着一个0或者更大的延时。
     * @see `schedule(SEL_SCHEDULE, float, unsigned int, float)`
     *
     * @param selector      @~english The SEL_SCHEDULE selector to be scheduled. @~chinese 将会被调度的SEL_SCHEDULE选择器。 
     * @param delay         @~english The amount of time that the first tick will wait before execution.
     * @~chinese 第一次调度开始执行前的等待时间。
     * @lua NA
     */
    void scheduleOnce(SEL_SCHEDULE selector, float delay);

    /**
     * @~english Schedules a lambda function that runs only once, with a delay of 0 or larger
     * @~chinese 调度一个只运行一次的lambda回调函数，伴随着一个0或者更大的延时和一个key来标记这个回调。
     *
     * @param callback      @~english The lambda function to be scheduled. @~chinese lambda回调函数 
     * @param delay         @~english The amount of time that the first tick will wait before execution. @~chinese 第一次调度开始执行前的等待时间。 
     * @param key           @~english The key of the lambda function. To be used if you want to unschedule it. @~chinese 用来标记lambda函数的key，可以用来取消调度 
     * @lua NA
     */
    void scheduleOnce(const std::function<void(float)>& callback, float delay, const std::string &key);

    /**
     * @~english Schedules a custom selector, the scheduled selector will be ticked every frame.
     * @~chinese 调度一个自定义的选择器，这个选择器将会每帧被调用。
     * @see schedule(SEL_SCHEDULE, float, unsigned int, float)
     *
     * @param selector      @~english A function wrapped as a selector @~chinese 将会被调度的SEL_SCHEDULE选择器 
     * @lua NA
     */
    void schedule(SEL_SCHEDULE selector);

    /**
     * @~english Schedules a lambda function. The scheduled lambda function will be called every frame.
     * @~chinese 调度一个自定义的lambda回调函数，这个回调函数将会每帧被调用。
     *
     * @param callback      @~english The lambda function to be scheduled. @~chinese lambda回调函数 
     * @param key           @~english The key of the lambda function. To be used if you want to unschedule it. @~chinese 用来标记lambda函数的key，可以用来取消调度 
     * @lua NA
     */
    void schedule(const std::function<void(float)>& callback, const std::string &key);

    /**
     * @~english Schedules a lambda function. The scheduled lambda function will be called every "interval" seconds
     * @~chinese 调度一个lambda回调函数，并指定调度的时间间隔（以秒为单位）。
     *
     * @param callback      @~english The lambda function to be scheduled @~chinese lambda回调函数 
     * @param interval      @~english Callback interval time in seconds. 0 means every frame @~chinese 以秒为单位的时间间隔，0代表以每帧都执行。 
     * @param key           @~english The key of the lambda function. To be used if you want to unschedule it @~chinese 用来标记lambda函数的key，可以用来取消调度 
     * @lua NA
     */
    void schedule(const std::function<void(float)>& callback, float interval, const std::string &key);

    /**
     * @~english Schedules a lambda function. @~chinese 调度一个lambda回调函数 
     *
     * @param callback  @~english The lambda function to be schedule. @~chinese lambda回调函数 
     * @param interval  @~english Tick interval in seconds. 0 means tick every frame. @~chinese 以秒为单位的时间间隔，0代表以每帧都执行。 
     * @param repeat    @~english The selector will be executed (repeat + 1) times, you can use CC_REPEAT_FOREVER for tick infinitely.
     * @~chinese 这个选择器将会被执行的次数（repeat+1）,你可以使用kRepeatForever来无限重复。
     * @param delay     @~english The amount of time that the first tick will wait before execution.
     * @~chinese 第一次调度开始执行前的等待时间。
     * @param key       @~english The key of the lambda function. To be used if you want to unschedule it. @~chinese 用来标记lambda函数的key，可以用来取消调度 
     * @lua NA
     */
    void schedule(const std::function<void(float)>& callback, float interval, unsigned int repeat, float delay, const std::string &key);

    /**
     * @~english Unschedules a custom selector. @~chinese 取消调度一个自定义的选择器。 
     * @see `schedule(SEL_SCHEDULE, float, unsigned int, float)`
     *
     * @param selector      @~english A function wrapped as a selector. @~chinese SEL_SCHEDULE选择器 
     * @lua NA
     */
    void unschedule(SEL_SCHEDULE selector);

    /**
     * @~english Unschedules a lambda function. @~chinese 取消调度一个lambda回调函数 
     *
     * @param key      @~english The key of the lambda function to be unscheduled. @~chinese lambda回调函数对应的key 
     * @lua NA
     */
    void unschedule(const std::string &key);

    /**
     * @~english Unschedule all scheduled selectors and lambda functions: custom selectors, and the 'update' selector and lambda functions.
     * @~chinese 取消调度所有选择器和回调函数，以及update调度。不会影响动作。
     * Actions are not affected by this method.
     * @lua NA
     */
    void unscheduleAllCallbacks();

    CC_DEPRECATED_ATTRIBUTE void unscheduleAllSelectors() { unscheduleAllCallbacks(); }

    /**
     * @~english Resumes all scheduled selectors, actions and event listeners.
     * This method is called internally by onEnter.
     * @~chinese 恢复所有的调度过的选择器，动作和事件监听器。
     * 这个方法被onEnter方法在内部调用。
     */
    virtual void resume(void);
    /**
     * @~english Pauses all scheduled selectors, actions and event listeners.
     * This method is called internally by onExit.
     * @~chinese 暂停所有的调度过的选择器，动作和事件监听器。
     * 这个方法被onExit方法在内部调用。
     */
    virtual void pause(void);

    /**
     * @~english Resumes all scheduled selectors, actions and event listeners.
     * This method is called internally by onEnter.
     * @~chinese 恢复所有的调度过的选择器，动作和事件监听器。
     * 这个方法被onEnter方法在内部调用。
     */
    CC_DEPRECATED_ATTRIBUTE void resumeSchedulerAndActions();
    /**
     * @~english Pauses all scheduled selectors, actions and event listeners.
     * This method is called internally by onExit.
     * @~chinese 暂停所有的调度过的选择器，动作和事件监听器。
     * 这个方法被onExit方法在内部调用。
     */
    CC_DEPRECATED_ATTRIBUTE void pauseSchedulerAndActions();

    /**
     * @~english Update method will be called automatically every frame if "scheduleUpdate" is called, and the node is "live".
     * @~chinese 如果"scheduleUpdate"被调用并且这个节点是活跃的话，update方法将会被每帧自动调用。
     * @param delta In seconds.
     */
    virtual void update(float delta);

    /// @} end of Scheduler and Timer

    /// @{
    /// @name Transformations
    /// @brief @~english @~chinese 仿射变换函数

    /**
     * @~english Calls children's updateTransform() method recursively.
     *
     * This method is moved from Sprite, so it's no longer specific to Sprite.
     * As the result, you apply SpriteBatchNode's optimization on your customed Node.
     * e.g., `batchNode->addChild(myCustomNode)`, while you can only addChild(sprite) before.
     * @~chinese 递归的调用孩子的updateTransform()方法。
     *
     * 这个方法是从Sprite类中迁移的，因此它不再只适用于Sprite.
     * 因此，你可以在自定义节点中为SpriteBatchNode进行优化。
     * e.g., `batchNode->addChild(myCustomNode)`, 以前你只可以addChild(sprite)
     */
    virtual void updateTransform();

    /**
     * @~english Returns the matrix that transform the node's (local) space coordinates into the parent's space coordinates.
     * The matrix is in Pixels.
     * @~chinese 返回这个将节点（局部）的空间坐标系转换成父节点的空间坐标系的矩阵。
     * 这个矩阵以像素为单位。
     *
     * @return The transformation matrix.
     */
    virtual const Mat4& getNodeToParentTransform() const;
    virtual AffineTransform getNodeToParentAffineTransform() const;

    /**
     * Returns the matrix that transform the node's (local) space coordinates into the parent's space coordinates.
     * The matrix is in Pixels.
     * Note: If ancestor is not a valid ancestor of the node, the API would return the same value as @see getNodeToWorldTransform
     *
     * @param ancestor The parent's node pointer.
     * @since v3.7
     * @return The transformation matrix.
     */
    virtual Mat4 getNodeToParentTransform(Node* ancestor) const;

    /**
     * Returns the affine transform matrix that transform the node's (local) space coordinates into the parent's space coordinates.
     * The matrix is in Pixels.
     *
     * Note: If ancestor is not a valid ancestor of the node, the API would return the same value as @see getNodeToWorldAffineTransform
     *
     * @param ancestor The parent's node pointer.
     * @since v3.7
     * @return The affine transformation matrix.
     */
    virtual AffineTransform getNodeToParentAffineTransform(Node* ancestor) const;

    /** 
     * @~english Sets the transformation matrix manually.
     * @~chinese 手动设置变换矩阵。
     *
     * @param transform @~english A given transformation matrix. @~chinese 仿射变化矩阵 
     */
    virtual void setNodeToParentTransform(const Mat4& transform);

    /** @deprecated use getNodeToParentTransform() instead */
    CC_DEPRECATED_ATTRIBUTE inline virtual AffineTransform nodeToParentTransform() const { return getNodeToParentAffineTransform(); }

    /**
     * @~english Returns the matrix that transform parent's space coordinates to the node's (local) space coordinates.
     * The matrix is in Pixels.
     * @~chinese 返回将父节点的空间坐标系转换成节点（局部）的空间坐标系转的矩阵。
     * 这个矩阵以像素为单位。
     *
     * @return @~english The transformation matrix. @~chinese 仿射变化矩阵 
     */
    virtual const Mat4& getParentToNodeTransform() const;
    virtual AffineTransform getParentToNodeAffineTransform() const;

    /** @deprecated Use getParentToNodeTransform() instead */
    CC_DEPRECATED_ATTRIBUTE inline virtual AffineTransform parentToNodeTransform() const { return getParentToNodeAffineTransform(); }

    /**
     * @~english Returns the world affine transform matrix. The matrix is in Pixels.
     * @~chinese 返回节点到世界坐标仿射变换矩阵。矩阵单位是像素。
     *
     * @return @~english transformation matrix, in pixels. @~chinese 节点到世界坐标仿射变换矩阵 
     */
    virtual Mat4 getNodeToWorldTransform() const;
    virtual AffineTransform getNodeToWorldAffineTransform() const;

    /** @deprecated Use getNodeToWorldTransform() instead */
    CC_DEPRECATED_ATTRIBUTE inline virtual AffineTransform nodeToWorldTransform() const { return getNodeToWorldAffineTransform(); }

    /**
     * @~english Returns the inverse world affine transform matrix. The matrix is in Pixels.
     * @~chinese 返回逆节点到世界仿射变换矩阵。矩阵单位是像素。
     *
     * @return @~english The transformation matrix. @~chinese 仿射变换矩阵 
     */
    virtual Mat4 getWorldToNodeTransform() const;
    virtual AffineTransform getWorldToNodeAffineTransform() const;

    /** @deprecated Use getWorldToNodeTransform() instead */
    CC_DEPRECATED_ATTRIBUTE inline virtual AffineTransform worldToNodeTransform() const { return getWorldToNodeAffineTransform(); }

    /// @} end of Transformations


    /// @{
    /// @name Coordinate Converters
    /// @brief @~english @~chinese 坐标转换

    /**
     * @~english Converts a Vec2 to node (local) space coordinates. The result is in Points.
     * @~chinese 将Vec2 转换成节点 (局部) 空间坐标系。结果以Points为单位。
     *
     * @param worldPoint @~english A given coordinate. @~chinese 一个世界坐标 
     * @return @~english A point in node (local) space coordinates. @~chinese 给定坐标在节点坐标系中的坐标 
     */
    Vec2 convertToNodeSpace(const Vec2& worldPoint) const;

    /**
     * @~english Converts a Vec2 to world space coordinates. The result is in Points.
     * @~chinese 将Vec2转换成世界空间坐标系。结果以Points为单位。
     *
     * @param nodePoint @~english A given coordinate. @~chinese 一个本地坐标 
     * @return @~english A point in world space coordinates. @~chinese 给定坐标在世界坐标系中的坐标 
     */
    Vec2 convertToWorldSpace(const Vec2& nodePoint) const;

    /**
     * @~english Converts a Vec2 to node (local) space coordinates. The result is in Points.
     * treating the returned/received node point as anchor relative.
     * @~chinese 将Vec2转换成节点(局部)空间坐标系. 结果以Points为单位。
     * 坐标按当作相对于锚点来处理。
     *
     * @param worldPoint @~english A given coordinate. @~chinese 一个世界坐标 
     * @return @~english A point in node (local) space coordinates, anchor relative. @~chinese 给定坐标在节点坐标系中的坐标，与锚点相关 
     */
    Vec2 convertToNodeSpaceAR(const Vec2& worldPoint) const;

    /**
     * @~english Converts a local Vec2 to world space coordinates.The result is in Points.
     * treating the returned/received node point as anchor relative.
     * @~chinese 将Vec2转换成世界空间坐标系。结果以Points为单位。
     * 坐标按相对于锚点来处理。
     *
     * @param nodePoint @~english A given coordinate. @~chinese 一个本地坐标 
     * @return @~english A point in world space coordinates, anchor relative. @~chinese 给定坐标在世界坐标系中的坐标，与锚点相关 
     */
    Vec2 convertToWorldSpaceAR(const Vec2& nodePoint) const;

    /**
     * @~english Convenience methods which take a Touch instead of Vec2.
     * @~chinese 将触摸点转换成本地坐标系中位置
     *
     * @param touch @~english A given touch. @~chinese 触摸点对象 
     * @return @~english A point in node space coordinates. @~chinese 本地坐标系中位置 
     */
    Vec2 convertTouchToNodeSpace(Touch * touch) const;

    /**
     * @~english Converts a Touch (world coordinates) into a local coordinate. This method is AR (Anchor Relative).
     * @~chinese 将触点 (世界坐标系) 转换成本地坐标系。坐标按相对于锚点来处理。
     *
     * @param touch @~english A given touch. @~chinese 触摸点对象 
     * @return @~english A point in world space coordinates, anchor relative. @~chinese 本地坐标系中位置，与锚点相关 
     */
    Vec2 convertTouchToNodeSpaceAR(Touch * touch) const;

<<<<<<< HEAD
	/**
     * @~english Sets an additional transform matrix to the node.
     *
     * In order to remove it, call it again with the argument `nullptr`.
     * @~chinese 为节点设置一个附加转换矩阵。
=======
    /**
     *  Sets an additional transform matrix to the node.
>>>>>>> 794759f7
     *
     * 通过传入参数"nullptr"删除它.
     *
     * @note @~english The additional transform will be concatenated at the end of getNodeToParentTransform.
     *        It could be used to simulate `parent-child` relationship between two nodes (e.g. one is in BatchNode, another isn't).
     * @~chinese 这个附加转换将会连接在getNodeToParentTransform之后。
     *        它可以被用于在两个节点之间模拟`parent-child`的关系(e.g. 其中一个在BatchNode中, 另一个却不在).
     *
     * @param additionalTransform An additional transform matrix.
     */
    void setAdditionalTransform(Mat4* additionalTransform);
    void setAdditionalTransform(const AffineTransform& additionalTransform);

    /// @} end of Coordinate Converters

    /// @{
    /// @name component functions
    /// @brief @~english @~chinese 组件系统
    /**
     * @~english Gets a component by its name. @~chinese 通过名字得到组件 
     *
     * @param name @~english A given name of component. @~chinese 组件的名字 
     * @return @~english The Component by name. @~chinese 名字对应的组件 
     */
    Component* getComponent(const std::string& name);

    /**
     * @~english Adds a component. @~chinese 添加一个组件 
     *
     * @param component @~english A given component. @~chinese 一个组件 
     * @return @~english True if added success. @~chinese 如果添加成功返回true，否则返回false 
     */
    virtual bool addComponent(Component *component);

    /**
     * @~english Removes a component by its name. @~chinese 通过名字删除一个组件 
     *
     * @param name @~english A given name of component. @~chinese 组件的名字 
     * @return @~english True if removed success. @~chinese 如果删除成功返回true，否则返回false 
     */
    virtual bool removeComponent(const std::string& name);

    /** 
     * @~english Removes a component by its pointer. @~chinese 通过指针删除一个组件 
     *
     * @param component @~english A given component. @~chinese 组件指针 
     * @return @~english True if removed success. @~chinese 如果删除成功返回true，否则返回false 
     */
    virtual bool removeComponent(Component *component);
    /**
     * @~english Removes all components @~chinese 删除所有组件 
     */
    virtual void removeAllComponents();
    /// @} end of component functions


#if CC_USE_PHYSICS
    /**
     * @~english Set the PhysicsBody that let the sprite effect with physics. @~chinese 设置PhysicsBody来让精灵sprite有物理世界机能。 
     * @note @~english This method will set anchor point to Vec2::ANCHOR_MIDDLE if body not null, and you cann't change anchor point if node has a physics body.
     * @~chinese 如果body非空，这个方法将会设置锚点为Vec2::ANCHOR_MIDDLE, 并且当有物理body存在的情况下你不可以改变这个锚点。
     *
     * @param body @~english A given physics body. @~chinese 附加给节点的物理body 
     */
    void setPhysicsBody(PhysicsBody* body);

    /**
     * @~english Get the PhysicsBody the sprite have. @~chinese 得到精灵拥有的物理body 
     *
     * @return @~english The PhysicsBody the sprite have. @~chinese 精灵的物理body 
     */
    PhysicsBody* getPhysicsBody() const { return _physicsBody; }
    
    /**
     * @~english Remove this node from physics world. it will remove all the physics bodies in it's children too.
     * @~chinese 从物理世界中删除这个节点的锢韇ody，并且会删除它子节点中的所有物理body
     */
    void removeFromPhysicsWorld();
    
    /** 
     * @~english Update the transform matrix from physics. @~chinese 从物理世界中同步变换矩阵 
     */
    void updateTransformFromPhysics(const Mat4& parentTransform, uint32_t parentFlags);

    /** 
     * @~english Update physics body transform matrix. @~chinese 将节点的变化矩阵同步到物理body上 
     */
    virtual void updatePhysicsBodyTransform(const Mat4& parentTransform, uint32_t parentFlags, float parentScaleX, float parentScaleY);
#endif
    
    // overrides
    /**
     * Return the node's opacity.
     * @return A GLubyte value.
     */
    virtual GLubyte getOpacity() const;
    /**
     * Return the node's display opacity.
     * The difference between opacity and displayedOpacity is:
     * The displayedOpacity is what's the final rendering opacity of node.
     * @return A GLubyte value.
     */
    virtual GLubyte getDisplayedOpacity() const;
    /**
     * Change node opacity.
     * @param opacity A GLubyte opacity value.
     */
    virtual void setOpacity(GLubyte opacity);
    /**
     * Update the displayed opacity of node with it's parent opacity;
     * @param parentOpacity The opacity of parent node.
     */
    virtual void updateDisplayedOpacity(GLubyte parentOpacity);
    /**
     * Whether cascadeOpacity is enabled or not.
     * @return A boolean value.
     */
    virtual bool isCascadeOpacityEnabled() const;
    /**
     * Change node's cascadeOpacity property.
     * @param cascadeOpacityEnabled True to enable cascadeOpacity, false otherwise.
     */
    virtual void setCascadeOpacityEnabled(bool cascadeOpacityEnabled);

    /**
     * Query node's color value.
     * @return A Color3B color value.
     */
    virtual const Color3B& getColor() const;
    /**
     * Query node's displayed color.
     * @return A Color3B color value.
     */
    virtual const Color3B& getDisplayedColor() const;
    /**
     * Change the color of node.
     * @param color A Color3B color value.
     */
    virtual void setColor(const Color3B& color);
    /**
     * Update node's displayed color with its parent color.
     * @param parentColor A Color3B color value.
     */
    virtual void updateDisplayedColor(const Color3B& parentColor);
    /**
     * Query whether cascadeColor is enabled or not.
     * @return Whether cascadeColor is enabled or not.
     */
    virtual bool isCascadeColorEnabled() const;
    /**
     * If you want node's color affect the children node's color, then set it to true.
     * Otherwise, set it to false.
     * @param cascadeColorEnabled A boolean value.
     */
    virtual void setCascadeColorEnabled(bool cascadeColorEnabled);

    /**
     *  If you want the opacity affect the color property, then set to true.
     * @param value A boolean value.
     */
    virtual void setOpacityModifyRGB(bool value) {CC_UNUSED_PARAM(value);}
    /**
     * If node opacity will modify the RGB color value, then you should override this method and return true.
     * @return A boolean value, true indicates that opacity will modify color; false otherwise.
     */
    virtual bool isOpacityModifyRGB() const { return false; };

    /**
     * Set the callback of event onEnter.
     * @param callback A std::function<void()> callback.
     */
    void setOnEnterCallback(const std::function<void()>& callback) { _onEnterCallback = callback; }
    /**
     * Get the callback of event onEnter.
     * @return A std:function<void()> callback.
     */
    const std::function<void()>& getOnEnterCallback() const { return _onEnterCallback; }
    /**
     * Set the callback of event onExit.
     * @param callback A std::function<void()> callback.
     */
    void setOnExitCallback(const std::function<void()>& callback) { _onExitCallback = callback; }
    /**
     * Get the callback of event onExit.
     * @return A std::function<void()>.
     */
    const std::function<void()>& getOnExitCallback() const { return _onExitCallback; }
    /**
     * Set the callback of event EnterTransitionDidFinish.
     * @param callback A std::function<void()> callback.
     */
    void setonEnterTransitionDidFinishCallback(const std::function<void()>& callback) { _onEnterTransitionDidFinishCallback = callback; }
    /**
     * Get the callback of event EnterTransitionDidFinish.
     * @return std::function<void()>
     */
    const std::function<void()>& getonEnterTransitionDidFinishCallback() const { return _onEnterTransitionDidFinishCallback; }
    /**
     * Set the callback of event ExitTransitionDidStart.
     * @param callback A std::function<void()> callback.
     */
    void setonExitTransitionDidStartCallback(const std::function<void()>& callback) { _onExitTransitionDidStartCallback = callback; }
    /**
     * Get the callback of event ExitTransitionDidStart.
     * @return std::function<void()>
     */
    const std::function<void()>& getonExitTransitionDidStartCallback() const { return _onExitTransitionDidStartCallback; }
    
    /**
     * get & set camera mask, the node is visible by the camera whose camera flag & node's camera mask is true
     */
    unsigned short getCameraMask() const { return _cameraMask; }
    /**
     * Modify the camera mask for current node.
     * If applyChildren is true, then it will modify the camera mask of its children recursively.
     * @param mask A unsigned short bit for mask.
     * @param applyChildren A boolean value to determine whether the mask bit should apply to its children or not.
     */
    virtual void setCameraMask(unsigned short mask, bool applyChildren = true);

CC_CONSTRUCTOR_ACCESS:
    // Nodes should be created using create();
    Node();
    virtual ~Node();

    virtual bool init();

protected:
    /// lazy allocs
    void childrenAlloc(void);
    
    /// helper that reorder a child
    void insertChild(Node* child, int z);

    /// Removes a child, call child->onExit(), do cleanup, remove it from children array.
    void detachChild(Node *child, ssize_t index, bool doCleanup);

    /// Convert cocos2d coordinates to UI windows coordinate.
    Vec2 convertToWindowSpace(const Vec2& nodePoint) const;

    Mat4 transform(const Mat4 &parentTransform);
    uint32_t processParentFlags(const Mat4& parentTransform, uint32_t parentFlags);

    virtual void updateCascadeOpacity();
    virtual void disableCascadeOpacity();
    virtual void updateCascadeColor();
    virtual void disableCascadeColor();
    virtual void updateColor() {}
    
    bool doEnumerate(std::string name, std::function<bool (Node *)> callback) const;
    bool doEnumerateRecursive(const Node* node, const std::string &name, std::function<bool (Node *)> callback) const;
    
    //check whether this camera mask is visible by the current visiting camera
    bool isVisitableByVisitingCamera() const;
    
    // update quaternion from Rotation3D
    void updateRotationQuat();
    // update Rotation3D from quaternion
    void updateRotation3D();
    
private:
    void addChildHelper(Node* child, int localZOrder, int tag, const std::string &name, bool setTag);
    
protected:

    float _rotationX;               ///< rotation on the X-axis
    float _rotationY;               ///< rotation on the Y-axis

    // rotation Z is decomposed in 2 to simulate Skew for Flash animations
    float _rotationZ_X;             ///< rotation angle on Z-axis, component X
    float _rotationZ_Y;             ///< rotation angle on Z-axis, component Y
    
    Quaternion _rotationQuat;      ///rotation using quaternion, if _rotationZ_X == _rotationZ_Y, _rotationQuat = RotationZ_X * RotationY * RotationX, else _rotationQuat = RotationY * RotationX

    float _scaleX;                  ///< scaling factor on x-axis
    float _scaleY;                  ///< scaling factor on y-axis
    float _scaleZ;                  ///< scaling factor on z-axis

    Vec2 _position;                ///< position of the node
    float _positionZ;               ///< OpenGL real Z position
    Vec2 _normalizedPosition;
    bool _usingNormalizedPosition;
    bool _normalizedPositionDirty;

    float _skewX;                   ///< skew angle on x-axis
    float _skewY;                   ///< skew angle on y-axis

    Vec2 _anchorPointInPoints;     ///< anchor point in points
    Vec2 _anchorPoint;             ///< anchor point normalized (NOT in points)

    Size _contentSize;              ///< untransformed size of the node
    bool _contentSizeDirty;         ///< whether or not the contentSize is dirty

    Mat4 _modelViewTransform;    ///< ModelView transform of the Node.

    // "cache" variables are allowed to be mutable
    mutable Mat4 _transform;      ///< transform
    mutable bool _transformDirty;   ///< transform dirty flag
    mutable Mat4 _inverse;        ///< inverse transform
    mutable bool _inverseDirty;     ///< inverse transform dirty flag
    mutable Mat4 _additionalTransform; ///< transform
    bool _useAdditionalTransform;   ///< The flag to check whether the additional transform is dirty
    bool _transformUpdated;         ///< Whether or not the Transform object was updated since the last frame

    int _localZOrder;               ///< Local order (relative to its siblings) used to sort the node
    float _globalZOrder;            ///< Global order used to sort the node

    Vector<Node*> _children;        ///< array of children nodes
    Node *_parent;                  ///< weak reference to parent node
    Director* _director;            //cached director pointer to improve rendering performance
    int _tag;                         ///< a tag. Can be any number you assigned just to identify this node
    
    std::string _name;               ///<a string label, an user defined string to identify this node
    size_t _hashOfName;            ///<hash value of _name, used for speed in getChildByName

    void *_userData;                ///< A user assigned void pointer, Can be point to any cpp object
    Ref *_userObject;               ///< A user assigned Object

    GLProgramState *_glProgramState; ///< OpenGL Program State

    int _orderOfArrival;            ///< used to preserve sequence while sorting children with the same localZOrder

    Scheduler *_scheduler;          ///< scheduler used to schedule timers and updates

    ActionManager *_actionManager;  ///< a pointer to ActionManager singleton, which is used to handle all the actions

    EventDispatcher* _eventDispatcher;  ///< event dispatcher used to dispatch all kinds of events

    bool _running;                  ///< is running

    bool _visible;                  ///< is this node visible

    bool _ignoreAnchorPointForPosition; ///< true if the Anchor Vec2 will be (0,0) when you position the Node, false otherwise.
                                          ///< Used by Layer and Scene.

    bool _reorderChildDirty;          ///< children order dirty flag
    bool _isTransitionFinished;       ///< flag to indicate whether the transition was finished

#if CC_ENABLE_SCRIPT_BINDING
    int _scriptHandler;               ///< script handler for onEnter() & onExit(), used in Javascript binding and Lua binding.
    int _updateScriptHandler;         ///< script handler for update() callback per frame, which is invoked from lua & javascript.
    ccScriptType _scriptType;         ///< type of script binding, lua or javascript
#endif
    
    ComponentContainer *_componentContainer;        ///< Dictionary of components
    
    // opacity controls
    GLubyte     _displayedOpacity;
    GLubyte     _realOpacity;
    Color3B     _displayedColor;
    Color3B     _realColor;
    bool        _cascadeColorEnabled;
    bool        _cascadeOpacityEnabled;

    static int s_globalOrderOfArrival;
    
    // camera mask, it is visible only when _cameraMask & current camera' camera flag is true
    unsigned short _cameraMask;
    
    std::function<void()> _onEnterCallback;
    std::function<void()> _onExitCallback;
    std::function<void()> _onEnterTransitionDidFinishCallback;
    std::function<void()> _onExitTransitionDidStartCallback;

//Physics:remaining backwardly compatible  
#if CC_USE_PHYSICS
    PhysicsBody* _physicsBody;
public:
    void setPhysicsBody(PhysicsBody* physicsBody)
    {
        if (_physicsBody != nullptr)
        {
            removeComponent(_physicsBody);
        }

        addComponent(physicsBody);
    }
    PhysicsBody* getPhysicsBody() const { return _physicsBody; }

    friend class PhysicsBody;
#endif

private:
    CC_DISALLOW_COPY_AND_ASSIGN(Node);
};


/**
 * This is a helper function, checks a GL screen point is in content rectangle space.
 *
 * The content rectangle defined by origin(0,0) and content size.
 * This function convert GL screen point to near and far planes as points Pn and Pf,
 * then calculate the intersect point P which the line PnPf intersect with content rectangle.
 * If P in content rectangle means this node be hit.
 *
 * @param pt        The point in GL screen space.
 * @param camera    Which camera used to unproject pt to near/far planes.
 * @param w2l       World to local transform matrix, used to convert Pn and Pf to rectangle space.
 * @param rect      The test rectangle in local space.
 * @parma p         Point to a Vec3 for store the intersect point, if don't need them set to nullptr.
 * @return true if the point is in content rectangle, false otherwise.
 */
bool CC_DLL isScreenPointInRect(const Vec2 &pt, const Camera* camera, const Mat4& w2l, const Rect& rect, Vec3 *p);

// NodeRGBA

/** @class __NodeRGBA
 * @brief __NodeRGBA is a subclass of Node that implements the RGBAProtocol protocol.
 
 All features from Node are valid, plus the following new features:
 - opacity
 - RGB colors
 
 Opacity/Color propagates into children that conform to the RGBAProtocol if cascadeOpacity/cascadeColor is enabled.
 @since v2.1
 @js NA
 */
class CC_DLL __NodeRGBA : public Node, public __RGBAProtocol
{
public:
    // overrides
    virtual GLubyte getOpacity() const override { return Node::getOpacity(); }
    virtual GLubyte getDisplayedOpacity() const  override { return Node::getDisplayedOpacity(); }
    virtual void setOpacity(GLubyte opacity) override { return Node::setOpacity(opacity); }
    virtual void updateDisplayedOpacity(GLubyte parentOpacity) override { return Node::updateDisplayedOpacity(parentOpacity); }
    virtual bool isCascadeOpacityEnabled() const  override { return Node::isCascadeOpacityEnabled(); }
    virtual void setCascadeOpacityEnabled(bool cascadeOpacityEnabled) override { return Node::setCascadeOpacityEnabled(cascadeOpacityEnabled); }

    virtual const Color3B& getColor(void) const override { return Node::getColor(); }
    virtual const Color3B& getDisplayedColor() const override { return Node::getDisplayedColor(); }
    virtual void setColor(const Color3B& color) override { return Node::setColor(color); }
    virtual void updateDisplayedColor(const Color3B& parentColor) override { return Node::updateDisplayedColor(parentColor); }
    virtual bool isCascadeColorEnabled() const override { return Node::isCascadeColorEnabled(); }
    virtual void setCascadeColorEnabled(bool cascadeColorEnabled) override { return Node::setCascadeColorEnabled(cascadeColorEnabled); }

    virtual void setOpacityModifyRGB(bool bValue) override { return Node::setOpacityModifyRGB(bValue); }
    virtual bool isOpacityModifyRGB() const override { return Node::isOpacityModifyRGB(); }

CC_CONSTRUCTOR_ACCESS:
    __NodeRGBA();
    virtual ~__NodeRGBA() {}

private:
    CC_DISALLOW_COPY_AND_ASSIGN(__NodeRGBA);
};

// end of _2d group
/// @}

NS_CC_END

#endif // __CCNODE_H__<|MERGE_RESOLUTION|>--- conflicted
+++ resolved
@@ -2022,16 +2022,11 @@
      */
     Vec2 convertTouchToNodeSpaceAR(Touch * touch) const;
 
-<<<<<<< HEAD
 	/**
      * @~english Sets an additional transform matrix to the node.
      *
      * In order to remove it, call it again with the argument `nullptr`.
      * @~chinese 为节点设置一个附加转换矩阵。
-=======
-    /**
-     *  Sets an additional transform matrix to the node.
->>>>>>> 794759f7
      *
      * 通过传入参数"nullptr"删除它.
      *
