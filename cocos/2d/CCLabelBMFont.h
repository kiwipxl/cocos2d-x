--- conflicted
+++ resolved
@@ -123,25 +123,15 @@
     virtual Rect getBoundingBox() const override;
 
     virtual std::string getDescription() const override;
-<<<<<<< HEAD
+#if CC_LABELBMFONT_DEBUG_DRAW
     virtual void draw(Renderer *renderer, const Matrix &transform, bool transformUpdated) override;
-private:
-=======
-#if CC_LABELBMFONT_DEBUG_DRAW
-    virtual void draw(Renderer *renderer, const kmMat4 &transform, bool transformUpdated) override;
 #endif
->>>>>>> 55911e1e
 
 private:
 #if CC_LABELBMFONT_DEBUG_DRAW
     CustomCommand   _customDebugDrawCommand;
-<<<<<<< HEAD
     void drawDebugData(const Matrix& transform, bool transformUpdated);
-#endif // CC_LABELBMFONT_DEBUG_DRAW
-=======
-    void drawDebugData(const kmMat4& transform, bool transformUpdated);
 #endif
->>>>>>> 55911e1e
     
     // name of fntFile
     std::string _fntFile;
