--- conflicted
+++ resolved
@@ -111,20 +111,11 @@
 	return tinyDoc.Accept( &printer );	
 }
 
-<<<<<<< HEAD
-bool SAXParser::parse(const std::string& file)
-{
-    bool ret = false;
-    ssize_t size = 0;
-    char* buffer = (char*)FileUtils::getInstance()->getFileData(file.c_str(), "rt", &size);
-    if (buffer != nullptr && size > 0)
-=======
 bool SAXParser::parse(const std::string& filename)
 {
     bool ret = false;
     Data data = FileUtils::getInstance()->getDataFromFile(filename);
     if (!data.isNull())
->>>>>>> ef743b84
     {
         ret = parse((const char*)data.getBytes(), data.getSize());
     }
