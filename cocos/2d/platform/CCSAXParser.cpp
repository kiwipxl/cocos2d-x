/****************************************************************************
 Copyright (c) 2010 cocos2d-x.org  http://cocos2d-x.org
 Copyright (c) 2010 Максим Аксенов
 Copyright (c) 2013 Martell Malone
 
 Permission is hereby granted, free of charge, to any person obtaining a copy
 of this software and associated documentation files (the "Software"), to deal
 in the Software without restriction, including without limitation the rights
 to use, copy, modify, merge, publish, distribute, sublicense, and/or sell
 copies of the Software, and to permit persons to whom the Software is
 furnished to do so, subject to the following conditions:
 
 The above copyright notice and this permission notice shall be included in
 all copies or substantial portions of the Software.
 
 THE SOFTWARE IS PROVIDED "AS IS", WITHOUT WARRANTY OF ANY KIND, EXPRESS OR
 IMPLIED, INCLUDING BUT NOT LIMITED TO THE WARRANTIES OF MERCHANTABILITY,
 FITNESS FOR A PARTICULAR PURPOSE AND NONINFRINGEMENT. IN NO EVENT SHALL THE
 AUTHORS OR COPYRIGHT HOLDERS BE LIABLE FOR ANY CLAIM, DAMAGES OR OTHER
 LIABILITY, WHETHER IN AN ACTION OF CONTRACT, TORT OR OTHERWISE, ARISING FROM,
 OUT OF OR IN CONNECTION WITH THE SOFTWARE OR THE USE OR OTHER DEALINGS IN
 THE SOFTWARE.
 ****************************************************************************/

#include "CCSAXParser.h"
#include "CCFileUtils.h"
#include "tinyxml2.h"

#include <vector> // because its based on windows 8 build :P

NS_CC_BEGIN

class XmlSaxHander : public tinyxml2::XMLVisitor
{
public:
	XmlSaxHander():_ccsaxParserImp(0){};
	
	virtual bool VisitEnter( const tinyxml2::XMLElement& element, const tinyxml2::XMLAttribute* firstAttribute );
	virtual bool VisitExit( const tinyxml2::XMLElement& element );
	virtual bool Visit( const tinyxml2::XMLText& text );
	virtual bool Visit( const tinyxml2::XMLUnknown&){ return true; }

	void setSAXParserImp(SAXParser* parser)
	{
		_ccsaxParserImp = parser;
	}

private:
	SAXParser *_ccsaxParserImp;
};


bool XmlSaxHander::VisitEnter( const tinyxml2::XMLElement& element, const tinyxml2::XMLAttribute* firstAttribute )
{
	//log(" VisitEnter %s",element.Value());

	std::vector<const char*> attsVector;
	for( const tinyxml2::XMLAttribute* attrib = firstAttribute; attrib; attrib = attrib->Next() )
	{
		//log("%s", attrib->Name());
		attsVector.push_back(attrib->Name());
		//log("%s",attrib->Value());
		attsVector.push_back(attrib->Value());
	}
    
    // nullptr is used in c++11
	//attsVector.push_back(nullptr);
    attsVector.push_back(nullptr);

	SAXParser::startElement(_ccsaxParserImp, (const CC_XML_CHAR *)element.Value(), (const CC_XML_CHAR **)(&attsVector[0]));
	return true;
}
bool XmlSaxHander::VisitExit( const tinyxml2::XMLElement& element )
{
	//log("VisitExit %s",element.Value());

	SAXParser::endElement(_ccsaxParserImp, (const CC_XML_CHAR *)element.Value());
	return true;
}

bool XmlSaxHander::Visit( const tinyxml2::XMLText& text )
{
	//log("Visit %s",text.Value());
	SAXParser::textHandler(_ccsaxParserImp, (const CC_XML_CHAR *)text.Value(), static_cast<int>(strlen(text.Value())));
	return true;
}

SAXParser::SAXParser()
{
    _delegator = nullptr;
}

SAXParser::~SAXParser(void)
{
}

bool SAXParser::init(const char *encoding)
{
    CC_UNUSED_PARAM(encoding);
    // nothing to do
    return true;
}

bool SAXParser::parse(const char* xmlData, size_t dataLength)
{
	tinyxml2::XMLDocument tinyDoc;
	tinyDoc.Parse(xmlData, dataLength);
	XmlSaxHander printer;
	printer.setSAXParserImp(this);
	
	return tinyDoc.Accept( &printer );	
}

<<<<<<< HEAD
bool SAXParser::parse(const char *filename)
{
    bool ret = false;
    Data data = FileUtils::getInstance()->getDataFromFile(filename);
    if (!data.isNull())
    {
        ret = parse((const char*)data.getBytes(), data.getSize());
    }

=======
bool SAXParser::parse(const char *file)
{
    bool ret = false;
    ssize_t size = 0;
    char* buffer = (char*)FileUtils::getInstance()->getFileData(file, "rt", &size);
    if (buffer != nullptr && size > 0)
    {
        ret = parse(buffer, size);
    }
    free(buffer);
>>>>>>> 36efccf3
    return ret;
}

void SAXParser::startElement(void *ctx, const CC_XML_CHAR *name, const CC_XML_CHAR **atts)
{
    ((SAXParser*)(ctx))->_delegator->startElement(ctx, (char*)name, (const char**)atts);
}

void SAXParser::endElement(void *ctx, const CC_XML_CHAR *name)
{
    ((SAXParser*)(ctx))->_delegator->endElement(ctx, (char*)name);
}
void SAXParser::textHandler(void *ctx, const CC_XML_CHAR *name, int len)
{
    ((SAXParser*)(ctx))->_delegator->textHandler(ctx, (char*)name, len);
}
void SAXParser::setDelegator(SAXDelegator* delegator)
{
    _delegator = delegator;
}

NS_CC_END

<|MERGE_RESOLUTION|>--- conflicted
+++ resolved
@@ -111,8 +111,7 @@
 	return tinyDoc.Accept( &printer );	
 }
 
-<<<<<<< HEAD
-bool SAXParser::parse(const char *filename)
+bool SAXParser::parse(const char *pszFile)
 {
     bool ret = false;
     Data data = FileUtils::getInstance()->getDataFromFile(filename);
@@ -121,18 +120,6 @@
         ret = parse((const char*)data.getBytes(), data.getSize());
     }
 
-=======
-bool SAXParser::parse(const char *file)
-{
-    bool ret = false;
-    ssize_t size = 0;
-    char* buffer = (char*)FileUtils::getInstance()->getFileData(file, "rt", &size);
-    if (buffer != nullptr && size > 0)
-    {
-        ret = parse(buffer, size);
-    }
-    free(buffer);
->>>>>>> 36efccf3
     return ret;
 }
 
