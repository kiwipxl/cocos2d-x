--- conflicted
+++ resolved
@@ -93,14 +93,8 @@
      *  @param[in]  filename The resource file name which contains the path.
      *  @param[in]  pszMode The read mode of the file.
      *  @param[out] pSize If the file read operation succeeds, it will be the data size, otherwise 0.
-<<<<<<< HEAD
      *  @return Upon success, a pointer to the data is returned, otherwise NULL.
      *  @warning Recall: you are responsible for calling free() on any Non-NULL pointer returned.
-     *  @deprecated Please use FileUtils::getDataFromFile or FileUtils::getStringFromFile instead.
-=======
-     *  @return Upon success, a pointer to the data is returned, otherwise nullptr.
-     *  @warning Recall: you are responsible for calling free() on any Non-nullptr pointer returned.
->>>>>>> 690dee22
      */
     CC_DEPRECATED_ATTRIBUTE unsigned char* getFileData(const char* filename, const char* mode, ssize_t *size);
 
