﻿/****************************************************************************
Copyright (c) 2008-2010 Ricardo Quesada
Copyright (c) 2011      Zynga Inc.
Copyright (c) 2010-2012 cocos2d-x.org
Copyright (c) 2013-2014 Chukong Technologies Inc.

http://www.cocos2d-x.org

Permission is hereby granted, free of charge, to any person obtaining a copy
of this software and associated documentation files (the "Software"), to deal
in the Software without restriction, including without limitation the rights
to use, copy, modify, merge, publish, distribute, sublicense, and/or sell
copies of the Software, and to permit persons to whom the Software is
furnished to do so, subject to the following conditions:

The above copyright notice and this permission notice shall be included in
all copies or substantial portions of the Software.

THE SOFTWARE IS PROVIDED "AS IS", WITHOUT WARRANTY OF ANY KIND, EXPRESS OR
IMPLIED, INCLUDING BUT NOT LIMITED TO THE WARRANTIES OF MERCHANTABILITY,
FITNESS FOR A PARTICULAR PURPOSE AND NONINFRINGEMENT. IN NO EVENT SHALL THE
AUTHORS OR COPYRIGHT HOLDERS BE LIABLE FOR ANY CLAIM, DAMAGES OR OTHER
LIABILITY, WHETHER IN AN ACTION OF CONTRACT, TORT OR OTHERWISE, ARISING FROM,
OUT OF OR IN CONNECTION WITH THE SOFTWARE OR THE USE OR OTHER DEALINGS IN
THE SOFTWARE.
****************************************************************************/

#ifndef __ACTION_CCINTERVAL_ACTION_H__
#define __ACTION_CCINTERVAL_ACTION_H__

#include <vector>

#include "2d/CCAction.h"
#include "2d/CCAnimation.h"
#include "base/CCProtocols.h"
#include "base/CCVector.h"

NS_CC_BEGIN

class Node;
class SpriteFrame;
class EventCustom;

/**
 * @addtogroup actions
 * @{
 */

/** @class ActionInterval
<<<<<<< HEAD
 * @brief @~english An interval action is an action that takes place within a certain period of time.
 * It has an start time, and a finish time. The finish time is the parameter duration plus the start time.
 * 
 * These ActionInterval actions have some interesting properties, like:
 * - They can run normally (default)
 * - They can run reversed with the reverse method
 * - They can run with the time altered with the Accelerate, AccelDeccel and Speed actions.
 * 
 * For example, you can simulate a Ping Pong effect running the action normally and
 * then running it again in Reverse mode.
 * 
 * Example:
 * 
 * @~chinese 时间间隔动作（ActionInterval）是一个在一段时间内执行的动作。
 * 它有一个开始时间和完成时间。完成时间等于起始时间加上持续时间
 * 
 * 这些ActionInterval动作有一些有趣的特性,如:
 * - 他们可以正常运行(默认)
 * - 他们可以通过逆转方法逆转运行效果
 * - 他们在运行时可以通过加速度（Accelerate），加速减速（AccelDeccel）和速度（Speed）等动作来修改它的运行时间轴。
 * 
 * 例如，你想要模拟乒乓球效果，可以执行一个动作再反向执行一次同样的动作
 * 
 * 例子:
 * 
 * @code
 * Action *pingPongAction = Sequence::actions(action, action->reverse(), nullptr);
 * @endcode
 */
=======
@brief An interval action is an action that takes place within a certain period of time.
It has an start time, and a finish time. The finish time is the parameter
duration plus the start time.

These ActionInterval actions have some interesting properties, like:
- They can run normally (default)
- They can run reversed with the reverse method
- They can run with the time altered with the Accelerate, AccelDeccel and Speed actions.

For example, you can simulate a Ping Pong effect running the action normally and
then running it again in Reverse mode.

Example:

@code
auto action = MoveBy::create(1.0f, Vec2::ONE);
auto pingPongAction = Sequence::create(action, action->reverse(), nullptr);
@endcode
*/
>>>>>>> 794759f7
class CC_DLL ActionInterval : public FiniteTimeAction
{
public:
    /** @~english How many seconds had elapsed since the actions started to run.
     *
     * @~chinese 获取从动作开始运行已经过去了多长时间。
     * 
     * @return @~english The seconds had elapsed since the ations started to run.
     * @~chinese 从动作开始运行已经过去了多长时间。
     */
    inline float getElapsed(void) { return _elapsed; }

    /** @~english Sets the amplitude rate, extension in GridAction
     *
     * @~chinese 设置振幅衰减率，用于GridAction的扩展
     * 
     * @param amp   @~english The ampliture rate.
     * @~chinese 振幅衰减率。
     */
    void setAmplitudeRate(float amp);
    
    /** @~english Gets the ampliture rate, extension in GridAction
     *
     * @~chinese 获取振幅衰减率，用于GridAction的扩展
     * 
     * @return @~english  The ampliture rate.
     * @~chinese 振幅衰减率。
     */
    float getAmplitudeRate(void);

   
    /**
    * @~english override `Action`.
    */
    virtual bool isDone(void) const override;
    virtual void step(float dt) override;
    virtual void startWithTarget(Node *target) override;

    /** 
    * @~english override `Action`.
    * @js NA
    */
    virtual ActionInterval* reverse() const override
    {
        CC_ASSERT(0);
        return nullptr;
    }

    /**
    * @~english override `Action`.
    */
    virtual ActionInterval *clone() const override
    {
        CC_ASSERT(0);
        return nullptr;
    }

CC_CONSTRUCTOR_ACCESS:
    /** @~english initializes the action with the duration.
     * @~chinese 使用持续时间初始化动作 
     * @param d @~english The duration @~chinese 持续时间
     * @return @~english Return true if initialized successfully, otherwise return false.
     * @~chinese 如果初始化成功则返回true，否则返回false
     */
    bool initWithDuration(float d);

protected:
    float _elapsed;
    bool _firstTick;

protected:
    bool sendUpdateEventToScript(float dt, Action *actionObject);
};

/** @class Sequence
 * @brief @~english Runs actions sequentially, one after another.
 * @~chinese 顺序动作（Sequnce）可以顺序得一个接着一个运行内部动作序列。
 */
class CC_DLL Sequence : public ActionInterval
{
public:
    /// @{ Constructor functions
    /// @brief @~english @~chinese 构造函数

    /**
     * @~english Helper constructor to create an array of sequenceable actions.
     *
     * @~chinese 用于创建一个可以按序列执行动作的Sequence动作对象的一系列辅助构造函数
     * 
     * @return @~english An autoreleased Sequence object.
     * @~chinese 一个自释放的Sequence动作对象，如果创建失败则返回空指针。
     */
#if (CC_TARGET_PLATFORM == CC_PLATFORM_WINRT)
    // VS2013 does not support nullptr in variable args lists and variadic templates are also not supported
    typedef FiniteTimeAction* M;
    static Sequence* create(M m1, std::nullptr_t listEnd) { return variadicCreate(m1, NULL); }
    static Sequence* create(M m1, M m2, std::nullptr_t listEnd) { return variadicCreate(m1, m2, NULL); }
    static Sequence* create(M m1, M m2, M m3, std::nullptr_t listEnd) { return variadicCreate(m1, m2, m3, NULL); }
    static Sequence* create(M m1, M m2, M m3, M m4, std::nullptr_t listEnd) { return variadicCreate(m1, m2, m3, m4, NULL); }
    static Sequence* create(M m1, M m2, M m3, M m4, M m5, std::nullptr_t listEnd) { return variadicCreate(m1, m2, m3, m4, m5, NULL); }
    static Sequence* create(M m1, M m2, M m3, M m4, M m5, M m6, std::nullptr_t listEnd) { return variadicCreate(m1, m2, m3, m4, m5, m6, NULL); }
    static Sequence* create(M m1, M m2, M m3, M m4, M m5, M m6, M m7, std::nullptr_t listEnd) { return variadicCreate(m1, m2, m3, m4, m5, m6, m7, NULL); }
    static Sequence* create(M m1, M m2, M m3, M m4, M m5, M m6, M m7, M m8, std::nullptr_t listEnd) { return variadicCreate(m1, m2, m3, m4, m5, m6, m7, m8, NULL); }
    static Sequence* create(M m1, M m2, M m3, M m4, M m5, M m6, M m7, M m8, M m9, std::nullptr_t listEnd) { return variadicCreate(m1, m2, m3, m4, m5, m6, m7, m8, m9, NULL); }
    static Sequence* create(M m1, M m2, M m3, M m4, M m5, M m6, M m7, M m8, M m9, M m10, std::nullptr_t listEnd) { return variadicCreate(m1, m2, m3, m4, m5, m6, m7, m8, m9, m10,  NULL); }

    // On WP8 for variable argument lists longer than 10 items, use the other create functions or variadicCreate with NULL as the last argument
    static Sequence* variadicCreate(FiniteTimeAction* item, ...);
#else
    static Sequence* create(FiniteTimeAction *action1, ...) CC_REQUIRES_NULL_TERMINATION;
#endif

    /** @~english Helper constructor to create an array of sequenceable actions given an array.
     * @~chinese 使用指定动作数组来创建可以按序列执行的Sequence动作对象。
     * @code
     * When this function bound to the js or lua,the input params changed
     * in js  :var   create(var   object1,var   object2, ...)
     * in lua :local create(local object1,local object2, ...)
     * @endcode
     *
     * @param arrayOfActions @~english An array of sequenceable actions.
     * @~chinese 动作数组。
     * @return @~english An autoreleased Sequence object.
     * @~chinese 一个自释放Sequence对象，如果创建失败则返回空指针。
     */
    static Sequence* create(const Vector<FiniteTimeAction*>& arrayOfActions);
    /** @~english Helper constructor to create an array of sequence-able actions.
     *
     * @~chinese 用动作列表创建可以按序列执行的Sequence动作对象。
     * 
     * @param action1 @~english The first sequenceable action.
     * @~chinese 动作序列中的第一个动作。
     * @param args @~english The variable list variable.
     * @~chinese 动作列表变量。
     * @return @~english An autoreleased Sequence object.
     * @~chinese 一个自释放的Sequence对象，如果创建失败则返回空指针。
     * @js NA
     */
    static Sequence* createWithVariableList(FiniteTimeAction *action1, va_list args);
    /** @~english Creates the action with two actions.
     * @~chinese 用两个动作创建Sequence动作。
     * @param actionOne @~english The first sequenceable action.
     * @~chinese 第一个动作。
     * @param actionTwo @~english The second sequenceable action.
     * @~chinese 第二个动作。
     * @return @~english An autoreleased Sequence object.
     * @~chinese 一个自释放Sequence动作对象，如果创建失败则返回空指针。
     * @js NA
     */
    static Sequence* createWithTwoActions(FiniteTimeAction *actionOne, FiniteTimeAction *actionTwo);

    /// @} Constructor functions

    /**
    * @~english override `ActionInterval` 
    */
    virtual Sequence* clone() const override;
    virtual Sequence* reverse() const override;
    virtual void startWithTarget(Node *target) override;
    virtual void stop(void) override;
    virtual void update(float t) override;
    
CC_CONSTRUCTOR_ACCESS:
    Sequence() {}
    virtual ~Sequence(void);

    /** @~english initializes the action  @~chinese 用两个动作初始化动作 */
    bool initWithTwoActions(FiniteTimeAction *pActionOne, FiniteTimeAction *pActionTwo);
    bool init(const Vector<FiniteTimeAction*>& arrayOfActions);

protected:
    FiniteTimeAction *_actions[2];
    float _split;
    int _last;

private:
    CC_DISALLOW_COPY_AND_ASSIGN(Sequence);
};

/** @class Repeat
 * @brief @~english Repeats an action a number of times.
 * To repeat an action forever use the RepeatForever action.
 * @~chinese 重复动作（Repeat）可以按一定次数重复一个动作。
 * 使用RepeatForever动作来永远重复一个动作。
 */
class CC_DLL Repeat : public ActionInterval
{
public:
    /** @~english Creates a Repeat action. Parameter `times` is an unsigned integer between 1 and pow(2,30).
     *
     * @~chinese 创建一个重复动作，`times`参数是一个取值在1和`pow(2, 30)`之间的整数。
     * 
     * @param action @~english The action needs to repeat.
     * @~chinese 需要重复的目标动作。
     * @param times @~english The repeat times.
     * @~chinese 重复次数。
     * @return @~english An autoreleased Repeat object.
     * @~chinese 一个自释放的Repeat对象，如果创建失败则返回空指针。
     */
    static Repeat* create(FiniteTimeAction *action, unsigned int times);

    /** @~english Sets the inner action.
     *
     * @~chinese 设置内部动作。
     * 
     * @param action @~english The inner action.
     * @~chinese 内部动作。
     */
    inline void setInnerAction(FiniteTimeAction *action)
    {
        if (_innerAction != action)
        {
            CC_SAFE_RETAIN(action);
            CC_SAFE_RELEASE(_innerAction);
            _innerAction = action;
        }
    }

    /** @~english Gets the inner action.
     *
     * @~chinese 获取内部动作。
     * 
     * @return @~english The inner action.
     * @~chinese 内部动作。
     */
    inline FiniteTimeAction* getInnerAction()
    {
        return _innerAction;
    }

    //
    // Overrides
    //
    virtual Repeat* clone() const override;
    virtual Repeat* reverse() const override;
    virtual void startWithTarget(Node *target) override;
    virtual void stop(void) override;
    virtual void update(float dt) override;
    virtual bool isDone(void) const override;
    
CC_CONSTRUCTOR_ACCESS:
    Repeat() {}
    virtual ~Repeat();

    /** @~english initializes a Repeat action. Times is an unsigned integer between 1 and pow(2,30)  
     * @~chinese 初始化Repeat动作。`times`参数是一个取值在1和`pow(2, 30)`之间的整数。
     * @param pAction @~english The action needs to repeat.
     * @~chinese 需要重复的目标动作。
     * @param times @~english The repeat times.
     * @~chinese 重复次数。
     * @return @~english Return true if initialized successfully, otherwise return false.
     * @~chinese 如果初始化成功则返回true，否则返回false
     */
    bool initWithAction(FiniteTimeAction *pAction, unsigned int times);

protected:
    unsigned int _times;
    unsigned int _total;
    float _nextDt;
    bool _actionInstant;
    /** @~english Inner action  @~chinese 内部动作 */
    FiniteTimeAction *_innerAction;

private:
    CC_DISALLOW_COPY_AND_ASSIGN(Repeat);
};

/** @class RepeatForever
 * @brief @~english Repeats an action forever.
 * To repeat the an action for a limited number of times use the Repeat action.
 * @~chinese 永远地重复一个动作。
 * 有限次数内重复一个动作请使用Repeat动作。
 * @warning @~english This action can't be Sequenceable because it is not an finite time action.
 * @~chinese 这个动作不能用来组成序列动作，因为它不是一个有限时间动作。
 */
class CC_DLL RepeatForever : public ActionInterval
{
public:
    /** @~english Creates the action with an inner action.
     *
     * @~chinese 用内部动作创建一个RepeatForever动作。
     * 
     * @param action @~english The action need to repeat forever.
     * @~chinese 内部动作，这个动作会永远重复。
     * @return @~english An autoreleased RepeatForever object.
     * @~chinese 一个自释放的RepeatForever动作，如果创建失败则返回空指针。
     */
    static RepeatForever* create(ActionInterval *action);

    /** @~english Sets the inner action.
     *
     * @~chinese 设置内部动作。
     * 
     * @param action @~english The inner action.
     * @~chinese 内部动作。
     */
    inline void setInnerAction(ActionInterval *action)
    {
        if (_innerAction != action)
        {
            CC_SAFE_RELEASE(_innerAction);
            _innerAction = action;
            CC_SAFE_RETAIN(_innerAction);
        }
    }

    /** @~english Gets the inner action.
     *
     * @~chinese 获取内部动作。
     * 
     * @return @~english The inner action.
     * @~chinese 内部动作。
     */
    inline ActionInterval* getInnerAction()
    {
        return _innerAction;
    }

    /**
    * @~english override `Action`.
    */
    virtual RepeatForever* clone() const override;
    virtual RepeatForever* reverse(void) const override;
    virtual void startWithTarget(Node* target) override;
    virtual void step(float dt) override;
    virtual bool isDone(void) const override;
    
CC_CONSTRUCTOR_ACCESS:
    RepeatForever()
    : _innerAction(nullptr)
    {}
    virtual ~RepeatForever();

    /** @~english initializes the action  @~chinese 用内部动作初始化动作 */
    bool initWithAction(ActionInterval *action);

protected:
    /** @~english Inner action  @~chinese 内部动作 */
    ActionInterval *_innerAction;

private:
    CC_DISALLOW_COPY_AND_ASSIGN(RepeatForever);
};

/** @class Spawn
 * @brief @~english Spawn a group of actions
 * @~chinese 同步动作（Spawn）用于同步执行一组动作
 */
class CC_DLL Spawn : public ActionInterval
{
public:
    /// @{ Constructor functions
    /// @brief @~english @~chinese 构造函数

    /** @~english Helper constructor to create an array of spawned actions.
     * When this funtion bound to the js or lua, the input params changed.
     * @~chinese 创建包含一组同步动作的Spawn动作的辅助构造函数。
     * 当这个函数绑定到js和lua中，参数会发生变化
     *
     * @code
     * in lua :local create(local object1,local object2, ...)
     * @endcode
     *
     * @return @~english An autoreleased Spawn object.
     * @~chinese 一个自释放Spawn对象，如果创建失败则返回空指针。
     */
#if (CC_TARGET_PLATFORM == CC_PLATFORM_WINRT)
    // VS2013 does not support nullptr in variable args lists and variadic templates are also not supported.
    typedef FiniteTimeAction* M;
    static Spawn* create(M m1, std::nullptr_t listEnd) { return variadicCreate(m1, NULL); }
    static Spawn* create(M m1, M m2, std::nullptr_t listEnd) { return variadicCreate(m1, m2, NULL); }
    static Spawn* create(M m1, M m2, M m3, std::nullptr_t listEnd) { return variadicCreate(m1, m2, m3, NULL); }
    static Spawn* create(M m1, M m2, M m3, M m4, std::nullptr_t listEnd) { return variadicCreate(m1, m2, m3, m4, NULL); }
    static Spawn* create(M m1, M m2, M m3, M m4, M m5, std::nullptr_t listEnd) { return variadicCreate(m1, m2, m3, m4, m5, NULL); }
    static Spawn* create(M m1, M m2, M m3, M m4, M m5, M m6, std::nullptr_t listEnd) { return variadicCreate(m1, m2, m3, m4, m5, m6, NULL); }
    static Spawn* create(M m1, M m2, M m3, M m4, M m5, M m6, M m7, std::nullptr_t listEnd) { return variadicCreate(m1, m2, m3, m4, m5, m6, m7, NULL); }
    static Spawn* create(M m1, M m2, M m3, M m4, M m5, M m6, M m7, M m8, std::nullptr_t listEnd) { return variadicCreate(m1, m2, m3, m4, m5, m6, m7, m8, NULL); }
    static Spawn* create(M m1, M m2, M m3, M m4, M m5, M m6, M m7, M m8, M m9, std::nullptr_t listEnd) { return variadicCreate(m1, m2, m3, m4, m5, m6, m7, m8, m9, NULL); }
    static Spawn* create(M m1, M m2, M m3, M m4, M m5, M m6, M m7, M m8, M m9, M m10, std::nullptr_t listEnd) { return variadicCreate(m1, m2, m3, m4, m5, m6, m7, m8, m9, m10,  NULL); }

    // On WP8 for variable argument lists longer than 10 items, use the other create functions or createSpawn with NULL as the last argument.
    static Spawn* variadicCreate(FiniteTimeAction* item, ...);
#else
    static Spawn* create(FiniteTimeAction *action1, ...) CC_REQUIRES_NULL_TERMINATION;
#endif

    /** @~english Helper constructor to create an array of spawned actions. 
     *
     * @~chinese 用一个动作列表创建Spawn动作。
     * 
     * @param action1   @~english The first inner action.
     * @~chinese 第一个同步的内部动作。
     * @param args  @~english The va_list variable.
     * @~chinese 动作列表变量.
     * @return @~english  An autoreleased Spawn object.
     * @~chinese 一个自释放的Spawn对象，如果创建失败则返回空指针。
     * @js NA
     */
    static Spawn* createWithVariableList(FiniteTimeAction *action1, va_list args);

    /** @~english Helper constructor to create an array of spawned actions given an array.
     *
     * @~chinese 用一个给定数组创建一个Spawn动作。
     * 
     * @param arrayOfActions    @~english An array of spawned actions.
     * @~chinese 一个同步动作数组。
     * @return @~english  An autoreleased Spawn object.
     * @~chinese 一个自释放的Spawn对象，如果创建失败则返回空指针。
     */
    static Spawn* create(const Vector<FiniteTimeAction*>& arrayOfActions);

    /** @~english Creates the Spawn action with two spawned actions.
     *
     * @~chinese 用两个同步动作创建Spawn动作。
     * 
     * @param action1   @~english The first spawned action.
     * @~chinese 第一个同步动作。
     * @param action2   @~english THe second spawned action.
     * @~chinese 第二个同步动作。
     * @return @~english An autoreleased Spawn object.
     * @~chinese 一个自释放的Spawn对象，如果创建失败则返回空指针。
     * @js NA
     */
    static Spawn* createWithTwoActions(FiniteTimeAction *action1, FiniteTimeAction *action2);
    /// @}

    /**
    * @~english override `ActionInterval`.
    */
    virtual Spawn* clone() const override;
    virtual Spawn* reverse(void) const override;
    virtual void startWithTarget(Node *target) override;
    virtual void stop(void) override;
    virtual void update(float time) override;
    
CC_CONSTRUCTOR_ACCESS:
    Spawn() {}
    virtual ~Spawn();

    /** @~english initializes the Spawn action with the 2 actions to spawn  
     * @~chinese 用两个同步动作初始化Spawn动作
     * @param action1   @~english The first spawned action.
     * @~chinese 第一个同步动作。
     * @param action2   @~english THe second spawned action.
     * @~chinese 第二个同步动作。
     * @return @~english Return true if initialized successfully, otherwise return false.
     * @~chinese 如果初始化成功则返回true，否则返回false
     */
    bool initWithTwoActions(FiniteTimeAction *action1, FiniteTimeAction *action2);
    bool init(const Vector<FiniteTimeAction*>& arrayOfActions);

protected:
    FiniteTimeAction *_one;
    FiniteTimeAction *_two;

private:
    CC_DISALLOW_COPY_AND_ASSIGN(Spawn);
};

/** @class RotateTo
 * @brief @~english Rotates a Node object to a certain angle by modifying it's rotation attribute.
 * The direction will be decided by the shortest angle.
 * @~chinese RotateTo动作用来旋转一个节点对象到一定角度，通过逐帧修改它的`rotation`属性。
 * 旋转方向将由最短的角度决定。
 */ 
class CC_DLL RotateTo : public ActionInterval
{
public:
    /** @~english
     * Creates the action with duration and separate rotation angles.
     *
     * @~chinese 
     * 用持续时间与X,Y轴独立的旋转角度来创建RotateTo动作。
     * 
     * @param duration @~english Duration time, in seconds.
     * @~chinese 持续时间,以秒为单位。
     * @param dstAngleX @~english Destination angle x in degrees.
     * @~chinese X轴的目标角度，以角度值计。
     * @param dstAngleY @~english Destination angle y in degrees.
     * @~chinese Y轴的目标角度，以角度值计
     * @return @~english An autoreleased RotateTo object.
     * @~chinese 一个自释放的RotateTo对象，如果创建失败则返回空指针。
     */
    static RotateTo* create(float duration, float dstAngleX, float dstAngleY);

    /** @~english
     * Creates the action with duration and destination angle.
     *
     * @~chinese 
     * 用持续时间和目标角度创建RotateTo动作。
     * 
     * @param duration @~english Duration time, in seconds.
     * @~chinese 持续时间，以秒为单位。
     * @param dstAngle @~english Destination angle in degrees.
     * @~chinese 目标角度，以角度值计。
     * @return @~english An autoreleased RotateTo object.
     * @~chinese 一个自释放的RotateTo对象，如果创建失败则返回空指针。
     */
    static RotateTo* create(float duration, float dstAngle);

    /** @~english
     * Creates the action with 3D rotation angles.
     * @~chinese 
     * 创建一个旋转到三维旋转角度的RotateTo动作。
     * @param duration @~english Duration time, in seconds.
     * @~chinese 持续时间，以秒为单位。
     * @param dstAngle3D @~english A Vec3 angle.
     * @~chinese 三维旋转角度。
     * @return @~english An autoreleased RotateTo object.
     * @~chinese 一个自释放的RotateTo对象，如果创建失败则返回空指针。
     */
    static RotateTo* create(float duration, const Vec3& dstAngle3D);

    //
    // Overrides
    //
    virtual RotateTo* clone() const override;
    virtual RotateTo* reverse() const override;
    virtual void startWithTarget(Node *target) override;
    virtual void update(float time) override;
    
CC_CONSTRUCTOR_ACCESS:
    RotateTo();
    virtual ~RotateTo() {}

    /** @~english
     * initializes the action
     * @~chinese 
     * 初始化动作
     * @param duration @~english Duration in seconds
     * @~chinese 持续时间，以秒为单位
     * @param dstAngleX @~english Destination angle x in degrees.
     * @~chinese X轴的目标角度，以角度值计。
     * @param dstAngleY @~english Destination angle y in degrees.
     * @~chinese Y轴的目标角度，以角度值计。
     * @return @~english Return true if initialized successfully, otherwise return false.
     * @~chinese 如果初始化成功则返回true，否则返回false
     */
    bool initWithDuration(float duration, float dstAngleX, float dstAngleY);
    /**@~english
     * initializes the action
     * @~chinese 
     * 初始化动作
     * @param duration @~english Duration in seconds
     * @~chinese 持续时间，以秒为单位
     * @param dstAngle3D @~english A Vec3 angle.
     * @~chinese 三维旋转角度。
     * @return @~english Return true if initialized successfully, otherwise return false.
     * @~chinese 如果初始化成功则返回true，否则返回false
     */
    bool initWithDuration(float duration, const Vec3& dstAngle3D);

    /** @~english
     * Calculates the start and diff angles
     * @~chinese 
     * 计算开始和旋转角度差值。
     * @param startAngle @~english Start angle in degrees
     * @~chinese 起始角度，以角度值计，用于保存计算结果
     * @param diffAngle @~english Angle difference between start angle and destination angle in degrees
     * @~chinese 起始角度和目标角度之间的差值，以角度值计，用于保存计算结果
     * @param dstAngle @~english Destination angle in degrees
     * @~chinese 目标角度，以角度值计
     */
    void calculateAngles(float &startAngle, float &diffAngle, float dstAngle);
    
protected:
    bool _is3D;
    Vec3 _dstAngle;
    Vec3 _startAngle;
    Vec3 _diffAngle;

private:
    CC_DISALLOW_COPY_AND_ASSIGN(RotateTo);
};

/** @class RotateBy
 * @brief @~english Rotates a Node object clockwise a number of degrees by modifying it's rotation attribute.
 * @~chinese RotateBy动作可以顺时针旋转一个节点对象，通过修改它的旋转属性。
*/
class CC_DLL RotateBy : public ActionInterval
{
public:
    /** @~english
     * Creates the action with duration and delta angle to rotate.
     *
     * @~chinese 
     * 用持续时间和旋转角度创建RotateBy动作。
     * 
     * @param duration @~english Duration time, in seconds.
     * @~chinese 持续时间，以秒为单位。
     * @param deltaAngle @~english Delta angle in degrees.
     * @~chinese 旋转角度。
     * @return @~english An autoreleased RotateBy object.
     * @~chinese 一个自释放的RotateBy对象，如果创建失败则返回空指针。
     */
    static RotateBy* create(float duration, float deltaAngle);
    /**@~english
     * Creates the action with separate rotation angles.
     *
     * @~chinese 
     * 用X，Y轴独立的旋转角度创建RotateBy动作。
     * 
     * @param duration @~english Duration time, in seconds.
     * @~chinese 持续时间，以秒为单位。
     * @param deltaAngleZ_X @~english Delta angle x in degrees.
     * @~chinese X轴旋转角度，以角度值计。
     * @param deltaAngleZ_Y @~english Delta angle y n degreesCW.
     * @~chinese Y轴旋转角度，以角度值计。
     * @return @~english An autoreleased RotateBy object.
     * @~chinese 一个自释放的RotateBy对象，如果创建失败则返回空指针。
     * @warning @~english The physics body contained in Node doesn't support rotate with different x and y angle.
     * @~chinese 包含的物理身体的节点不支持用x和y轴分离的旋转角度。
     */
    static RotateBy* create(float duration, float deltaAngleZ_X, float deltaAngleZ_Y);
    /** @~english Creates the action with 3D rotation angles.
     *
     * @~chinese 用持续时间和三维旋转角度创建RotateBy动作。
     * 
     * @param duration @~english Duration time, in seconds.
     * @~chinese 持续时间，以秒为单位。
     * @param deltaAngle3D @~english A Vec3 angle.
     * @~chinese 三维旋转角度。
     * @return @~english An autoreleased RotateBy object.
     * @~chinese 一个自释放的RotateBy对象，如果创建失败则返回空指针。
     */
    static RotateBy* create(float duration, const Vec3& deltaAngle3D);

    /**
    * @~english override `ActionInterval`.
    */
    virtual RotateBy* clone() const override;
    virtual RotateBy* reverse(void) const override;
    virtual void startWithTarget(Node *target) override;
    virtual void update(float time) override;
    
CC_CONSTRUCTOR_ACCESS:
    RotateBy();
    virtual ~RotateBy() {}

    /** @~english initializes the action  @~chinese 用持续时间和旋转角度初始化动作 
     * @param duration @~english Duration time, in seconds.
     * @~chinese 持续时间，以秒为单位。
     * @param deltaAngle @~english Delta angle in degrees.
     * @~chinese 旋转角度。
     * @return @~english Return true if initialized successfully, otherwise return false.
     * @~chinese 如果初始化成功则返回true，否则返回false
     */
    bool initWithDuration(float duration, float deltaAngle);
    /** 
     * @warning @~english The physics body contained in Node doesn't support rotate with different x and y angle.
     * @~chinese 包含的物理身体的节点不支持用x和y轴分离的旋转角度。
     * @param duration @~english Duration time, in seconds.
     * @~chinese 持续时间，以秒为单位。
     * @param deltaAngleZ_X @~english Delta angle x in degrees.
     * @~chinese X轴旋转角度，以角度值计。
     * @param deltaAngleZ_Y @~english Delta angle y n degreesCW.
     * @~chinese Y轴旋转角度，以角度值计。
     * @return @~english Return true if initialized successfully, otherwise return false.
     * @~chinese 如果初始化成功则返回true，否则返回false
     */
    bool initWithDuration(float duration, float deltaAngleZ_X, float deltaAngleZ_Y);
    /**
     * @param duration @~english Duration time, in seconds.
     * @~chinese 持续时间，以秒为单位。
     * @param deltaAngle3D @~english A Vec3 angle.
     * @~chinese 三维旋转角度。
     * @return @~english Return true if initialized successfully, otherwise return false.
     * @~chinese 如果初始化成功则返回true，否则返回false
     */
    bool initWithDuration(float duration, const Vec3& deltaAngle3D);
    
protected:
    bool _is3D;
    Vec3 _deltaAngle;
    Vec3 _startAngle;

private:
    CC_DISALLOW_COPY_AND_ASSIGN(RotateBy);
};

/** @class MoveBy
 * @brief @~english Moves a Node object by x,y pixels by modifying it's position attribute.
 x and y are relative to the position of the object.
 Several MoveBy actions can be concurrently called, and the resulting
 movement will be the sum of individual movements.
 * @~chinese MoveBy动作通过修改一个目标节点的位置属性将它移动x，y像素。
 * X轴和Y轴位移是相对于节点位置的，
 * 几个MoveBy操作可以并行，由此产生的位移将是所有个体位移的总和。
 @since v2.1beta2-custom
 */
class CC_DLL MoveBy : public ActionInterval
{
public:
    /** @~english
     * Creates the action with duration and delta position.
     *
     * @~chinese 
     * 用持续时间和位移创建MoveBy动作。
     * 
     * @param duration @~english Duration time, in seconds.
     * @~chinese 持续时间，以秒为单位。
     * @param deltaPosition @~english The delta distance in 2d, it's a Vec2 type.
     * @~chinese 位移，Vec2类型。
     * @return @~english An autoreleased MoveBy object.
     * @~chinese 一个自释放的MoveBy对象。
     */
    static MoveBy* create(float duration, const Vec2& deltaPosition);
    /**@~english
     * Creates the action with duration and 3d delta position.
     *
     * @~chinese 
     * 用持续时间和三维位移创建MoveBy动作。
     * 
     * @param duration @~english Duration time, in seconds.
     * @~chinese 持续时间，以秒为单位。
     * @param deltaPosition @~english The delta distance in 3d, it's a Vec3 type.
     * @~chinese 三维位移，Vec3类型。
     * @return @~english An autoreleased MoveBy object.
     * @~chinese 一个自释放的MoveBy对象。
     */
    static MoveBy* create(float duration, const Vec3& deltaPosition);

    /**
    * @~english override `ActionInterval`.
    */
    virtual MoveBy* clone() const override;
    virtual MoveBy* reverse(void) const  override;
    virtual void startWithTarget(Node *target) override;
    virtual void update(float time) override;
    
CC_CONSTRUCTOR_ACCESS:
    MoveBy():_is3D(false) {}
    virtual ~MoveBy() {}

    bool initWithDuration(float duration, const Vec2& deltaPosition);
    bool initWithDuration(float duration, const Vec3& deltaPosition);

protected:
    bool _is3D;
    Vec3 _positionDelta;
    Vec3 _startPosition;
    Vec3 _previousPosition;

private:
    CC_DISALLOW_COPY_AND_ASSIGN(MoveBy);
};

/** @class MoveTo
 * @brief @~english Moves a Node object to the position x,y. x and y are absolute coordinates by modifying it's position attribute.
 Several MoveTo actions can be concurrently called, and the resulting
 movement will be the sum of individual movements.
 * @~chinese MoveTo动作通过修改一个目标节点的位置属性将它移动到特定位置。
 * 几个MoveTo操作可以并行，由此产生的运动将是所有个体运动的总和。
 @since v2.1beta2-custom
 */
class CC_DLL MoveTo : public MoveBy
{
public:
    /** @~english
     * Creates the action with duration and 2d position.
     * @~chinese 
     * 用持续时间和二维世界目标位置创建MoveTo动作。
     * @param duration @~english Duration time, in seconds.
     * @~chinese 持续时间，以秒为单位。
     * @param position @~english The destination position in 2d.
     * @~chinese 二维世界的目标位置。
     * @return @~english An autoreleased MoveTo object.
     * @~chinese 一个自释放的MoveTo对象。
     */
    static MoveTo* create(float duration, const Vec2& position);
    /**@~english
     * Creates the action with duration and 3d position.
     * @~chinese 
     * 用持续时间和三维世界目标位置创建MoveTo动作。
     * @param duration @~english Duration time, in seconds.
     * @~chinese 持续时间，以秒为单位。
     * @param position @~english The destination position in 3d.
     * @~chinese 三维世界目标位置。
     * @return @~english An autoreleased MoveTo object.
     * @~chinese 一个自释放MoveTo对象。
     */
    static MoveTo* create(float duration, const Vec3& position);

    /**
    * @~english override `MoveBy`.
    */
    virtual MoveTo* clone() const override;
    virtual MoveTo* reverse() const  override;
    virtual void startWithTarget(Node *target) override;
    
CC_CONSTRUCTOR_ACCESS:
    MoveTo() {}
    virtual ~MoveTo() {}

    bool initWithDuration(float duration, const Vec2& position);
    bool initWithDuration(float duration, const Vec3& position);

protected:
    Vec3 _endPosition;

private:
    CC_DISALLOW_COPY_AND_ASSIGN(MoveTo);
};

/** @class SkewTo
 * @brief @~english Skews a Node object to given angles by modifying it's skewX and skewY attributes
 * @~chinese SkewTo动作通过修改skewX和skewY属性倾斜一个节点对象到特定的倾斜角度
@since v1.0
*/
class CC_DLL SkewTo : public ActionInterval
{
public:
    /** @~english
     * Creates the SkewTo action with the duration, x and y axis target skew parameters.
     * @~chinese 
     * 用持续时间，X和Y轴目标倾斜角来创建SkewTo动作。
     * @param t @~english Duration time, in seconds.
     * @~chinese 持续时间，以秒为单位。
     * @param sx @~english Skew x angle.
     * @~chinese X轴目标倾斜角度。
     * @param sy @~english Skew y angle.
     * @~chinese Y轴目标倾斜角度。
     * @return @~english An autoreleased SkewTo object.
     * @~chinese 一个自释放的SkewTo对象。
     */
    static SkewTo* create(float t, float sx, float sy);

    /**
    * @~english override `ActionInterval`.
    */
    virtual SkewTo* clone() const override;
    virtual SkewTo* reverse(void) const override;
    virtual void startWithTarget(Node *target) override;
    virtual void update(float time) override;
    
CC_CONSTRUCTOR_ACCESS:
    SkewTo();
    virtual ~SkewTo() {}
    bool initWithDuration(float t, float sx, float sy);

protected:
    float _skewX;
    float _skewY;
    float _startSkewX;
    float _startSkewY;
    float _endSkewX;
    float _endSkewY;
    float _deltaX;
    float _deltaY;

private:
    CC_DISALLOW_COPY_AND_ASSIGN(SkewTo);
};

/** @class SkewBy
* @brief @~english Skews a Node object by skewX and skewY degrees.
 * @~chinese SkewBy动作可以以一定角度倾斜一个节点。
@since v1.0
*/
class CC_DLL SkewBy : public SkewTo
{
public:
    /** @~english
     * Creates the SkewBy action with the duration, x and y axis delta skew parameters.
     * @~chinese 
     * 用持续时间，X和Y轴倾斜角创建动作。
     * @param t @~english Duration time, in seconds.
     * @~chinese 持续时间，以秒为单位。
     * @param deltaSkewX @~english Skew x delta angle.
     * @~chinese X轴倾斜角。
     * @param deltaSkewY @~english Skew y delta angle.
     * @~chinese Y轴倾斜角。
     * @return @~english An autoreleased SkewBy object.
     * @~chinese 一个自释放的SkewBy对象。
     */
    static SkewBy* create(float t, float deltaSkewX, float deltaSkewY);

    /**
    * @~english override `SkewTo`.
    */
    virtual void startWithTarget(Node *target) override;
    virtual SkewBy* clone() const  override;
    virtual SkewBy* reverse(void) const override;
    
CC_CONSTRUCTOR_ACCESS:
    SkewBy() {}
    virtual ~SkewBy() {}
    bool initWithDuration(float t, float sx, float sy);

private:
    CC_DISALLOW_COPY_AND_ASSIGN(SkewBy);
};

/** @class JumpBy
 * @brief @~english Moves a Node object simulating a parabolic jump movement by modifying it's position attribute.
 * @~chinese JumpBy动作可以模拟抛物线跳运动移动一个节点对象。
*/
class CC_DLL JumpBy : public ActionInterval
{
public:
    /** @~english
     * Creates the JumpBy action with duration, jumping distance, jumping height and number of jumps.
     * @~chinese 
     * 用持续时间，跳跃距离，跳跃高度和次数创建JumpBy动作。
     * @param duration @~english Duration time, in seconds.
     * @~chinese 持续时间，以秒为单位。
     * @param position @~english The jumping distance.
     * @~chinese 跳跃的距离。
     * @param height @~english The jumping height.
     * @~chinese 跳跃的高度。
     * @param jumps @~english The jumping times.
     * @~chinese 跳跃次数。
     * @return @~english An autoreleased JumpBy object.
     * @~chinese 一个自释放的JumpBy对象。
     */
    static JumpBy* create(float duration, const Vec2& position, float height, int jumps);

    /**
    * @~english override `ActionInterval`.
    */
    virtual JumpBy* clone() const override;
    virtual JumpBy* reverse(void) const override;
    virtual void startWithTarget(Node *target) override;
    virtual void update(float time) override;
    
CC_CONSTRUCTOR_ACCESS:
    JumpBy() {}
    virtual ~JumpBy() {}

    bool initWithDuration(float duration, const Vec2& position, float height, int jumps);

protected:
    Vec2           _startPosition;
    Vec2           _delta;
    float           _height;
    int             _jumps;
    Vec2           _previousPos;

private:
    CC_DISALLOW_COPY_AND_ASSIGN(JumpBy);
};

/** @class JumpTo
 * @brief @~english Moves a Node object to a parabolic position simulating a jump movement by modifying it's position attribute.
 * @~chinese JumpTo动作可以模拟抛物线跳运动移动一个节点对象到特定的位置。
*/ 
class CC_DLL JumpTo : public JumpBy
{
public:
    /** @~english
     * Creates the JumpTo action with duration, destination position, jumping height and number of jumps.
     * @~chinese 
     * 用持续时间，目的地位置，跳跃高度和次数创建JumpTo动作。
     * @param duration @~english Duration time, in seconds.
     * @~chinese 持续时间，以秒为单位。
     * @param position @~english The jumping destination position.
     * @~chinese 跳跃的目的地的位置。
     * @param height @~english The jumping height.
     * @~chinese 跳跃的高度。
     * @param jumps @~english The jumping times.
     * @~chinese 跳跃的次数。
     * @return @~english An autoreleased JumpTo object.
     * @~chinese 一个自释放的JumpTo对象。
     */
    static JumpTo* create(float duration, const Vec2& position, float height, int jumps);

    /**
    * @~english override `ActionInterval`.
    */
    virtual void startWithTarget(Node *target) override;
    /**
    * @~english override `ActionInterval`.
    */
    virtual JumpTo* clone() const override;
    /**
    * @~english override `ActionInterval`.
    */
    virtual JumpTo* reverse(void) const override;

CC_CONSTRUCTOR_ACCESS:
    JumpTo() {}
    virtual ~JumpTo() {}

    bool initWithDuration(float duration, const Vec2& position, float height, int jumps);

protected:
    Vec2 _endPosition;

private:
    CC_DISALLOW_COPY_AND_ASSIGN(JumpTo);
};

/** @struct ccBezierConfig @~english Bezier configuration structure
 * @~chinese Bezier曲线配置结构体
 */
typedef struct _ccBezierConfig {
    //! end position of the bezier
    Vec2 endPosition;
    //! Bezier control point 1
    Vec2 controlPoint_1;
    //! Bezier control point 2
    Vec2 controlPoint_2;
} ccBezierConfig;

/** @class BezierBy
 * @brief @~english An action that moves the target with a cubic Bezier curve by a certain distance.
 * @~chinese BezierBy动作可以将一个节点沿三次贝塞尔曲线移动一定距离。
 */
class CC_DLL BezierBy : public ActionInterval
{
public:
    /** @~english Creates the action with a duration and a bezier configuration.
     * @~chinese 用持续时间和贝塞尔曲线配置创建BezierBy动作。
     * @param t @~english Duration time, in seconds.
     * @~chinese 持续时间，以秒为单位。
     * @param c @~english Bezier config.
     * @~chinese 贝塞尔曲线配置。
     * @return @~english An autoreleased BezierBy object.
     * @~chinese 一个自释放的BezierBy对象。
     * @code
     * When this function bound to js or lua,the input params are changed.
     * in js: var create(var t,var table)
     * in lua: local create(local t, local table)
     * @endcode
     */
    static BezierBy* create(float t, const ccBezierConfig& c);

    /**
    * @~english override `ActionInterval`.
    */
    virtual BezierBy* clone() const override;
    /**
    * @~english override `ActionInterval`.
    */
    virtual BezierBy* reverse(void) const override;
    /**
    * @~english override `ActionInterval`.
    */
    virtual void startWithTarget(Node *target) override;
    /**
    * @~english override `ActionInterval`.
    */
    virtual void update(float time) override;
    
CC_CONSTRUCTOR_ACCESS:
    BezierBy() {}
    virtual ~BezierBy() {}

    /** @~english
     * initializes the action with a duration and a bezier configuration
     * @~chinese 
     * 用持续时间和贝塞尔曲线配置初始化BezierBy动作。
     * @param t @~english Duration time, in seconds.
     * @~chinese 持续时间，以秒为单位。
     * @param c @~english Bezier config.
     * @~chinese 贝塞尔曲线配置。
     * @return @~english Return true if successfully initialized, otherwise return false
     * @~chinese 如果初始化成功返回true，否则返回false。
     */
    bool initWithDuration(float t, const ccBezierConfig& c);

protected:
    ccBezierConfig _config;
    Vec2 _startPosition;
    Vec2 _previousPosition;

private:
    CC_DISALLOW_COPY_AND_ASSIGN(BezierBy);
};

/** @class BezierTo
 * @brief @~english An action that moves the target with a cubic Bezier curve to a destination point.
 * @~chinese BezierTo动作可以将一个节点沿三次贝塞尔曲线移动到特定位置。
 @since v0.8.2
 */
class CC_DLL BezierTo : public BezierBy
{
public:
    /** @~english Creates the action with a duration and a bezier configuration.
     * @~chinese 用持续时间和贝塞尔曲线配置创建BezierTo动作。
     * @param t @~english Duration time, in seconds.
     * @~chinese 持续时间，以秒为单位。
     * @param c @~english Bezier config.
     * @~chinese 贝塞尔曲线配置。
     * @return @~english An autoreleased BezierTo object.
     * @~chinese 一个自释放的BezierTo对象。
     * @code
     * when this function bound to js or lua,the input params are changed
     * in js: var create(var t,var table)
     * in lua: local create(local t, local table)
     * @endcode
     */
    static BezierTo* create(float t, const ccBezierConfig& c);

    /**
    * @~english override `BezierBy`.
    */
    virtual void startWithTarget(Node *target) override;
    /**
    * @~english override `BezierBy`.
    */
    virtual BezierTo* clone() const override;
    /**
    * @~english override `BezierBy`.
    */
    virtual BezierTo* reverse(void) const override;
    
CC_CONSTRUCTOR_ACCESS:
    BezierTo() {}
    virtual ~BezierTo() {}
    
    /** @~english
     * initializes the action with a duration and a bezier configuration
     * @~chinese 
     * 用持续时间和贝塞尔曲线配置初始化BezierTo动作。
     * @param t @~english Duration time, in seconds.
     * @~chinese 持续时间，以秒为单位。
     * @param c @~english Bezier config.
     * @~chinese 贝塞尔曲线配置。
     * @return @~english Return true if successfully initialized, otherwise return false
     * @~chinese 如果初始化成功返回true，否则返回false。
     */
    bool initWithDuration(float t, const ccBezierConfig &c);

protected:
    ccBezierConfig _toConfig;

private:
    CC_DISALLOW_COPY_AND_ASSIGN(BezierTo);
};

/** @class ScaleTo
 @brief @~english Scales a Node object to a zoom factor by modifying it's scale attribute.
 * @~chinese ScaleTo动作通过修改scale属性让一个节点对象的缩放到特定大小。
 @warning @~english This action doesn't support "reverse".
 * @~chinese 这个动作不支持“逆转”（reverse）。
 @warning @~english The physics body contained in Node doesn't support this action.
 * @~chinese 包含的物理身体的节点不支持这一动作。
 */
class CC_DLL ScaleTo : public ActionInterval
{
public:
    /** @~english
     * Creates the action with the same scale factor for X and Y.
     * @~chinese 
     * 用持续时间和X和Y轴相同的缩放比例创建ScaleTo动作。
     * @param duration @~english Duration time, in seconds.
     * @~chinese 持续时间，以秒为单位。
     * @param s @~english Scale factor of x and y.
     * @~chinese X和Y轴的缩放比例。
     * @return @~english An autoreleased ScaleTo object.
     * @~chinese 一个自释放的ScaleTo对象。
     */
    static ScaleTo* create(float duration, float s);

    /** @~english
     * Creates the action with and X factor and a Y factor.
     * @~chinese 
     * 用持续时间和X和Y轴分别的缩放比例创建ScaleTo动作。
     * @param duration @~english Duration time, in seconds.
     * @~chinese 持续时间，以秒为单位。
     * @param sx @~english Scale factor of x.
     * @~chinese X轴缩放比例。
     * @param sy @~english Scale factor of y.
     * @~chinese Y轴的缩放比例。
     * @return @~english An autoreleased ScaleTo object.
     * @~chinese 一个自释放的ScaleTo对象。
     */
    static ScaleTo* create(float duration, float sx, float sy);

    /** @~english
     * Creates the action with X Y Z factor.
     * @~chinese 
     * 用持续时间和X，Y，Z轴分别的缩放比例创建ScaleTo动作。
     * @param duration @~english Duration time, in seconds.
     * @~chinese 持续时间,以秒为单位。
     * @param sx @~english Scale factor of x.
     * @~chinese X轴缩放比例。
     * @param sy @~english Scale factor of y.
     * @~chinese Y轴缩放比例。
     * @param sz @~english Scale factor of z.
     * @~chinese Z轴缩放比例。
     * @return @~english An autoreleased ScaleTo object.
     * @~chinese 一个自释放的ScaleTo对象。
     */
    static ScaleTo* create(float duration, float sx, float sy, float sz);

    /**
    * @~english override `ActionInterval`.
    */
    virtual ScaleTo* clone() const override;
    /**
    * @~english override `ActionInterval`.
    */
    virtual ScaleTo* reverse(void) const override;
    /**
    * @~english override `ActionInterval`.
    */
    virtual void startWithTarget(Node *target) override;
    /**
    * @~english override `ActionInterval`.
    */
    virtual void update(float time) override;
    
CC_CONSTRUCTOR_ACCESS:
    ScaleTo() {}
    virtual ~ScaleTo() {}

    /** @~english
     * Initialize the action with the same scale factor for X and Y.
     * @~chinese 
     * 用持续时间和X和Y轴相同的缩放比例初始化ScaleTo动作。
     * @param duration @~english Duration time, in seconds.
     * @~chinese 持续时间，以秒为单位。
     * @param s @~english Scale factor of x and y.
     * @~chinese X和Y轴的缩放比例。
     * @return @~english Return true if successfully initialized, otherwise return false
     * @~chinese 如果初始化成功返回true，否则返回false。
     */
    bool initWithDuration(float duration, float s);
    /** @~english
     * Initialize the action with and X factor and a Y factor.
     * @~chinese 
     * 用持续时间和X和Y轴分别的缩放比例初始化ScaleTo动作。
     * @param duration @~english Duration time, in seconds.
     * @~chinese 持续时间，以秒为单位。
     * @param sx @~english Scale factor of x.
     * @~chinese X轴缩放比例。
     * @param sy @~english Scale factor of y.
     * @~chinese Y轴的缩放比例。
     * @return @~english Return true if successfully initialized, otherwise return false
     * @~chinese 如果初始化成功返回true，否则返回false。
     */
    bool initWithDuration(float duration, float sx, float sy);
    /** @~english
     * Initializes the action with X Y Z factor 
     * @~chinese 
     * 用持续时间和X，Y，Z轴分别的缩放比例初始化ScaleTo动作。
     * @param duration @~english Duration time, in seconds.
     * @~chinese 持续时间,以秒为单位。
     * @param sx @~english Scale factor of x.
     * @~chinese X轴缩放比例。
     * @param sy @~english Scale factor of y.
     * @~chinese Y轴缩放比例。
     * @param sz @~english Scale factor of z.
     * @~chinese Z轴缩放比例。
     * @return @~english Return true if successfully initialized, otherwise return false
     * @~chinese 如果初始化成功返回true，否则返回false。
     */
    bool initWithDuration(float duration, float sx, float sy, float sz);

protected:
    float _scaleX;
    float _scaleY;
    float _scaleZ;
    float _startScaleX;
    float _startScaleY;
    float _startScaleZ;
    float _endScaleX;
    float _endScaleY;
    float _endScaleZ;
    float _deltaX;
    float _deltaY;
    float _deltaZ;

private:
    CC_DISALLOW_COPY_AND_ASSIGN(ScaleTo);
};

/** @class ScaleBy
 * @brief @~english Scales a Node object a zoom factor by modifying it's scale attribute.
 * @~chinese ScaleTo动作通过修改scale属性让一个节点对象的缩放到特定比例，相对于当前大小。
 @warning @~english The physics body contained in Node doesn't support this action.
 * @~chinese 包含的物理身体的节点不支持这一动作。
*/
class CC_DLL ScaleBy : public ScaleTo
{
public:
    /** @~english
     * Creates the action with the same scale factor for X and Y.
     * @~chinese 
     * 用持续时间和X和Y轴相同的缩放比例创建ScaleBy动作。
     * @param duration @~english Duration time, in seconds.
     * @~chinese 持续时间，以秒为单位。
     * @param s @~english Scale factor of x and y.
     * @~chinese X和Y轴的缩放比例。
     * @return @~english An autoreleased ScaleBy object.
     * @~chinese 一个自释放的ScaleBy对象。
     */
    static ScaleBy* create(float duration, float s);

    /** @~english
     * Creates the action with and X factor and a Y factor.
     * @~chinese 
     * 用持续时间和X和Y轴分别的缩放比例创建ScaleBy动作。
     * @param duration @~english Duration time, in seconds.
     * @~chinese 持续时间，以秒为单位。
     * @param sx @~english Scale factor of x.
     * @~chinese X轴缩放比例。
     * @param sy @~english Scale factor of y.
     * @~chinese Y轴的缩放比例。
     * @return @~english An autoreleased ScaleBy object.
     * @~chinese 一个自释放的ScaleBy对象。
     */
    static ScaleBy* create(float duration, float sx, float sy);

    /** @~english
     * Creates the action with X Y Z factor.
     * @~chinese 
     * 用持续时间和X，Y，Z轴分别的缩放比例创建ScaleBy动作。
     * @param duration @~english Duration time, in seconds.
     * @~chinese 持续时间,以秒为单位。
     * @param sx @~english Scale factor of x.
     * @~chinese X轴缩放比例。
     * @param sy @~english Scale factor of y.
     * @~chinese Y轴缩放比例。
     * @param sz @~english Scale factor of z.
     * @~chinese Z轴缩放比例。
     * @return @~english An autoreleased ScaleBy object.
     * @~chinese 一个自释放的ScaleBy对象。
     */
    static ScaleBy* create(float duration, float sx, float sy, float sz);

    /**
    * @~english override `ScaleTo`.
    */
    virtual void startWithTarget(Node *target) override;

    /**
    * @~english override `ScaleTo`.
    */
    virtual ScaleBy* clone() const override;

    /**
    * @~english override `ScaleTo`.
    */
    virtual ScaleBy* reverse(void) const override;

CC_CONSTRUCTOR_ACCESS:
    ScaleBy() {}
    virtual ~ScaleBy() {}

private:
    CC_DISALLOW_COPY_AND_ASSIGN(ScaleBy);
};

/** @class Blink
 * @brief @~english Blinks a Node object by modifying it's visible attribute.
 * @~chinese Blink可以通过修改节点的visible属性让节点对象有不断闪现的效果。
*/
class CC_DLL Blink : public ActionInterval
{
public:
    /** @~english
     * Creates the action with duration and number of blinks.
     * @~chinese 
     * 用持续时间和闪现次数创建Blink动作。
     * @param duration @~english Duration time, in seconds.
     * @~chinese 持续时间,以秒为单位。
     * @param blinks @~english Blink times.
     * @~chinese 闪现次数。
     * @return @~english An autoreleased Blink object.
     * @~chinese 一个自释放的Blink动作。
     */
    static Blink* create(float duration, int blinks);

    //
    // Overrides
    //
    virtual Blink* clone() const override;
    virtual Blink* reverse() const override;
    virtual void update(float time) override;
    virtual void startWithTarget(Node *target) override;
    virtual void stop() override;
    
CC_CONSTRUCTOR_ACCESS:
    Blink() {}
    virtual ~Blink() {}

    /** @~english
     * initializes the action with duration and number of blinks.
     * @~chinese 
     * 用持续时间和闪现次数初始化Blink动作。
     * @param duration @~english Duration time, in seconds.
     * @~chinese 持续时间,以秒为单位。
     * @param blinks @~english Blink times.
     * @~chinese 闪现次数。
     * @return @~english Return true if successfully initialized, otherwise return false
     * @~chinese 如果初始化成功返回true，否则返回false。
     */
    bool initWithDuration(float duration, int blinks);
    
protected:
    int _times;
    bool _originalState;

private:
    CC_DISALLOW_COPY_AND_ASSIGN(Blink);
};


/** @class FadeTo
 * @brief @~english Fades an object that implements the RGBAProtocol protocol. It modifies the opacity from the current value to a custom one.
 * @~chinese FadeTo（渐变）可以将一个实现了RGBAProtocol协议的对象从当前透明度渐变到指定透明度。
 * @warning @~english This action doesn't support "reverse"
 * @~chinese 这个动作不支持“逆转”（reverse）
 */
class CC_DLL FadeTo : public ActionInterval
{
public:
    /** @~english
     * Creates an action with duration and opacity.
     * @~chinese 
     * 使用持续时间和目标透明度创建FadeTo动作。
     * @param duration @~english Duration time, in seconds.
     * @~chinese 持续时间，以秒为单位。
     * @param opacity @~english A certain opacity, the range is from 0 to 255.
     * @~chinese 目标透明度，范围从0到255。
     * @return @~english An autoreleased FadeTo object.
     * @~chinese 一个自释放的FadeTo对象。
     */
    static FadeTo* create(float duration, GLubyte opacity);


    /**
    * @~english override `ActionInterval`.
    */
    virtual FadeTo* clone() const override;
    /**
    * @~english override `ActionInterval`.
    */
    virtual FadeTo* reverse(void) const override;
    /**
    * @~english override `ActionInterval`.
    */
    virtual void startWithTarget(Node *target) override;
    /**
    * @~english override `ActionInterval`.
    */
    virtual void update(float time) override;
    
CC_CONSTRUCTOR_ACCESS:
    FadeTo() {}
    virtual ~FadeTo() {}

    /** @~english
     * initializes the action with duration and opacity 
     * @~chinese 
     * 使用持续时间和目标透明度初始化FadeTo动作。
     * @param duration @~english Duration time, in seconds.
     * @~chinese 持续时间，以秒为单位。
     * @param opacity @~english A certain opacity, the range is from 0 to 255.
     * @~chinese 目标透明度，范围从0到255。
     * @return @~english Return true if successfully initialized, otherwise return false
     * @~chinese 如果初始化成功返回true，否则返回false。
     */
    bool initWithDuration(float duration, GLubyte opacity);

protected:
    GLubyte _toOpacity;
    GLubyte _fromOpacity;
    friend class FadeOut;
    friend class FadeIn;
private:
    CC_DISALLOW_COPY_AND_ASSIGN(FadeTo);
};

/** @class FadeIn
 * @brief @~english Fades In an object that implements the RGBAProtocol protocol. It modifies the opacity from 0 to 255.
 The "reverse" of this action is FadeOut
 * @~chinese FadeIn（淡入）动作可以让一个实现RGBAProtocol协议的对象淡入，它使节点的当前透明度渐变到255。
 * 这一动作的“反向”是FadeOut（淡出）动作
 */
class CC_DLL FadeIn : public FadeTo
{
public:
    /** @~english
     * Creates the action with duration.
     * @~chinese 
     * 用持续时间创建FadeIn动作。
     * @param d @~english Duration time, in seconds.
     * @~chinese 持续时间，以秒为单位。
     * @return @~english An autoreleased FadeIn object.
     * @~chinese 一个自释放FadeIn对象。
     */
    static FadeIn* create(float d);

    /**
    * @~english override `FadeTo`.
    */
    virtual void startWithTarget(Node *target) override;
    /**
    * @~english override `FadeTo`.
    */
    virtual FadeIn* clone() const override;
    /**
    * @~english override `FadeTo`.
    */
    virtual FadeTo* reverse(void) const override;

    /**
     * @~english Set the reverse action.
     * @~chinese 设置逆转动作。
     * @param ac @~english The reverse action @~chinese 逆转动作
     * @js NA
     */
    void setReverseAction(FadeTo* ac);

CC_CONSTRUCTOR_ACCESS:
    FadeIn():_reverseAction(nullptr) {}
    virtual ~FadeIn() {}

private:
    CC_DISALLOW_COPY_AND_ASSIGN(FadeIn);
    FadeTo* _reverseAction;
};

/** @class FadeOut
 * @brief @~english Fades Out an object that implements the RGBAProtocol protocol. It modifies the opacity from 255 to 0.
 The "reverse" of this action is FadeIn
 * @~chinese FadeOut（淡出）动作可以让一个实现RGBAProtocol协议的对象淡出，它使节点的当前透明度渐变到0。
 * 这一动作的“反向”是FadeIn（淡入）动作
*/
class CC_DLL FadeOut : public FadeTo
{
public:
    /** @~english
     * Creates the action with duration.
     * @~chinese 
     * 用持续时间创建FadeOut动作。
     * @param d @~english Duration time, in seconds.
     * @~chinese 持续时间，以秒为单位。
     * @return @~english An autoreleased FadeOut object.
     * @~chinese 一个自释放FadeOut对象。
     */
    static FadeOut* create(float d);

    /**
    * @~english override `FadeTo`.
    */
    virtual void startWithTarget(Node *target) override;
    /**
    * @~english override `FadeTo`.
    */
    virtual FadeOut* clone() const  override;
    /**
    * @~english override `FadeTo`.
    */
    virtual FadeTo* reverse(void) const override;

    /**
     * @~english Set the reverse action.
     * @~chinese 设置逆转动作。
     * @param ac @~english The reverse action @~chinese 逆转动作
     * @js NA
     */
    void setReverseAction(FadeTo* ac);

CC_CONSTRUCTOR_ACCESS:
    FadeOut():_reverseAction(nullptr) {}
    virtual ~FadeOut() {}
private:
    CC_DISALLOW_COPY_AND_ASSIGN(FadeOut);
    FadeTo* _reverseAction;
};

/** @class TintTo
 * @brief @~english Tints a Node that implements the NodeRGB protocol from current tint to a custom one.
 * @~chinese TintTo动作可以让一个实现NodeRGB协议的对象变色到特定颜色。
 @warning @~english This action doesn't support "reverse"
 * @~chinese 这个动作不支持“逆转”（reverse）
 @since v0.7.2
*/
class CC_DLL TintTo : public ActionInterval
{
public:
    /** @~english
     * Creates an action with duration and color.
     * @~chinese 
     * 用持续时间和目标颜色创建TintTo动作。
     * @param duration @~english Duration time, in seconds.
     * @~chinese 持续时间，以秒为单位。
     * @param red @~english Red Color, from 0 to 255.
     * @~chinese 颜色的红色通道值，从0到255。
     * @param green @~english Green Color, from 0 to 255.
     * @~chinese 颜色的绿色通道值，从0到255。
     * @param blue @~english Blue Color, from 0 to 255.
     * @~chinese 颜色的蓝色通道值，从0到255。
     * @return @~english An autoreleased TintTo object.
     * @~chinese 一个自释放的TintTo对象。
     */
    static TintTo* create(float duration, GLubyte red, GLubyte green, GLubyte blue);
    /**@~english
     * Creates an action with duration and color.
     * @~chinese 
     * 用持续时间和目标颜色创建TintTo动作。
     * @param duration @~english Duration time, in seconds.
     * @~chinese 持续时间，以秒为单位。
     * @param color @~english It's a Color3B type color.
     * @~chinese 一个Color3B类型颜色。
     * @return @~english An autoreleased TintTo object.
     * @~chinese 一个自释放的TintTo对象。
     */
    static TintTo* create(float duration, const Color3B& color);

    /**
    * @~english override `ActionInterval`.
    */
    virtual TintTo* clone() const override;
    /**
    * @~english override `ActionInterval`.
    */
    virtual TintTo* reverse(void) const override;
    /**
    * @~english override `ActionInterval`.
    */
    virtual void startWithTarget(Node *target) override;
    /**
    * @~english override `ActionInterval`.
    */
    virtual void update(float time) override;
    
CC_CONSTRUCTOR_ACCESS:
    TintTo() {}
    virtual ~TintTo() {}

    bool initWithDuration(float duration, GLubyte red, GLubyte green, GLubyte blue);

protected:
    Color3B _to;
    Color3B _from;

private:
    CC_DISALLOW_COPY_AND_ASSIGN(TintTo);
};

/** @class TintBy
 @brief @~english Tints a Node that implements the NodeRGB protocol from current tint to a custom one.
 * @~chinese TintBy动作可以让一个实现NodeRGB协议的对象按一定差值改变其颜色。
 @since v0.7.2
 */
class CC_DLL TintBy : public ActionInterval
{
public:
    /** @~english
     * Creates an action with duration and color.
     * @~chinese 
     * 用持续时间和目标颜色创建TintBy动作。
     * @param duration @~english Duration time, in seconds.
     * @~chinese 持续时间，以秒为单位。
     * @param deltaRed @~english Delta red color.
     * @~chinese 颜色差值的红色通道值，从0到255。
     * @param deltaGreen @~english Delta green color.
     * @~chinese 颜色差值的绿色通道值，从0到255。
     * @param deltaBlue @~english Delta blue color.
     * @~chinese 颜色差值的蓝色通道值，从0到255。
     * @return @~english An autoreleased TintBy object.
     * @~chinese 一个自释放的TintBy对象。
     */
    static TintBy* create(float duration, GLshort deltaRed, GLshort deltaGreen, GLshort deltaBlue);

    /**
    * @~english override `ActionInterval`.
    */
    virtual TintBy* clone() const override;
    virtual TintBy* reverse() const override;
    virtual void startWithTarget(Node *target) override;
    virtual void update(float time) override;
    
CC_CONSTRUCTOR_ACCESS:
    TintBy() {}
    virtual ~TintBy() {}

    bool initWithDuration(float duration, GLshort deltaRed, GLshort deltaGreen, GLshort deltaBlue);

protected:
    GLshort _deltaR;
    GLshort _deltaG;
    GLshort _deltaB;

    GLshort _fromR;
    GLshort _fromG;
    GLshort _fromB;

private:
    CC_DISALLOW_COPY_AND_ASSIGN(TintBy);
};

/** @class DelayTime
 * @brief @~english Delays the action a certain amount of seconds.
 * @~chinese DelayTime是延迟动作，可以让Sequence中的动作执行延迟一段时间。
*/
class CC_DLL DelayTime : public ActionInterval
{
public:
    /** @~english
     * Creates the action with delayed duration.
     * @~chinese 
     * 用延迟时间创建DelayTime动作。
     * @param d @~english Duration time, in seconds.
     * @~chinese 持续时间，以秒为单位。
     * @return @~english An autoreleased DelayTime object.
     * @~chinese 一个自释放的DelayTime对象。
     */
    static DelayTime* create(float d);

    /**
    * @~english override `ActionInterval`.
    */
    virtual void update(float time) override;
    virtual DelayTime* reverse() const override;
    virtual DelayTime* clone() const override;

CC_CONSTRUCTOR_ACCESS:
    DelayTime() {}
    virtual ~DelayTime() {}

private:
    CC_DISALLOW_COPY_AND_ASSIGN(DelayTime);
};

/** @class ReverseTime
 * @brief @~english Executes an action in reverse order, from time=duration to time=0
 
 * @~chinese ReverseTime动作会用逆转的时间轴执行一个目标动作，逆转后的时间轴从time=duration到time=0
 * 
 @warning @~english Use this action carefully. This action is not
 sequenceable. Use it as the default "reversed" method
 of your own actions, but using it outside the "reversed"
 scope is not recommended.
 * @~chinese 要小心使用这个操作。这种动作不可以被包含在Sequence动作中。
 * 可以把它作为默认的“逆转”的方法，但在“逆转”范围外使用是不推荐的。
 */
class CC_DLL ReverseTime : public ActionInterval
{
public:
    /** @~english Creates the action with the inner action.
     *
     * @~chinese 使用内部动作创建ReverseTime动作。
     * 
     * @param action @~english a certain action.
     * @~chinese 内部动作。
     * @return @~english An autoreleased ReverseTime object.
     * @~chinese 一个自释放的ReverseTime对象。
     */
    static ReverseTime* create(FiniteTimeAction *action);

    /**
    * @~english override `ActionInterval`.
    */
    virtual ReverseTime* reverse() const override;
    virtual ReverseTime* clone() const override;
    virtual void startWithTarget(Node *target) override;
    virtual void stop(void) override;
    virtual void update(float time) override;
    
CC_CONSTRUCTOR_ACCESS:
    ReverseTime();
    virtual ~ReverseTime(void);

    bool initWithAction(FiniteTimeAction *action);

protected:
    FiniteTimeAction *_other;

private:
    CC_DISALLOW_COPY_AND_ASSIGN(ReverseTime);
};

class Texture2D;
/** @class Animate
 * @brief @~english Animates a sprite given the Animation.
 * @~chinese Animate动作可以使用Animation（动画）对象播放一个精灵动画。
 */
class CC_DLL Animate : public ActionInterval
{
public:
    /** @~english Creates the action with an Animation and will restore the original frame when the animation is over.
     *
     * @~chinese 使用Animation（动画）对象创建一个Animate对象，目标精灵的初始帧将在动画结束后被恢复。
     * 
     * @param animation @~english A certain animation.
     * @~chinese Animation（动画）对象。
     * @return @~english An autoreleased Animate object.
     * @~chinese 一个自释放Animate对象。
     */
    static Animate* create(Animation *animation);

    /** @~english Sets the Animation object to be animated 
     * 
     * @~chinese 设置动画对象
     * 
     * @param animation @~english certain animation.
     * @~chinese Animation（动画）对象。
     */
    void setAnimation( Animation* animation );
    /** @~english returns the Animation object that is being animated 
     *
     * @~chinese 获取动画对象
     * 
     * @return @~english Gets the animation object that is being animated.
     * @~chinese 动画对象
     */
    Animation* getAnimation() { return _animation; }
    const Animation* getAnimation() const { return _animation; }

    /**
     * @~english Gets the index of current frame's index.
     * @~chinese 获取当前帧索引
     * @return @~english int  the index of current frame. @~chinese 当前帧索引
     */
    int getCurrentFrameIndex() { return _currFrameIndex; }
   
    /**
    * @~english override `ActionInterval`.
    */
    virtual Animate* clone() const override;
    virtual Animate* reverse() const override;
    virtual void startWithTarget(Node *target) override;
    virtual void stop(void) override;
    virtual void update(float t) override;
    
CC_CONSTRUCTOR_ACCESS:
    Animate();
    virtual ~Animate();

    bool initWithAnimation(Animation *animation);

protected:
    std::vector<float>* _splitTimes;
    int             _nextFrame;
    SpriteFrame*    _origFrame;
    int _currFrameIndex;
    unsigned int    _executedLoops;
    Animation*      _animation;

    EventCustom*    _frameDisplayedEvent;
    AnimationFrame::DisplayedEventInfo _frameDisplayedEventInfo;
private:
    CC_DISALLOW_COPY_AND_ASSIGN(Animate);
};

/** @class TargetedAction
 * @brief @~english Overrides the target of an action so that it always runs on the target
 * specified at action creation rather than the one specified by runAction.
 * @~chinese TargetedAction可以让内部动作强制在目标节点上执行，而不是调用`runAction`函数时指定的节点。
 */
class CC_DLL TargetedAction : public ActionInterval
{
public:
    /** @~english Create an action with the specified action and forced target.
     * 
     * @~chinese 使用固定目标和内部动作创建TargetedAction动作。
     * 
     * @param target @~english The target.
     * @~chinese 该动作的固定目标节点.
     * @param action @~english The action.
     * @~chinese 内部动作。
     * @return @~english An autoreleased TargetedAction object.
     * @~chinese 一个自释放的TargetedAction对象。
     */
    static TargetedAction* create(Node* target, FiniteTimeAction* action);

    /** @~english Sets the target that the action will be forced to run with.
     *
     * @~chinese 设置固定目标节点，内部动作将强制在这个目标节点上执行。
     * 
     * @param forcedTarget @~english The target that the action will be forced to run with.
     * @~chinese 固定目标节点。
     */
    void setForcedTarget(Node* forcedTarget);
    /** @~english returns the target that the action is forced to run with. 
     *
     * @~chinese 获取固定目标节点，内部动作将强制在这个目标节点上执行。
     * 
     * @return @~english The target that the action is forced to run with.
     * @~chinese 固定目标节点。
     */
    Node* getForcedTarget() { return _forcedTarget; }
    const Node* getForcedTarget() const { return _forcedTarget; }

    /**
    * @~english override `ActionInterval`.
    */
    virtual TargetedAction* clone() const override;
    virtual TargetedAction* reverse() const  override;
    virtual void startWithTarget(Node *target) override;
    virtual void stop(void) override;
    virtual void update(float time) override;
    
CC_CONSTRUCTOR_ACCESS:
    TargetedAction();
    virtual ~TargetedAction();

    bool initWithTarget(Node* target, FiniteTimeAction* action);

protected:
    FiniteTimeAction* _action;
    Node* _forcedTarget;

private:
    CC_DISALLOW_COPY_AND_ASSIGN(TargetedAction);
};

/**
 * @class ActionFloat
 * @brief @~english Action used to animate any value in range [from,to] over specified time interval
 * @~chinese ActionFloat可以将任何值在一定时间间隔内从指定的起始值改变为指定的最终值
 */
class CC_DLL ActionFloat : public ActionInterval
{
public:
    /**@~english
     *  Callback function used to report back result
     * @~chinese 
     * 用于报告结果的回调函数
     */
    typedef std::function<void(float value)> ActionFloatCallback;

    /**@~english
     * Creates FloatAction with specified duration, from value, to value and callback to report back results
     * @~chinese 
     * 用持续时间、起始值、最终值和回调函数来创建ActionFloat动作
     * @param duration @~english Duration time, in seconds.
     * @~chinese 持续时间，以秒为单位。
     * @param from @~english value to start from
     * @~chinese 起始值
     * @param to @~english value to be at the end of the action
     * @~chinese 最终值
     * @param callback @~english Callback to report back result
     * @~chinese 报告结果的回调函数
     * @return @~english An autoreleased ActionFloat object
     * @~chinese 一个自释放的ActionFloat对象
     */
    static ActionFloat* create(float duration, float from, float to, ActionFloatCallback callback);
    /**
    * @~english override `ActionInterval`.
    */
    void startWithTarget(Node* target) override;
    void update(float delta) override;
    ActionFloat* reverse() const override;
    ActionFloat* clone() const override;

CC_CONSTRUCTOR_ACCESS:
    ActionFloat() {};
    virtual ~ActionFloat() {};

    bool initWithDuration(float duration, float from, float to, ActionFloatCallback callback);

protected:
    float _from;
    float _to;
    float _delta;

    ActionFloatCallback _callback;
private:
    CC_DISALLOW_COPY_AND_ASSIGN(ActionFloat);
};

// end of actions group
/// @}

NS_CC_END

#endif //__ACTION_CCINTERVAL_ACTION_H__<|MERGE_RESOLUTION|>--- conflicted
+++ resolved
@@ -47,7 +47,6 @@
  */
 
 /** @class ActionInterval
-<<<<<<< HEAD
  * @brief @~english An interval action is an action that takes place within a certain period of time.
  * It has an start time, and a finish time. The finish time is the parameter duration plus the start time.
  * 
@@ -74,30 +73,10 @@
  * 例子:
  * 
  * @code
- * Action *pingPongAction = Sequence::actions(action, action->reverse(), nullptr);
+ * auto action = MoveBy::create(1.0f, Vec2::ONE);
+ * auto pingPongAction = Sequence::create(action, action->reverse(), nullptr);
  * @endcode
  */
-=======
-@brief An interval action is an action that takes place within a certain period of time.
-It has an start time, and a finish time. The finish time is the parameter
-duration plus the start time.
-
-These ActionInterval actions have some interesting properties, like:
-- They can run normally (default)
-- They can run reversed with the reverse method
-- They can run with the time altered with the Accelerate, AccelDeccel and Speed actions.
-
-For example, you can simulate a Ping Pong effect running the action normally and
-then running it again in Reverse mode.
-
-Example:
-
-@code
-auto action = MoveBy::create(1.0f, Vec2::ONE);
-auto pingPongAction = Sequence::create(action, action->reverse(), nullptr);
-@endcode
-*/
->>>>>>> 794759f7
 class CC_DLL ActionInterval : public FiniteTimeAction
 {
 public:
