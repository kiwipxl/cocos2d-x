--- conflicted
+++ resolved
@@ -172,14 +172,7 @@
 
     for (auto& child : _children)
     {
-<<<<<<< HEAD
-        if (child)
-        {
-            child->_parent = nullptr;
-        }
-=======
-        child->_parent = NULL;
->>>>>>> bdcadc7f
+        child->_parent = nullptr;
     }
 
     removeAllComponents();
