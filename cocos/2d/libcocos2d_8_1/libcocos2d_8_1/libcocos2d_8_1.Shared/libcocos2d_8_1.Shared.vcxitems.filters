﻿<?xml version="1.0" encoding="utf-8"?>
<Project ToolsVersion="12.0" xmlns="http://schemas.microsoft.com/developer/msbuild/2003">
  <ItemGroup>
    <ClInclude Include="$(MSBuildThisFileDirectory)targetver.h" />
    <ClInclude Include="$(MSBuildThisFileDirectory)..\..\..\..\cocos2d.h" />
    <ClInclude Include="$(MSBuildThisFileDirectory)..\..\..\..\3d\3dExport.h">
      <Filter>3d</Filter>
    </ClInclude>
    <ClInclude Include="$(MSBuildThisFileDirectory)..\..\..\..\3d\CCAABB.h">
      <Filter>3d</Filter>
    </ClInclude>
    <ClInclude Include="$(MSBuildThisFileDirectory)..\..\..\..\3d\CCAnimate3D.h">
      <Filter>3d</Filter>
    </ClInclude>
    <ClInclude Include="$(MSBuildThisFileDirectory)..\..\..\..\3d\CCAnimation3D.h">
      <Filter>3d</Filter>
    </ClInclude>
    <ClInclude Include="$(MSBuildThisFileDirectory)..\..\..\..\3d\CCAnimationCurve.h">
      <Filter>3d</Filter>
    </ClInclude>
    <ClInclude Include="$(MSBuildThisFileDirectory)..\..\..\..\3d\CCAttachNode.h">
      <Filter>3d</Filter>
    </ClInclude>
    <ClInclude Include="$(MSBuildThisFileDirectory)..\..\..\..\3d\CCBillBoard.h">
      <Filter>3d</Filter>
    </ClInclude>
    <ClInclude Include="$(MSBuildThisFileDirectory)..\..\..\..\3d\CCBundle3D.h">
      <Filter>3d</Filter>
    </ClInclude>
    <ClInclude Include="$(MSBuildThisFileDirectory)..\..\..\..\3d\CCBundle3DData.h">
      <Filter>3d</Filter>
    </ClInclude>
    <ClInclude Include="$(MSBuildThisFileDirectory)..\..\..\..\3d\CCBundleReader.h">
      <Filter>3d</Filter>
    </ClInclude>
    <ClInclude Include="$(MSBuildThisFileDirectory)..\..\..\..\3d\CCMesh.h">
      <Filter>3d</Filter>
    </ClInclude>
    <ClInclude Include="$(MSBuildThisFileDirectory)..\..\..\..\3d\CCMeshSkin.h">
      <Filter>3d</Filter>
    </ClInclude>
    <ClInclude Include="$(MSBuildThisFileDirectory)..\..\..\..\3d\CCMeshVertexIndexData.h">
      <Filter>3d</Filter>
    </ClInclude>
    <ClInclude Include="$(MSBuildThisFileDirectory)..\..\..\..\3d\CCOBB.h">
      <Filter>3d</Filter>
    </ClInclude>
    <ClInclude Include="$(MSBuildThisFileDirectory)..\..\..\..\3d\CCObjLoader.h">
      <Filter>3d</Filter>
    </ClInclude>
    <ClInclude Include="$(MSBuildThisFileDirectory)..\..\..\..\3d\CCRay.h">
      <Filter>3d</Filter>
    </ClInclude>
    <ClInclude Include="$(MSBuildThisFileDirectory)..\..\..\..\3d\CCSkeleton3D.h">
      <Filter>3d</Filter>
    </ClInclude>
    <ClInclude Include="$(MSBuildThisFileDirectory)..\..\..\..\3d\CCSprite3D.h">
      <Filter>3d</Filter>
    </ClInclude>
    <ClInclude Include="$(MSBuildThisFileDirectory)..\..\..\..\3d\CCSprite3DMaterial.h">
      <Filter>3d</Filter>
    </ClInclude>
    <ClInclude Include="$(MSBuildThisFileDirectory)..\..\..\..\3d\cocos3d.h">
      <Filter>3d</Filter>
    </ClInclude>
    <ClInclude Include="$(MSBuildThisFileDirectory)..\..\..\..\editor-support\cocosbuilder\CCBAnimationManager.h">
      <Filter>cocosbuilder\Header Files</Filter>
    </ClInclude>
    <ClInclude Include="$(MSBuildThisFileDirectory)..\..\..\..\editor-support\cocosbuilder\CCBFileLoader.h">
      <Filter>cocosbuilder\Header Files</Filter>
    </ClInclude>
    <ClInclude Include="$(MSBuildThisFileDirectory)..\..\..\..\editor-support\cocosbuilder\CCBKeyframe.h">
      <Filter>cocosbuilder\Header Files</Filter>
    </ClInclude>
    <ClInclude Include="$(MSBuildThisFileDirectory)..\..\..\..\editor-support\cocosbuilder\CCBMemberVariableAssigner.h">
      <Filter>cocosbuilder\Header Files</Filter>
    </ClInclude>
    <ClInclude Include="$(MSBuildThisFileDirectory)..\..\..\..\editor-support\cocosbuilder\CCBReader.h">
      <Filter>cocosbuilder\Header Files</Filter>
    </ClInclude>
    <ClInclude Include="$(MSBuildThisFileDirectory)..\..\..\..\editor-support\cocosbuilder\CCBSelectorResolver.h">
      <Filter>cocosbuilder\Header Files</Filter>
    </ClInclude>
    <ClInclude Include="$(MSBuildThisFileDirectory)..\..\..\..\editor-support\cocosbuilder\CCBSequence.h">
      <Filter>cocosbuilder\Header Files</Filter>
    </ClInclude>
    <ClInclude Include="$(MSBuildThisFileDirectory)..\..\..\..\editor-support\cocosbuilder\CCBSequenceProperty.h">
      <Filter>cocosbuilder\Header Files</Filter>
    </ClInclude>
    <ClInclude Include="$(MSBuildThisFileDirectory)..\..\..\..\editor-support\cocosbuilder\CCControlButtonLoader.h">
      <Filter>cocosbuilder\Header Files</Filter>
    </ClInclude>
    <ClInclude Include="$(MSBuildThisFileDirectory)..\..\..\..\editor-support\cocosbuilder\CCControlLoader.h">
      <Filter>cocosbuilder\Header Files</Filter>
    </ClInclude>
    <ClInclude Include="$(MSBuildThisFileDirectory)..\..\..\..\editor-support\cocosbuilder\CCLabelBMFontLoader.h">
      <Filter>cocosbuilder\Header Files</Filter>
    </ClInclude>
    <ClInclude Include="$(MSBuildThisFileDirectory)..\..\..\..\editor-support\cocosbuilder\CCLabelTTFLoader.h">
      <Filter>cocosbuilder\Header Files</Filter>
    </ClInclude>
    <ClInclude Include="$(MSBuildThisFileDirectory)..\..\..\..\editor-support\cocosbuilder\CCLayerColorLoader.h">
      <Filter>cocosbuilder\Header Files</Filter>
    </ClInclude>
    <ClInclude Include="$(MSBuildThisFileDirectory)..\..\..\..\editor-support\cocosbuilder\CCLayerGradientLoader.h">
      <Filter>cocosbuilder\Header Files</Filter>
    </ClInclude>
    <ClInclude Include="$(MSBuildThisFileDirectory)..\..\..\..\editor-support\cocosbuilder\CCLayerLoader.h">
      <Filter>cocosbuilder\Header Files</Filter>
    </ClInclude>
    <ClInclude Include="$(MSBuildThisFileDirectory)..\..\..\..\editor-support\cocosbuilder\CCMenuItemImageLoader.h">
      <Filter>cocosbuilder\Header Files</Filter>
    </ClInclude>
    <ClInclude Include="$(MSBuildThisFileDirectory)..\..\..\..\editor-support\cocosbuilder\CCMenuItemLoader.h">
      <Filter>cocosbuilder\Header Files</Filter>
    </ClInclude>
    <ClInclude Include="$(MSBuildThisFileDirectory)..\..\..\..\editor-support\cocosbuilder\CCMenuLoader.h">
      <Filter>cocosbuilder\Header Files</Filter>
    </ClInclude>
    <ClInclude Include="$(MSBuildThisFileDirectory)..\..\..\..\editor-support\cocosbuilder\CCNode+CCBRelativePositioning.h">
      <Filter>cocosbuilder\Header Files</Filter>
    </ClInclude>
    <ClInclude Include="$(MSBuildThisFileDirectory)..\..\..\..\editor-support\cocosbuilder\CCNodeLoader.h">
      <Filter>cocosbuilder\Header Files</Filter>
    </ClInclude>
    <ClInclude Include="$(MSBuildThisFileDirectory)..\..\..\..\editor-support\cocosbuilder\CCNodeLoaderLibrary.h">
      <Filter>cocosbuilder\Header Files</Filter>
    </ClInclude>
    <ClInclude Include="$(MSBuildThisFileDirectory)..\..\..\..\editor-support\cocosbuilder\CCNodeLoaderListener.h">
      <Filter>cocosbuilder\Header Files</Filter>
    </ClInclude>
    <ClInclude Include="$(MSBuildThisFileDirectory)..\..\..\..\editor-support\cocosbuilder\CCParticleSystemQuadLoader.h">
      <Filter>cocosbuilder\Header Files</Filter>
    </ClInclude>
    <ClInclude Include="$(MSBuildThisFileDirectory)..\..\..\..\editor-support\cocosbuilder\CCScale9SpriteLoader.h">
      <Filter>cocosbuilder\Header Files</Filter>
    </ClInclude>
    <ClInclude Include="$(MSBuildThisFileDirectory)..\..\..\..\editor-support\cocosbuilder\CCScrollViewLoader.h">
      <Filter>cocosbuilder\Header Files</Filter>
    </ClInclude>
    <ClInclude Include="$(MSBuildThisFileDirectory)..\..\..\..\editor-support\cocosbuilder\CCSpriteLoader.h">
      <Filter>cocosbuilder\Header Files</Filter>
    </ClInclude>
    <ClInclude Include="$(MSBuildThisFileDirectory)..\..\..\..\editor-support\cocosbuilder\CocosBuilder.h">
      <Filter>cocosbuilder\Header Files</Filter>
    </ClInclude>
    <ClInclude Include="$(MSBuildThisFileDirectory)..\..\..\..\math\CCAffineTransform.h">
      <Filter>math</Filter>
    </ClInclude>
    <ClInclude Include="$(MSBuildThisFileDirectory)..\..\..\..\math\CCGeometry.h">
      <Filter>math</Filter>
    </ClInclude>
    <ClInclude Include="$(MSBuildThisFileDirectory)..\..\..\..\math\CCMath.h">
      <Filter>math</Filter>
    </ClInclude>
    <ClInclude Include="$(MSBuildThisFileDirectory)..\..\..\..\math\CCMathBase.h">
      <Filter>math</Filter>
    </ClInclude>
    <ClInclude Include="$(MSBuildThisFileDirectory)..\..\..\..\math\CCVertex.h">
      <Filter>math</Filter>
    </ClInclude>
    <ClInclude Include="$(MSBuildThisFileDirectory)..\..\..\..\math\Mat4.h">
      <Filter>math</Filter>
    </ClInclude>
    <ClInclude Include="$(MSBuildThisFileDirectory)..\..\..\..\math\MathUtil.h">
      <Filter>math</Filter>
    </ClInclude>
    <ClInclude Include="$(MSBuildThisFileDirectory)..\..\..\..\math\Quaternion.h">
      <Filter>math</Filter>
    </ClInclude>
    <ClInclude Include="$(MSBuildThisFileDirectory)..\..\..\..\math\TransformUtils.h">
      <Filter>math</Filter>
    </ClInclude>
    <ClInclude Include="$(MSBuildThisFileDirectory)..\..\..\..\math\Vec2.h">
      <Filter>math</Filter>
    </ClInclude>
    <ClInclude Include="$(MSBuildThisFileDirectory)..\..\..\..\math\Vec3.h">
      <Filter>math</Filter>
    </ClInclude>
    <ClInclude Include="$(MSBuildThisFileDirectory)..\..\..\..\math\Vec4.h">
      <Filter>math</Filter>
    </ClInclude>
    <ClInclude Include="$(MSBuildThisFileDirectory)..\..\..\..\..\external\ConvertUTF\ConvertUTF.h">
      <Filter>external\ConvertUTF</Filter>
    </ClInclude>
    <ClInclude Include="$(MSBuildThisFileDirectory)..\..\..\..\..\external\edtaa3func\edtaa3func.h">
      <Filter>external\edtaa</Filter>
    </ClInclude>
    <ClInclude Include="$(MSBuildThisFileDirectory)..\..\..\..\..\external\xxhash\xxhash.h">
      <Filter>external\xxhash</Filter>
    </ClInclude>
    <ClInclude Include="$(MSBuildThisFileDirectory)..\..\..\..\..\external\unzip\ioapi.h">
      <Filter>external\unzip</Filter>
    </ClInclude>
    <ClInclude Include="$(MSBuildThisFileDirectory)..\..\..\..\..\external\unzip\unzip.h">
      <Filter>external\unzip</Filter>
    </ClInclude>
    <ClInclude Include="$(MSBuildThisFileDirectory)..\..\..\..\..\external\tinyxml2\tinyxml2.h">
      <Filter>external\tinyxml2</Filter>
    </ClInclude>
    <ClInclude Include="$(MSBuildThisFileDirectory)..\..\..\..\physics\chipmunk\CCPhysicsBodyInfo_chipmunk.h">
      <Filter>physics\chipmunk</Filter>
    </ClInclude>
    <ClInclude Include="$(MSBuildThisFileDirectory)..\..\..\..\physics\chipmunk\CCPhysicsContactInfo_chipmunk.h">
      <Filter>physics\chipmunk</Filter>
    </ClInclude>
    <ClInclude Include="$(MSBuildThisFileDirectory)..\..\..\..\physics\chipmunk\CCPhysicsHelper_chipmunk.h">
      <Filter>physics\chipmunk</Filter>
    </ClInclude>
    <ClInclude Include="$(MSBuildThisFileDirectory)..\..\..\..\physics\chipmunk\CCPhysicsJointInfo_chipmunk.h">
      <Filter>physics\chipmunk</Filter>
    </ClInclude>
    <ClInclude Include="$(MSBuildThisFileDirectory)..\..\..\..\physics\chipmunk\CCPhysicsShapeInfo_chipmunk.h">
      <Filter>physics\chipmunk</Filter>
    </ClInclude>
    <ClInclude Include="$(MSBuildThisFileDirectory)..\..\..\..\physics\chipmunk\CCPhysicsWorldInfo_chipmunk.h">
      <Filter>physics\chipmunk</Filter>
    </ClInclude>
    <ClInclude Include="$(MSBuildThisFileDirectory)..\..\..\..\physics\CCPhysicsBody.h">
      <Filter>physics</Filter>
    </ClInclude>
    <ClInclude Include="$(MSBuildThisFileDirectory)..\..\..\..\physics\CCPhysicsContact.h">
      <Filter>physics</Filter>
    </ClInclude>
    <ClInclude Include="$(MSBuildThisFileDirectory)..\..\..\..\physics\CCPhysicsJoint.h">
      <Filter>physics</Filter>
    </ClInclude>
    <ClInclude Include="$(MSBuildThisFileDirectory)..\..\..\..\physics\CCPhysicsShape.h">
      <Filter>physics</Filter>
    </ClInclude>
    <ClInclude Include="$(MSBuildThisFileDirectory)..\..\..\..\physics\CCPhysicsWorld.h">
      <Filter>physics</Filter>
    </ClInclude>
    <ClInclude Include="$(MSBuildThisFileDirectory)..\..\..\..\editor-support\cocostudio\CocosStudioExport.h">
      <Filter>cocostudio</Filter>
    </ClInclude>
    <ClInclude Include="$(MSBuildThisFileDirectory)..\..\..\..\editor-support\cocostudio\CCActionFrame.h">
      <Filter>cocostudio\action</Filter>
    </ClInclude>
    <ClInclude Include="$(MSBuildThisFileDirectory)..\..\..\..\editor-support\cocostudio\CCActionFrameEasing.h">
      <Filter>cocostudio\action</Filter>
    </ClInclude>
    <ClInclude Include="$(MSBuildThisFileDirectory)..\..\..\..\editor-support\cocostudio\CCActionManagerEx.h">
      <Filter>cocostudio\action</Filter>
    </ClInclude>
    <ClInclude Include="$(MSBuildThisFileDirectory)..\..\..\..\editor-support\cocostudio\CCActionNode.h">
      <Filter>cocostudio\action</Filter>
    </ClInclude>
    <ClInclude Include="$(MSBuildThisFileDirectory)..\..\..\..\editor-support\cocostudio\CCActionObject.h">
      <Filter>cocostudio\action</Filter>
    </ClInclude>
    <ClInclude Include="$(MSBuildThisFileDirectory)..\..\..\..\editor-support\cocostudio\CCArmature.h">
      <Filter>cocostudio\armature</Filter>
    </ClInclude>
    <ClInclude Include="$(MSBuildThisFileDirectory)..\..\..\..\editor-support\cocostudio\CCBone.h">
      <Filter>cocostudio\armature</Filter>
    </ClInclude>
    <ClInclude Include="$(MSBuildThisFileDirectory)..\..\..\..\editor-support\cocostudio\CCArmatureAnimation.h">
      <Filter>cocostudio\armature\animation</Filter>
    </ClInclude>
    <ClInclude Include="$(MSBuildThisFileDirectory)..\..\..\..\editor-support\cocostudio\CCProcessBase.h">
      <Filter>cocostudio\armature\animation</Filter>
    </ClInclude>
    <ClInclude Include="$(MSBuildThisFileDirectory)..\..\..\..\editor-support\cocostudio\CCTween.h">
      <Filter>cocostudio\armature\animation</Filter>
    </ClInclude>
    <ClInclude Include="$(MSBuildThisFileDirectory)..\..\..\..\editor-support\cocostudio\CCDatas.h">
      <Filter>cocostudio\armature\datas</Filter>
    </ClInclude>
    <ClInclude Include="$(MSBuildThisFileDirectory)..\..\..\..\editor-support\cocostudio\CCBatchNode.h">
      <Filter>cocostudio\armature\display</Filter>
    </ClInclude>
    <ClInclude Include="$(MSBuildThisFileDirectory)..\..\..\..\editor-support\cocostudio\CCDecorativeDisplay.h">
      <Filter>cocostudio\armature\display</Filter>
    </ClInclude>
    <ClInclude Include="$(MSBuildThisFileDirectory)..\..\..\..\editor-support\cocostudio\CCDisplayFactory.h">
      <Filter>cocostudio\armature\display</Filter>
    </ClInclude>
    <ClInclude Include="$(MSBuildThisFileDirectory)..\..\..\..\editor-support\cocostudio\CCDisplayManager.h">
      <Filter>cocostudio\armature\display</Filter>
    </ClInclude>
    <ClInclude Include="$(MSBuildThisFileDirectory)..\..\..\..\editor-support\cocostudio\CCSkin.h">
      <Filter>cocostudio\armature\display</Filter>
    </ClInclude>
    <ClInclude Include="$(MSBuildThisFileDirectory)..\..\..\..\editor-support\cocostudio\CCArmatureDataManager.h">
      <Filter>cocostudio\armature\utils</Filter>
    </ClInclude>
    <ClInclude Include="$(MSBuildThisFileDirectory)..\..\..\..\editor-support\cocostudio\CCArmatureDefine.h">
      <Filter>cocostudio\armature\utils</Filter>
    </ClInclude>
    <ClInclude Include="$(MSBuildThisFileDirectory)..\..\..\..\editor-support\cocostudio\CCDataReaderHelper.h">
      <Filter>cocostudio\armature\utils</Filter>
    </ClInclude>
    <ClInclude Include="$(MSBuildThisFileDirectory)..\..\..\..\editor-support\cocostudio\CCSpriteFrameCacheHelper.h">
      <Filter>cocostudio\armature\utils</Filter>
    </ClInclude>
    <ClInclude Include="$(MSBuildThisFileDirectory)..\..\..\..\editor-support\cocostudio\CCTransformHelp.h">
      <Filter>cocostudio\armature\utils</Filter>
    </ClInclude>
    <ClInclude Include="$(MSBuildThisFileDirectory)..\..\..\..\editor-support\cocostudio\CCUtilMath.h">
      <Filter>cocostudio\armature\utils</Filter>
    </ClInclude>
    <ClInclude Include="$(MSBuildThisFileDirectory)..\..\..\..\editor-support\cocostudio\CCColliderDetector.h">
      <Filter>cocostudio\armature\physics</Filter>
    </ClInclude>
    <ClInclude Include="$(MSBuildThisFileDirectory)..\..\..\..\editor-support\cocostudio\CCComAttribute.h">
      <Filter>cocostudio\components</Filter>
    </ClInclude>
    <ClInclude Include="$(MSBuildThisFileDirectory)..\..\..\..\editor-support\cocostudio\CCComAudio.h">
      <Filter>cocostudio\components</Filter>
    </ClInclude>
    <ClInclude Include="$(MSBuildThisFileDirectory)..\..\..\..\editor-support\cocostudio\CCComBase.h">
      <Filter>cocostudio\components</Filter>
    </ClInclude>
    <ClInclude Include="$(MSBuildThisFileDirectory)..\..\..\..\editor-support\cocostudio\CCComController.h">
      <Filter>cocostudio\components</Filter>
    </ClInclude>
    <ClInclude Include="$(MSBuildThisFileDirectory)..\..\..\..\editor-support\cocostudio\CCComRender.h">
      <Filter>cocostudio\components</Filter>
    </ClInclude>
    <ClInclude Include="$(MSBuildThisFileDirectory)..\..\..\..\editor-support\cocostudio\CCInputDelegate.h">
      <Filter>cocostudio\components</Filter>
    </ClInclude>
    <ClInclude Include="$(MSBuildThisFileDirectory)..\..\..\..\..\external\json\internal\pow10.h">
      <Filter>cocostudio\json\rapidjson\internal</Filter>
    </ClInclude>
    <ClInclude Include="$(MSBuildThisFileDirectory)..\..\..\..\..\external\json\internal\stack.h">
      <Filter>cocostudio\json\rapidjson\internal</Filter>
    </ClInclude>
    <ClInclude Include="$(MSBuildThisFileDirectory)..\..\..\..\..\external\json\internal\strfunc.h">
      <Filter>cocostudio\json\rapidjson\internal</Filter>
    </ClInclude>
    <ClInclude Include="$(MSBuildThisFileDirectory)..\..\..\..\..\external\json\document.h">
      <Filter>cocostudio\json\rapidjson</Filter>
    </ClInclude>
    <ClInclude Include="$(MSBuildThisFileDirectory)..\..\..\..\..\external\json\filestream.h">
      <Filter>cocostudio\json\rapidjson</Filter>
    </ClInclude>
    <ClInclude Include="$(MSBuildThisFileDirectory)..\..\..\..\..\external\json\prettywriter.h">
      <Filter>cocostudio\json\rapidjson</Filter>
    </ClInclude>
    <ClInclude Include="$(MSBuildThisFileDirectory)..\..\..\..\..\external\json\rapidjson.h">
      <Filter>cocostudio\json\rapidjson</Filter>
    </ClInclude>
    <ClInclude Include="$(MSBuildThisFileDirectory)..\..\..\..\..\external\json\reader.h">
      <Filter>cocostudio\json\rapidjson</Filter>
    </ClInclude>
    <ClInclude Include="$(MSBuildThisFileDirectory)..\..\..\..\..\external\json\stringbuffer.h">
      <Filter>cocostudio\json\rapidjson</Filter>
    </ClInclude>
    <ClInclude Include="$(MSBuildThisFileDirectory)..\..\..\..\..\external\json\writer.h">
      <Filter>cocostudio\json\rapidjson</Filter>
    </ClInclude>
    <ClInclude Include="$(MSBuildThisFileDirectory)..\..\..\..\editor-support\cocostudio\WidgetReader\ButtonReader\ButtonReader.h">
      <Filter>cocostudio\reader\WidgetReader\ButtonReader</Filter>
    </ClInclude>
    <ClInclude Include="$(MSBuildThisFileDirectory)..\..\..\..\editor-support\cocostudio\WidgetReader\CheckBoxReader\CheckBoxReader.h">
      <Filter>cocostudio\reader\WidgetReader\CheckBoxReader</Filter>
    </ClInclude>
    <ClInclude Include="$(MSBuildThisFileDirectory)..\..\..\..\editor-support\cocostudio\WidgetReader\ImageViewReader\ImageViewReader.h">
      <Filter>cocostudio\reader\WidgetReader\ImageViewReader</Filter>
    </ClInclude>
    <ClInclude Include="$(MSBuildThisFileDirectory)..\..\..\..\editor-support\cocostudio\WidgetReader\LayoutReader\LayoutReader.h">
      <Filter>cocostudio\reader\WidgetReader\LayoutReader</Filter>
    </ClInclude>
    <ClInclude Include="$(MSBuildThisFileDirectory)..\..\..\..\editor-support\cocostudio\WidgetReader\ListViewReader\ListViewReader.h">
      <Filter>cocostudio\reader\WidgetReader\ListViewReader</Filter>
    </ClInclude>
    <ClInclude Include="$(MSBuildThisFileDirectory)..\..\..\..\editor-support\cocostudio\WidgetReader\LoadingBarReader\LoadingBarReader.h">
      <Filter>cocostudio\reader\WidgetReader\LoadingBarReader</Filter>
    </ClInclude>
    <ClInclude Include="$(MSBuildThisFileDirectory)..\..\..\..\editor-support\cocostudio\WidgetReader\PageViewReader\PageViewReader.h">
      <Filter>cocostudio\reader\WidgetReader\PageViewReader</Filter>
    </ClInclude>
    <ClInclude Include="$(MSBuildThisFileDirectory)..\..\..\..\editor-support\cocostudio\WidgetReader\ScrollViewReader\ScrollViewReader.h">
      <Filter>cocostudio\reader\WidgetReader\ScrollViewReader</Filter>
    </ClInclude>
    <ClInclude Include="$(MSBuildThisFileDirectory)..\..\..\..\editor-support\cocostudio\WidgetReader\SliderReader\SliderReader.h">
      <Filter>cocostudio\reader\WidgetReader\SliderReader</Filter>
    </ClInclude>
    <ClInclude Include="$(MSBuildThisFileDirectory)..\..\..\..\editor-support\cocostudio\WidgetReader\TextAtlasReader\TextAtlasReader.h">
      <Filter>cocostudio\reader\WidgetReader\TextAtlasReader</Filter>
    </ClInclude>
    <ClInclude Include="$(MSBuildThisFileDirectory)..\..\..\..\editor-support\cocostudio\WidgetReader\TextBMFontReader\TextBMFontReader.h">
      <Filter>cocostudio\reader\WidgetReader\TextBMFontReader</Filter>
    </ClInclude>
    <ClInclude Include="$(MSBuildThisFileDirectory)..\..\..\..\editor-support\cocostudio\WidgetReader\TextFieldReader\TextFieldReader.h">
      <Filter>cocostudio\reader\WidgetReader\TextFieldReader</Filter>
    </ClInclude>
    <ClInclude Include="$(MSBuildThisFileDirectory)..\..\..\..\editor-support\cocostudio\WidgetReader\TextReader\TextReader.h">
      <Filter>cocostudio\reader\WidgetReader\TextReader</Filter>
    </ClInclude>
    <ClInclude Include="$(MSBuildThisFileDirectory)..\..\..\..\editor-support\cocostudio\WidgetReader\WidgetReader.h">
      <Filter>cocostudio\reader\WidgetReader</Filter>
    </ClInclude>
    <ClInclude Include="$(MSBuildThisFileDirectory)..\..\..\..\editor-support\cocostudio\WidgetReader\WidgetReaderProtocol.h">
      <Filter>cocostudio\reader\WidgetReader</Filter>
    </ClInclude>
    <ClInclude Include="$(MSBuildThisFileDirectory)..\..\..\..\deprecated\CCArray.h">
      <Filter>deprecated</Filter>
    </ClInclude>
    <ClInclude Include="$(MSBuildThisFileDirectory)..\..\..\..\deprecated\CCBool.h">
      <Filter>deprecated</Filter>
    </ClInclude>
    <ClInclude Include="$(MSBuildThisFileDirectory)..\..\..\..\deprecated\CCDeprecated.h">
      <Filter>deprecated</Filter>
    </ClInclude>
    <ClInclude Include="$(MSBuildThisFileDirectory)..\..\..\..\deprecated\CCDictionary.h">
      <Filter>deprecated</Filter>
    </ClInclude>
    <ClInclude Include="$(MSBuildThisFileDirectory)..\..\..\..\deprecated\CCDouble.h">
      <Filter>deprecated</Filter>
    </ClInclude>
    <ClInclude Include="$(MSBuildThisFileDirectory)..\..\..\..\deprecated\CCFloat.h">
      <Filter>deprecated</Filter>
    </ClInclude>
    <ClInclude Include="$(MSBuildThisFileDirectory)..\..\..\..\deprecated\CCInteger.h">
      <Filter>deprecated</Filter>
    </ClInclude>
    <ClInclude Include="$(MSBuildThisFileDirectory)..\..\..\..\deprecated\CCNotificationCenter.h">
      <Filter>deprecated</Filter>
    </ClInclude>
    <ClInclude Include="$(MSBuildThisFileDirectory)..\..\..\..\deprecated\CCSet.h">
      <Filter>deprecated</Filter>
    </ClInclude>
    <ClInclude Include="$(MSBuildThisFileDirectory)..\..\..\..\deprecated\CCString.h">
      <Filter>deprecated</Filter>
    </ClInclude>
    <ClInclude Include="$(MSBuildThisFileDirectory)..\..\..\..\renderer\CCBatchCommand.h">
      <Filter>renderer</Filter>
    </ClInclude>
    <ClInclude Include="$(MSBuildThisFileDirectory)..\..\..\..\renderer\CCCustomCommand.h">
      <Filter>renderer</Filter>
    </ClInclude>
    <ClInclude Include="$(MSBuildThisFileDirectory)..\..\..\..\renderer\CCGLProgram.h">
      <Filter>renderer</Filter>
    </ClInclude>
    <ClInclude Include="$(MSBuildThisFileDirectory)..\..\..\..\renderer\CCGLProgramCache.h">
      <Filter>renderer</Filter>
    </ClInclude>
    <ClInclude Include="$(MSBuildThisFileDirectory)..\..\..\..\renderer\CCGLProgramState.h">
      <Filter>renderer</Filter>
    </ClInclude>
    <ClInclude Include="$(MSBuildThisFileDirectory)..\..\..\..\renderer\CCGLProgramStateCache.h">
      <Filter>renderer</Filter>
    </ClInclude>
    <ClInclude Include="$(MSBuildThisFileDirectory)..\..\..\..\renderer\ccGLStateCache.h">
      <Filter>renderer</Filter>
    </ClInclude>
    <ClInclude Include="$(MSBuildThisFileDirectory)..\..\..\..\renderer\CCGroupCommand.h">
      <Filter>renderer</Filter>
    </ClInclude>
    <ClInclude Include="$(MSBuildThisFileDirectory)..\..\..\..\renderer\CCMeshCommand.h">
      <Filter>renderer</Filter>
    </ClInclude>
    <ClInclude Include="$(MSBuildThisFileDirectory)..\..\..\..\renderer\CCPrimitive.h">
      <Filter>renderer</Filter>
    </ClInclude>
    <ClInclude Include="$(MSBuildThisFileDirectory)..\..\..\..\renderer\CCPrimitiveCommand.h">
      <Filter>renderer</Filter>
    </ClInclude>
    <ClInclude Include="$(MSBuildThisFileDirectory)..\..\..\..\renderer\CCQuadCommand.h">
      <Filter>renderer</Filter>
    </ClInclude>
    <ClInclude Include="$(MSBuildThisFileDirectory)..\..\..\..\renderer\CCRenderCommand.h">
      <Filter>renderer</Filter>
    </ClInclude>
    <ClInclude Include="$(MSBuildThisFileDirectory)..\..\..\..\renderer\CCRenderCommandPool.h">
      <Filter>renderer</Filter>
    </ClInclude>
    <ClInclude Include="$(MSBuildThisFileDirectory)..\..\..\..\renderer\CCRenderer.h">
      <Filter>renderer</Filter>
    </ClInclude>
    <ClInclude Include="$(MSBuildThisFileDirectory)..\..\..\..\renderer\ccShaders.h">
      <Filter>renderer</Filter>
    </ClInclude>
    <ClInclude Include="$(MSBuildThisFileDirectory)..\..\..\..\renderer\CCTexture2D.h">
      <Filter>renderer</Filter>
    </ClInclude>
    <ClInclude Include="$(MSBuildThisFileDirectory)..\..\..\..\renderer\CCTextureAtlas.h">
      <Filter>renderer</Filter>
    </ClInclude>
    <ClInclude Include="$(MSBuildThisFileDirectory)..\..\..\..\renderer\CCTextureCache.h">
      <Filter>renderer</Filter>
    </ClInclude>
    <ClInclude Include="$(MSBuildThisFileDirectory)..\..\..\..\renderer\CCTrianglesCommand.h">
      <Filter>renderer</Filter>
    </ClInclude>
    <ClInclude Include="$(MSBuildThisFileDirectory)..\..\..\..\renderer\CCVertexIndexBuffer.h">
      <Filter>renderer</Filter>
    </ClInclude>
    <ClInclude Include="$(MSBuildThisFileDirectory)..\..\..\..\renderer\CCVertexIndexData.h">
      <Filter>renderer</Filter>
    </ClInclude>
    <ClInclude Include="$(MSBuildThisFileDirectory)..\..\..\..\storage\local-storage\LocalStorage.h">
      <Filter>storage</Filter>
    </ClInclude>
    <ClInclude Include="$(MSBuildThisFileDirectory)..\..\..\..\ui\UIScale9Sprite.h">
      <Filter>ui\BaseClasses</Filter>
    </ClInclude>
    <ClInclude Include="$(MSBuildThisFileDirectory)..\..\..\..\ui\UIWidget.h">
      <Filter>ui\BaseClasses</Filter>
    </ClInclude>
    <ClInclude Include="$(MSBuildThisFileDirectory)..\..\..\..\ui\UIHBox.h">
      <Filter>ui\Layouts</Filter>
    </ClInclude>
    <ClInclude Include="$(MSBuildThisFileDirectory)..\..\..\..\ui\UILayoutManager.h">
      <Filter>ui\Layouts</Filter>
    </ClInclude>
    <ClInclude Include="$(MSBuildThisFileDirectory)..\..\..\..\ui\UILayoutParameter.h">
      <Filter>ui\Layouts</Filter>
    </ClInclude>
    <ClInclude Include="$(MSBuildThisFileDirectory)..\..\..\..\ui\UIRelativeBox.h">
      <Filter>ui\Layouts</Filter>
    </ClInclude>
    <ClInclude Include="$(MSBuildThisFileDirectory)..\..\..\..\ui\UIVBox.h">
      <Filter>ui\Layouts</Filter>
    </ClInclude>
    <ClInclude Include="$(MSBuildThisFileDirectory)..\..\..\..\ui\UILayout.h">
      <Filter>ui\Layouts</Filter>
    </ClInclude>
    <ClInclude Include="$(MSBuildThisFileDirectory)..\..\..\..\ui\CocosGUI.h">
      <Filter>ui\System</Filter>
    </ClInclude>
    <ClInclude Include="$(MSBuildThisFileDirectory)..\..\..\..\ui\GUIExport.h">
      <Filter>ui\System</Filter>
    </ClInclude>
    <ClInclude Include="$(MSBuildThisFileDirectory)..\..\..\..\ui\UIDeprecated.h">
      <Filter>ui\System</Filter>
    </ClInclude>
    <ClInclude Include="$(MSBuildThisFileDirectory)..\..\..\..\ui\UIHelper.h">
      <Filter>ui\System</Filter>
    </ClInclude>
    <ClInclude Include="$(MSBuildThisFileDirectory)..\..\..\..\ui\UIEditBox\UIEditBox.h">
      <Filter>ui\UIWidgets\EditBox</Filter>
    </ClInclude>
    <ClInclude Include="$(MSBuildThisFileDirectory)..\..\..\..\ui\UIEditBox\UIEditBoxImpl.h">
      <Filter>ui\UIWidgets\EditBox</Filter>
    </ClInclude>
    <ClInclude Include="$(MSBuildThisFileDirectory)..\..\..\..\ui\UIListView.h">
      <Filter>ui\UIWidgets\ScrollWidget</Filter>
    </ClInclude>
    <ClInclude Include="$(MSBuildThisFileDirectory)..\..\..\..\ui\UIPageView.h">
      <Filter>ui\UIWidgets\ScrollWidget</Filter>
    </ClInclude>
    <ClInclude Include="$(MSBuildThisFileDirectory)..\..\..\..\ui\UIScrollView.h">
      <Filter>ui\UIWidgets\ScrollWidget</Filter>
    </ClInclude>
    <ClInclude Include="$(MSBuildThisFileDirectory)..\..\..\..\ui\UIButton.h">
      <Filter>ui\UIWidgets</Filter>
    </ClInclude>
    <ClInclude Include="$(MSBuildThisFileDirectory)..\..\..\..\ui\UICheckBox.h">
      <Filter>ui\UIWidgets</Filter>
    </ClInclude>
    <ClInclude Include="$(MSBuildThisFileDirectory)..\..\..\..\ui\UILoadingBar.h">
      <Filter>ui\UIWidgets</Filter>
    </ClInclude>
    <ClInclude Include="$(MSBuildThisFileDirectory)..\..\..\..\ui\UIRichText.h">
      <Filter>ui\UIWidgets</Filter>
    </ClInclude>
    <ClInclude Include="$(MSBuildThisFileDirectory)..\..\..\..\ui\UISlider.h">
      <Filter>ui\UIWidgets</Filter>
    </ClInclude>
    <ClInclude Include="$(MSBuildThisFileDirectory)..\..\..\..\ui\UIText.h">
      <Filter>ui\UIWidgets</Filter>
    </ClInclude>
    <ClInclude Include="$(MSBuildThisFileDirectory)..\..\..\..\ui\UITextAtlas.h">
      <Filter>ui\UIWidgets</Filter>
    </ClInclude>
    <ClInclude Include="$(MSBuildThisFileDirectory)..\..\..\..\ui\UITextBMFont.h">
      <Filter>ui\UIWidgets</Filter>
    </ClInclude>
    <ClInclude Include="$(MSBuildThisFileDirectory)..\..\..\..\ui\UITextField.h">
      <Filter>ui\UIWidgets</Filter>
    </ClInclude>
    <ClInclude Include="$(MSBuildThisFileDirectory)..\..\..\..\..\extensions\assets-manager\AssetsManager.h">
      <Filter>extension\AssetsManager</Filter>
    </ClInclude>
    <ClInclude Include="$(MSBuildThisFileDirectory)..\..\..\..\..\extensions\GUI\CCControlExtension\CCControl.h">
      <Filter>extension\GUI\CCControlExtensions</Filter>
    </ClInclude>
    <ClInclude Include="$(MSBuildThisFileDirectory)..\..\..\..\..\extensions\GUI\CCControlExtension\CCControlButton.h">
      <Filter>extension\GUI\CCControlExtensions</Filter>
    </ClInclude>
    <ClInclude Include="$(MSBuildThisFileDirectory)..\..\..\..\..\extensions\GUI\CCControlExtension\CCControlColourPicker.h">
      <Filter>extension\GUI\CCControlExtensions</Filter>
    </ClInclude>
    <ClInclude Include="$(MSBuildThisFileDirectory)..\..\..\..\..\extensions\GUI\CCControlExtension\CCControlExtensions.h">
      <Filter>extension\GUI\CCControlExtensions</Filter>
    </ClInclude>
    <ClInclude Include="$(MSBuildThisFileDirectory)..\..\..\..\..\extensions\GUI\CCControlExtension\CCControlHuePicker.h">
      <Filter>extension\GUI\CCControlExtensions</Filter>
    </ClInclude>
    <ClInclude Include="$(MSBuildThisFileDirectory)..\..\..\..\..\extensions\GUI\CCControlExtension\CCControlPotentiometer.h">
      <Filter>extension\GUI\CCControlExtensions</Filter>
    </ClInclude>
    <ClInclude Include="$(MSBuildThisFileDirectory)..\..\..\..\..\extensions\GUI\CCControlExtension\CCControlSaturationBrightnessPicker.h">
      <Filter>extension\GUI\CCControlExtensions</Filter>
    </ClInclude>
    <ClInclude Include="$(MSBuildThisFileDirectory)..\..\..\..\..\extensions\GUI\CCControlExtension\CCControlSlider.h">
      <Filter>extension\GUI\CCControlExtensions</Filter>
    </ClInclude>
    <ClInclude Include="$(MSBuildThisFileDirectory)..\..\..\..\..\extensions\GUI\CCControlExtension\CCControlStepper.h">
      <Filter>extension\GUI\CCControlExtensions</Filter>
    </ClInclude>
    <ClInclude Include="$(MSBuildThisFileDirectory)..\..\..\..\..\extensions\GUI\CCControlExtension\CCControlSwitch.h">
      <Filter>extension\GUI\CCControlExtensions</Filter>
    </ClInclude>
    <ClInclude Include="$(MSBuildThisFileDirectory)..\..\..\..\..\extensions\GUI\CCControlExtension\CCControlUtils.h">
      <Filter>extension\GUI\CCControlExtensions</Filter>
    </ClInclude>
    <ClInclude Include="$(MSBuildThisFileDirectory)..\..\..\..\..\extensions\GUI\CCControlExtension\CCInvocation.h">
      <Filter>extension\GUI\CCControlExtensions</Filter>
    </ClInclude>
    <ClInclude Include="$(MSBuildThisFileDirectory)..\..\..\..\..\extensions\GUI\CCScrollView\CCScrollView.h">
      <Filter>extension\GUI\CCScrollView</Filter>
    </ClInclude>
    <ClInclude Include="$(MSBuildThisFileDirectory)..\..\..\..\..\extensions\GUI\CCScrollView\CCTableView.h">
      <Filter>extension\GUI\CCScrollView</Filter>
    </ClInclude>
    <ClInclude Include="$(MSBuildThisFileDirectory)..\..\..\..\..\extensions\GUI\CCScrollView\CCTableViewCell.h">
      <Filter>extension\GUI\CCScrollView</Filter>
    </ClInclude>
    <ClInclude Include="$(MSBuildThisFileDirectory)..\..\..\..\..\extensions\physics-nodes\CCPhysicsDebugNode.h">
      <Filter>extension\physics_nodes</Filter>
    </ClInclude>
    <ClInclude Include="$(MSBuildThisFileDirectory)..\..\..\..\..\extensions\physics-nodes\CCPhysicsSprite.h">
      <Filter>extension\physics_nodes</Filter>
    </ClInclude>
    <ClInclude Include="$(MSBuildThisFileDirectory)..\..\..\..\..\extensions\cocos-ext.h">
      <Filter>extension</Filter>
    </ClInclude>
    <ClInclude Include="$(MSBuildThisFileDirectory)..\..\..\..\..\extensions\ExtensionExport.h">
      <Filter>extension</Filter>
    </ClInclude>
    <ClInclude Include="$(MSBuildThisFileDirectory)..\..\..\..\..\extensions\ExtensionMacros.h">
      <Filter>extension</Filter>
    </ClInclude>
    <ClInclude Include="$(MSBuildThisFileDirectory)..\..\..\..\network\HttpClient.h">
      <Filter>network\Header Files</Filter>
    </ClInclude>
    <ClInclude Include="$(MSBuildThisFileDirectory)..\..\..\..\network\HttpRequest.h">
      <Filter>network\Header Files</Filter>
    </ClInclude>
    <ClInclude Include="$(MSBuildThisFileDirectory)..\..\..\..\network\HttpResponse.h">
      <Filter>network\Header Files</Filter>
    </ClInclude>
    <ClInclude Include="$(MSBuildThisFileDirectory)..\..\..\..\network\SocketIO.h">
      <Filter>network\Header Files</Filter>
    </ClInclude>
    <ClInclude Include="$(MSBuildThisFileDirectory)..\..\..\..\network\WebSocket.h">
      <Filter>network\Header Files</Filter>
    </ClInclude>
    <ClInclude Include="$(MSBuildThisFileDirectory)..\..\..\..\platform\CCApplication.h">
      <Filter>platform</Filter>
    </ClInclude>
    <ClInclude Include="$(MSBuildThisFileDirectory)..\..\..\..\platform\CCApplicationProtocol.h">
      <Filter>platform</Filter>
    </ClInclude>
    <ClInclude Include="$(MSBuildThisFileDirectory)..\..\..\..\platform\CCCommon.h">
      <Filter>platform</Filter>
    </ClInclude>
    <ClInclude Include="$(MSBuildThisFileDirectory)..\..\..\..\platform\CCDevice.h">
      <Filter>platform</Filter>
    </ClInclude>
    <ClInclude Include="$(MSBuildThisFileDirectory)..\..\..\..\platform\CCFileUtils.h">
      <Filter>platform</Filter>
    </ClInclude>
    <ClInclude Include="$(MSBuildThisFileDirectory)..\..\..\..\platform\CCGL.h">
      <Filter>platform</Filter>
    </ClInclude>
    <ClInclude Include="$(MSBuildThisFileDirectory)..\..\..\..\platform\CCGLView.h">
      <Filter>platform</Filter>
    </ClInclude>
    <ClInclude Include="$(MSBuildThisFileDirectory)..\..\..\..\platform\CCImage.h">
      <Filter>platform</Filter>
    </ClInclude>
    <ClInclude Include="$(MSBuildThisFileDirectory)..\..\..\..\platform\CCPlatformConfig.h">
      <Filter>platform</Filter>
    </ClInclude>
    <ClInclude Include="$(MSBuildThisFileDirectory)..\..\..\..\platform\CCPlatformDefine.h">
      <Filter>platform</Filter>
    </ClInclude>
    <ClInclude Include="$(MSBuildThisFileDirectory)..\..\..\..\platform\CCPlatformMacros.h">
      <Filter>platform</Filter>
    </ClInclude>
    <ClInclude Include="$(MSBuildThisFileDirectory)..\..\..\..\platform\CCSAXParser.h">
      <Filter>platform</Filter>
    </ClInclude>
    <ClInclude Include="$(MSBuildThisFileDirectory)..\..\..\..\platform\CCStdC.h">
      <Filter>platform</Filter>
    </ClInclude>
    <ClInclude Include="$(MSBuildThisFileDirectory)..\..\..\..\platform\CCThread.h">
      <Filter>platform</Filter>
    </ClInclude>
    <ClInclude Include="$(MSBuildThisFileDirectory)..\..\..\..\platform\winrt\pch.h" />
    <ClInclude Include="$(MSBuildThisFileDirectory)..\..\..\..\editor-support\cocostudio\CocoLoader.h">
      <Filter>cocostudio\json</Filter>
    </ClInclude>
    <ClInclude Include="$(MSBuildThisFileDirectory)..\..\..\..\editor-support\cocostudio\CocoStudio.h">
      <Filter>cocostudio\json</Filter>
    </ClInclude>
    <ClInclude Include="$(MSBuildThisFileDirectory)..\..\..\..\editor-support\cocostudio\DictionaryHelper.h">
      <Filter>cocostudio\json</Filter>
    </ClInclude>
    <ClInclude Include="$(MSBuildThisFileDirectory)..\..\..\..\platform\winrt\CCApplication.h">
      <Filter>platform\winrt</Filter>
    </ClInclude>
    <ClInclude Include="$(MSBuildThisFileDirectory)..\..\..\..\platform\winrt\CCFileUtilsWinRT.h">
      <Filter>platform\winrt</Filter>
    </ClInclude>
    <ClInclude Include="$(MSBuildThisFileDirectory)..\..\..\..\platform\winrt\CCFreeTypeFont.h">
      <Filter>platform\winrt</Filter>
    </ClInclude>
    <ClInclude Include="$(MSBuildThisFileDirectory)..\..\..\..\platform\winrt\CCGL.h">
      <Filter>platform\winrt</Filter>
    </ClInclude>
    <ClInclude Include="$(MSBuildThisFileDirectory)..\..\..\..\platform\winrt\CCGL_Angle.h">
      <Filter>platform\winrt</Filter>
    </ClInclude>
    <ClInclude Include="$(MSBuildThisFileDirectory)..\..\..\..\platform\winrt\CCPThreadWinRT.h">
      <Filter>platform\winrt</Filter>
    </ClInclude>
    <ClInclude Include="$(MSBuildThisFileDirectory)..\..\..\..\platform\winrt\CCStdC.h">
      <Filter>platform\winrt</Filter>
    </ClInclude>
    <ClInclude Include="$(MSBuildThisFileDirectory)..\..\..\..\platform\winrt\CCWinRTUtils.h">
      <Filter>platform\winrt</Filter>
    </ClInclude>
    <ClInclude Include="$(MSBuildThisFileDirectory)..\..\..\..\platform\winrt\inet_ntop_winrt.h">
      <Filter>platform\winrt</Filter>
    </ClInclude>
    <ClInclude Include="$(MSBuildThisFileDirectory)..\..\..\..\platform\winrt\InputEvent.h">
      <Filter>platform\winrt</Filter>
    </ClInclude>
    <ClInclude Include="$(MSBuildThisFileDirectory)..\..\..\..\platform\winrt\InputEventTypes.h">
      <Filter>platform\winrt</Filter>
    </ClInclude>
    <ClInclude Include="$(MSBuildThisFileDirectory)..\..\..\..\editor-support\cocostudio\ActionTimeline\CCActionTimeline.h">
      <Filter>cocostudio\TimelineAction</Filter>
    </ClInclude>
    <ClInclude Include="$(MSBuildThisFileDirectory)..\..\..\..\editor-support\cocostudio\ActionTimeline\CCActionTimelineCache.h">
      <Filter>cocostudio\TimelineAction</Filter>
    </ClInclude>
    <ClInclude Include="$(MSBuildThisFileDirectory)..\..\..\..\editor-support\cocostudio\ActionTimeline\CCFrame.h">
      <Filter>cocostudio\TimelineAction</Filter>
    </ClInclude>
    <ClInclude Include="$(MSBuildThisFileDirectory)..\..\..\..\editor-support\cocostudio\ActionTimeline\CCNodeReader.h">
      <Filter>cocostudio\TimelineAction</Filter>
    </ClInclude>
    <ClInclude Include="$(MSBuildThisFileDirectory)..\..\..\..\editor-support\cocostudio\ActionTimeline\CCTimeLine.h">
      <Filter>cocostudio\TimelineAction</Filter>
    </ClInclude>
    <ClInclude Include="$(MSBuildThisFileDirectory)..\..\..\..\editor-support\cocostudio\ActionTimeline\CCTimelineMacro.h">
      <Filter>cocostudio\TimelineAction</Filter>
    </ClInclude>
    <ClInclude Include="$(MSBuildThisFileDirectory)..\..\..\..\editor-support\cocostudio\TriggerBase.h">
      <Filter>cocostudio\trigger</Filter>
    </ClInclude>
    <ClInclude Include="$(MSBuildThisFileDirectory)..\..\..\..\editor-support\cocostudio\TriggerMng.h">
      <Filter>cocostudio\trigger</Filter>
    </ClInclude>
    <ClInclude Include="$(MSBuildThisFileDirectory)..\..\..\..\editor-support\cocostudio\TriggerObj.h">
      <Filter>cocostudio\trigger</Filter>
    </ClInclude>
    <ClInclude Include="$(MSBuildThisFileDirectory)..\..\..\..\audio\include\AudioEngine.h">
      <Filter>cocosdenshion\Header Files</Filter>
    </ClInclude>
    <ClInclude Include="$(MSBuildThisFileDirectory)..\..\..\..\audio\include\Export.h">
      <Filter>cocosdenshion\Header Files</Filter>
    </ClInclude>
    <ClInclude Include="$(MSBuildThisFileDirectory)..\..\..\..\audio\include\SimpleAudioEngine.h">
      <Filter>cocosdenshion\Header Files</Filter>
    </ClInclude>
    <ClInclude Include="$(MSBuildThisFileDirectory)..\..\..\..\audio\winrt\Audio.h">
      <Filter>cocosdenshion\Source Files</Filter>
    </ClInclude>
    <ClInclude Include="$(MSBuildThisFileDirectory)..\..\..\..\audio\winrt\MediaStreamer.h">
      <Filter>cocosdenshion\Source Files</Filter>
    </ClInclude>
    <ClInclude Include="$(MSBuildThisFileDirectory)..\..\..\..\editor-support\cocostudio\CCSGUIReader.h">
      <Filter>cocostudio\reader</Filter>
    </ClInclude>
    <ClInclude Include="$(MSBuildThisFileDirectory)..\..\..\..\editor-support\cocostudio\CCSSceneReader.h">
      <Filter>cocostudio\reader</Filter>
    </ClInclude>
    <ClInclude Include="$(MSBuildThisFileDirectory)..\..\..\..\ui\UIImageView.h">
      <Filter>ui\UIWidgets</Filter>
    </ClInclude>
    <ClInclude Include="$(MSBuildThisFileDirectory)..\..\..\..\platform\winrt\CCPlatformDefine-winrt.h">
      <Filter>platform\winrt</Filter>
    </ClInclude>
    <ClInclude Include="$(MSBuildThisFileDirectory)..\..\..\..\platform\winrt\CCGLViewImpl-winrt.h">
      <Filter>platform\winrt</Filter>
    </ClInclude>
    <ClInclude Include="$(MSBuildThisFileDirectory)..\..\..\..\platform\winrt\CCPrecompiledShaders.h">
      <Filter>platform</Filter>
    </ClInclude>
    <ClInclude Include="$(MSBuildThisFileDirectory)..\..\..\..\platform\winrt\sha1.h">
      <Filter>platform\winrt</Filter>
    </ClInclude>
    <ClInclude Include="$(MSBuildThisFileDirectory)..\..\..\..\..\external\unzip\ioapi_mem.h">
      <Filter>external\unzip</Filter>
    </ClInclude>
    <ClInclude Include="$(MSBuildThisFileDirectory)..\..\..\..\editor-support\cocostudio\ActionTimeline\CSLoader.h">
      <Filter>cocostudio\TimelineAction</Filter>
    </ClInclude>
    <ClInclude Include="$(MSBuildThisFileDirectory)..\..\..\..\ui\UILayoutComponent.h">
      <Filter>ui\Layouts</Filter>
    </ClInclude>
    <ClInclude Include="$(MSBuildThisFileDirectory)..\..\..\..\..\extensions\assets-manager\AssetsManagerEx.h">
      <Filter>extension\AssetsManager</Filter>
    </ClInclude>
    <ClInclude Include="$(MSBuildThisFileDirectory)..\..\..\..\..\extensions\assets-manager\CCEventAssetsManagerEx.h">
      <Filter>extension\AssetsManager</Filter>
    </ClInclude>
    <ClInclude Include="$(MSBuildThisFileDirectory)..\..\..\..\..\extensions\assets-manager\CCEventListenerAssetsManagerEx.h">
      <Filter>extension\AssetsManager</Filter>
    </ClInclude>
    <ClInclude Include="$(MSBuildThisFileDirectory)..\..\..\..\..\extensions\assets-manager\Downloader.h">
      <Filter>extension\AssetsManager</Filter>
    </ClInclude>
    <ClInclude Include="$(MSBuildThisFileDirectory)..\..\..\..\..\extensions\assets-manager\Manifest.h">
      <Filter>extension\AssetsManager</Filter>
    </ClInclude>
    <ClInclude Include="$(MSBuildThisFileDirectory)..\..\..\..\platform\winrt\Keyboard-winrt.h">
      <Filter>platform\winrt</Filter>
    </ClInclude>
    <ClInclude Include="$(MSBuildThisFileDirectory)..\..\..\..\ui\UIEditBox\UIEditBoxImpl-winrt.h">
      <Filter>ui\UIWidgets\EditBox</Filter>
    </ClInclude>
    <ClInclude Include="$(MSBuildThisFileDirectory)..\..\..\CCAction.h">
      <Filter>2d</Filter>
    </ClInclude>
    <ClInclude Include="$(MSBuildThisFileDirectory)..\..\..\CCActionCamera.h">
      <Filter>2d</Filter>
    </ClInclude>
    <ClInclude Include="$(MSBuildThisFileDirectory)..\..\..\CCActionCatmullRom.h">
      <Filter>2d</Filter>
    </ClInclude>
    <ClInclude Include="$(MSBuildThisFileDirectory)..\..\..\CCActionEase.h">
      <Filter>2d</Filter>
    </ClInclude>
    <ClInclude Include="$(MSBuildThisFileDirectory)..\..\..\CCActionGrid.h">
      <Filter>2d</Filter>
    </ClInclude>
    <ClInclude Include="$(MSBuildThisFileDirectory)..\..\..\CCActionGrid3D.h">
      <Filter>2d</Filter>
    </ClInclude>
    <ClInclude Include="$(MSBuildThisFileDirectory)..\..\..\CCActionInstant.h">
      <Filter>2d</Filter>
    </ClInclude>
    <ClInclude Include="$(MSBuildThisFileDirectory)..\..\..\CCActionInterval.h">
      <Filter>2d</Filter>
    </ClInclude>
    <ClInclude Include="$(MSBuildThisFileDirectory)..\..\..\CCActionManager.h">
      <Filter>2d</Filter>
    </ClInclude>
    <ClInclude Include="$(MSBuildThisFileDirectory)..\..\..\CCActionPageTurn3D.h">
      <Filter>2d</Filter>
    </ClInclude>
    <ClInclude Include="$(MSBuildThisFileDirectory)..\..\..\CCActionProgressTimer.h">
      <Filter>2d</Filter>
    </ClInclude>
    <ClInclude Include="$(MSBuildThisFileDirectory)..\..\..\CCActionTiledGrid.h">
      <Filter>2d</Filter>
    </ClInclude>
    <ClInclude Include="$(MSBuildThisFileDirectory)..\..\..\CCActionTween.h">
      <Filter>2d</Filter>
    </ClInclude>
    <ClInclude Include="$(MSBuildThisFileDirectory)..\..\..\CCAnimation.h">
      <Filter>2d</Filter>
    </ClInclude>
    <ClInclude Include="$(MSBuildThisFileDirectory)..\..\..\CCAnimationCache.h">
      <Filter>2d</Filter>
    </ClInclude>
    <ClInclude Include="$(MSBuildThisFileDirectory)..\..\..\CCAtlasNode.h">
      <Filter>2d</Filter>
    </ClInclude>
    <ClInclude Include="$(MSBuildThisFileDirectory)..\..\..\CCCamera.h">
      <Filter>2d</Filter>
    </ClInclude>
    <ClInclude Include="$(MSBuildThisFileDirectory)..\..\..\CCClippingNode.h">
      <Filter>2d</Filter>
    </ClInclude>
    <ClInclude Include="$(MSBuildThisFileDirectory)..\..\..\CCClippingRectangleNode.h">
      <Filter>2d</Filter>
    </ClInclude>
    <ClInclude Include="$(MSBuildThisFileDirectory)..\..\..\CCComponent.h">
      <Filter>2d</Filter>
    </ClInclude>
    <ClInclude Include="$(MSBuildThisFileDirectory)..\..\..\CCComponentContainer.h">
      <Filter>2d</Filter>
    </ClInclude>
    <ClInclude Include="$(MSBuildThisFileDirectory)..\..\..\CCDrawingPrimitives.h">
      <Filter>2d</Filter>
    </ClInclude>
    <ClInclude Include="$(MSBuildThisFileDirectory)..\..\..\CCDrawNode.h">
      <Filter>2d</Filter>
    </ClInclude>
    <ClInclude Include="$(MSBuildThisFileDirectory)..\..\..\CCFastTMXLayer.h">
      <Filter>2d</Filter>
    </ClInclude>
    <ClInclude Include="$(MSBuildThisFileDirectory)..\..\..\CCFastTMXTiledMap.h">
      <Filter>2d</Filter>
    </ClInclude>
    <ClInclude Include="$(MSBuildThisFileDirectory)..\..\..\CCFont.h">
      <Filter>2d</Filter>
    </ClInclude>
    <ClInclude Include="$(MSBuildThisFileDirectory)..\..\..\CCFontAtlas.h">
      <Filter>2d</Filter>
    </ClInclude>
    <ClInclude Include="$(MSBuildThisFileDirectory)..\..\..\CCFontAtlasCache.h">
      <Filter>2d</Filter>
    </ClInclude>
    <ClInclude Include="$(MSBuildThisFileDirectory)..\..\..\CCFontCharMap.h">
      <Filter>2d</Filter>
    </ClInclude>
    <ClInclude Include="$(MSBuildThisFileDirectory)..\..\..\CCFontFNT.h">
      <Filter>2d</Filter>
    </ClInclude>
    <ClInclude Include="$(MSBuildThisFileDirectory)..\..\..\CCFontFreeType.h">
      <Filter>2d</Filter>
    </ClInclude>
    <ClInclude Include="$(MSBuildThisFileDirectory)..\..\..\CCGLBufferedNode.h">
      <Filter>2d</Filter>
    </ClInclude>
    <ClInclude Include="$(MSBuildThisFileDirectory)..\..\..\CCGrabber.h">
      <Filter>2d</Filter>
    </ClInclude>
    <ClInclude Include="$(MSBuildThisFileDirectory)..\..\..\CCGrid.h">
      <Filter>2d</Filter>
    </ClInclude>
    <ClInclude Include="$(MSBuildThisFileDirectory)..\..\..\CCLabel.h">
      <Filter>2d</Filter>
    </ClInclude>
    <ClInclude Include="$(MSBuildThisFileDirectory)..\..\..\CCLabelAtlas.h">
      <Filter>2d</Filter>
    </ClInclude>
    <ClInclude Include="$(MSBuildThisFileDirectory)..\..\..\CCLabelBMFont.h">
      <Filter>2d</Filter>
    </ClInclude>
    <ClInclude Include="$(MSBuildThisFileDirectory)..\..\..\CCLabelTextFormatter.h">
      <Filter>2d</Filter>
    </ClInclude>
    <ClInclude Include="$(MSBuildThisFileDirectory)..\..\..\CCLabelTTF.h">
      <Filter>2d</Filter>
    </ClInclude>
    <ClInclude Include="$(MSBuildThisFileDirectory)..\..\..\CCLayer.h">
      <Filter>2d</Filter>
    </ClInclude>
    <ClInclude Include="$(MSBuildThisFileDirectory)..\..\..\CCLight.h">
      <Filter>2d</Filter>
    </ClInclude>
    <ClInclude Include="$(MSBuildThisFileDirectory)..\..\..\CCMenu.h">
      <Filter>2d</Filter>
    </ClInclude>
    <ClInclude Include="$(MSBuildThisFileDirectory)..\..\..\CCMenuItem.h">
      <Filter>2d</Filter>
    </ClInclude>
    <ClInclude Include="$(MSBuildThisFileDirectory)..\..\..\CCMotionStreak.h">
      <Filter>2d</Filter>
    </ClInclude>
    <ClInclude Include="$(MSBuildThisFileDirectory)..\..\..\CCNode.h">
      <Filter>2d</Filter>
    </ClInclude>
    <ClInclude Include="$(MSBuildThisFileDirectory)..\..\..\CCNodeGrid.h">
      <Filter>2d</Filter>
    </ClInclude>
    <ClInclude Include="$(MSBuildThisFileDirectory)..\..\..\CCParallaxNode.h">
      <Filter>2d</Filter>
    </ClInclude>
    <ClInclude Include="$(MSBuildThisFileDirectory)..\..\..\CCParticleBatchNode.h">
      <Filter>2d</Filter>
    </ClInclude>
    <ClInclude Include="$(MSBuildThisFileDirectory)..\..\..\CCParticleExamples.h">
      <Filter>2d</Filter>
    </ClInclude>
    <ClInclude Include="$(MSBuildThisFileDirectory)..\..\..\CCParticleSystem.h">
      <Filter>2d</Filter>
    </ClInclude>
    <ClInclude Include="$(MSBuildThisFileDirectory)..\..\..\CCParticleSystemQuad.h">
      <Filter>2d</Filter>
    </ClInclude>
    <ClInclude Include="$(MSBuildThisFileDirectory)..\..\..\CCProgressTimer.h">
      <Filter>2d</Filter>
    </ClInclude>
    <ClInclude Include="$(MSBuildThisFileDirectory)..\..\..\CCProtectedNode.h">
      <Filter>2d</Filter>
    </ClInclude>
    <ClInclude Include="$(MSBuildThisFileDirectory)..\..\..\CCRenderTexture.h">
      <Filter>2d</Filter>
    </ClInclude>
    <ClInclude Include="$(MSBuildThisFileDirectory)..\..\..\CCScene.h">
      <Filter>2d</Filter>
    </ClInclude>
    <ClInclude Include="$(MSBuildThisFileDirectory)..\..\..\CCSprite.h">
      <Filter>2d</Filter>
    </ClInclude>
    <ClInclude Include="$(MSBuildThisFileDirectory)..\..\..\CCSpriteBatchNode.h">
      <Filter>2d</Filter>
    </ClInclude>
    <ClInclude Include="$(MSBuildThisFileDirectory)..\..\..\CCSpriteFrame.h">
      <Filter>2d</Filter>
    </ClInclude>
    <ClInclude Include="$(MSBuildThisFileDirectory)..\..\..\CCSpriteFrameCache.h">
      <Filter>2d</Filter>
    </ClInclude>
    <ClInclude Include="$(MSBuildThisFileDirectory)..\..\..\CCTextFieldTTF.h">
      <Filter>2d</Filter>
    </ClInclude>
    <ClInclude Include="$(MSBuildThisFileDirectory)..\..\..\CCTileMapAtlas.h">
      <Filter>2d</Filter>
    </ClInclude>
    <ClInclude Include="$(MSBuildThisFileDirectory)..\..\..\CCTMXLayer.h">
      <Filter>2d</Filter>
    </ClInclude>
    <ClInclude Include="$(MSBuildThisFileDirectory)..\..\..\CCTMXObjectGroup.h">
      <Filter>2d</Filter>
    </ClInclude>
    <ClInclude Include="$(MSBuildThisFileDirectory)..\..\..\CCTMXTiledMap.h">
      <Filter>2d</Filter>
    </ClInclude>
    <ClInclude Include="$(MSBuildThisFileDirectory)..\..\..\CCTMXXMLParser.h">
      <Filter>2d</Filter>
    </ClInclude>
    <ClInclude Include="$(MSBuildThisFileDirectory)..\..\..\CCTransition.h">
      <Filter>2d</Filter>
    </ClInclude>
    <ClInclude Include="$(MSBuildThisFileDirectory)..\..\..\CCTransitionPageTurn.h">
      <Filter>2d</Filter>
    </ClInclude>
    <ClInclude Include="$(MSBuildThisFileDirectory)..\..\..\CCTransitionProgress.h">
      <Filter>2d</Filter>
    </ClInclude>
    <ClInclude Include="$(MSBuildThisFileDirectory)..\..\..\CCTweenFunction.h">
      <Filter>2d</Filter>
    </ClInclude>
    <ClInclude Include="$(MSBuildThisFileDirectory)..\..\..\..\base\atitc.h">
      <Filter>base</Filter>
    </ClInclude>
    <ClInclude Include="$(MSBuildThisFileDirectory)..\..\..\..\base\base64.h">
      <Filter>base</Filter>
    </ClInclude>
    <ClInclude Include="$(MSBuildThisFileDirectory)..\..\..\..\base\CCAutoreleasePool.h">
      <Filter>base</Filter>
    </ClInclude>
    <ClInclude Include="$(MSBuildThisFileDirectory)..\..\..\..\base\ccCArray.h">
      <Filter>base</Filter>
    </ClInclude>
    <ClInclude Include="$(MSBuildThisFileDirectory)..\..\..\..\base\ccConfig.h">
      <Filter>base</Filter>
    </ClInclude>
    <ClInclude Include="$(MSBuildThisFileDirectory)..\..\..\..\base\CCConfiguration.h">
      <Filter>base</Filter>
    </ClInclude>
    <ClInclude Include="$(MSBuildThisFileDirectory)..\..\..\..\base\CCConsole.h">
      <Filter>base</Filter>
    </ClInclude>
    <ClInclude Include="$(MSBuildThisFileDirectory)..\..\..\..\base\CCController.h">
      <Filter>base</Filter>
    </ClInclude>
    <ClInclude Include="$(MSBuildThisFileDirectory)..\..\..\..\base\CCData.h">
      <Filter>base</Filter>
    </ClInclude>
    <ClInclude Include="$(MSBuildThisFileDirectory)..\..\..\..\base\CCDataVisitor.h">
      <Filter>base</Filter>
    </ClInclude>
    <ClInclude Include="$(MSBuildThisFileDirectory)..\..\..\..\base\CCDirector.h">
      <Filter>base</Filter>
    </ClInclude>
    <ClInclude Include="$(MSBuildThisFileDirectory)..\..\..\..\base\CCEvent.h">
      <Filter>base</Filter>
    </ClInclude>
    <ClInclude Include="$(MSBuildThisFileDirectory)..\..\..\..\base\CCEventAcceleration.h">
      <Filter>base</Filter>
    </ClInclude>
    <ClInclude Include="$(MSBuildThisFileDirectory)..\..\..\..\base\CCEventController.h">
      <Filter>base</Filter>
    </ClInclude>
    <ClInclude Include="$(MSBuildThisFileDirectory)..\..\..\..\base\CCEventCustom.h">
      <Filter>base</Filter>
    </ClInclude>
    <ClInclude Include="$(MSBuildThisFileDirectory)..\..\..\..\base\CCEventDispatcher.h">
      <Filter>base</Filter>
    </ClInclude>
    <ClInclude Include="$(MSBuildThisFileDirectory)..\..\..\..\base\CCEventFocus.h">
      <Filter>base</Filter>
    </ClInclude>
    <ClInclude Include="$(MSBuildThisFileDirectory)..\..\..\..\base\CCEventKeyboard.h">
      <Filter>base</Filter>
    </ClInclude>
    <ClInclude Include="$(MSBuildThisFileDirectory)..\..\..\..\base\CCEventListener.h">
      <Filter>base</Filter>
    </ClInclude>
    <ClInclude Include="$(MSBuildThisFileDirectory)..\..\..\..\base\CCEventListenerAcceleration.h">
      <Filter>base</Filter>
    </ClInclude>
    <ClInclude Include="$(MSBuildThisFileDirectory)..\..\..\..\base\CCEventListenerController.h">
      <Filter>base</Filter>
    </ClInclude>
    <ClInclude Include="$(MSBuildThisFileDirectory)..\..\..\..\base\CCEventListenerCustom.h">
      <Filter>base</Filter>
    </ClInclude>
    <ClInclude Include="$(MSBuildThisFileDirectory)..\..\..\..\base\CCEventListenerFocus.h">
      <Filter>base</Filter>
    </ClInclude>
    <ClInclude Include="$(MSBuildThisFileDirectory)..\..\..\..\base\CCEventListenerKeyboard.h">
      <Filter>base</Filter>
    </ClInclude>
    <ClInclude Include="$(MSBuildThisFileDirectory)..\..\..\..\base\CCEventListenerMouse.h">
      <Filter>base</Filter>
    </ClInclude>
    <ClInclude Include="$(MSBuildThisFileDirectory)..\..\..\..\base\CCEventListenerTouch.h">
      <Filter>base</Filter>
    </ClInclude>
    <ClInclude Include="$(MSBuildThisFileDirectory)..\..\..\..\base\CCEventMouse.h">
      <Filter>base</Filter>
    </ClInclude>
    <ClInclude Include="$(MSBuildThisFileDirectory)..\..\..\..\base\CCEventTouch.h">
      <Filter>base</Filter>
    </ClInclude>
    <ClInclude Include="$(MSBuildThisFileDirectory)..\..\..\..\base\CCEventType.h">
      <Filter>base</Filter>
    </ClInclude>
    <ClInclude Include="$(MSBuildThisFileDirectory)..\..\..\..\base\ccFPSImages.h">
      <Filter>base</Filter>
    </ClInclude>
    <ClInclude Include="$(MSBuildThisFileDirectory)..\..\..\..\base\CCGameController.h">
      <Filter>base</Filter>
    </ClInclude>
    <ClInclude Include="$(MSBuildThisFileDirectory)..\..\..\..\base\CCIMEDelegate.h">
      <Filter>base</Filter>
    </ClInclude>
    <ClInclude Include="$(MSBuildThisFileDirectory)..\..\..\..\base\CCIMEDispatcher.h">
      <Filter>base</Filter>
    </ClInclude>
    <ClInclude Include="$(MSBuildThisFileDirectory)..\..\..\..\base\ccMacros.h">
      <Filter>base</Filter>
    </ClInclude>
    <ClInclude Include="$(MSBuildThisFileDirectory)..\..\..\..\base\CCMap.h">
      <Filter>base</Filter>
    </ClInclude>
    <ClInclude Include="$(MSBuildThisFileDirectory)..\..\..\..\base\CCNS.h">
      <Filter>base</Filter>
    </ClInclude>
    <ClInclude Include="$(MSBuildThisFileDirectory)..\..\..\..\base\CCProfiling.h">
      <Filter>base</Filter>
    </ClInclude>
    <ClInclude Include="$(MSBuildThisFileDirectory)..\..\..\..\base\CCProtocols.h">
      <Filter>base</Filter>
    </ClInclude>
    <ClInclude Include="$(MSBuildThisFileDirectory)..\..\..\..\base\ccRandom.h">
      <Filter>base</Filter>
    </ClInclude>
    <ClInclude Include="$(MSBuildThisFileDirectory)..\..\..\..\base\CCRef.h">
      <Filter>base</Filter>
    </ClInclude>
    <ClInclude Include="$(MSBuildThisFileDirectory)..\..\..\..\base\CCRefPtr.h">
      <Filter>base</Filter>
    </ClInclude>
    <ClInclude Include="$(MSBuildThisFileDirectory)..\..\..\..\base\CCScheduler.h">
      <Filter>base</Filter>
    </ClInclude>
    <ClInclude Include="$(MSBuildThisFileDirectory)..\..\..\..\base\CCScriptSupport.h">
      <Filter>base</Filter>
    </ClInclude>
    <ClInclude Include="$(MSBuildThisFileDirectory)..\..\..\..\base\CCTouch.h">
      <Filter>base</Filter>
    </ClInclude>
    <ClInclude Include="$(MSBuildThisFileDirectory)..\..\..\..\base\ccTypes.h">
      <Filter>base</Filter>
    </ClInclude>
    <ClInclude Include="$(MSBuildThisFileDirectory)..\..\..\..\base\CCUserDefault.h">
      <Filter>base</Filter>
    </ClInclude>
    <ClInclude Include="$(MSBuildThisFileDirectory)..\..\..\..\base\ccUTF8.h">
      <Filter>base</Filter>
    </ClInclude>
    <ClInclude Include="$(MSBuildThisFileDirectory)..\..\..\..\base\ccUtils.h">
      <Filter>base</Filter>
    </ClInclude>
    <ClInclude Include="$(MSBuildThisFileDirectory)..\..\..\..\base\CCValue.h">
      <Filter>base</Filter>
    </ClInclude>
    <ClInclude Include="$(MSBuildThisFileDirectory)..\..\..\..\base\CCVector.h">
      <Filter>base</Filter>
    </ClInclude>
    <ClInclude Include="$(MSBuildThisFileDirectory)..\..\..\..\base\etc1.h">
      <Filter>base</Filter>
    </ClInclude>
    <ClInclude Include="$(MSBuildThisFileDirectory)..\..\..\..\base\firePngData.h">
      <Filter>base</Filter>
    </ClInclude>
    <ClInclude Include="$(MSBuildThisFileDirectory)..\..\..\..\base\ObjectFactory.h">
      <Filter>base</Filter>
    </ClInclude>
    <ClInclude Include="$(MSBuildThisFileDirectory)..\..\..\..\base\pvr.h">
      <Filter>base</Filter>
    </ClInclude>
    <ClInclude Include="$(MSBuildThisFileDirectory)..\..\..\..\base\s3tc.h">
      <Filter>base</Filter>
    </ClInclude>
    <ClInclude Include="$(MSBuildThisFileDirectory)..\..\..\..\base\TGAlib.h">
      <Filter>base</Filter>
    </ClInclude>
    <ClInclude Include="$(MSBuildThisFileDirectory)..\..\..\..\base\uthash.h">
      <Filter>base</Filter>
    </ClInclude>
    <ClInclude Include="$(MSBuildThisFileDirectory)..\..\..\..\base\utlist.h">
      <Filter>base</Filter>
    </ClInclude>
    <ClInclude Include="$(MSBuildThisFileDirectory)..\..\..\..\base\ZipUtils.h">
      <Filter>base</Filter>
    </ClInclude>
    <ClInclude Include="$(MSBuildThisFileDirectory)..\..\..\..\..\external\flatbuffers\flatbuffers.h">
      <Filter>cocostudio\json\flatbuffers</Filter>
    </ClInclude>
    <ClInclude Include="$(MSBuildThisFileDirectory)..\..\..\..\..\external\flatbuffers\idl.h">
      <Filter>cocostudio\json\flatbuffers</Filter>
    </ClInclude>
    <ClInclude Include="$(MSBuildThisFileDirectory)..\..\..\..\..\external\flatbuffers\util.h">
      <Filter>cocostudio\json\flatbuffers</Filter>
    </ClInclude>
    <ClInclude Include="$(MSBuildThisFileDirectory)..\..\..\..\editor-support\cocostudio\CSParseBinary_generated.h">
      <Filter>cocostudio\json</Filter>
    </ClInclude>
    <ClInclude Include="$(MSBuildThisFileDirectory)..\..\..\..\editor-support\cocostudio\FlatBuffersSerialize.h">
      <Filter>cocostudio\json</Filter>
    </ClInclude>
    <ClInclude Include="$(MSBuildThisFileDirectory)..\..\..\..\editor-support\cocostudio\WidgetCallBackHandlerProtocol.h">
      <Filter>cocostudio\json</Filter>
    </ClInclude>
    <ClInclude Include="$(MSBuildThisFileDirectory)..\..\..\..\editor-support\cocostudio\WidgetReader\ComAudioReader\ComAudioReader.h">
      <Filter>cocostudio\reader\WidgetReader\ComAudioReader</Filter>
    </ClInclude>
    <ClInclude Include="$(MSBuildThisFileDirectory)..\..\..\..\editor-support\cocostudio\WidgetReader\GameMapReader\GameMapReader.h">
      <Filter>cocostudio\reader\WidgetReader\GameMapReader</Filter>
    </ClInclude>
    <ClInclude Include="$(MSBuildThisFileDirectory)..\..\..\..\editor-support\cocostudio\WidgetReader\NodeReader\NodeReader.h">
      <Filter>cocostudio\reader\WidgetReader\NodeReader</Filter>
    </ClInclude>
    <ClInclude Include="$(MSBuildThisFileDirectory)..\..\..\..\editor-support\cocostudio\WidgetReader\SingleNodeReader\SingleNodeReader.h">
      <Filter>cocostudio\reader\WidgetReader\SpriteReader\SingleNodeReader</Filter>
    </ClInclude>
    <ClInclude Include="$(MSBuildThisFileDirectory)..\..\..\..\editor-support\cocostudio\WidgetReader\SpriteReader\SpriteReader.h">
      <Filter>cocostudio\reader\WidgetReader\SpriteReader</Filter>
    </ClInclude>
    <ClInclude Include="$(MSBuildThisFileDirectory)..\..\..\..\editor-support\cocostudio\WidgetReader\NodeReaderDefine.h">
      <Filter>cocostudio\reader\WidgetReader</Filter>
    </ClInclude>
    <ClInclude Include="$(MSBuildThisFileDirectory)..\..\..\..\editor-support\cocostudio\WidgetReader\NodeReaderProtocol.h">
      <Filter>cocostudio\reader\WidgetReader</Filter>
    </ClInclude>
    <ClInclude Include="$(MSBuildThisFileDirectory)..\..\..\..\editor-support\cocostudio\WidgetReader\ParticleReader\ParticleReader.h">
      <Filter>cocostudio\reader\WidgetReader\ParticleReader</Filter>
    </ClInclude>
    <ClInclude Include="$(MSBuildThisFileDirectory)..\..\..\..\editor-support\cocostudio\WidgetReader\ProjectNodeReader\ProjectNodeReader.h">
      <Filter>cocostudio\reader\WidgetReader\ProjectNodeReader</Filter>
    </ClInclude>
<<<<<<< HEAD
    <ClInclude Include="$(MSBuildThisFileDirectory)..\..\..\..\ui\shaders\UIShaders.h">
      <Filter>ui\shaders</Filter>
=======
    <ClInclude Include="$(MSBuildThisFileDirectory)..\..\..\..\base\CCAsyncTaskPool.h">
      <Filter>base</Filter>
    </ClInclude>
    <ClInclude Include="$(MSBuildThisFileDirectory)..\..\..\..\editor-support\cocostudio\WidgetReader\ArmatureNodeReader\CSArmatureNode_generated.h">
      <Filter>cocostudio\reader\WidgetReader\ArmatureNodeReader</Filter>
    </ClInclude>
    <ClInclude Include="$(MSBuildThisFileDirectory)..\..\..\..\editor-support\cocostudio\WidgetReader\ArmatureNodeReader\ArmatureNodeReader.h">
      <Filter>cocostudio\reader\WidgetReader\ArmatureNodeReader</Filter>
>>>>>>> 6ec03010
    </ClInclude>
  </ItemGroup>
  <ItemGroup>
    <ClCompile Include="$(MSBuildThisFileDirectory)..\..\..\..\cocos2d.cpp" />
    <ClCompile Include="$(MSBuildThisFileDirectory)..\..\..\..\3d\CCAABB.cpp">
      <Filter>3d</Filter>
    </ClCompile>
    <ClCompile Include="$(MSBuildThisFileDirectory)..\..\..\..\3d\CCAnimate3D.cpp">
      <Filter>3d</Filter>
    </ClCompile>
    <ClCompile Include="$(MSBuildThisFileDirectory)..\..\..\..\3d\CCAnimation3D.cpp">
      <Filter>3d</Filter>
    </ClCompile>
    <ClCompile Include="$(MSBuildThisFileDirectory)..\..\..\..\3d\CCAttachNode.cpp">
      <Filter>3d</Filter>
    </ClCompile>
    <ClCompile Include="$(MSBuildThisFileDirectory)..\..\..\..\3d\CCBillBoard.cpp">
      <Filter>3d</Filter>
    </ClCompile>
    <ClCompile Include="$(MSBuildThisFileDirectory)..\..\..\..\3d\CCBundle3D.cpp">
      <Filter>3d</Filter>
    </ClCompile>
    <ClCompile Include="$(MSBuildThisFileDirectory)..\..\..\..\3d\CCBundleReader.cpp">
      <Filter>3d</Filter>
    </ClCompile>
    <ClCompile Include="$(MSBuildThisFileDirectory)..\..\..\..\3d\CCMesh.cpp">
      <Filter>3d</Filter>
    </ClCompile>
    <ClCompile Include="$(MSBuildThisFileDirectory)..\..\..\..\3d\CCMeshSkin.cpp">
      <Filter>3d</Filter>
    </ClCompile>
    <ClCompile Include="$(MSBuildThisFileDirectory)..\..\..\..\3d\CCMeshVertexIndexData.cpp">
      <Filter>3d</Filter>
    </ClCompile>
    <ClCompile Include="$(MSBuildThisFileDirectory)..\..\..\..\3d\CCOBB.cpp">
      <Filter>3d</Filter>
    </ClCompile>
    <ClCompile Include="$(MSBuildThisFileDirectory)..\..\..\..\3d\CCObjLoader.cpp">
      <Filter>3d</Filter>
    </ClCompile>
    <ClCompile Include="$(MSBuildThisFileDirectory)..\..\..\..\3d\CCRay.cpp">
      <Filter>3d</Filter>
    </ClCompile>
    <ClCompile Include="$(MSBuildThisFileDirectory)..\..\..\..\3d\CCSkeleton3D.cpp">
      <Filter>3d</Filter>
    </ClCompile>
    <ClCompile Include="$(MSBuildThisFileDirectory)..\..\..\..\3d\CCSprite3D.cpp">
      <Filter>3d</Filter>
    </ClCompile>
    <ClCompile Include="$(MSBuildThisFileDirectory)..\..\..\..\3d\CCSprite3DMaterial.cpp">
      <Filter>3d</Filter>
    </ClCompile>
    <ClCompile Include="$(MSBuildThisFileDirectory)..\..\..\..\editor-support\cocosbuilder\CCBAnimationManager.cpp">
      <Filter>cocosbuilder\Source Files</Filter>
    </ClCompile>
    <ClCompile Include="$(MSBuildThisFileDirectory)..\..\..\..\editor-support\cocosbuilder\CCBFileLoader.cpp">
      <Filter>cocosbuilder\Source Files</Filter>
    </ClCompile>
    <ClCompile Include="$(MSBuildThisFileDirectory)..\..\..\..\editor-support\cocosbuilder\CCBKeyframe.cpp">
      <Filter>cocosbuilder\Source Files</Filter>
    </ClCompile>
    <ClCompile Include="$(MSBuildThisFileDirectory)..\..\..\..\editor-support\cocosbuilder\CCBReader.cpp">
      <Filter>cocosbuilder\Source Files</Filter>
    </ClCompile>
    <ClCompile Include="$(MSBuildThisFileDirectory)..\..\..\..\editor-support\cocosbuilder\CCBSequence.cpp">
      <Filter>cocosbuilder\Source Files</Filter>
    </ClCompile>
    <ClCompile Include="$(MSBuildThisFileDirectory)..\..\..\..\editor-support\cocosbuilder\CCBSequenceProperty.cpp">
      <Filter>cocosbuilder\Source Files</Filter>
    </ClCompile>
    <ClCompile Include="$(MSBuildThisFileDirectory)..\..\..\..\editor-support\cocosbuilder\CCControlButtonLoader.cpp">
      <Filter>cocosbuilder\Source Files</Filter>
    </ClCompile>
    <ClCompile Include="$(MSBuildThisFileDirectory)..\..\..\..\editor-support\cocosbuilder\CCControlLoader.cpp">
      <Filter>cocosbuilder\Source Files</Filter>
    </ClCompile>
    <ClCompile Include="$(MSBuildThisFileDirectory)..\..\..\..\editor-support\cocosbuilder\CCLabelBMFontLoader.cpp">
      <Filter>cocosbuilder\Source Files</Filter>
    </ClCompile>
    <ClCompile Include="$(MSBuildThisFileDirectory)..\..\..\..\editor-support\cocosbuilder\CCLabelTTFLoader.cpp">
      <Filter>cocosbuilder\Source Files</Filter>
    </ClCompile>
    <ClCompile Include="$(MSBuildThisFileDirectory)..\..\..\..\editor-support\cocosbuilder\CCLayerColorLoader.cpp">
      <Filter>cocosbuilder\Source Files</Filter>
    </ClCompile>
    <ClCompile Include="$(MSBuildThisFileDirectory)..\..\..\..\editor-support\cocosbuilder\CCLayerGradientLoader.cpp">
      <Filter>cocosbuilder\Source Files</Filter>
    </ClCompile>
    <ClCompile Include="$(MSBuildThisFileDirectory)..\..\..\..\editor-support\cocosbuilder\CCLayerLoader.cpp">
      <Filter>cocosbuilder\Source Files</Filter>
    </ClCompile>
    <ClCompile Include="$(MSBuildThisFileDirectory)..\..\..\..\editor-support\cocosbuilder\CCMenuItemImageLoader.cpp">
      <Filter>cocosbuilder\Source Files</Filter>
    </ClCompile>
    <ClCompile Include="$(MSBuildThisFileDirectory)..\..\..\..\editor-support\cocosbuilder\CCMenuItemLoader.cpp">
      <Filter>cocosbuilder\Source Files</Filter>
    </ClCompile>
    <ClCompile Include="$(MSBuildThisFileDirectory)..\..\..\..\editor-support\cocosbuilder\CCNode+CCBRelativePositioning.cpp">
      <Filter>cocosbuilder\Source Files</Filter>
    </ClCompile>
    <ClCompile Include="$(MSBuildThisFileDirectory)..\..\..\..\editor-support\cocosbuilder\CCNodeLoader.cpp">
      <Filter>cocosbuilder\Source Files</Filter>
    </ClCompile>
    <ClCompile Include="$(MSBuildThisFileDirectory)..\..\..\..\editor-support\cocosbuilder\CCNodeLoaderLibrary.cpp">
      <Filter>cocosbuilder\Source Files</Filter>
    </ClCompile>
    <ClCompile Include="$(MSBuildThisFileDirectory)..\..\..\..\editor-support\cocosbuilder\CCParticleSystemQuadLoader.cpp">
      <Filter>cocosbuilder\Source Files</Filter>
    </ClCompile>
    <ClCompile Include="$(MSBuildThisFileDirectory)..\..\..\..\editor-support\cocosbuilder\CCScale9SpriteLoader.cpp">
      <Filter>cocosbuilder\Source Files</Filter>
    </ClCompile>
    <ClCompile Include="$(MSBuildThisFileDirectory)..\..\..\..\editor-support\cocosbuilder\CCScrollViewLoader.cpp">
      <Filter>cocosbuilder\Source Files</Filter>
    </ClCompile>
    <ClCompile Include="$(MSBuildThisFileDirectory)..\..\..\..\editor-support\cocosbuilder\CCSpriteLoader.cpp">
      <Filter>cocosbuilder\Source Files</Filter>
    </ClCompile>
    <ClCompile Include="$(MSBuildThisFileDirectory)..\..\..\..\math\CCAffineTransform.cpp">
      <Filter>math</Filter>
    </ClCompile>
    <ClCompile Include="$(MSBuildThisFileDirectory)..\..\..\..\math\CCGeometry.cpp">
      <Filter>math</Filter>
    </ClCompile>
    <ClCompile Include="$(MSBuildThisFileDirectory)..\..\..\..\math\CCVertex.cpp">
      <Filter>math</Filter>
    </ClCompile>
    <ClCompile Include="$(MSBuildThisFileDirectory)..\..\..\..\math\Mat4.cpp">
      <Filter>math</Filter>
    </ClCompile>
    <ClCompile Include="$(MSBuildThisFileDirectory)..\..\..\..\math\MathUtil.cpp">
      <Filter>math</Filter>
    </ClCompile>
    <ClCompile Include="$(MSBuildThisFileDirectory)..\..\..\..\math\Quaternion.cpp">
      <Filter>math</Filter>
    </ClCompile>
    <ClCompile Include="$(MSBuildThisFileDirectory)..\..\..\..\math\TransformUtils.cpp">
      <Filter>math</Filter>
    </ClCompile>
    <ClCompile Include="$(MSBuildThisFileDirectory)..\..\..\..\math\Vec2.cpp">
      <Filter>math</Filter>
    </ClCompile>
    <ClCompile Include="$(MSBuildThisFileDirectory)..\..\..\..\math\Vec3.cpp">
      <Filter>math</Filter>
    </ClCompile>
    <ClCompile Include="$(MSBuildThisFileDirectory)..\..\..\..\math\Vec4.cpp">
      <Filter>math</Filter>
    </ClCompile>
    <ClCompile Include="$(MSBuildThisFileDirectory)..\..\..\..\..\external\ConvertUTF\ConvertUTF.c">
      <Filter>external\ConvertUTF</Filter>
    </ClCompile>
    <ClCompile Include="$(MSBuildThisFileDirectory)..\..\..\..\..\external\ConvertUTF\ConvertUTFWrapper.cpp">
      <Filter>external\ConvertUTF</Filter>
    </ClCompile>
    <ClCompile Include="$(MSBuildThisFileDirectory)..\..\..\..\..\external\edtaa3func\edtaa3func.cpp">
      <Filter>external\edtaa</Filter>
    </ClCompile>
    <ClCompile Include="$(MSBuildThisFileDirectory)..\..\..\..\..\external\xxhash\xxhash.c">
      <Filter>external\xxhash</Filter>
    </ClCompile>
    <ClCompile Include="$(MSBuildThisFileDirectory)..\..\..\..\..\external\unzip\ioapi.cpp">
      <Filter>external\unzip</Filter>
    </ClCompile>
    <ClCompile Include="$(MSBuildThisFileDirectory)..\..\..\..\..\external\unzip\unzip.cpp">
      <Filter>external\unzip</Filter>
    </ClCompile>
    <ClCompile Include="$(MSBuildThisFileDirectory)..\..\..\..\..\external\tinyxml2\tinyxml2.cpp">
      <Filter>external\tinyxml2</Filter>
    </ClCompile>
    <ClCompile Include="$(MSBuildThisFileDirectory)..\..\..\..\physics\chipmunk\CCPhysicsBodyInfo_chipmunk.cpp">
      <Filter>physics\chipmunk</Filter>
    </ClCompile>
    <ClCompile Include="$(MSBuildThisFileDirectory)..\..\..\..\physics\chipmunk\CCPhysicsContactInfo_chipmunk.cpp">
      <Filter>physics\chipmunk</Filter>
    </ClCompile>
    <ClCompile Include="$(MSBuildThisFileDirectory)..\..\..\..\physics\chipmunk\CCPhysicsJointInfo_chipmunk.cpp">
      <Filter>physics\chipmunk</Filter>
    </ClCompile>
    <ClCompile Include="$(MSBuildThisFileDirectory)..\..\..\..\physics\chipmunk\CCPhysicsShapeInfo_chipmunk.cpp">
      <Filter>physics\chipmunk</Filter>
    </ClCompile>
    <ClCompile Include="$(MSBuildThisFileDirectory)..\..\..\..\physics\chipmunk\CCPhysicsWorldInfo_chipmunk.cpp">
      <Filter>physics\chipmunk</Filter>
    </ClCompile>
    <ClCompile Include="$(MSBuildThisFileDirectory)..\..\..\..\physics\CCPhysicsBody.cpp">
      <Filter>physics</Filter>
    </ClCompile>
    <ClCompile Include="$(MSBuildThisFileDirectory)..\..\..\..\physics\CCPhysicsContact.cpp">
      <Filter>physics</Filter>
    </ClCompile>
    <ClCompile Include="$(MSBuildThisFileDirectory)..\..\..\..\physics\CCPhysicsJoint.cpp">
      <Filter>physics</Filter>
    </ClCompile>
    <ClCompile Include="$(MSBuildThisFileDirectory)..\..\..\..\physics\CCPhysicsShape.cpp">
      <Filter>physics</Filter>
    </ClCompile>
    <ClCompile Include="$(MSBuildThisFileDirectory)..\..\..\..\physics\CCPhysicsWorld.cpp">
      <Filter>physics</Filter>
    </ClCompile>
    <ClCompile Include="$(MSBuildThisFileDirectory)..\..\..\..\editor-support\cocostudio\CCActionFrame.cpp">
      <Filter>cocostudio\action</Filter>
    </ClCompile>
    <ClCompile Include="$(MSBuildThisFileDirectory)..\..\..\..\editor-support\cocostudio\CCActionFrameEasing.cpp">
      <Filter>cocostudio\action</Filter>
    </ClCompile>
    <ClCompile Include="$(MSBuildThisFileDirectory)..\..\..\..\editor-support\cocostudio\CCActionManagerEx.cpp">
      <Filter>cocostudio\action</Filter>
    </ClCompile>
    <ClCompile Include="$(MSBuildThisFileDirectory)..\..\..\..\editor-support\cocostudio\CCActionNode.cpp">
      <Filter>cocostudio\action</Filter>
    </ClCompile>
    <ClCompile Include="$(MSBuildThisFileDirectory)..\..\..\..\editor-support\cocostudio\CCActionObject.cpp">
      <Filter>cocostudio\action</Filter>
    </ClCompile>
    <ClCompile Include="$(MSBuildThisFileDirectory)..\..\..\..\editor-support\cocostudio\CCArmature.cpp">
      <Filter>cocostudio\armature</Filter>
    </ClCompile>
    <ClCompile Include="$(MSBuildThisFileDirectory)..\..\..\..\editor-support\cocostudio\CCBone.cpp">
      <Filter>cocostudio\armature</Filter>
    </ClCompile>
    <ClCompile Include="$(MSBuildThisFileDirectory)..\..\..\..\editor-support\cocostudio\CCArmatureAnimation.cpp">
      <Filter>cocostudio\armature\animation</Filter>
    </ClCompile>
    <ClCompile Include="$(MSBuildThisFileDirectory)..\..\..\..\editor-support\cocostudio\CCProcessBase.cpp">
      <Filter>cocostudio\armature\animation</Filter>
    </ClCompile>
    <ClCompile Include="$(MSBuildThisFileDirectory)..\..\..\..\editor-support\cocostudio\CCTween.cpp">
      <Filter>cocostudio\armature\animation</Filter>
    </ClCompile>
    <ClCompile Include="$(MSBuildThisFileDirectory)..\..\..\..\editor-support\cocostudio\CCDatas.cpp">
      <Filter>cocostudio\armature\datas</Filter>
    </ClCompile>
    <ClCompile Include="$(MSBuildThisFileDirectory)..\..\..\..\editor-support\cocostudio\CCBatchNode.cpp">
      <Filter>cocostudio\armature\display</Filter>
    </ClCompile>
    <ClCompile Include="$(MSBuildThisFileDirectory)..\..\..\..\editor-support\cocostudio\CCDecorativeDisplay.cpp">
      <Filter>cocostudio\armature\display</Filter>
    </ClCompile>
    <ClCompile Include="$(MSBuildThisFileDirectory)..\..\..\..\editor-support\cocostudio\CCDisplayFactory.cpp">
      <Filter>cocostudio\armature\display</Filter>
    </ClCompile>
    <ClCompile Include="$(MSBuildThisFileDirectory)..\..\..\..\editor-support\cocostudio\CCDisplayManager.cpp">
      <Filter>cocostudio\armature\display</Filter>
    </ClCompile>
    <ClCompile Include="$(MSBuildThisFileDirectory)..\..\..\..\editor-support\cocostudio\CCSkin.cpp">
      <Filter>cocostudio\armature\display</Filter>
    </ClCompile>
    <ClCompile Include="$(MSBuildThisFileDirectory)..\..\..\..\editor-support\cocostudio\CCArmatureDataManager.cpp">
      <Filter>cocostudio\armature\utils</Filter>
    </ClCompile>
    <ClCompile Include="$(MSBuildThisFileDirectory)..\..\..\..\editor-support\cocostudio\CCArmatureDefine.cpp">
      <Filter>cocostudio\armature\utils</Filter>
    </ClCompile>
    <ClCompile Include="$(MSBuildThisFileDirectory)..\..\..\..\editor-support\cocostudio\CCDataReaderHelper.cpp">
      <Filter>cocostudio\armature\utils</Filter>
    </ClCompile>
    <ClCompile Include="$(MSBuildThisFileDirectory)..\..\..\..\editor-support\cocostudio\CCSpriteFrameCacheHelper.cpp">
      <Filter>cocostudio\armature\utils</Filter>
    </ClCompile>
    <ClCompile Include="$(MSBuildThisFileDirectory)..\..\..\..\editor-support\cocostudio\CCTransformHelp.cpp">
      <Filter>cocostudio\armature\utils</Filter>
    </ClCompile>
    <ClCompile Include="$(MSBuildThisFileDirectory)..\..\..\..\editor-support\cocostudio\CCUtilMath.cpp">
      <Filter>cocostudio\armature\utils</Filter>
    </ClCompile>
    <ClCompile Include="$(MSBuildThisFileDirectory)..\..\..\..\editor-support\cocostudio\CCColliderDetector.cpp">
      <Filter>cocostudio\armature\physics</Filter>
    </ClCompile>
    <ClCompile Include="$(MSBuildThisFileDirectory)..\..\..\..\editor-support\cocostudio\CCComAttribute.cpp">
      <Filter>cocostudio\components</Filter>
    </ClCompile>
    <ClCompile Include="$(MSBuildThisFileDirectory)..\..\..\..\editor-support\cocostudio\CCComAudio.cpp">
      <Filter>cocostudio\components</Filter>
    </ClCompile>
    <ClCompile Include="$(MSBuildThisFileDirectory)..\..\..\..\editor-support\cocostudio\CCComController.cpp">
      <Filter>cocostudio\components</Filter>
    </ClCompile>
    <ClCompile Include="$(MSBuildThisFileDirectory)..\..\..\..\editor-support\cocostudio\CCComRender.cpp">
      <Filter>cocostudio\components</Filter>
    </ClCompile>
    <ClCompile Include="$(MSBuildThisFileDirectory)..\..\..\..\editor-support\cocostudio\CCInputDelegate.cpp">
      <Filter>cocostudio\components</Filter>
    </ClCompile>
    <ClCompile Include="$(MSBuildThisFileDirectory)..\..\..\..\editor-support\cocostudio\WidgetReader\ButtonReader\ButtonReader.cpp">
      <Filter>cocostudio\reader\WidgetReader\ButtonReader</Filter>
    </ClCompile>
    <ClCompile Include="$(MSBuildThisFileDirectory)..\..\..\..\editor-support\cocostudio\WidgetReader\CheckBoxReader\CheckBoxReader.cpp">
      <Filter>cocostudio\reader\WidgetReader\CheckBoxReader</Filter>
    </ClCompile>
    <ClCompile Include="$(MSBuildThisFileDirectory)..\..\..\..\editor-support\cocostudio\WidgetReader\ImageViewReader\ImageViewReader.cpp">
      <Filter>cocostudio\reader\WidgetReader\ImageViewReader</Filter>
    </ClCompile>
    <ClCompile Include="$(MSBuildThisFileDirectory)..\..\..\..\editor-support\cocostudio\WidgetReader\LayoutReader\LayoutReader.cpp">
      <Filter>cocostudio\reader\WidgetReader\LayoutReader</Filter>
    </ClCompile>
    <ClCompile Include="$(MSBuildThisFileDirectory)..\..\..\..\editor-support\cocostudio\WidgetReader\ListViewReader\ListViewReader.cpp">
      <Filter>cocostudio\reader\WidgetReader\ListViewReader</Filter>
    </ClCompile>
    <ClCompile Include="$(MSBuildThisFileDirectory)..\..\..\..\editor-support\cocostudio\WidgetReader\LoadingBarReader\LoadingBarReader.cpp">
      <Filter>cocostudio\reader\WidgetReader\LoadingBarReader</Filter>
    </ClCompile>
    <ClCompile Include="$(MSBuildThisFileDirectory)..\..\..\..\editor-support\cocostudio\WidgetReader\PageViewReader\PageViewReader.cpp">
      <Filter>cocostudio\reader\WidgetReader\PageViewReader</Filter>
    </ClCompile>
    <ClCompile Include="$(MSBuildThisFileDirectory)..\..\..\..\editor-support\cocostudio\WidgetReader\ScrollViewReader\ScrollViewReader.cpp">
      <Filter>cocostudio\reader\WidgetReader\ScrollViewReader</Filter>
    </ClCompile>
    <ClCompile Include="$(MSBuildThisFileDirectory)..\..\..\..\editor-support\cocostudio\WidgetReader\SliderReader\SliderReader.cpp">
      <Filter>cocostudio\reader\WidgetReader\SliderReader</Filter>
    </ClCompile>
    <ClCompile Include="$(MSBuildThisFileDirectory)..\..\..\..\editor-support\cocostudio\WidgetReader\TextAtlasReader\TextAtlasReader.cpp">
      <Filter>cocostudio\reader\WidgetReader\TextAtlasReader</Filter>
    </ClCompile>
    <ClCompile Include="$(MSBuildThisFileDirectory)..\..\..\..\editor-support\cocostudio\WidgetReader\TextBMFontReader\TextBMFontReader.cpp">
      <Filter>cocostudio\reader\WidgetReader\TextBMFontReader</Filter>
    </ClCompile>
    <ClCompile Include="$(MSBuildThisFileDirectory)..\..\..\..\editor-support\cocostudio\WidgetReader\TextFieldReader\TextFieldReader.cpp">
      <Filter>cocostudio\reader\WidgetReader\TextFieldReader</Filter>
    </ClCompile>
    <ClCompile Include="$(MSBuildThisFileDirectory)..\..\..\..\editor-support\cocostudio\WidgetReader\TextReader\TextReader.cpp">
      <Filter>cocostudio\reader\WidgetReader\TextReader</Filter>
    </ClCompile>
    <ClCompile Include="$(MSBuildThisFileDirectory)..\..\..\..\editor-support\cocostudio\WidgetReader\WidgetReader.cpp">
      <Filter>cocostudio\reader\WidgetReader</Filter>
    </ClCompile>
    <ClCompile Include="$(MSBuildThisFileDirectory)..\..\..\..\deprecated\CCArray.cpp">
      <Filter>deprecated</Filter>
    </ClCompile>
    <ClCompile Include="$(MSBuildThisFileDirectory)..\..\..\..\deprecated\CCDeprecated.cpp">
      <Filter>deprecated</Filter>
    </ClCompile>
    <ClCompile Include="$(MSBuildThisFileDirectory)..\..\..\..\deprecated\CCDictionary.cpp">
      <Filter>deprecated</Filter>
    </ClCompile>
    <ClCompile Include="$(MSBuildThisFileDirectory)..\..\..\..\deprecated\CCNotificationCenter.cpp">
      <Filter>deprecated</Filter>
    </ClCompile>
    <ClCompile Include="$(MSBuildThisFileDirectory)..\..\..\..\deprecated\CCSet.cpp">
      <Filter>deprecated</Filter>
    </ClCompile>
    <ClCompile Include="$(MSBuildThisFileDirectory)..\..\..\..\deprecated\CCString.cpp">
      <Filter>deprecated</Filter>
    </ClCompile>
    <ClCompile Include="$(MSBuildThisFileDirectory)..\..\..\..\renderer\CCBatchCommand.cpp">
      <Filter>renderer</Filter>
    </ClCompile>
    <ClCompile Include="$(MSBuildThisFileDirectory)..\..\..\..\renderer\CCCustomCommand.cpp">
      <Filter>renderer</Filter>
    </ClCompile>
    <ClCompile Include="$(MSBuildThisFileDirectory)..\..\..\..\renderer\CCGLProgram.cpp">
      <Filter>renderer</Filter>
    </ClCompile>
    <ClCompile Include="$(MSBuildThisFileDirectory)..\..\..\..\renderer\CCGLProgramCache.cpp">
      <Filter>renderer</Filter>
    </ClCompile>
    <ClCompile Include="$(MSBuildThisFileDirectory)..\..\..\..\renderer\CCGLProgramState.cpp">
      <Filter>renderer</Filter>
    </ClCompile>
    <ClCompile Include="$(MSBuildThisFileDirectory)..\..\..\..\renderer\CCGLProgramStateCache.cpp">
      <Filter>renderer</Filter>
    </ClCompile>
    <ClCompile Include="$(MSBuildThisFileDirectory)..\..\..\..\renderer\ccGLStateCache.cpp">
      <Filter>renderer</Filter>
    </ClCompile>
    <ClCompile Include="$(MSBuildThisFileDirectory)..\..\..\..\renderer\CCGroupCommand.cpp">
      <Filter>renderer</Filter>
    </ClCompile>
    <ClCompile Include="$(MSBuildThisFileDirectory)..\..\..\..\renderer\CCMeshCommand.cpp">
      <Filter>renderer</Filter>
    </ClCompile>
    <ClCompile Include="$(MSBuildThisFileDirectory)..\..\..\..\renderer\CCPrimitive.cpp">
      <Filter>renderer</Filter>
    </ClCompile>
    <ClCompile Include="$(MSBuildThisFileDirectory)..\..\..\..\renderer\CCPrimitiveCommand.cpp">
      <Filter>renderer</Filter>
    </ClCompile>
    <ClCompile Include="$(MSBuildThisFileDirectory)..\..\..\..\renderer\CCQuadCommand.cpp">
      <Filter>renderer</Filter>
    </ClCompile>
    <ClCompile Include="$(MSBuildThisFileDirectory)..\..\..\..\renderer\CCRenderCommand.cpp">
      <Filter>renderer</Filter>
    </ClCompile>
    <ClCompile Include="$(MSBuildThisFileDirectory)..\..\..\..\renderer\CCRenderer.cpp">
      <Filter>renderer</Filter>
    </ClCompile>
    <ClCompile Include="$(MSBuildThisFileDirectory)..\..\..\..\renderer\ccShaders.cpp">
      <Filter>renderer</Filter>
    </ClCompile>
    <ClCompile Include="$(MSBuildThisFileDirectory)..\..\..\..\renderer\CCTexture2D.cpp">
      <Filter>renderer</Filter>
    </ClCompile>
    <ClCompile Include="$(MSBuildThisFileDirectory)..\..\..\..\renderer\CCTextureAtlas.cpp">
      <Filter>renderer</Filter>
    </ClCompile>
    <ClCompile Include="$(MSBuildThisFileDirectory)..\..\..\..\renderer\CCTextureCache.cpp">
      <Filter>renderer</Filter>
    </ClCompile>
    <ClCompile Include="$(MSBuildThisFileDirectory)..\..\..\..\renderer\CCTrianglesCommand.cpp">
      <Filter>renderer</Filter>
    </ClCompile>
    <ClCompile Include="$(MSBuildThisFileDirectory)..\..\..\..\renderer\CCVertexIndexBuffer.cpp">
      <Filter>renderer</Filter>
    </ClCompile>
    <ClCompile Include="$(MSBuildThisFileDirectory)..\..\..\..\renderer\CCVertexIndexData.cpp">
      <Filter>renderer</Filter>
    </ClCompile>
    <ClCompile Include="$(MSBuildThisFileDirectory)..\..\..\..\storage\local-storage\LocalStorage.cpp">
      <Filter>storage</Filter>
    </ClCompile>
    <ClCompile Include="$(MSBuildThisFileDirectory)..\..\..\..\ui\UIScale9Sprite.cpp">
      <Filter>ui\BaseClasses</Filter>
    </ClCompile>
    <ClCompile Include="$(MSBuildThisFileDirectory)..\..\..\..\ui\UIWidget.cpp">
      <Filter>ui\BaseClasses</Filter>
    </ClCompile>
    <ClCompile Include="$(MSBuildThisFileDirectory)..\..\..\..\ui\UIHBox.cpp">
      <Filter>ui\Layouts</Filter>
    </ClCompile>
    <ClCompile Include="$(MSBuildThisFileDirectory)..\..\..\..\ui\UILayoutManager.cpp">
      <Filter>ui\Layouts</Filter>
    </ClCompile>
    <ClCompile Include="$(MSBuildThisFileDirectory)..\..\..\..\ui\UILayoutParameter.cpp">
      <Filter>ui\Layouts</Filter>
    </ClCompile>
    <ClCompile Include="$(MSBuildThisFileDirectory)..\..\..\..\ui\UIRelativeBox.cpp">
      <Filter>ui\Layouts</Filter>
    </ClCompile>
    <ClCompile Include="$(MSBuildThisFileDirectory)..\..\..\..\ui\UIVBox.cpp">
      <Filter>ui\Layouts</Filter>
    </ClCompile>
    <ClCompile Include="$(MSBuildThisFileDirectory)..\..\..\..\ui\UILayout.cpp">
      <Filter>ui\Layouts</Filter>
    </ClCompile>
    <ClCompile Include="$(MSBuildThisFileDirectory)..\..\..\..\ui\CocosGUI.cpp">
      <Filter>ui\System</Filter>
    </ClCompile>
    <ClCompile Include="$(MSBuildThisFileDirectory)..\..\..\..\ui\UIDeprecated.cpp">
      <Filter>ui\System</Filter>
    </ClCompile>
    <ClCompile Include="$(MSBuildThisFileDirectory)..\..\..\..\ui\UIHelper.cpp">
      <Filter>ui\System</Filter>
    </ClCompile>
    <ClCompile Include="$(MSBuildThisFileDirectory)..\..\..\..\ui\UIEditBox\UIEditBox.cpp">
      <Filter>ui\UIWidgets\EditBox</Filter>
    </ClCompile>
    <ClCompile Include="$(MSBuildThisFileDirectory)..\..\..\..\ui\UIListView.cpp">
      <Filter>ui\UIWidgets\ScrollWidget</Filter>
    </ClCompile>
    <ClCompile Include="$(MSBuildThisFileDirectory)..\..\..\..\ui\UIPageView.cpp">
      <Filter>ui\UIWidgets\ScrollWidget</Filter>
    </ClCompile>
    <ClCompile Include="$(MSBuildThisFileDirectory)..\..\..\..\ui\UIScrollView.cpp">
      <Filter>ui\UIWidgets\ScrollWidget</Filter>
    </ClCompile>
    <ClCompile Include="$(MSBuildThisFileDirectory)..\..\..\..\ui\UIButton.cpp">
      <Filter>ui\UIWidgets</Filter>
    </ClCompile>
    <ClCompile Include="$(MSBuildThisFileDirectory)..\..\..\..\ui\UICheckBox.cpp">
      <Filter>ui\UIWidgets</Filter>
    </ClCompile>
    <ClCompile Include="$(MSBuildThisFileDirectory)..\..\..\..\ui\UILoadingBar.cpp">
      <Filter>ui\UIWidgets</Filter>
    </ClCompile>
    <ClCompile Include="$(MSBuildThisFileDirectory)..\..\..\..\ui\UIRichText.cpp">
      <Filter>ui\UIWidgets</Filter>
    </ClCompile>
    <ClCompile Include="$(MSBuildThisFileDirectory)..\..\..\..\ui\UISlider.cpp">
      <Filter>ui\UIWidgets</Filter>
    </ClCompile>
    <ClCompile Include="$(MSBuildThisFileDirectory)..\..\..\..\ui\UIText.cpp">
      <Filter>ui\UIWidgets</Filter>
    </ClCompile>
    <ClCompile Include="$(MSBuildThisFileDirectory)..\..\..\..\ui\UITextAtlas.cpp">
      <Filter>ui\UIWidgets</Filter>
    </ClCompile>
    <ClCompile Include="$(MSBuildThisFileDirectory)..\..\..\..\ui\UITextBMFont.cpp">
      <Filter>ui\UIWidgets</Filter>
    </ClCompile>
    <ClCompile Include="$(MSBuildThisFileDirectory)..\..\..\..\ui\UITextField.cpp">
      <Filter>ui\UIWidgets</Filter>
    </ClCompile>
    <ClCompile Include="$(MSBuildThisFileDirectory)..\..\..\..\..\extensions\assets-manager\AssetsManager.cpp">
      <Filter>extension\AssetsManager</Filter>
    </ClCompile>
    <ClCompile Include="$(MSBuildThisFileDirectory)..\..\..\..\..\extensions\GUI\CCControlExtension\CCControl.cpp">
      <Filter>extension\GUI\CCControlExtensions</Filter>
    </ClCompile>
    <ClCompile Include="$(MSBuildThisFileDirectory)..\..\..\..\..\extensions\GUI\CCControlExtension\CCControlButton.cpp">
      <Filter>extension\GUI\CCControlExtensions</Filter>
    </ClCompile>
    <ClCompile Include="$(MSBuildThisFileDirectory)..\..\..\..\..\extensions\GUI\CCControlExtension\CCControlColourPicker.cpp">
      <Filter>extension\GUI\CCControlExtensions</Filter>
    </ClCompile>
    <ClCompile Include="$(MSBuildThisFileDirectory)..\..\..\..\..\extensions\GUI\CCControlExtension\CCControlHuePicker.cpp">
      <Filter>extension\GUI\CCControlExtensions</Filter>
    </ClCompile>
    <ClCompile Include="$(MSBuildThisFileDirectory)..\..\..\..\..\extensions\GUI\CCControlExtension\CCControlPotentiometer.cpp">
      <Filter>extension\GUI\CCControlExtensions</Filter>
    </ClCompile>
    <ClCompile Include="$(MSBuildThisFileDirectory)..\..\..\..\..\extensions\GUI\CCControlExtension\CCControlSaturationBrightnessPicker.cpp">
      <Filter>extension\GUI\CCControlExtensions</Filter>
    </ClCompile>
    <ClCompile Include="$(MSBuildThisFileDirectory)..\..\..\..\..\extensions\GUI\CCControlExtension\CCControlSlider.cpp">
      <Filter>extension\GUI\CCControlExtensions</Filter>
    </ClCompile>
    <ClCompile Include="$(MSBuildThisFileDirectory)..\..\..\..\..\extensions\GUI\CCControlExtension\CCControlStepper.cpp">
      <Filter>extension\GUI\CCControlExtensions</Filter>
    </ClCompile>
    <ClCompile Include="$(MSBuildThisFileDirectory)..\..\..\..\..\extensions\GUI\CCControlExtension\CCControlSwitch.cpp">
      <Filter>extension\GUI\CCControlExtensions</Filter>
    </ClCompile>
    <ClCompile Include="$(MSBuildThisFileDirectory)..\..\..\..\..\extensions\GUI\CCControlExtension\CCControlUtils.cpp">
      <Filter>extension\GUI\CCControlExtensions</Filter>
    </ClCompile>
    <ClCompile Include="$(MSBuildThisFileDirectory)..\..\..\..\..\extensions\GUI\CCControlExtension\CCInvocation.cpp">
      <Filter>extension\GUI\CCControlExtensions</Filter>
    </ClCompile>
    <ClCompile Include="$(MSBuildThisFileDirectory)..\..\..\..\..\extensions\GUI\CCScrollView\CCScrollView.cpp">
      <Filter>extension\GUI\CCScrollView</Filter>
    </ClCompile>
    <ClCompile Include="$(MSBuildThisFileDirectory)..\..\..\..\..\extensions\GUI\CCScrollView\CCTableView.cpp">
      <Filter>extension\GUI\CCScrollView</Filter>
    </ClCompile>
    <ClCompile Include="$(MSBuildThisFileDirectory)..\..\..\..\..\extensions\GUI\CCScrollView\CCTableViewCell.cpp">
      <Filter>extension\GUI\CCScrollView</Filter>
    </ClCompile>
    <ClCompile Include="$(MSBuildThisFileDirectory)..\..\..\..\..\extensions\physics-nodes\CCPhysicsDebugNode.cpp">
      <Filter>extension\physics_nodes</Filter>
    </ClCompile>
    <ClCompile Include="$(MSBuildThisFileDirectory)..\..\..\..\..\extensions\physics-nodes\CCPhysicsSprite.cpp">
      <Filter>extension\physics_nodes</Filter>
    </ClCompile>
    <ClCompile Include="$(MSBuildThisFileDirectory)..\..\..\..\network\HttpClient.cpp">
      <Filter>network\Source Files</Filter>
    </ClCompile>
    <ClCompile Include="$(MSBuildThisFileDirectory)..\..\..\..\network\SocketIO.cpp">
      <Filter>network\Source Files</Filter>
    </ClCompile>
    <ClCompile Include="$(MSBuildThisFileDirectory)..\..\..\..\network\WebSocket.cpp">
      <Filter>network\Source Files</Filter>
    </ClCompile>
    <ClCompile Include="$(MSBuildThisFileDirectory)..\..\..\..\platform\CCFileUtils.cpp">
      <Filter>platform</Filter>
    </ClCompile>
    <ClCompile Include="$(MSBuildThisFileDirectory)..\..\..\..\platform\CCGLView.cpp">
      <Filter>platform</Filter>
    </ClCompile>
    <ClCompile Include="$(MSBuildThisFileDirectory)..\..\..\..\platform\CCImage.cpp">
      <Filter>platform</Filter>
    </ClCompile>
    <ClCompile Include="$(MSBuildThisFileDirectory)..\..\..\..\platform\CCSAXParser.cpp">
      <Filter>platform</Filter>
    </ClCompile>
    <ClCompile Include="$(MSBuildThisFileDirectory)..\..\..\..\platform\CCThread.cpp">
      <Filter>platform</Filter>
    </ClCompile>
    <ClCompile Include="$(MSBuildThisFileDirectory)..\..\..\..\platform\winrt\pch.cpp" />
    <ClCompile Include="$(MSBuildThisFileDirectory)..\..\..\..\editor-support\cocostudio\CocoLoader.cpp">
      <Filter>cocostudio\json</Filter>
    </ClCompile>
    <ClCompile Include="$(MSBuildThisFileDirectory)..\..\..\..\editor-support\cocostudio\DictionaryHelper.cpp">
      <Filter>cocostudio\json</Filter>
    </ClCompile>
    <ClCompile Include="$(MSBuildThisFileDirectory)..\..\..\..\platform\winrt\CCApplication.cpp">
      <Filter>platform\winrt</Filter>
    </ClCompile>
    <ClCompile Include="$(MSBuildThisFileDirectory)..\..\..\..\platform\winrt\CCCommon.cpp">
      <Filter>platform\winrt</Filter>
    </ClCompile>
    <ClCompile Include="$(MSBuildThisFileDirectory)..\..\..\..\platform\winrt\CCDevice.cpp">
      <Filter>platform\winrt</Filter>
    </ClCompile>
    <ClCompile Include="$(MSBuildThisFileDirectory)..\..\..\..\platform\winrt\CCFileUtilsWinRT.cpp">
      <Filter>platform\winrt</Filter>
    </ClCompile>
    <ClCompile Include="$(MSBuildThisFileDirectory)..\..\..\..\platform\winrt\CCFreeTypeFont.cpp">
      <Filter>platform\winrt</Filter>
    </ClCompile>
    <ClCompile Include="$(MSBuildThisFileDirectory)..\..\..\..\platform\winrt\CCPThreadWinRT.cpp">
      <Filter>platform\winrt</Filter>
    </ClCompile>
    <ClCompile Include="$(MSBuildThisFileDirectory)..\..\..\..\platform\winrt\CCStdC.cpp">
      <Filter>platform\winrt</Filter>
    </ClCompile>
    <ClCompile Include="$(MSBuildThisFileDirectory)..\..\..\..\platform\winrt\CCWinRTUtils.cpp">
      <Filter>platform\winrt</Filter>
    </ClCompile>
    <ClCompile Include="$(MSBuildThisFileDirectory)..\..\..\..\platform\winrt\inet_ntop_winrt.cpp">
      <Filter>platform\winrt</Filter>
    </ClCompile>
    <ClCompile Include="$(MSBuildThisFileDirectory)..\..\..\..\platform\winrt\InputEvent.cpp">
      <Filter>platform\winrt</Filter>
    </ClCompile>
    <ClCompile Include="$(MSBuildThisFileDirectory)..\..\..\..\editor-support\cocostudio\ActionTimeline\CCActionTimeline.cpp">
      <Filter>cocostudio\TimelineAction</Filter>
    </ClCompile>
    <ClCompile Include="$(MSBuildThisFileDirectory)..\..\..\..\editor-support\cocostudio\ActionTimeline\CCActionTimelineCache.cpp">
      <Filter>cocostudio\TimelineAction</Filter>
    </ClCompile>
    <ClCompile Include="$(MSBuildThisFileDirectory)..\..\..\..\editor-support\cocostudio\ActionTimeline\CCFrame.cpp">
      <Filter>cocostudio\TimelineAction</Filter>
    </ClCompile>
    <ClCompile Include="$(MSBuildThisFileDirectory)..\..\..\..\editor-support\cocostudio\ActionTimeline\CCNodeReader.cpp">
      <Filter>cocostudio\TimelineAction</Filter>
    </ClCompile>
    <ClCompile Include="$(MSBuildThisFileDirectory)..\..\..\..\editor-support\cocostudio\ActionTimeline\CCTimeLine.cpp">
      <Filter>cocostudio\TimelineAction</Filter>
    </ClCompile>
    <ClCompile Include="$(MSBuildThisFileDirectory)..\..\..\..\editor-support\cocostudio\TriggerBase.cpp">
      <Filter>cocostudio\trigger</Filter>
    </ClCompile>
    <ClCompile Include="$(MSBuildThisFileDirectory)..\..\..\..\editor-support\cocostudio\TriggerMng.cpp">
      <Filter>cocostudio\trigger</Filter>
    </ClCompile>
    <ClCompile Include="$(MSBuildThisFileDirectory)..\..\..\..\editor-support\cocostudio\TriggerObj.cpp">
      <Filter>cocostudio\trigger</Filter>
    </ClCompile>
    <ClCompile Include="$(MSBuildThisFileDirectory)..\..\..\..\audio\winrt\Audio.cpp">
      <Filter>cocosdenshion\Source Files</Filter>
    </ClCompile>
    <ClCompile Include="$(MSBuildThisFileDirectory)..\..\..\..\audio\winrt\MediaStreamer.cpp">
      <Filter>cocosdenshion\Source Files</Filter>
    </ClCompile>
    <ClCompile Include="$(MSBuildThisFileDirectory)..\..\..\..\audio\winrt\SimpleAudioEngine.cpp">
      <Filter>cocosdenshion\Source Files</Filter>
    </ClCompile>
    <ClCompile Include="$(MSBuildThisFileDirectory)..\..\..\..\editor-support\cocostudio\CCSGUIReader.cpp">
      <Filter>cocostudio\reader</Filter>
    </ClCompile>
    <ClCompile Include="$(MSBuildThisFileDirectory)..\..\..\..\editor-support\cocostudio\CCSSceneReader.cpp">
      <Filter>cocostudio\reader</Filter>
    </ClCompile>
    <ClCompile Include="$(MSBuildThisFileDirectory)..\..\..\..\ui\UIImageView.cpp">
      <Filter>ui\UIWidgets</Filter>
    </ClCompile>
    <ClCompile Include="$(MSBuildThisFileDirectory)..\..\..\..\platform\winrt\CCGLViewImpl-winrt.cpp">
      <Filter>platform\winrt</Filter>
    </ClCompile>
    <ClCompile Include="$(MSBuildThisFileDirectory)..\..\..\..\platform\winrt\CCPrecompiledShaders.cpp">
      <Filter>platform</Filter>
    </ClCompile>
    <ClCompile Include="$(MSBuildThisFileDirectory)..\..\..\..\platform\winrt\sha1.cpp">
      <Filter>platform\winrt</Filter>
    </ClCompile>
    <ClCompile Include="$(MSBuildThisFileDirectory)..\..\..\..\..\external\unzip\ioapi_mem.cpp">
      <Filter>external\unzip</Filter>
    </ClCompile>
    <ClCompile Include="$(MSBuildThisFileDirectory)..\..\..\..\editor-support\cocostudio\ActionTimeline\CSLoader.cpp">
      <Filter>cocostudio\TimelineAction</Filter>
    </ClCompile>
    <ClCompile Include="$(MSBuildThisFileDirectory)..\..\..\..\ui\UILayoutComponent.cpp">
      <Filter>ui\Layouts</Filter>
    </ClCompile>
    <ClCompile Include="$(MSBuildThisFileDirectory)..\..\..\..\..\extensions\assets-manager\AssetsManagerEx.cpp">
      <Filter>extension\AssetsManager</Filter>
    </ClCompile>
    <ClCompile Include="$(MSBuildThisFileDirectory)..\..\..\..\..\extensions\assets-manager\CCEventAssetsManagerEx.cpp">
      <Filter>extension\AssetsManager</Filter>
    </ClCompile>
    <ClCompile Include="$(MSBuildThisFileDirectory)..\..\..\..\..\extensions\assets-manager\CCEventListenerAssetsManagerEx.cpp">
      <Filter>extension\AssetsManager</Filter>
    </ClCompile>
    <ClCompile Include="$(MSBuildThisFileDirectory)..\..\..\..\..\extensions\assets-manager\Downloader.cpp">
      <Filter>extension\AssetsManager</Filter>
    </ClCompile>
    <ClCompile Include="$(MSBuildThisFileDirectory)..\..\..\..\..\extensions\assets-manager\Manifest.cpp">
      <Filter>extension\AssetsManager</Filter>
    </ClCompile>
    <ClCompile Include="$(MSBuildThisFileDirectory)..\..\..\..\platform\winrt\Keyboard-winrt.cpp">
      <Filter>platform\winrt</Filter>
    </ClCompile>
    <ClCompile Include="$(MSBuildThisFileDirectory)..\..\..\..\ui\UIEditBox\UIEditBoxImpl-winrt.cpp">
      <Filter>ui\UIWidgets\EditBox</Filter>
    </ClCompile>
    <ClCompile Include="$(MSBuildThisFileDirectory)..\..\..\CCAction.cpp">
      <Filter>2d</Filter>
    </ClCompile>
    <ClCompile Include="$(MSBuildThisFileDirectory)..\..\..\CCActionCamera.cpp">
      <Filter>2d</Filter>
    </ClCompile>
    <ClCompile Include="$(MSBuildThisFileDirectory)..\..\..\CCActionCatmullRom.cpp">
      <Filter>2d</Filter>
    </ClCompile>
    <ClCompile Include="$(MSBuildThisFileDirectory)..\..\..\CCActionEase.cpp">
      <Filter>2d</Filter>
    </ClCompile>
    <ClCompile Include="$(MSBuildThisFileDirectory)..\..\..\CCActionGrid.cpp">
      <Filter>2d</Filter>
    </ClCompile>
    <ClCompile Include="$(MSBuildThisFileDirectory)..\..\..\CCActionGrid3D.cpp">
      <Filter>2d</Filter>
    </ClCompile>
    <ClCompile Include="$(MSBuildThisFileDirectory)..\..\..\CCActionInstant.cpp">
      <Filter>2d</Filter>
    </ClCompile>
    <ClCompile Include="$(MSBuildThisFileDirectory)..\..\..\CCActionInterval.cpp">
      <Filter>2d</Filter>
    </ClCompile>
    <ClCompile Include="$(MSBuildThisFileDirectory)..\..\..\CCActionManager.cpp">
      <Filter>2d</Filter>
    </ClCompile>
    <ClCompile Include="$(MSBuildThisFileDirectory)..\..\..\CCActionPageTurn3D.cpp">
      <Filter>2d</Filter>
    </ClCompile>
    <ClCompile Include="$(MSBuildThisFileDirectory)..\..\..\CCActionProgressTimer.cpp">
      <Filter>2d</Filter>
    </ClCompile>
    <ClCompile Include="$(MSBuildThisFileDirectory)..\..\..\CCActionTiledGrid.cpp">
      <Filter>2d</Filter>
    </ClCompile>
    <ClCompile Include="$(MSBuildThisFileDirectory)..\..\..\CCActionTween.cpp">
      <Filter>2d</Filter>
    </ClCompile>
    <ClCompile Include="$(MSBuildThisFileDirectory)..\..\..\CCAnimation.cpp">
      <Filter>2d</Filter>
    </ClCompile>
    <ClCompile Include="$(MSBuildThisFileDirectory)..\..\..\CCAnimationCache.cpp">
      <Filter>2d</Filter>
    </ClCompile>
    <ClCompile Include="$(MSBuildThisFileDirectory)..\..\..\CCAtlasNode.cpp">
      <Filter>2d</Filter>
    </ClCompile>
    <ClCompile Include="$(MSBuildThisFileDirectory)..\..\..\CCCamera.cpp">
      <Filter>2d</Filter>
    </ClCompile>
    <ClCompile Include="$(MSBuildThisFileDirectory)..\..\..\CCClippingNode.cpp">
      <Filter>2d</Filter>
    </ClCompile>
    <ClCompile Include="$(MSBuildThisFileDirectory)..\..\..\CCClippingRectangleNode.cpp">
      <Filter>2d</Filter>
    </ClCompile>
    <ClCompile Include="$(MSBuildThisFileDirectory)..\..\..\CCComponent.cpp">
      <Filter>2d</Filter>
    </ClCompile>
    <ClCompile Include="$(MSBuildThisFileDirectory)..\..\..\CCComponentContainer.cpp">
      <Filter>2d</Filter>
    </ClCompile>
    <ClCompile Include="$(MSBuildThisFileDirectory)..\..\..\CCDrawingPrimitives.cpp">
      <Filter>2d</Filter>
    </ClCompile>
    <ClCompile Include="$(MSBuildThisFileDirectory)..\..\..\CCDrawNode.cpp">
      <Filter>2d</Filter>
    </ClCompile>
    <ClCompile Include="$(MSBuildThisFileDirectory)..\..\..\CCFastTMXLayer.cpp">
      <Filter>2d</Filter>
    </ClCompile>
    <ClCompile Include="$(MSBuildThisFileDirectory)..\..\..\CCFastTMXTiledMap.cpp">
      <Filter>2d</Filter>
    </ClCompile>
    <ClCompile Include="$(MSBuildThisFileDirectory)..\..\..\CCFont.cpp">
      <Filter>2d</Filter>
    </ClCompile>
    <ClCompile Include="$(MSBuildThisFileDirectory)..\..\..\CCFontAtlas.cpp">
      <Filter>2d</Filter>
    </ClCompile>
    <ClCompile Include="$(MSBuildThisFileDirectory)..\..\..\CCFontAtlasCache.cpp">
      <Filter>2d</Filter>
    </ClCompile>
    <ClCompile Include="$(MSBuildThisFileDirectory)..\..\..\CCFontCharMap.cpp">
      <Filter>2d</Filter>
    </ClCompile>
    <ClCompile Include="$(MSBuildThisFileDirectory)..\..\..\CCFontFNT.cpp">
      <Filter>2d</Filter>
    </ClCompile>
    <ClCompile Include="$(MSBuildThisFileDirectory)..\..\..\CCFontFreeType.cpp">
      <Filter>2d</Filter>
    </ClCompile>
    <ClCompile Include="$(MSBuildThisFileDirectory)..\..\..\CCGLBufferedNode.cpp">
      <Filter>2d</Filter>
    </ClCompile>
    <ClCompile Include="$(MSBuildThisFileDirectory)..\..\..\CCGrabber.cpp">
      <Filter>2d</Filter>
    </ClCompile>
    <ClCompile Include="$(MSBuildThisFileDirectory)..\..\..\CCGrid.cpp">
      <Filter>2d</Filter>
    </ClCompile>
    <ClCompile Include="$(MSBuildThisFileDirectory)..\..\..\CCLabel.cpp">
      <Filter>2d</Filter>
    </ClCompile>
    <ClCompile Include="$(MSBuildThisFileDirectory)..\..\..\CCLabelAtlas.cpp">
      <Filter>2d</Filter>
    </ClCompile>
    <ClCompile Include="$(MSBuildThisFileDirectory)..\..\..\CCLabelBMFont.cpp">
      <Filter>2d</Filter>
    </ClCompile>
    <ClCompile Include="$(MSBuildThisFileDirectory)..\..\..\CCLabelTextFormatter.cpp">
      <Filter>2d</Filter>
    </ClCompile>
    <ClCompile Include="$(MSBuildThisFileDirectory)..\..\..\CCLabelTTF.cpp">
      <Filter>2d</Filter>
    </ClCompile>
    <ClCompile Include="$(MSBuildThisFileDirectory)..\..\..\CCLayer.cpp">
      <Filter>2d</Filter>
    </ClCompile>
    <ClCompile Include="$(MSBuildThisFileDirectory)..\..\..\CCLight.cpp">
      <Filter>2d</Filter>
    </ClCompile>
    <ClCompile Include="$(MSBuildThisFileDirectory)..\..\..\CCMenu.cpp">
      <Filter>2d</Filter>
    </ClCompile>
    <ClCompile Include="$(MSBuildThisFileDirectory)..\..\..\CCMenuItem.cpp">
      <Filter>2d</Filter>
    </ClCompile>
    <ClCompile Include="$(MSBuildThisFileDirectory)..\..\..\CCMotionStreak.cpp">
      <Filter>2d</Filter>
    </ClCompile>
    <ClCompile Include="$(MSBuildThisFileDirectory)..\..\..\CCNode.cpp">
      <Filter>2d</Filter>
    </ClCompile>
    <ClCompile Include="$(MSBuildThisFileDirectory)..\..\..\CCNodeGrid.cpp">
      <Filter>2d</Filter>
    </ClCompile>
    <ClCompile Include="$(MSBuildThisFileDirectory)..\..\..\CCParallaxNode.cpp">
      <Filter>2d</Filter>
    </ClCompile>
    <ClCompile Include="$(MSBuildThisFileDirectory)..\..\..\CCParticleBatchNode.cpp">
      <Filter>2d</Filter>
    </ClCompile>
    <ClCompile Include="$(MSBuildThisFileDirectory)..\..\..\CCParticleExamples.cpp">
      <Filter>2d</Filter>
    </ClCompile>
    <ClCompile Include="$(MSBuildThisFileDirectory)..\..\..\CCParticleSystem.cpp">
      <Filter>2d</Filter>
    </ClCompile>
    <ClCompile Include="$(MSBuildThisFileDirectory)..\..\..\CCParticleSystemQuad.cpp">
      <Filter>2d</Filter>
    </ClCompile>
    <ClCompile Include="$(MSBuildThisFileDirectory)..\..\..\CCProgressTimer.cpp">
      <Filter>2d</Filter>
    </ClCompile>
    <ClCompile Include="$(MSBuildThisFileDirectory)..\..\..\CCProtectedNode.cpp">
      <Filter>2d</Filter>
    </ClCompile>
    <ClCompile Include="$(MSBuildThisFileDirectory)..\..\..\CCRenderTexture.cpp">
      <Filter>2d</Filter>
    </ClCompile>
    <ClCompile Include="$(MSBuildThisFileDirectory)..\..\..\CCScene.cpp">
      <Filter>2d</Filter>
    </ClCompile>
    <ClCompile Include="$(MSBuildThisFileDirectory)..\..\..\CCSprite.cpp">
      <Filter>2d</Filter>
    </ClCompile>
    <ClCompile Include="$(MSBuildThisFileDirectory)..\..\..\CCSpriteBatchNode.cpp">
      <Filter>2d</Filter>
    </ClCompile>
    <ClCompile Include="$(MSBuildThisFileDirectory)..\..\..\CCSpriteFrame.cpp">
      <Filter>2d</Filter>
    </ClCompile>
    <ClCompile Include="$(MSBuildThisFileDirectory)..\..\..\CCSpriteFrameCache.cpp">
      <Filter>2d</Filter>
    </ClCompile>
    <ClCompile Include="$(MSBuildThisFileDirectory)..\..\..\CCTextFieldTTF.cpp">
      <Filter>2d</Filter>
    </ClCompile>
    <ClCompile Include="$(MSBuildThisFileDirectory)..\..\..\CCTileMapAtlas.cpp">
      <Filter>2d</Filter>
    </ClCompile>
    <ClCompile Include="$(MSBuildThisFileDirectory)..\..\..\CCTMXLayer.cpp">
      <Filter>2d</Filter>
    </ClCompile>
    <ClCompile Include="$(MSBuildThisFileDirectory)..\..\..\CCTMXObjectGroup.cpp">
      <Filter>2d</Filter>
    </ClCompile>
    <ClCompile Include="$(MSBuildThisFileDirectory)..\..\..\CCTMXTiledMap.cpp">
      <Filter>2d</Filter>
    </ClCompile>
    <ClCompile Include="$(MSBuildThisFileDirectory)..\..\..\CCTMXXMLParser.cpp">
      <Filter>2d</Filter>
    </ClCompile>
    <ClCompile Include="$(MSBuildThisFileDirectory)..\..\..\CCTransition.cpp">
      <Filter>2d</Filter>
    </ClCompile>
    <ClCompile Include="$(MSBuildThisFileDirectory)..\..\..\CCTransitionPageTurn.cpp">
      <Filter>2d</Filter>
    </ClCompile>
    <ClCompile Include="$(MSBuildThisFileDirectory)..\..\..\CCTransitionProgress.cpp">
      <Filter>2d</Filter>
    </ClCompile>
    <ClCompile Include="$(MSBuildThisFileDirectory)..\..\..\CCTweenFunction.cpp">
      <Filter>2d</Filter>
    </ClCompile>
    <ClCompile Include="$(MSBuildThisFileDirectory)..\..\..\..\base\atitc.cpp">
      <Filter>base</Filter>
    </ClCompile>
    <ClCompile Include="$(MSBuildThisFileDirectory)..\..\..\..\base\base64.cpp">
      <Filter>base</Filter>
    </ClCompile>
    <ClCompile Include="$(MSBuildThisFileDirectory)..\..\..\..\base\CCAutoreleasePool.cpp">
      <Filter>base</Filter>
    </ClCompile>
    <ClCompile Include="$(MSBuildThisFileDirectory)..\..\..\..\base\ccCArray.cpp">
      <Filter>base</Filter>
    </ClCompile>
    <ClCompile Include="$(MSBuildThisFileDirectory)..\..\..\..\base\CCConfiguration.cpp">
      <Filter>base</Filter>
    </ClCompile>
    <ClCompile Include="$(MSBuildThisFileDirectory)..\..\..\..\base\CCConsole.cpp">
      <Filter>base</Filter>
    </ClCompile>
    <ClCompile Include="$(MSBuildThisFileDirectory)..\..\..\..\base\CCController.cpp">
      <Filter>base</Filter>
    </ClCompile>
    <ClCompile Include="$(MSBuildThisFileDirectory)..\..\..\..\base\CCData.cpp">
      <Filter>base</Filter>
    </ClCompile>
    <ClCompile Include="$(MSBuildThisFileDirectory)..\..\..\..\base\CCDataVisitor.cpp">
      <Filter>base</Filter>
    </ClCompile>
    <ClCompile Include="$(MSBuildThisFileDirectory)..\..\..\..\base\CCDirector.cpp">
      <Filter>base</Filter>
    </ClCompile>
    <ClCompile Include="$(MSBuildThisFileDirectory)..\..\..\..\base\CCEvent.cpp">
      <Filter>base</Filter>
    </ClCompile>
    <ClCompile Include="$(MSBuildThisFileDirectory)..\..\..\..\base\CCEventAcceleration.cpp">
      <Filter>base</Filter>
    </ClCompile>
    <ClCompile Include="$(MSBuildThisFileDirectory)..\..\..\..\base\CCEventController.cpp">
      <Filter>base</Filter>
    </ClCompile>
    <ClCompile Include="$(MSBuildThisFileDirectory)..\..\..\..\base\CCEventCustom.cpp">
      <Filter>base</Filter>
    </ClCompile>
    <ClCompile Include="$(MSBuildThisFileDirectory)..\..\..\..\base\CCEventDispatcher.cpp">
      <Filter>base</Filter>
    </ClCompile>
    <ClCompile Include="$(MSBuildThisFileDirectory)..\..\..\..\base\CCEventFocus.cpp">
      <Filter>base</Filter>
    </ClCompile>
    <ClCompile Include="$(MSBuildThisFileDirectory)..\..\..\..\base\CCEventKeyboard.cpp">
      <Filter>base</Filter>
    </ClCompile>
    <ClCompile Include="$(MSBuildThisFileDirectory)..\..\..\..\base\CCEventListener.cpp">
      <Filter>base</Filter>
    </ClCompile>
    <ClCompile Include="$(MSBuildThisFileDirectory)..\..\..\..\base\CCEventListenerAcceleration.cpp">
      <Filter>base</Filter>
    </ClCompile>
    <ClCompile Include="$(MSBuildThisFileDirectory)..\..\..\..\base\CCEventListenerController.cpp">
      <Filter>base</Filter>
    </ClCompile>
    <ClCompile Include="$(MSBuildThisFileDirectory)..\..\..\..\base\CCEventListenerCustom.cpp">
      <Filter>base</Filter>
    </ClCompile>
    <ClCompile Include="$(MSBuildThisFileDirectory)..\..\..\..\base\CCEventListenerFocus.cpp">
      <Filter>base</Filter>
    </ClCompile>
    <ClCompile Include="$(MSBuildThisFileDirectory)..\..\..\..\base\CCEventListenerKeyboard.cpp">
      <Filter>base</Filter>
    </ClCompile>
    <ClCompile Include="$(MSBuildThisFileDirectory)..\..\..\..\base\CCEventListenerMouse.cpp">
      <Filter>base</Filter>
    </ClCompile>
    <ClCompile Include="$(MSBuildThisFileDirectory)..\..\..\..\base\CCEventListenerTouch.cpp">
      <Filter>base</Filter>
    </ClCompile>
    <ClCompile Include="$(MSBuildThisFileDirectory)..\..\..\..\base\CCEventMouse.cpp">
      <Filter>base</Filter>
    </ClCompile>
    <ClCompile Include="$(MSBuildThisFileDirectory)..\..\..\..\base\CCEventTouch.cpp">
      <Filter>base</Filter>
    </ClCompile>
    <ClCompile Include="$(MSBuildThisFileDirectory)..\..\..\..\base\ccFPSImages.c">
      <Filter>base</Filter>
    </ClCompile>
    <ClCompile Include="$(MSBuildThisFileDirectory)..\..\..\..\base\CCIMEDispatcher.cpp">
      <Filter>base</Filter>
    </ClCompile>
    <ClCompile Include="$(MSBuildThisFileDirectory)..\..\..\..\base\CCNS.cpp">
      <Filter>base</Filter>
    </ClCompile>
    <ClCompile Include="$(MSBuildThisFileDirectory)..\..\..\..\base\CCProfiling.cpp">
      <Filter>base</Filter>
    </ClCompile>
    <ClCompile Include="$(MSBuildThisFileDirectory)..\..\..\..\base\ccRandom.cpp">
      <Filter>base</Filter>
    </ClCompile>
    <ClCompile Include="$(MSBuildThisFileDirectory)..\..\..\..\base\CCRef.cpp">
      <Filter>base</Filter>
    </ClCompile>
    <ClCompile Include="$(MSBuildThisFileDirectory)..\..\..\..\base\CCScheduler.cpp">
      <Filter>base</Filter>
    </ClCompile>
    <ClCompile Include="$(MSBuildThisFileDirectory)..\..\..\..\base\CCScriptSupport.cpp">
      <Filter>base</Filter>
    </ClCompile>
    <ClCompile Include="$(MSBuildThisFileDirectory)..\..\..\..\base\CCTouch.cpp">
      <Filter>base</Filter>
    </ClCompile>
    <ClCompile Include="$(MSBuildThisFileDirectory)..\..\..\..\base\ccTypes.cpp">
      <Filter>base</Filter>
    </ClCompile>
    <ClCompile Include="$(MSBuildThisFileDirectory)..\..\..\..\base\CCUserDefault.cpp">
      <Filter>base</Filter>
    </ClCompile>
    <ClCompile Include="$(MSBuildThisFileDirectory)..\..\..\..\base\ccUTF8.cpp">
      <Filter>base</Filter>
    </ClCompile>
    <ClCompile Include="$(MSBuildThisFileDirectory)..\..\..\..\base\ccUtils.cpp">
      <Filter>base</Filter>
    </ClCompile>
    <ClCompile Include="$(MSBuildThisFileDirectory)..\..\..\..\base\CCValue.cpp">
      <Filter>base</Filter>
    </ClCompile>
    <ClCompile Include="$(MSBuildThisFileDirectory)..\..\..\..\base\etc1.cpp">
      <Filter>base</Filter>
    </ClCompile>
    <ClCompile Include="$(MSBuildThisFileDirectory)..\..\..\..\base\ObjectFactory.cpp">
      <Filter>base</Filter>
    </ClCompile>
    <ClCompile Include="$(MSBuildThisFileDirectory)..\..\..\..\base\pvr.cpp">
      <Filter>base</Filter>
    </ClCompile>
    <ClCompile Include="$(MSBuildThisFileDirectory)..\..\..\..\base\s3tc.cpp">
      <Filter>base</Filter>
    </ClCompile>
    <ClCompile Include="$(MSBuildThisFileDirectory)..\..\..\..\base\TGAlib.cpp">
      <Filter>base</Filter>
    </ClCompile>
    <ClCompile Include="$(MSBuildThisFileDirectory)..\..\..\..\base\ZipUtils.cpp">
      <Filter>base</Filter>
    </ClCompile>
    <ClCompile Include="$(MSBuildThisFileDirectory)..\..\..\..\..\external\flatbuffers\idl_gen_cpp.cpp">
      <Filter>cocostudio\json\flatbuffers</Filter>
    </ClCompile>
    <ClCompile Include="$(MSBuildThisFileDirectory)..\..\..\..\..\external\flatbuffers\idl_gen_fbs.cpp">
      <Filter>cocostudio\json\flatbuffers</Filter>
    </ClCompile>
    <ClCompile Include="$(MSBuildThisFileDirectory)..\..\..\..\..\external\flatbuffers\idl_gen_general.cpp">
      <Filter>cocostudio\json\flatbuffers</Filter>
    </ClCompile>
    <ClCompile Include="$(MSBuildThisFileDirectory)..\..\..\..\..\external\flatbuffers\idl_gen_go.cpp">
      <Filter>cocostudio\json\flatbuffers</Filter>
    </ClCompile>
    <ClCompile Include="$(MSBuildThisFileDirectory)..\..\..\..\..\external\flatbuffers\idl_gen_text.cpp">
      <Filter>cocostudio\json\flatbuffers</Filter>
    </ClCompile>
    <ClCompile Include="$(MSBuildThisFileDirectory)..\..\..\..\..\external\flatbuffers\idl_parser.cpp">
      <Filter>cocostudio\json\flatbuffers</Filter>
    </ClCompile>
    <ClCompile Include="$(MSBuildThisFileDirectory)..\..\..\..\editor-support\cocostudio\FlatBuffersSerialize.cpp">
      <Filter>cocostudio\json</Filter>
    </ClCompile>
    <ClCompile Include="$(MSBuildThisFileDirectory)..\..\..\..\editor-support\cocostudio\WidgetCallBackHandlerProtocol.cpp">
      <Filter>cocostudio\json</Filter>
    </ClCompile>
    <ClCompile Include="$(MSBuildThisFileDirectory)..\..\..\..\editor-support\cocostudio\WidgetReader\ComAudioReader\ComAudioReader.cpp">
      <Filter>cocostudio\reader\WidgetReader\ComAudioReader</Filter>
    </ClCompile>
    <ClCompile Include="$(MSBuildThisFileDirectory)..\..\..\..\editor-support\cocostudio\WidgetReader\GameMapReader\GameMapReader.cpp">
      <Filter>cocostudio\reader\WidgetReader\GameMapReader</Filter>
    </ClCompile>
    <ClCompile Include="$(MSBuildThisFileDirectory)..\..\..\..\editor-support\cocostudio\WidgetReader\NodeReader\NodeReader.cpp">
      <Filter>cocostudio\reader\WidgetReader\NodeReader</Filter>
    </ClCompile>
    <ClCompile Include="$(MSBuildThisFileDirectory)..\..\..\..\editor-support\cocostudio\WidgetReader\SingleNodeReader\SingleNodeReader.cpp">
      <Filter>cocostudio\reader\WidgetReader\SpriteReader\SingleNodeReader</Filter>
    </ClCompile>
    <ClCompile Include="$(MSBuildThisFileDirectory)..\..\..\..\editor-support\cocostudio\WidgetReader\SpriteReader\SpriteReader.cpp">
      <Filter>cocostudio\reader\WidgetReader\SpriteReader</Filter>
    </ClCompile>
    <ClCompile Include="$(MSBuildThisFileDirectory)..\..\..\..\editor-support\cocostudio\WidgetReader\NodeReaderDefine.cpp">
      <Filter>cocostudio\reader\WidgetReader</Filter>
    </ClCompile>
    <ClCompile Include="$(MSBuildThisFileDirectory)..\..\..\..\editor-support\cocostudio\WidgetReader\NodeReaderProtocol.cpp">
      <Filter>cocostudio\reader\WidgetReader</Filter>
    </ClCompile>
    <ClCompile Include="$(MSBuildThisFileDirectory)..\..\..\..\editor-support\cocostudio\WidgetReader\ParticleReader\ParticleReader.cpp">
      <Filter>cocostudio\reader\WidgetReader\ParticleReader</Filter>
    </ClCompile>
    <ClCompile Include="$(MSBuildThisFileDirectory)..\..\..\..\editor-support\cocostudio\WidgetReader\ProjectNodeReader\ProjectNodeReader.cpp">
      <Filter>cocostudio\reader\WidgetReader\ProjectNodeReader</Filter>
    </ClCompile>
<<<<<<< HEAD
    <ClCompile Include="$(MSBuildThisFileDirectory)..\..\..\..\ui\shaders\UIShaders.cpp">
      <Filter>ui\shaders</Filter>
=======
    <ClCompile Include="$(MSBuildThisFileDirectory)..\..\..\..\base\CCAsyncTaskPool.cpp">
      <Filter>base</Filter>
    </ClCompile>
    <ClCompile Include="$(MSBuildThisFileDirectory)..\..\..\..\editor-support\cocostudio\WidgetReader\ArmatureNodeReader\ArmatureNodeReader.cpp">
      <Filter>cocostudio\reader\WidgetReader\ArmatureNodeReader</Filter>
>>>>>>> 6ec03010
    </ClCompile>
  </ItemGroup>
  <ItemGroup>
    <Filter Include="2d">
      <UniqueIdentifier>{5dce13cf-2a33-4a9d-bea1-1cf6228f6323}</UniqueIdentifier>
    </Filter>
    <Filter Include="3d">
      <UniqueIdentifier>{d1405feb-dfdf-4ddf-9513-6b22179dcd07}</UniqueIdentifier>
    </Filter>
    <Filter Include="base">
      <UniqueIdentifier>{47ffb3d6-a40e-475a-8018-eb9b04ece90a}</UniqueIdentifier>
    </Filter>
    <Filter Include="cocosbuilder">
      <UniqueIdentifier>{6b35b27f-9d44-4f64-a602-28da1d6eb831}</UniqueIdentifier>
    </Filter>
    <Filter Include="cocosdenshion">
      <UniqueIdentifier>{faf0ec2a-d245-4aa1-aade-91c36141ae81}</UniqueIdentifier>
    </Filter>
    <Filter Include="cocostudio">
      <UniqueIdentifier>{042742fb-0fcf-4bef-aa7e-ede8b84febae}</UniqueIdentifier>
    </Filter>
    <Filter Include="deprecated">
      <UniqueIdentifier>{cd078356-9cc6-46c2-8d39-dc702c994139}</UniqueIdentifier>
    </Filter>
    <Filter Include="extension">
      <UniqueIdentifier>{99e5454f-55e7-4a86-bf56-823dc80f02cd}</UniqueIdentifier>
    </Filter>
    <Filter Include="external">
      <UniqueIdentifier>{650a2fa5-095e-4d93-86d6-5b38663c2dcf}</UniqueIdentifier>
    </Filter>
    <Filter Include="math">
      <UniqueIdentifier>{862c9f7f-fb24-4ab3-9713-76eed9341c50}</UniqueIdentifier>
    </Filter>
    <Filter Include="network">
      <UniqueIdentifier>{6341b1da-4cfa-4ce5-a824-9f4ae73fb26c}</UniqueIdentifier>
    </Filter>
    <Filter Include="physics">
      <UniqueIdentifier>{7cf18e6c-00a8-4938-8f37-f899df2d4a78}</UniqueIdentifier>
    </Filter>
    <Filter Include="platform">
      <UniqueIdentifier>{9355ad31-9678-4680-8d7d-21864e11663a}</UniqueIdentifier>
    </Filter>
    <Filter Include="renderer">
      <UniqueIdentifier>{93a234af-ace5-4391-ba94-906f9d8b1ac8}</UniqueIdentifier>
    </Filter>
    <Filter Include="storage">
      <UniqueIdentifier>{90707a94-17e0-4a22-9871-ea02fa83b1d3}</UniqueIdentifier>
    </Filter>
    <Filter Include="ui">
      <UniqueIdentifier>{1aa91433-3e54-4b8d-adff-7f7ecae29867}</UniqueIdentifier>
    </Filter>
    <Filter Include="cocosbuilder\Header Files">
      <UniqueIdentifier>{d0b36fd3-ca94-4b7d-828b-0cbf964bd9e9}</UniqueIdentifier>
    </Filter>
    <Filter Include="cocosbuilder\Source Files">
      <UniqueIdentifier>{5367d407-978c-4535-aa47-65a659dcc490}</UniqueIdentifier>
    </Filter>
    <Filter Include="external\ConvertUTF">
      <UniqueIdentifier>{3ab7ab3b-98c2-428e-8715-df40a5f8deca}</UniqueIdentifier>
    </Filter>
    <Filter Include="external\edtaa">
      <UniqueIdentifier>{becaa915-a665-4657-8aae-722c99ae368b}</UniqueIdentifier>
    </Filter>
    <Filter Include="external\tinyxml2">
      <UniqueIdentifier>{0b41a5be-2392-4079-b980-14c701c7e349}</UniqueIdentifier>
    </Filter>
    <Filter Include="external\unzip">
      <UniqueIdentifier>{c2fddcbf-b255-4fb6-8f55-9ca85bd3809b}</UniqueIdentifier>
    </Filter>
    <Filter Include="external\xxhash">
      <UniqueIdentifier>{9a5d5bc4-80f9-42aa-8865-c79711dfa7d6}</UniqueIdentifier>
    </Filter>
    <Filter Include="physics\chipmunk">
      <UniqueIdentifier>{97dd34cb-0d69-4ecd-bbf6-976cdf236d60}</UniqueIdentifier>
    </Filter>
    <Filter Include="cocostudio\action">
      <UniqueIdentifier>{7345e280-b8a5-4d89-a27c-60cf351952d2}</UniqueIdentifier>
    </Filter>
    <Filter Include="cocostudio\armature">
      <UniqueIdentifier>{e31070b5-5b5f-47d4-b5c5-72220fe506de}</UniqueIdentifier>
    </Filter>
    <Filter Include="cocostudio\components">
      <UniqueIdentifier>{26df0f77-db9e-4895-b648-118e42b24728}</UniqueIdentifier>
    </Filter>
    <Filter Include="cocostudio\json">
      <UniqueIdentifier>{506718ba-bcdf-4078-9c11-781089c8d9f5}</UniqueIdentifier>
    </Filter>
    <Filter Include="cocostudio\reader">
      <UniqueIdentifier>{45d1e3fe-f2de-457b-bc91-0d60cbc50d8f}</UniqueIdentifier>
    </Filter>
    <Filter Include="cocostudio\TimelineAction">
      <UniqueIdentifier>{c7545a66-40fe-43af-ac7b-cce94a5bde56}</UniqueIdentifier>
    </Filter>
    <Filter Include="cocostudio\trigger">
      <UniqueIdentifier>{90a35e19-a318-4dd8-96e0-42112c4de943}</UniqueIdentifier>
    </Filter>
    <Filter Include="cocostudio\armature\animation">
      <UniqueIdentifier>{d2f2d731-a0fc-4fca-916a-ce87b5fb5cab}</UniqueIdentifier>
    </Filter>
    <Filter Include="cocostudio\armature\datas">
      <UniqueIdentifier>{7d85e693-c5fb-4408-abe0-f9ff7df0e384}</UniqueIdentifier>
    </Filter>
    <Filter Include="cocostudio\armature\display">
      <UniqueIdentifier>{a9af9e6f-0fd3-4461-9b3a-2de2417624eb}</UniqueIdentifier>
    </Filter>
    <Filter Include="cocostudio\armature\physics">
      <UniqueIdentifier>{43ca9fc2-569b-4753-9150-ac5bfc6f543e}</UniqueIdentifier>
    </Filter>
    <Filter Include="cocostudio\armature\utils">
      <UniqueIdentifier>{7dfddab5-351a-48e7-9cd4-1df5268badfd}</UniqueIdentifier>
    </Filter>
    <Filter Include="cocostudio\json\rapidjson">
      <UniqueIdentifier>{7225fe7b-80b7-40a8-a674-435183a8c45a}</UniqueIdentifier>
    </Filter>
    <Filter Include="cocostudio\json\rapidjson\internal">
      <UniqueIdentifier>{cc361288-af78-4806-939c-538c560996f0}</UniqueIdentifier>
    </Filter>
    <Filter Include="cocostudio\reader\WidgetReader">
      <UniqueIdentifier>{c88afb13-dccb-4ff6-be05-fd91f19d9202}</UniqueIdentifier>
    </Filter>
    <Filter Include="cocostudio\reader\WidgetReader\ButtonReader">
      <UniqueIdentifier>{49a50e7b-bf26-480e-a4e6-25b19fc4a312}</UniqueIdentifier>
    </Filter>
    <Filter Include="cocostudio\reader\WidgetReader\CheckBoxReader">
      <UniqueIdentifier>{6559bb9c-34ce-4702-a0c7-cb3e93a22caf}</UniqueIdentifier>
    </Filter>
    <Filter Include="cocostudio\reader\WidgetReader\ImageViewReader">
      <UniqueIdentifier>{37576c88-e687-4089-a758-6ef970087d3d}</UniqueIdentifier>
    </Filter>
    <Filter Include="cocostudio\reader\WidgetReader\LayoutReader">
      <UniqueIdentifier>{dd2338c9-660d-4131-aaf6-3c3cc30dfbe8}</UniqueIdentifier>
    </Filter>
    <Filter Include="cocostudio\reader\WidgetReader\ListViewReader">
      <UniqueIdentifier>{16ad21b8-70cc-4ab6-8ec6-e84417a685e7}</UniqueIdentifier>
    </Filter>
    <Filter Include="cocostudio\reader\WidgetReader\LoadingBarReader">
      <UniqueIdentifier>{1647ffda-45c0-401d-a050-0217bc5c3b91}</UniqueIdentifier>
    </Filter>
    <Filter Include="cocostudio\reader\WidgetReader\PageViewReader">
      <UniqueIdentifier>{99d20297-341e-4d4f-ac32-bf0f957bb08e}</UniqueIdentifier>
    </Filter>
    <Filter Include="cocostudio\reader\WidgetReader\ScrollViewReader">
      <UniqueIdentifier>{0f1c084d-aee7-4f97-a65f-a40a0b28ff16}</UniqueIdentifier>
    </Filter>
    <Filter Include="cocostudio\reader\WidgetReader\SliderReader">
      <UniqueIdentifier>{5c9190b3-70ea-4189-b42a-442399baf629}</UniqueIdentifier>
    </Filter>
    <Filter Include="cocostudio\reader\WidgetReader\TextAtlasReader">
      <UniqueIdentifier>{c81f1e50-d504-432b-9e38-92d015c88f8f}</UniqueIdentifier>
    </Filter>
    <Filter Include="cocostudio\reader\WidgetReader\TextBMFontReader">
      <UniqueIdentifier>{f2018778-20b3-439e-9127-4080d18448db}</UniqueIdentifier>
    </Filter>
    <Filter Include="cocostudio\reader\WidgetReader\TextFieldReader">
      <UniqueIdentifier>{ffc571d4-dca4-4cf0-b62c-f35b5f26f204}</UniqueIdentifier>
    </Filter>
    <Filter Include="cocostudio\reader\WidgetReader\TextReader">
      <UniqueIdentifier>{c03ed815-ce08-4801-bdd6-1869ff3c014e}</UniqueIdentifier>
    </Filter>
    <Filter Include="ui\BaseClasses">
      <UniqueIdentifier>{48ae1ce9-b81f-479f-b59c-b10e344699d8}</UniqueIdentifier>
    </Filter>
    <Filter Include="ui\Layouts">
      <UniqueIdentifier>{1a7fb736-f3df-4683-b892-b181bc26fb0d}</UniqueIdentifier>
    </Filter>
    <Filter Include="ui\System">
      <UniqueIdentifier>{ef54a6b1-dfbe-4808-86a2-8ba0664b15ad}</UniqueIdentifier>
    </Filter>
    <Filter Include="ui\UIWidgets">
      <UniqueIdentifier>{4f239b1b-f1ca-472c-acb9-d84fbb0aeb9d}</UniqueIdentifier>
    </Filter>
    <Filter Include="ui\UIWidgets\EditBox">
      <UniqueIdentifier>{39f7141f-d8ce-4780-b9ee-c0c8e5410dc8}</UniqueIdentifier>
    </Filter>
    <Filter Include="ui\UIWidgets\ScrollWidget">
      <UniqueIdentifier>{b8bf48f3-8e10-4010-ae69-367715f2755a}</UniqueIdentifier>
    </Filter>
    <Filter Include="extension\AssetsManager">
      <UniqueIdentifier>{03cfe246-9a82-45ed-8a0f-f5e7baa91e0d}</UniqueIdentifier>
    </Filter>
    <Filter Include="extension\GUI">
      <UniqueIdentifier>{9a84f2c8-f6bb-4c38-9669-b1c6e45ef658}</UniqueIdentifier>
    </Filter>
    <Filter Include="extension\physics_nodes">
      <UniqueIdentifier>{b24283d8-3e1c-4fbe-b632-fef2cef51d87}</UniqueIdentifier>
    </Filter>
    <Filter Include="extension\GUI\CCControlExtensions">
      <UniqueIdentifier>{161033d2-1f07-477f-a694-c664c942f102}</UniqueIdentifier>
    </Filter>
    <Filter Include="extension\GUI\CCScrollView">
      <UniqueIdentifier>{840515bd-a764-47a1-b1d1-ad4d9fdbde91}</UniqueIdentifier>
    </Filter>
    <Filter Include="network\Header Files">
      <UniqueIdentifier>{1d8b1ab3-9e58-4b9d-a5d4-91ac54f29a44}</UniqueIdentifier>
    </Filter>
    <Filter Include="network\Source Files">
      <UniqueIdentifier>{09977165-cfcf-4101-9b00-6a3dc5397aaf}</UniqueIdentifier>
    </Filter>
    <Filter Include="platform\winrt">
      <UniqueIdentifier>{f8d3d5c4-e469-4980-bf28-aa7f6dac53a1}</UniqueIdentifier>
    </Filter>
    <Filter Include="cocosdenshion\Header Files">
      <UniqueIdentifier>{354b91cc-c6f7-4a7e-bd72-737916af7e23}</UniqueIdentifier>
    </Filter>
    <Filter Include="cocosdenshion\Source Files">
      <UniqueIdentifier>{5f37f118-5902-4683-9243-fcc77bdbf3e1}</UniqueIdentifier>
    </Filter>
    <Filter Include="cocostudio\json\flatbuffers">
      <UniqueIdentifier>{ea248cf4-798f-418c-8beb-39c9c864a802}</UniqueIdentifier>
    </Filter>
    <Filter Include="cocostudio\reader\WidgetReader\ComAudioReader">
      <UniqueIdentifier>{a9889035-45b0-4671-97a0-61df5b0d9283}</UniqueIdentifier>
    </Filter>
    <Filter Include="cocostudio\reader\WidgetReader\GameMapReader">
      <UniqueIdentifier>{9020bd24-1e83-4a61-98ce-3727c6677cc9}</UniqueIdentifier>
    </Filter>
    <Filter Include="cocostudio\reader\WidgetReader\NodeReader">
      <UniqueIdentifier>{c98f9dbc-048a-4efe-95eb-a0867f320928}</UniqueIdentifier>
    </Filter>
    <Filter Include="cocostudio\reader\WidgetReader\SpriteReader">
      <UniqueIdentifier>{1b632e54-5bd0-4d5b-98b2-8d656f96fa5d}</UniqueIdentifier>
    </Filter>
    <Filter Include="cocostudio\reader\WidgetReader\ParticleReader">
      <UniqueIdentifier>{0bffceb2-5483-4697-a6d6-4e56f469e0af}</UniqueIdentifier>
    </Filter>
    <Filter Include="cocostudio\reader\WidgetReader\SpriteReader\SingleNodeReader">
      <UniqueIdentifier>{b6756a21-fab2-49e2-94ee-8100c134e797}</UniqueIdentifier>
    </Filter>
    <Filter Include="cocostudio\reader\WidgetReader\ProjectNodeReader">
      <UniqueIdentifier>{a6638f35-5c81-4835-9897-0f9efb0be02b}</UniqueIdentifier>
    </Filter>
<<<<<<< HEAD
    <Filter Include="ui\shaders">
      <UniqueIdentifier>{6fc0eff9-aaac-4be0-9d66-2730b072cb21}</UniqueIdentifier>
=======
    <Filter Include="cocostudio\reader\WidgetReader\ArmatureNodeReader">
      <UniqueIdentifier>{1151b6b3-739f-4cff-add0-6b772fa7d226}</UniqueIdentifier>
>>>>>>> 6ec03010
    </Filter>
  </ItemGroup>
  <ItemGroup>
    <None Include="$(MSBuildThisFileDirectory)..\..\..\cocos2d.def" />
    <None Include="$(MSBuildThisFileDirectory)..\..\..\..\math\Mat4.inl">
      <Filter>math</Filter>
    </None>
    <None Include="$(MSBuildThisFileDirectory)..\..\..\..\math\MathUtil.inl">
      <Filter>math</Filter>
    </None>
    <None Include="$(MSBuildThisFileDirectory)..\..\..\..\math\MathUtilNeon.inl">
      <Filter>math</Filter>
    </None>
    <None Include="$(MSBuildThisFileDirectory)..\..\..\..\math\MathUtilSSE.inl">
      <Filter>math</Filter>
    </None>
    <None Include="$(MSBuildThisFileDirectory)..\..\..\..\math\Quaternion.inl">
      <Filter>math</Filter>
    </None>
    <None Include="$(MSBuildThisFileDirectory)..\..\..\..\math\Vec2.inl">
      <Filter>math</Filter>
    </None>
    <None Include="$(MSBuildThisFileDirectory)..\..\..\..\math\Vec3.inl">
      <Filter>math</Filter>
    </None>
    <None Include="$(MSBuildThisFileDirectory)..\..\..\..\math\Vec4.inl">
      <Filter>math</Filter>
    </None>
    <None Include="$(MSBuildThisFileDirectory)..\..\..\..\renderer\ccShader_3D_Color.frag">
      <Filter>renderer</Filter>
    </None>
    <None Include="$(MSBuildThisFileDirectory)..\..\..\..\renderer\ccShader_3D_ColorTex.frag">
      <Filter>renderer</Filter>
    </None>
    <None Include="$(MSBuildThisFileDirectory)..\..\..\..\renderer\ccShader_3D_PositionTex.vert">
      <Filter>renderer</Filter>
    </None>
    <None Include="$(MSBuildThisFileDirectory)..\..\..\..\renderer\ccShader_Label.vert">
      <Filter>renderer</Filter>
    </None>
    <None Include="$(MSBuildThisFileDirectory)..\..\..\..\renderer\ccShader_Label_df.frag">
      <Filter>renderer</Filter>
    </None>
    <None Include="$(MSBuildThisFileDirectory)..\..\..\..\renderer\ccShader_Label_df_glow.frag">
      <Filter>renderer</Filter>
    </None>
    <None Include="$(MSBuildThisFileDirectory)..\..\..\..\renderer\ccShader_Label_normal.frag">
      <Filter>renderer</Filter>
    </None>
    <None Include="$(MSBuildThisFileDirectory)..\..\..\..\renderer\ccShader_Label_outline.frag">
      <Filter>renderer</Filter>
    </None>
    <None Include="$(MSBuildThisFileDirectory)..\..\..\..\renderer\ccShader_Position_uColor.frag">
      <Filter>renderer</Filter>
    </None>
    <None Include="$(MSBuildThisFileDirectory)..\..\..\..\renderer\ccShader_Position_uColor.vert">
      <Filter>renderer</Filter>
    </None>
    <None Include="$(MSBuildThisFileDirectory)..\..\..\..\renderer\ccShader_PositionColor.frag">
      <Filter>renderer</Filter>
    </None>
    <None Include="$(MSBuildThisFileDirectory)..\..\..\..\renderer\ccShader_PositionColor.vert">
      <Filter>renderer</Filter>
    </None>
    <None Include="$(MSBuildThisFileDirectory)..\..\..\..\renderer\ccShader_PositionColorLengthTexture.frag">
      <Filter>renderer</Filter>
    </None>
    <None Include="$(MSBuildThisFileDirectory)..\..\..\..\renderer\ccShader_PositionColorLengthTexture.vert">
      <Filter>renderer</Filter>
    </None>
    <None Include="$(MSBuildThisFileDirectory)..\..\..\..\renderer\ccShader_PositionTexture.frag">
      <Filter>renderer</Filter>
    </None>
    <None Include="$(MSBuildThisFileDirectory)..\..\..\..\renderer\ccShader_PositionTexture.vert">
      <Filter>renderer</Filter>
    </None>
    <None Include="$(MSBuildThisFileDirectory)..\..\..\..\renderer\ccShader_PositionTexture_uColor.frag">
      <Filter>renderer</Filter>
    </None>
    <None Include="$(MSBuildThisFileDirectory)..\..\..\..\renderer\ccShader_PositionTexture_uColor.vert">
      <Filter>renderer</Filter>
    </None>
    <None Include="$(MSBuildThisFileDirectory)..\..\..\..\renderer\ccShader_PositionTextureA8Color.frag">
      <Filter>renderer</Filter>
    </None>
    <None Include="$(MSBuildThisFileDirectory)..\..\..\..\renderer\ccShader_PositionTextureA8Color.vert">
      <Filter>renderer</Filter>
    </None>
    <None Include="$(MSBuildThisFileDirectory)..\..\..\..\renderer\ccShader_PositionTextureColor.frag">
      <Filter>renderer</Filter>
    </None>
    <None Include="$(MSBuildThisFileDirectory)..\..\..\..\renderer\ccShader_PositionTextureColor.vert">
      <Filter>renderer</Filter>
    </None>
    <None Include="$(MSBuildThisFileDirectory)..\..\..\..\renderer\ccShader_PositionTextureColor_noMVP.frag">
      <Filter>renderer</Filter>
    </None>
    <None Include="$(MSBuildThisFileDirectory)..\..\..\..\renderer\ccShader_PositionTextureColor_noMVP.vert">
      <Filter>renderer</Filter>
    </None>
    <None Include="$(MSBuildThisFileDirectory)..\..\..\..\renderer\ccShader_PositionTextureColorAlphaTest.frag">
      <Filter>renderer</Filter>
    </None>
    <None Include="$(MSBuildThisFileDirectory)..\..\..\..\renderer\ccShader_Position_uColor-no-gl_PointSize.vert">
      <Filter>renderer</Filter>
    </None>
    <None Include="$(MSBuildThisFileDirectory)..\..\..\libcocos2d.vcxproj.filters">
      <Filter>2d</Filter>
    </None>
    <None Include="$(MSBuildThisFileDirectory)..\..\..\libcocos2d_wp8.vcxproj.filters">
      <Filter>2d</Filter>
    </None>
    <None Include="$(MSBuildThisFileDirectory)..\..\..\..\ui\shaders\ccShader_grayscale.frag">
      <Filter>ui\shaders</Filter>
    </None>
  </ItemGroup>
</Project><|MERGE_RESOLUTION|>--- conflicted
+++ resolved
@@ -1258,10 +1258,6 @@
     <ClInclude Include="$(MSBuildThisFileDirectory)..\..\..\..\editor-support\cocostudio\WidgetReader\ProjectNodeReader\ProjectNodeReader.h">
       <Filter>cocostudio\reader\WidgetReader\ProjectNodeReader</Filter>
     </ClInclude>
-<<<<<<< HEAD
-    <ClInclude Include="$(MSBuildThisFileDirectory)..\..\..\..\ui\shaders\UIShaders.h">
-      <Filter>ui\shaders</Filter>
-=======
     <ClInclude Include="$(MSBuildThisFileDirectory)..\..\..\..\base\CCAsyncTaskPool.h">
       <Filter>base</Filter>
     </ClInclude>
@@ -1270,7 +1266,6 @@
     </ClInclude>
     <ClInclude Include="$(MSBuildThisFileDirectory)..\..\..\..\editor-support\cocostudio\WidgetReader\ArmatureNodeReader\ArmatureNodeReader.h">
       <Filter>cocostudio\reader\WidgetReader\ArmatureNodeReader</Filter>
->>>>>>> 6ec03010
     </ClInclude>
   </ItemGroup>
   <ItemGroup>
@@ -2344,16 +2339,11 @@
     <ClCompile Include="$(MSBuildThisFileDirectory)..\..\..\..\editor-support\cocostudio\WidgetReader\ProjectNodeReader\ProjectNodeReader.cpp">
       <Filter>cocostudio\reader\WidgetReader\ProjectNodeReader</Filter>
     </ClCompile>
-<<<<<<< HEAD
-    <ClCompile Include="$(MSBuildThisFileDirectory)..\..\..\..\ui\shaders\UIShaders.cpp">
-      <Filter>ui\shaders</Filter>
-=======
     <ClCompile Include="$(MSBuildThisFileDirectory)..\..\..\..\base\CCAsyncTaskPool.cpp">
       <Filter>base</Filter>
     </ClCompile>
     <ClCompile Include="$(MSBuildThisFileDirectory)..\..\..\..\editor-support\cocostudio\WidgetReader\ArmatureNodeReader\ArmatureNodeReader.cpp">
       <Filter>cocostudio\reader\WidgetReader\ArmatureNodeReader</Filter>
->>>>>>> 6ec03010
     </ClCompile>
   </ItemGroup>
   <ItemGroup>
@@ -2585,13 +2575,8 @@
     <Filter Include="cocostudio\reader\WidgetReader\ProjectNodeReader">
       <UniqueIdentifier>{a6638f35-5c81-4835-9897-0f9efb0be02b}</UniqueIdentifier>
     </Filter>
-<<<<<<< HEAD
-    <Filter Include="ui\shaders">
-      <UniqueIdentifier>{6fc0eff9-aaac-4be0-9d66-2730b072cb21}</UniqueIdentifier>
-=======
     <Filter Include="cocostudio\reader\WidgetReader\ArmatureNodeReader">
       <UniqueIdentifier>{1151b6b3-739f-4cff-add0-6b772fa7d226}</UniqueIdentifier>
->>>>>>> 6ec03010
     </Filter>
   </ItemGroup>
   <ItemGroup>
@@ -2704,8 +2689,5 @@
     <None Include="$(MSBuildThisFileDirectory)..\..\..\libcocos2d_wp8.vcxproj.filters">
       <Filter>2d</Filter>
     </None>
-    <None Include="$(MSBuildThisFileDirectory)..\..\..\..\ui\shaders\ccShader_grayscale.frag">
-      <Filter>ui\shaders</Filter>
-    </None>
   </ItemGroup>
 </Project>