﻿<?xml version="1.0" encoding="utf-8"?>
<Project ToolsVersion="12.0" xmlns="http://schemas.microsoft.com/developer/msbuild/2003">
  <ItemGroup>
    <ClInclude Include="$(MSBuildThisFileDirectory)targetver.h" />
    <ClInclude Include="$(MSBuildThisFileDirectory)..\..\..\..\cocos2d.h" />
    <ClInclude Include="$(MSBuildThisFileDirectory)..\..\..\..\3d\CCAABB.h">
      <Filter>3d</Filter>
    </ClInclude>
    <ClInclude Include="$(MSBuildThisFileDirectory)..\..\..\..\3d\CCAnimate3D.h">
      <Filter>3d</Filter>
    </ClInclude>
    <ClInclude Include="$(MSBuildThisFileDirectory)..\..\..\..\3d\CCAnimation3D.h">
      <Filter>3d</Filter>
    </ClInclude>
    <ClInclude Include="$(MSBuildThisFileDirectory)..\..\..\..\3d\CCAnimationCurve.h">
      <Filter>3d</Filter>
    </ClInclude>
    <ClInclude Include="$(MSBuildThisFileDirectory)..\..\..\..\3d\CCAttachNode.h">
      <Filter>3d</Filter>
    </ClInclude>
    <ClInclude Include="$(MSBuildThisFileDirectory)..\..\..\..\3d\CCBillBoard.h">
      <Filter>3d</Filter>
    </ClInclude>
    <ClInclude Include="$(MSBuildThisFileDirectory)..\..\..\..\3d\CCBundle3D.h">
      <Filter>3d</Filter>
    </ClInclude>
    <ClInclude Include="$(MSBuildThisFileDirectory)..\..\..\..\3d\CCBundle3DData.h">
      <Filter>3d</Filter>
    </ClInclude>
    <ClInclude Include="$(MSBuildThisFileDirectory)..\..\..\..\3d\CCBundleReader.h">
      <Filter>3d</Filter>
    </ClInclude>
    <ClInclude Include="$(MSBuildThisFileDirectory)..\..\..\..\3d\CCMesh.h">
      <Filter>3d</Filter>
    </ClInclude>
    <ClInclude Include="$(MSBuildThisFileDirectory)..\..\..\..\3d\CCMeshSkin.h">
      <Filter>3d</Filter>
    </ClInclude>
    <ClInclude Include="$(MSBuildThisFileDirectory)..\..\..\..\3d\CCMeshVertexIndexData.h">
      <Filter>3d</Filter>
    </ClInclude>
    <ClInclude Include="$(MSBuildThisFileDirectory)..\..\..\..\3d\CCOBB.h">
      <Filter>3d</Filter>
    </ClInclude>
    <ClInclude Include="$(MSBuildThisFileDirectory)..\..\..\..\3d\CCObjLoader.h">
      <Filter>3d</Filter>
    </ClInclude>
    <ClInclude Include="$(MSBuildThisFileDirectory)..\..\..\..\3d\CCRay.h">
      <Filter>3d</Filter>
    </ClInclude>
    <ClInclude Include="$(MSBuildThisFileDirectory)..\..\..\..\3d\CCSkeleton3D.h">
      <Filter>3d</Filter>
    </ClInclude>
    <ClInclude Include="$(MSBuildThisFileDirectory)..\..\..\..\3d\CCSprite3D.h">
      <Filter>3d</Filter>
    </ClInclude>
    <ClInclude Include="$(MSBuildThisFileDirectory)..\..\..\..\3d\CCSprite3DMaterial.h">
      <Filter>3d</Filter>
    </ClInclude>
    <ClInclude Include="$(MSBuildThisFileDirectory)..\..\..\..\3d\cocos3d.h">
      <Filter>3d</Filter>
    </ClInclude>
    <ClInclude Include="$(MSBuildThisFileDirectory)..\..\..\..\editor-support\cocosbuilder\CCBAnimationManager.h">
      <Filter>cocosbuilder\Header Files</Filter>
    </ClInclude>
    <ClInclude Include="$(MSBuildThisFileDirectory)..\..\..\..\editor-support\cocosbuilder\CCBFileLoader.h">
      <Filter>cocosbuilder\Header Files</Filter>
    </ClInclude>
    <ClInclude Include="$(MSBuildThisFileDirectory)..\..\..\..\editor-support\cocosbuilder\CCBKeyframe.h">
      <Filter>cocosbuilder\Header Files</Filter>
    </ClInclude>
    <ClInclude Include="$(MSBuildThisFileDirectory)..\..\..\..\editor-support\cocosbuilder\CCBMemberVariableAssigner.h">
      <Filter>cocosbuilder\Header Files</Filter>
    </ClInclude>
    <ClInclude Include="$(MSBuildThisFileDirectory)..\..\..\..\editor-support\cocosbuilder\CCBReader.h">
      <Filter>cocosbuilder\Header Files</Filter>
    </ClInclude>
    <ClInclude Include="$(MSBuildThisFileDirectory)..\..\..\..\editor-support\cocosbuilder\CCBSelectorResolver.h">
      <Filter>cocosbuilder\Header Files</Filter>
    </ClInclude>
    <ClInclude Include="$(MSBuildThisFileDirectory)..\..\..\..\editor-support\cocosbuilder\CCBSequence.h">
      <Filter>cocosbuilder\Header Files</Filter>
    </ClInclude>
    <ClInclude Include="$(MSBuildThisFileDirectory)..\..\..\..\editor-support\cocosbuilder\CCBSequenceProperty.h">
      <Filter>cocosbuilder\Header Files</Filter>
    </ClInclude>
    <ClInclude Include="$(MSBuildThisFileDirectory)..\..\..\..\editor-support\cocosbuilder\CCControlButtonLoader.h">
      <Filter>cocosbuilder\Header Files</Filter>
    </ClInclude>
    <ClInclude Include="$(MSBuildThisFileDirectory)..\..\..\..\editor-support\cocosbuilder\CCControlLoader.h">
      <Filter>cocosbuilder\Header Files</Filter>
    </ClInclude>
    <ClInclude Include="$(MSBuildThisFileDirectory)..\..\..\..\editor-support\cocosbuilder\CCLabelBMFontLoader.h">
      <Filter>cocosbuilder\Header Files</Filter>
    </ClInclude>
    <ClInclude Include="$(MSBuildThisFileDirectory)..\..\..\..\editor-support\cocosbuilder\CCLabelTTFLoader.h">
      <Filter>cocosbuilder\Header Files</Filter>
    </ClInclude>
    <ClInclude Include="$(MSBuildThisFileDirectory)..\..\..\..\editor-support\cocosbuilder\CCLayerColorLoader.h">
      <Filter>cocosbuilder\Header Files</Filter>
    </ClInclude>
    <ClInclude Include="$(MSBuildThisFileDirectory)..\..\..\..\editor-support\cocosbuilder\CCLayerGradientLoader.h">
      <Filter>cocosbuilder\Header Files</Filter>
    </ClInclude>
    <ClInclude Include="$(MSBuildThisFileDirectory)..\..\..\..\editor-support\cocosbuilder\CCLayerLoader.h">
      <Filter>cocosbuilder\Header Files</Filter>
    </ClInclude>
    <ClInclude Include="$(MSBuildThisFileDirectory)..\..\..\..\editor-support\cocosbuilder\CCMenuItemImageLoader.h">
      <Filter>cocosbuilder\Header Files</Filter>
    </ClInclude>
    <ClInclude Include="$(MSBuildThisFileDirectory)..\..\..\..\editor-support\cocosbuilder\CCMenuItemLoader.h">
      <Filter>cocosbuilder\Header Files</Filter>
    </ClInclude>
    <ClInclude Include="$(MSBuildThisFileDirectory)..\..\..\..\editor-support\cocosbuilder\CCMenuLoader.h">
      <Filter>cocosbuilder\Header Files</Filter>
    </ClInclude>
    <ClInclude Include="$(MSBuildThisFileDirectory)..\..\..\..\editor-support\cocosbuilder\CCNode+CCBRelativePositioning.h">
      <Filter>cocosbuilder\Header Files</Filter>
    </ClInclude>
    <ClInclude Include="$(MSBuildThisFileDirectory)..\..\..\..\editor-support\cocosbuilder\CCNodeLoader.h">
      <Filter>cocosbuilder\Header Files</Filter>
    </ClInclude>
    <ClInclude Include="$(MSBuildThisFileDirectory)..\..\..\..\editor-support\cocosbuilder\CCNodeLoaderLibrary.h">
      <Filter>cocosbuilder\Header Files</Filter>
    </ClInclude>
    <ClInclude Include="$(MSBuildThisFileDirectory)..\..\..\..\editor-support\cocosbuilder\CCNodeLoaderListener.h">
      <Filter>cocosbuilder\Header Files</Filter>
    </ClInclude>
    <ClInclude Include="$(MSBuildThisFileDirectory)..\..\..\..\editor-support\cocosbuilder\CCParticleSystemQuadLoader.h">
      <Filter>cocosbuilder\Header Files</Filter>
    </ClInclude>
    <ClInclude Include="$(MSBuildThisFileDirectory)..\..\..\..\editor-support\cocosbuilder\CCScale9SpriteLoader.h">
      <Filter>cocosbuilder\Header Files</Filter>
    </ClInclude>
    <ClInclude Include="$(MSBuildThisFileDirectory)..\..\..\..\editor-support\cocosbuilder\CCScrollViewLoader.h">
      <Filter>cocosbuilder\Header Files</Filter>
    </ClInclude>
    <ClInclude Include="$(MSBuildThisFileDirectory)..\..\..\..\editor-support\cocosbuilder\CCSpriteLoader.h">
      <Filter>cocosbuilder\Header Files</Filter>
    </ClInclude>
    <ClInclude Include="$(MSBuildThisFileDirectory)..\..\..\..\editor-support\cocosbuilder\CocosBuilder.h">
      <Filter>cocosbuilder\Header Files</Filter>
    </ClInclude>
    <ClInclude Include="$(MSBuildThisFileDirectory)..\..\..\..\math\CCAffineTransform.h">
      <Filter>math</Filter>
    </ClInclude>
    <ClInclude Include="$(MSBuildThisFileDirectory)..\..\..\..\math\CCGeometry.h">
      <Filter>math</Filter>
    </ClInclude>
    <ClInclude Include="$(MSBuildThisFileDirectory)..\..\..\..\math\CCMath.h">
      <Filter>math</Filter>
    </ClInclude>
    <ClInclude Include="$(MSBuildThisFileDirectory)..\..\..\..\math\CCMathBase.h">
      <Filter>math</Filter>
    </ClInclude>
    <ClInclude Include="$(MSBuildThisFileDirectory)..\..\..\..\math\CCVertex.h">
      <Filter>math</Filter>
    </ClInclude>
    <ClInclude Include="$(MSBuildThisFileDirectory)..\..\..\..\math\Mat4.h">
      <Filter>math</Filter>
    </ClInclude>
    <ClInclude Include="$(MSBuildThisFileDirectory)..\..\..\..\math\MathUtil.h">
      <Filter>math</Filter>
    </ClInclude>
    <ClInclude Include="$(MSBuildThisFileDirectory)..\..\..\..\math\Quaternion.h">
      <Filter>math</Filter>
    </ClInclude>
    <ClInclude Include="$(MSBuildThisFileDirectory)..\..\..\..\math\TransformUtils.h">
      <Filter>math</Filter>
    </ClInclude>
    <ClInclude Include="$(MSBuildThisFileDirectory)..\..\..\..\math\Vec2.h">
      <Filter>math</Filter>
    </ClInclude>
    <ClInclude Include="$(MSBuildThisFileDirectory)..\..\..\..\math\Vec3.h">
      <Filter>math</Filter>
    </ClInclude>
    <ClInclude Include="$(MSBuildThisFileDirectory)..\..\..\..\math\Vec4.h">
      <Filter>math</Filter>
    </ClInclude>
    <ClInclude Include="$(MSBuildThisFileDirectory)..\..\..\..\..\external\ConvertUTF\ConvertUTF.h">
      <Filter>external\ConvertUTF</Filter>
    </ClInclude>
    <ClInclude Include="$(MSBuildThisFileDirectory)..\..\..\..\..\external\edtaa3func\edtaa3func.h">
      <Filter>external\edtaa</Filter>
    </ClInclude>
    <ClInclude Include="$(MSBuildThisFileDirectory)..\..\..\..\..\external\xxhash\xxhash.h">
      <Filter>external\xxhash</Filter>
    </ClInclude>
    <ClInclude Include="$(MSBuildThisFileDirectory)..\..\..\..\..\external\unzip\ioapi.h">
      <Filter>external\unzip</Filter>
    </ClInclude>
    <ClInclude Include="$(MSBuildThisFileDirectory)..\..\..\..\..\external\unzip\unzip.h">
      <Filter>external\unzip</Filter>
    </ClInclude>
    <ClInclude Include="$(MSBuildThisFileDirectory)..\..\..\..\..\external\tinyxml2\tinyxml2.h">
      <Filter>external\tinyxml2</Filter>
    </ClInclude>
    <ClInclude Include="$(MSBuildThisFileDirectory)..\..\..\..\physics\CCPhysicsBody.h">
      <Filter>physics</Filter>
    </ClInclude>
    <ClInclude Include="$(MSBuildThisFileDirectory)..\..\..\..\physics\CCPhysicsContact.h">
      <Filter>physics</Filter>
    </ClInclude>
    <ClInclude Include="$(MSBuildThisFileDirectory)..\..\..\..\physics\CCPhysicsJoint.h">
      <Filter>physics</Filter>
    </ClInclude>
    <ClInclude Include="$(MSBuildThisFileDirectory)..\..\..\..\physics\CCPhysicsShape.h">
      <Filter>physics</Filter>
    </ClInclude>
    <ClInclude Include="$(MSBuildThisFileDirectory)..\..\..\..\physics\CCPhysicsWorld.h">
      <Filter>physics</Filter>
    </ClInclude>
    <ClInclude Include="$(MSBuildThisFileDirectory)..\..\..\..\editor-support\cocostudio\CocosStudioExport.h">
      <Filter>cocostudio</Filter>
    </ClInclude>
    <ClInclude Include="$(MSBuildThisFileDirectory)..\..\..\..\editor-support\cocostudio\CCActionFrame.h">
      <Filter>cocostudio\action</Filter>
    </ClInclude>
    <ClInclude Include="$(MSBuildThisFileDirectory)..\..\..\..\editor-support\cocostudio\CCActionFrameEasing.h">
      <Filter>cocostudio\action</Filter>
    </ClInclude>
    <ClInclude Include="$(MSBuildThisFileDirectory)..\..\..\..\editor-support\cocostudio\CCActionManagerEx.h">
      <Filter>cocostudio\action</Filter>
    </ClInclude>
    <ClInclude Include="$(MSBuildThisFileDirectory)..\..\..\..\editor-support\cocostudio\CCActionNode.h">
      <Filter>cocostudio\action</Filter>
    </ClInclude>
    <ClInclude Include="$(MSBuildThisFileDirectory)..\..\..\..\editor-support\cocostudio\CCActionObject.h">
      <Filter>cocostudio\action</Filter>
    </ClInclude>
    <ClInclude Include="$(MSBuildThisFileDirectory)..\..\..\..\editor-support\cocostudio\CCArmature.h">
      <Filter>cocostudio\armature</Filter>
    </ClInclude>
    <ClInclude Include="$(MSBuildThisFileDirectory)..\..\..\..\editor-support\cocostudio\CCBone.h">
      <Filter>cocostudio\armature</Filter>
    </ClInclude>
    <ClInclude Include="$(MSBuildThisFileDirectory)..\..\..\..\editor-support\cocostudio\CCArmatureAnimation.h">
      <Filter>cocostudio\armature\animation</Filter>
    </ClInclude>
    <ClInclude Include="$(MSBuildThisFileDirectory)..\..\..\..\editor-support\cocostudio\CCProcessBase.h">
      <Filter>cocostudio\armature\animation</Filter>
    </ClInclude>
    <ClInclude Include="$(MSBuildThisFileDirectory)..\..\..\..\editor-support\cocostudio\CCTween.h">
      <Filter>cocostudio\armature\animation</Filter>
    </ClInclude>
    <ClInclude Include="$(MSBuildThisFileDirectory)..\..\..\..\editor-support\cocostudio\CCDatas.h">
      <Filter>cocostudio\armature\datas</Filter>
    </ClInclude>
    <ClInclude Include="$(MSBuildThisFileDirectory)..\..\..\..\editor-support\cocostudio\CCBatchNode.h">
      <Filter>cocostudio\armature\display</Filter>
    </ClInclude>
    <ClInclude Include="$(MSBuildThisFileDirectory)..\..\..\..\editor-support\cocostudio\CCDecorativeDisplay.h">
      <Filter>cocostudio\armature\display</Filter>
    </ClInclude>
    <ClInclude Include="$(MSBuildThisFileDirectory)..\..\..\..\editor-support\cocostudio\CCDisplayFactory.h">
      <Filter>cocostudio\armature\display</Filter>
    </ClInclude>
    <ClInclude Include="$(MSBuildThisFileDirectory)..\..\..\..\editor-support\cocostudio\CCDisplayManager.h">
      <Filter>cocostudio\armature\display</Filter>
    </ClInclude>
    <ClInclude Include="$(MSBuildThisFileDirectory)..\..\..\..\editor-support\cocostudio\CCSkin.h">
      <Filter>cocostudio\armature\display</Filter>
    </ClInclude>
    <ClInclude Include="$(MSBuildThisFileDirectory)..\..\..\..\editor-support\cocostudio\CCArmatureDataManager.h">
      <Filter>cocostudio\armature\utils</Filter>
    </ClInclude>
    <ClInclude Include="$(MSBuildThisFileDirectory)..\..\..\..\editor-support\cocostudio\CCArmatureDefine.h">
      <Filter>cocostudio\armature\utils</Filter>
    </ClInclude>
    <ClInclude Include="$(MSBuildThisFileDirectory)..\..\..\..\editor-support\cocostudio\CCDataReaderHelper.h">
      <Filter>cocostudio\armature\utils</Filter>
    </ClInclude>
    <ClInclude Include="$(MSBuildThisFileDirectory)..\..\..\..\editor-support\cocostudio\CCSpriteFrameCacheHelper.h">
      <Filter>cocostudio\armature\utils</Filter>
    </ClInclude>
    <ClInclude Include="$(MSBuildThisFileDirectory)..\..\..\..\editor-support\cocostudio\CCTransformHelp.h">
      <Filter>cocostudio\armature\utils</Filter>
    </ClInclude>
    <ClInclude Include="$(MSBuildThisFileDirectory)..\..\..\..\editor-support\cocostudio\CCUtilMath.h">
      <Filter>cocostudio\armature\utils</Filter>
    </ClInclude>
    <ClInclude Include="$(MSBuildThisFileDirectory)..\..\..\..\editor-support\cocostudio\CCColliderDetector.h">
      <Filter>cocostudio\armature\physics</Filter>
    </ClInclude>
    <ClInclude Include="$(MSBuildThisFileDirectory)..\..\..\..\editor-support\cocostudio\CCComAttribute.h">
      <Filter>cocostudio\components</Filter>
    </ClInclude>
    <ClInclude Include="$(MSBuildThisFileDirectory)..\..\..\..\editor-support\cocostudio\CCComAudio.h">
      <Filter>cocostudio\components</Filter>
    </ClInclude>
    <ClInclude Include="$(MSBuildThisFileDirectory)..\..\..\..\editor-support\cocostudio\CCComBase.h">
      <Filter>cocostudio\components</Filter>
    </ClInclude>
    <ClInclude Include="$(MSBuildThisFileDirectory)..\..\..\..\editor-support\cocostudio\CCComController.h">
      <Filter>cocostudio\components</Filter>
    </ClInclude>
    <ClInclude Include="$(MSBuildThisFileDirectory)..\..\..\..\editor-support\cocostudio\CCComRender.h">
      <Filter>cocostudio\components</Filter>
    </ClInclude>
    <ClInclude Include="$(MSBuildThisFileDirectory)..\..\..\..\editor-support\cocostudio\CCInputDelegate.h">
      <Filter>cocostudio\components</Filter>
    </ClInclude>
    <ClInclude Include="$(MSBuildThisFileDirectory)..\..\..\..\editor-support\cocostudio\WidgetReader\ButtonReader\ButtonReader.h">
      <Filter>cocostudio\reader\WidgetReader\ButtonReader</Filter>
    </ClInclude>
    <ClInclude Include="$(MSBuildThisFileDirectory)..\..\..\..\editor-support\cocostudio\WidgetReader\CheckBoxReader\CheckBoxReader.h">
      <Filter>cocostudio\reader\WidgetReader\CheckBoxReader</Filter>
    </ClInclude>
    <ClInclude Include="$(MSBuildThisFileDirectory)..\..\..\..\editor-support\cocostudio\WidgetReader\ImageViewReader\ImageViewReader.h">
      <Filter>cocostudio\reader\WidgetReader\ImageViewReader</Filter>
    </ClInclude>
    <ClInclude Include="$(MSBuildThisFileDirectory)..\..\..\..\editor-support\cocostudio\WidgetReader\LayoutReader\LayoutReader.h">
      <Filter>cocostudio\reader\WidgetReader\LayoutReader</Filter>
    </ClInclude>
    <ClInclude Include="$(MSBuildThisFileDirectory)..\..\..\..\editor-support\cocostudio\WidgetReader\ListViewReader\ListViewReader.h">
      <Filter>cocostudio\reader\WidgetReader\ListViewReader</Filter>
    </ClInclude>
    <ClInclude Include="$(MSBuildThisFileDirectory)..\..\..\..\editor-support\cocostudio\WidgetReader\LoadingBarReader\LoadingBarReader.h">
      <Filter>cocostudio\reader\WidgetReader\LoadingBarReader</Filter>
    </ClInclude>
    <ClInclude Include="$(MSBuildThisFileDirectory)..\..\..\..\editor-support\cocostudio\WidgetReader\PageViewReader\PageViewReader.h">
      <Filter>cocostudio\reader\WidgetReader\PageViewReader</Filter>
    </ClInclude>
    <ClInclude Include="$(MSBuildThisFileDirectory)..\..\..\..\editor-support\cocostudio\WidgetReader\ScrollViewReader\ScrollViewReader.h">
      <Filter>cocostudio\reader\WidgetReader\ScrollViewReader</Filter>
    </ClInclude>
    <ClInclude Include="$(MSBuildThisFileDirectory)..\..\..\..\editor-support\cocostudio\WidgetReader\SliderReader\SliderReader.h">
      <Filter>cocostudio\reader\WidgetReader\SliderReader</Filter>
    </ClInclude>
    <ClInclude Include="$(MSBuildThisFileDirectory)..\..\..\..\editor-support\cocostudio\WidgetReader\TextAtlasReader\TextAtlasReader.h">
      <Filter>cocostudio\reader\WidgetReader\TextAtlasReader</Filter>
    </ClInclude>
    <ClInclude Include="$(MSBuildThisFileDirectory)..\..\..\..\editor-support\cocostudio\WidgetReader\TextBMFontReader\TextBMFontReader.h">
      <Filter>cocostudio\reader\WidgetReader\TextBMFontReader</Filter>
    </ClInclude>
    <ClInclude Include="$(MSBuildThisFileDirectory)..\..\..\..\editor-support\cocostudio\WidgetReader\TextFieldReader\TextFieldReader.h">
      <Filter>cocostudio\reader\WidgetReader\TextFieldReader</Filter>
    </ClInclude>
    <ClInclude Include="$(MSBuildThisFileDirectory)..\..\..\..\editor-support\cocostudio\WidgetReader\TextReader\TextReader.h">
      <Filter>cocostudio\reader\WidgetReader\TextReader</Filter>
    </ClInclude>
    <ClInclude Include="$(MSBuildThisFileDirectory)..\..\..\..\editor-support\cocostudio\WidgetReader\Node3DReader\Node3DReader.h">
      <Filter>cocostudio\reader\WidgetReader\Node3DReader</Filter>
    </ClInclude>
    <ClInclude Include="$(MSBuildThisFileDirectory)..\..\..\..\editor-support\cocostudio\WidgetReader\Sprite3DReader\Sprite3DReader.h">
      <Filter>cocostudio\reader\WidgetReader\Sprite3DReader</Filter>
    </ClInclude>
    <ClInclude Include="$(MSBuildThisFileDirectory)..\..\..\..\editor-support\cocostudio\WidgetReader\UserCameraReader\UserCameraReader.h">
      <Filter>cocostudio\reader\WidgetReader\UserCameraReader</Filter>
    </ClInclude>
    <ClInclude Include="$(MSBuildThisFileDirectory)..\..\..\..\editor-support\cocostudio\WidgetReader\WidgetReader.h">
      <Filter>cocostudio\reader\WidgetReader</Filter>
    </ClInclude>
    <ClInclude Include="$(MSBuildThisFileDirectory)..\..\..\..\editor-support\cocostudio\WidgetReader\WidgetReaderProtocol.h">
      <Filter>cocostudio\reader\WidgetReader</Filter>
    </ClInclude>
    <ClInclude Include="$(MSBuildThisFileDirectory)..\..\..\..\deprecated\CCArray.h">
      <Filter>deprecated</Filter>
    </ClInclude>
    <ClInclude Include="$(MSBuildThisFileDirectory)..\..\..\..\deprecated\CCBool.h">
      <Filter>deprecated</Filter>
    </ClInclude>
    <ClInclude Include="$(MSBuildThisFileDirectory)..\..\..\..\deprecated\CCDeprecated.h">
      <Filter>deprecated</Filter>
    </ClInclude>
    <ClInclude Include="$(MSBuildThisFileDirectory)..\..\..\..\deprecated\CCDictionary.h">
      <Filter>deprecated</Filter>
    </ClInclude>
    <ClInclude Include="$(MSBuildThisFileDirectory)..\..\..\..\deprecated\CCDouble.h">
      <Filter>deprecated</Filter>
    </ClInclude>
    <ClInclude Include="$(MSBuildThisFileDirectory)..\..\..\..\deprecated\CCFloat.h">
      <Filter>deprecated</Filter>
    </ClInclude>
    <ClInclude Include="$(MSBuildThisFileDirectory)..\..\..\..\deprecated\CCInteger.h">
      <Filter>deprecated</Filter>
    </ClInclude>
    <ClInclude Include="$(MSBuildThisFileDirectory)..\..\..\..\deprecated\CCNotificationCenter.h">
      <Filter>deprecated</Filter>
    </ClInclude>
    <ClInclude Include="$(MSBuildThisFileDirectory)..\..\..\..\deprecated\CCSet.h">
      <Filter>deprecated</Filter>
    </ClInclude>
    <ClInclude Include="$(MSBuildThisFileDirectory)..\..\..\..\deprecated\CCString.h">
      <Filter>deprecated</Filter>
    </ClInclude>
    <ClInclude Include="$(MSBuildThisFileDirectory)..\..\..\..\renderer\CCBatchCommand.h">
      <Filter>renderer</Filter>
    </ClInclude>
    <ClInclude Include="$(MSBuildThisFileDirectory)..\..\..\..\renderer\CCCustomCommand.h">
      <Filter>renderer</Filter>
    </ClInclude>
    <ClInclude Include="$(MSBuildThisFileDirectory)..\..\..\..\renderer\CCGLProgram.h">
      <Filter>renderer</Filter>
    </ClInclude>
    <ClInclude Include="$(MSBuildThisFileDirectory)..\..\..\..\renderer\CCGLProgramCache.h">
      <Filter>renderer</Filter>
    </ClInclude>
    <ClInclude Include="$(MSBuildThisFileDirectory)..\..\..\..\renderer\CCGLProgramState.h">
      <Filter>renderer</Filter>
    </ClInclude>
    <ClInclude Include="$(MSBuildThisFileDirectory)..\..\..\..\renderer\CCGLProgramStateCache.h">
      <Filter>renderer</Filter>
    </ClInclude>
    <ClInclude Include="$(MSBuildThisFileDirectory)..\..\..\..\renderer\ccGLStateCache.h">
      <Filter>renderer</Filter>
    </ClInclude>
    <ClInclude Include="$(MSBuildThisFileDirectory)..\..\..\..\renderer\CCGroupCommand.h">
      <Filter>renderer</Filter>
    </ClInclude>
    <ClInclude Include="$(MSBuildThisFileDirectory)..\..\..\..\renderer\CCMeshCommand.h">
      <Filter>renderer</Filter>
    </ClInclude>
    <ClInclude Include="$(MSBuildThisFileDirectory)..\..\..\..\renderer\CCPrimitive.h">
      <Filter>renderer</Filter>
    </ClInclude>
    <ClInclude Include="$(MSBuildThisFileDirectory)..\..\..\..\renderer\CCPrimitiveCommand.h">
      <Filter>renderer</Filter>
    </ClInclude>
    <ClInclude Include="$(MSBuildThisFileDirectory)..\..\..\..\renderer\CCQuadCommand.h">
      <Filter>renderer</Filter>
    </ClInclude>
    <ClInclude Include="$(MSBuildThisFileDirectory)..\..\..\..\renderer\CCRenderCommand.h">
      <Filter>renderer</Filter>
    </ClInclude>
    <ClInclude Include="$(MSBuildThisFileDirectory)..\..\..\..\renderer\CCRenderCommandPool.h">
      <Filter>renderer</Filter>
    </ClInclude>
    <ClInclude Include="$(MSBuildThisFileDirectory)..\..\..\..\renderer\CCRenderer.h">
      <Filter>renderer</Filter>
    </ClInclude>
    <ClInclude Include="$(MSBuildThisFileDirectory)..\..\..\..\renderer\ccShaders.h">
      <Filter>renderer</Filter>
    </ClInclude>
    <ClInclude Include="$(MSBuildThisFileDirectory)..\..\..\..\renderer\CCTexture2D.h">
      <Filter>renderer</Filter>
    </ClInclude>
    <ClInclude Include="$(MSBuildThisFileDirectory)..\..\..\..\renderer\CCTextureAtlas.h">
      <Filter>renderer</Filter>
    </ClInclude>
    <ClInclude Include="$(MSBuildThisFileDirectory)..\..\..\..\renderer\CCTextureCache.h">
      <Filter>renderer</Filter>
    </ClInclude>
    <ClInclude Include="$(MSBuildThisFileDirectory)..\..\..\..\renderer\CCTrianglesCommand.h">
      <Filter>renderer</Filter>
    </ClInclude>
    <ClInclude Include="$(MSBuildThisFileDirectory)..\..\..\..\renderer\CCVertexIndexBuffer.h">
      <Filter>renderer</Filter>
    </ClInclude>
    <ClInclude Include="$(MSBuildThisFileDirectory)..\..\..\..\renderer\CCVertexIndexData.h">
      <Filter>renderer</Filter>
    </ClInclude>
    <ClInclude Include="$(MSBuildThisFileDirectory)..\..\..\..\storage\local-storage\LocalStorage.h">
      <Filter>storage</Filter>
    </ClInclude>
    <ClInclude Include="$(MSBuildThisFileDirectory)..\..\..\..\ui\UIScale9Sprite.h">
      <Filter>ui\BaseClasses</Filter>
    </ClInclude>
    <ClInclude Include="$(MSBuildThisFileDirectory)..\..\..\..\ui\UIWidget.h">
      <Filter>ui\BaseClasses</Filter>
    </ClInclude>
    <ClInclude Include="$(MSBuildThisFileDirectory)..\..\..\..\ui\UIHBox.h">
      <Filter>ui\Layouts</Filter>
    </ClInclude>
    <ClInclude Include="$(MSBuildThisFileDirectory)..\..\..\..\ui\UILayoutManager.h">
      <Filter>ui\Layouts</Filter>
    </ClInclude>
    <ClInclude Include="$(MSBuildThisFileDirectory)..\..\..\..\ui\UILayoutParameter.h">
      <Filter>ui\Layouts</Filter>
    </ClInclude>
    <ClInclude Include="$(MSBuildThisFileDirectory)..\..\..\..\ui\UIRelativeBox.h">
      <Filter>ui\Layouts</Filter>
    </ClInclude>
    <ClInclude Include="$(MSBuildThisFileDirectory)..\..\..\..\ui\UIVBox.h">
      <Filter>ui\Layouts</Filter>
    </ClInclude>
    <ClInclude Include="$(MSBuildThisFileDirectory)..\..\..\..\ui\UILayout.h">
      <Filter>ui\Layouts</Filter>
    </ClInclude>
    <ClInclude Include="$(MSBuildThisFileDirectory)..\..\..\..\ui\CocosGUI.h">
      <Filter>ui\System</Filter>
    </ClInclude>
    <ClInclude Include="$(MSBuildThisFileDirectory)..\..\..\..\ui\GUIExport.h">
      <Filter>ui\System</Filter>
    </ClInclude>
    <ClInclude Include="$(MSBuildThisFileDirectory)..\..\..\..\ui\UIDeprecated.h">
      <Filter>ui\System</Filter>
    </ClInclude>
    <ClInclude Include="$(MSBuildThisFileDirectory)..\..\..\..\ui\UIHelper.h">
      <Filter>ui\System</Filter>
    </ClInclude>
    <ClInclude Include="$(MSBuildThisFileDirectory)..\..\..\..\ui\UIEditBox\UIEditBox.h">
      <Filter>ui\UIWidgets\EditBox</Filter>
    </ClInclude>
    <ClInclude Include="$(MSBuildThisFileDirectory)..\..\..\..\ui\UIEditBox\UIEditBoxImpl.h">
      <Filter>ui\UIWidgets\EditBox</Filter>
    </ClInclude>
    <ClInclude Include="$(MSBuildThisFileDirectory)..\..\..\..\ui\UIListView.h">
      <Filter>ui\UIWidgets\ScrollWidget</Filter>
    </ClInclude>
    <ClInclude Include="$(MSBuildThisFileDirectory)..\..\..\..\ui\UIPageView.h">
      <Filter>ui\UIWidgets\ScrollWidget</Filter>
    </ClInclude>
    <ClInclude Include="$(MSBuildThisFileDirectory)..\..\..\..\ui\UIScrollView.h">
      <Filter>ui\UIWidgets\ScrollWidget</Filter>
    </ClInclude>
    <ClInclude Include="$(MSBuildThisFileDirectory)..\..\..\..\ui\UIButton.h">
      <Filter>ui\UIWidgets</Filter>
    </ClInclude>
    <ClInclude Include="$(MSBuildThisFileDirectory)..\..\..\..\ui\UICheckBox.h">
      <Filter>ui\UIWidgets</Filter>
    </ClInclude>
    <ClInclude Include="$(MSBuildThisFileDirectory)..\..\..\..\ui\UILoadingBar.h">
      <Filter>ui\UIWidgets</Filter>
    </ClInclude>
    <ClInclude Include="$(MSBuildThisFileDirectory)..\..\..\..\ui\UIRichText.h">
      <Filter>ui\UIWidgets</Filter>
    </ClInclude>
    <ClInclude Include="$(MSBuildThisFileDirectory)..\..\..\..\ui\UISlider.h">
      <Filter>ui\UIWidgets</Filter>
    </ClInclude>
    <ClInclude Include="$(MSBuildThisFileDirectory)..\..\..\..\ui\UIText.h">
      <Filter>ui\UIWidgets</Filter>
    </ClInclude>
    <ClInclude Include="$(MSBuildThisFileDirectory)..\..\..\..\ui\UITextAtlas.h">
      <Filter>ui\UIWidgets</Filter>
    </ClInclude>
    <ClInclude Include="$(MSBuildThisFileDirectory)..\..\..\..\ui\UITextBMFont.h">
      <Filter>ui\UIWidgets</Filter>
    </ClInclude>
    <ClInclude Include="$(MSBuildThisFileDirectory)..\..\..\..\ui\UITextField.h">
      <Filter>ui\UIWidgets</Filter>
    </ClInclude>
    <ClInclude Include="$(MSBuildThisFileDirectory)..\..\..\..\..\extensions\assets-manager\AssetsManager.h">
      <Filter>extension\AssetsManager</Filter>
    </ClInclude>
    <ClInclude Include="$(MSBuildThisFileDirectory)..\..\..\..\..\extensions\GUI\CCControlExtension\CCControl.h">
      <Filter>extension\GUI\CCControlExtensions</Filter>
    </ClInclude>
    <ClInclude Include="$(MSBuildThisFileDirectory)..\..\..\..\..\extensions\GUI\CCControlExtension\CCControlButton.h">
      <Filter>extension\GUI\CCControlExtensions</Filter>
    </ClInclude>
    <ClInclude Include="$(MSBuildThisFileDirectory)..\..\..\..\..\extensions\GUI\CCControlExtension\CCControlColourPicker.h">
      <Filter>extension\GUI\CCControlExtensions</Filter>
    </ClInclude>
    <ClInclude Include="$(MSBuildThisFileDirectory)..\..\..\..\..\extensions\GUI\CCControlExtension\CCControlExtensions.h">
      <Filter>extension\GUI\CCControlExtensions</Filter>
    </ClInclude>
    <ClInclude Include="$(MSBuildThisFileDirectory)..\..\..\..\..\extensions\GUI\CCControlExtension\CCControlHuePicker.h">
      <Filter>extension\GUI\CCControlExtensions</Filter>
    </ClInclude>
    <ClInclude Include="$(MSBuildThisFileDirectory)..\..\..\..\..\extensions\GUI\CCControlExtension\CCControlPotentiometer.h">
      <Filter>extension\GUI\CCControlExtensions</Filter>
    </ClInclude>
    <ClInclude Include="$(MSBuildThisFileDirectory)..\..\..\..\..\extensions\GUI\CCControlExtension\CCControlSaturationBrightnessPicker.h">
      <Filter>extension\GUI\CCControlExtensions</Filter>
    </ClInclude>
    <ClInclude Include="$(MSBuildThisFileDirectory)..\..\..\..\..\extensions\GUI\CCControlExtension\CCControlSlider.h">
      <Filter>extension\GUI\CCControlExtensions</Filter>
    </ClInclude>
    <ClInclude Include="$(MSBuildThisFileDirectory)..\..\..\..\..\extensions\GUI\CCControlExtension\CCControlStepper.h">
      <Filter>extension\GUI\CCControlExtensions</Filter>
    </ClInclude>
    <ClInclude Include="$(MSBuildThisFileDirectory)..\..\..\..\..\extensions\GUI\CCControlExtension\CCControlSwitch.h">
      <Filter>extension\GUI\CCControlExtensions</Filter>
    </ClInclude>
    <ClInclude Include="$(MSBuildThisFileDirectory)..\..\..\..\..\extensions\GUI\CCControlExtension\CCControlUtils.h">
      <Filter>extension\GUI\CCControlExtensions</Filter>
    </ClInclude>
    <ClInclude Include="$(MSBuildThisFileDirectory)..\..\..\..\..\extensions\GUI\CCControlExtension\CCInvocation.h">
      <Filter>extension\GUI\CCControlExtensions</Filter>
    </ClInclude>
    <ClInclude Include="$(MSBuildThisFileDirectory)..\..\..\..\..\extensions\GUI\CCScrollView\CCScrollView.h">
      <Filter>extension\GUI\CCScrollView</Filter>
    </ClInclude>
    <ClInclude Include="$(MSBuildThisFileDirectory)..\..\..\..\..\extensions\GUI\CCScrollView\CCTableView.h">
      <Filter>extension\GUI\CCScrollView</Filter>
    </ClInclude>
    <ClInclude Include="$(MSBuildThisFileDirectory)..\..\..\..\..\extensions\GUI\CCScrollView\CCTableViewCell.h">
      <Filter>extension\GUI\CCScrollView</Filter>
    </ClInclude>
    <ClInclude Include="$(MSBuildThisFileDirectory)..\..\..\..\..\extensions\physics-nodes\CCPhysicsDebugNode.h">
      <Filter>extension\physics_nodes</Filter>
    </ClInclude>
    <ClInclude Include="$(MSBuildThisFileDirectory)..\..\..\..\..\extensions\physics-nodes\CCPhysicsSprite.h">
      <Filter>extension\physics_nodes</Filter>
    </ClInclude>
    <ClInclude Include="$(MSBuildThisFileDirectory)..\..\..\..\..\extensions\cocos-ext.h">
      <Filter>extension</Filter>
    </ClInclude>
    <ClInclude Include="$(MSBuildThisFileDirectory)..\..\..\..\..\extensions\ExtensionExport.h">
      <Filter>extension</Filter>
    </ClInclude>
    <ClInclude Include="$(MSBuildThisFileDirectory)..\..\..\..\..\extensions\ExtensionMacros.h">
      <Filter>extension</Filter>
    </ClInclude>
    <ClInclude Include="$(MSBuildThisFileDirectory)..\..\..\..\network\HttpClient.h">
      <Filter>network\Header Files</Filter>
    </ClInclude>
    <ClInclude Include="$(MSBuildThisFileDirectory)..\..\..\..\network\HttpRequest.h">
      <Filter>network\Header Files</Filter>
    </ClInclude>
    <ClInclude Include="$(MSBuildThisFileDirectory)..\..\..\..\network\HttpResponse.h">
      <Filter>network\Header Files</Filter>
    </ClInclude>
    <ClInclude Include="$(MSBuildThisFileDirectory)..\..\..\..\network\SocketIO.h">
      <Filter>network\Header Files</Filter>
    </ClInclude>
    <ClInclude Include="$(MSBuildThisFileDirectory)..\..\..\..\network\WebSocket.h">
      <Filter>network\Header Files</Filter>
    </ClInclude>
    <ClInclude Include="$(MSBuildThisFileDirectory)..\..\..\..\platform\CCApplication.h">
      <Filter>platform</Filter>
    </ClInclude>
    <ClInclude Include="$(MSBuildThisFileDirectory)..\..\..\..\platform\CCApplicationProtocol.h">
      <Filter>platform</Filter>
    </ClInclude>
    <ClInclude Include="$(MSBuildThisFileDirectory)..\..\..\..\platform\CCCommon.h">
      <Filter>platform</Filter>
    </ClInclude>
    <ClInclude Include="$(MSBuildThisFileDirectory)..\..\..\..\platform\CCDevice.h">
      <Filter>platform</Filter>
    </ClInclude>
    <ClInclude Include="$(MSBuildThisFileDirectory)..\..\..\..\platform\CCFileUtils.h">
      <Filter>platform</Filter>
    </ClInclude>
    <ClInclude Include="$(MSBuildThisFileDirectory)..\..\..\..\platform\CCGL.h">
      <Filter>platform</Filter>
    </ClInclude>
    <ClInclude Include="$(MSBuildThisFileDirectory)..\..\..\..\platform\CCGLView.h">
      <Filter>platform</Filter>
    </ClInclude>
    <ClInclude Include="$(MSBuildThisFileDirectory)..\..\..\..\platform\CCImage.h">
      <Filter>platform</Filter>
    </ClInclude>
    <ClInclude Include="$(MSBuildThisFileDirectory)..\..\..\..\platform\CCPlatformConfig.h">
      <Filter>platform</Filter>
    </ClInclude>
    <ClInclude Include="$(MSBuildThisFileDirectory)..\..\..\..\platform\CCPlatformDefine.h">
      <Filter>platform</Filter>
    </ClInclude>
    <ClInclude Include="$(MSBuildThisFileDirectory)..\..\..\..\platform\CCPlatformMacros.h">
      <Filter>platform</Filter>
    </ClInclude>
    <ClInclude Include="$(MSBuildThisFileDirectory)..\..\..\..\platform\CCSAXParser.h">
      <Filter>platform</Filter>
    </ClInclude>
    <ClInclude Include="$(MSBuildThisFileDirectory)..\..\..\..\platform\CCStdC.h">
      <Filter>platform</Filter>
    </ClInclude>
    <ClInclude Include="$(MSBuildThisFileDirectory)..\..\..\..\platform\CCThread.h">
      <Filter>platform</Filter>
    </ClInclude>
    <ClInclude Include="$(MSBuildThisFileDirectory)..\..\..\..\platform\winrt\pch.h" />
    <ClInclude Include="$(MSBuildThisFileDirectory)..\..\..\..\editor-support\cocostudio\CocoLoader.h">
      <Filter>cocostudio\json</Filter>
    </ClInclude>
    <ClInclude Include="$(MSBuildThisFileDirectory)..\..\..\..\editor-support\cocostudio\CocoStudio.h">
      <Filter>cocostudio\json</Filter>
    </ClInclude>
    <ClInclude Include="$(MSBuildThisFileDirectory)..\..\..\..\editor-support\cocostudio\DictionaryHelper.h">
      <Filter>cocostudio\json</Filter>
    </ClInclude>
    <ClInclude Include="$(MSBuildThisFileDirectory)..\..\..\..\platform\winrt\CCApplication.h">
      <Filter>platform\winrt</Filter>
    </ClInclude>
    <ClInclude Include="$(MSBuildThisFileDirectory)..\..\..\..\platform\winrt\CCFileUtilsWinRT.h">
      <Filter>platform\winrt</Filter>
    </ClInclude>
    <ClInclude Include="$(MSBuildThisFileDirectory)..\..\..\..\platform\winrt\CCFreeTypeFont.h">
      <Filter>platform\winrt</Filter>
    </ClInclude>
    <ClInclude Include="$(MSBuildThisFileDirectory)..\..\..\..\platform\winrt\CCGL.h">
      <Filter>platform\winrt</Filter>
    </ClInclude>
    <ClInclude Include="$(MSBuildThisFileDirectory)..\..\..\..\platform\winrt\CCGL_Angle.h">
      <Filter>platform\winrt</Filter>
    </ClInclude>
    <ClInclude Include="$(MSBuildThisFileDirectory)..\..\..\..\platform\winrt\CCPThreadWinRT.h">
      <Filter>platform\winrt</Filter>
    </ClInclude>
    <ClInclude Include="$(MSBuildThisFileDirectory)..\..\..\..\platform\winrt\CCStdC.h">
      <Filter>platform\winrt</Filter>
    </ClInclude>
    <ClInclude Include="$(MSBuildThisFileDirectory)..\..\..\..\platform\winrt\CCWinRTUtils.h">
      <Filter>platform\winrt</Filter>
    </ClInclude>
    <ClInclude Include="$(MSBuildThisFileDirectory)..\..\..\..\platform\winrt\inet_ntop_winrt.h">
      <Filter>platform\winrt</Filter>
    </ClInclude>
    <ClInclude Include="$(MSBuildThisFileDirectory)..\..\..\..\platform\winrt\InputEvent.h">
      <Filter>platform\winrt</Filter>
    </ClInclude>
    <ClInclude Include="$(MSBuildThisFileDirectory)..\..\..\..\platform\winrt\InputEventTypes.h">
      <Filter>platform\winrt</Filter>
    </ClInclude>
    <ClInclude Include="$(MSBuildThisFileDirectory)..\..\..\..\editor-support\cocostudio\ActionTimeline\CCActionTimeline.h">
      <Filter>cocostudio\TimelineAction</Filter>
    </ClInclude>
    <ClInclude Include="$(MSBuildThisFileDirectory)..\..\..\..\editor-support\cocostudio\ActionTimeline\CCActionTimelineCache.h">
      <Filter>cocostudio\TimelineAction</Filter>
    </ClInclude>
    <ClInclude Include="$(MSBuildThisFileDirectory)..\..\..\..\editor-support\cocostudio\ActionTimeline\CCFrame.h">
      <Filter>cocostudio\TimelineAction</Filter>
    </ClInclude>
    <ClInclude Include="$(MSBuildThisFileDirectory)..\..\..\..\editor-support\cocostudio\ActionTimeline\CCTimeLine.h">
      <Filter>cocostudio\TimelineAction</Filter>
    </ClInclude>
    <ClInclude Include="$(MSBuildThisFileDirectory)..\..\..\..\editor-support\cocostudio\ActionTimeline\CCTimelineMacro.h">
      <Filter>cocostudio\TimelineAction</Filter>
    </ClInclude>
    <ClInclude Include="$(MSBuildThisFileDirectory)..\..\..\..\editor-support\cocostudio\TriggerBase.h">
      <Filter>cocostudio\trigger</Filter>
    </ClInclude>
    <ClInclude Include="$(MSBuildThisFileDirectory)..\..\..\..\editor-support\cocostudio\TriggerMng.h">
      <Filter>cocostudio\trigger</Filter>
    </ClInclude>
    <ClInclude Include="$(MSBuildThisFileDirectory)..\..\..\..\editor-support\cocostudio\TriggerObj.h">
      <Filter>cocostudio\trigger</Filter>
    </ClInclude>
    <ClInclude Include="$(MSBuildThisFileDirectory)..\..\..\..\audio\include\AudioEngine.h">
      <Filter>cocosdenshion\Header Files</Filter>
    </ClInclude>
    <ClInclude Include="$(MSBuildThisFileDirectory)..\..\..\..\audio\include\Export.h">
      <Filter>cocosdenshion\Header Files</Filter>
    </ClInclude>
    <ClInclude Include="$(MSBuildThisFileDirectory)..\..\..\..\audio\include\SimpleAudioEngine.h">
      <Filter>cocosdenshion\Header Files</Filter>
    </ClInclude>
    <ClInclude Include="$(MSBuildThisFileDirectory)..\..\..\..\audio\winrt\Audio.h">
      <Filter>cocosdenshion\Source Files</Filter>
    </ClInclude>
    <ClInclude Include="$(MSBuildThisFileDirectory)..\..\..\..\audio\winrt\MediaStreamer.h">
      <Filter>cocosdenshion\Source Files</Filter>
    </ClInclude>
    <ClInclude Include="$(MSBuildThisFileDirectory)..\..\..\..\editor-support\cocostudio\CCSGUIReader.h">
      <Filter>cocostudio\reader</Filter>
    </ClInclude>
    <ClInclude Include="$(MSBuildThisFileDirectory)..\..\..\..\editor-support\cocostudio\CCSSceneReader.h">
      <Filter>cocostudio\reader</Filter>
    </ClInclude>
    <ClInclude Include="$(MSBuildThisFileDirectory)..\..\..\..\ui\UIImageView.h">
      <Filter>ui\UIWidgets</Filter>
    </ClInclude>
    <ClInclude Include="$(MSBuildThisFileDirectory)..\..\..\..\platform\winrt\CCPlatformDefine-winrt.h">
      <Filter>platform\winrt</Filter>
    </ClInclude>
    <ClInclude Include="$(MSBuildThisFileDirectory)..\..\..\..\platform\winrt\CCGLViewImpl-winrt.h">
      <Filter>platform\winrt</Filter>
    </ClInclude>
    <ClInclude Include="$(MSBuildThisFileDirectory)..\..\..\..\platform\winrt\CCPrecompiledShaders.h">
      <Filter>platform</Filter>
    </ClInclude>
    <ClInclude Include="$(MSBuildThisFileDirectory)..\..\..\..\platform\winrt\sha1.h">
      <Filter>platform\winrt</Filter>
    </ClInclude>
    <ClInclude Include="$(MSBuildThisFileDirectory)..\..\..\..\..\external\unzip\ioapi_mem.h">
      <Filter>external\unzip</Filter>
    </ClInclude>
    <ClInclude Include="$(MSBuildThisFileDirectory)..\..\..\..\editor-support\cocostudio\ActionTimeline\CSLoader.h">
      <Filter>cocostudio\TimelineAction</Filter>
    </ClInclude>
    <ClInclude Include="$(MSBuildThisFileDirectory)..\..\..\..\ui\UILayoutComponent.h">
      <Filter>ui\Layouts</Filter>
    </ClInclude>
    <ClInclude Include="$(MSBuildThisFileDirectory)..\..\..\..\..\extensions\assets-manager\AssetsManagerEx.h">
      <Filter>extension\AssetsManager</Filter>
    </ClInclude>
    <ClInclude Include="$(MSBuildThisFileDirectory)..\..\..\..\..\extensions\assets-manager\CCEventAssetsManagerEx.h">
      <Filter>extension\AssetsManager</Filter>
    </ClInclude>
    <ClInclude Include="$(MSBuildThisFileDirectory)..\..\..\..\..\extensions\assets-manager\CCEventListenerAssetsManagerEx.h">
      <Filter>extension\AssetsManager</Filter>
    </ClInclude>
    <ClInclude Include="$(MSBuildThisFileDirectory)..\..\..\..\..\extensions\assets-manager\Downloader.h">
      <Filter>extension\AssetsManager</Filter>
    </ClInclude>
    <ClInclude Include="$(MSBuildThisFileDirectory)..\..\..\..\..\extensions\assets-manager\Manifest.h">
      <Filter>extension\AssetsManager</Filter>
    </ClInclude>
    <ClInclude Include="$(MSBuildThisFileDirectory)..\..\..\..\platform\winrt\Keyboard-winrt.h">
      <Filter>platform\winrt</Filter>
    </ClInclude>
    <ClInclude Include="$(MSBuildThisFileDirectory)..\..\..\..\ui\UIEditBox\UIEditBoxImpl-winrt.h">
      <Filter>ui\UIWidgets\EditBox</Filter>
    </ClInclude>
    <ClInclude Include="$(MSBuildThisFileDirectory)..\..\..\CCAction.h">
      <Filter>2d</Filter>
    </ClInclude>
    <ClInclude Include="$(MSBuildThisFileDirectory)..\..\..\CCActionCamera.h">
      <Filter>2d</Filter>
    </ClInclude>
    <ClInclude Include="$(MSBuildThisFileDirectory)..\..\..\CCActionCatmullRom.h">
      <Filter>2d</Filter>
    </ClInclude>
    <ClInclude Include="$(MSBuildThisFileDirectory)..\..\..\CCActionEase.h">
      <Filter>2d</Filter>
    </ClInclude>
    <ClInclude Include="$(MSBuildThisFileDirectory)..\..\..\CCActionGrid.h">
      <Filter>2d</Filter>
    </ClInclude>
    <ClInclude Include="$(MSBuildThisFileDirectory)..\..\..\CCActionGrid3D.h">
      <Filter>2d</Filter>
    </ClInclude>
    <ClInclude Include="$(MSBuildThisFileDirectory)..\..\..\CCActionInstant.h">
      <Filter>2d</Filter>
    </ClInclude>
    <ClInclude Include="$(MSBuildThisFileDirectory)..\..\..\CCActionInterval.h">
      <Filter>2d</Filter>
    </ClInclude>
    <ClInclude Include="$(MSBuildThisFileDirectory)..\..\..\CCActionManager.h">
      <Filter>2d</Filter>
    </ClInclude>
    <ClInclude Include="$(MSBuildThisFileDirectory)..\..\..\CCActionPageTurn3D.h">
      <Filter>2d</Filter>
    </ClInclude>
    <ClInclude Include="$(MSBuildThisFileDirectory)..\..\..\CCActionProgressTimer.h">
      <Filter>2d</Filter>
    </ClInclude>
    <ClInclude Include="$(MSBuildThisFileDirectory)..\..\..\CCActionTiledGrid.h">
      <Filter>2d</Filter>
    </ClInclude>
    <ClInclude Include="$(MSBuildThisFileDirectory)..\..\..\CCActionTween.h">
      <Filter>2d</Filter>
    </ClInclude>
    <ClInclude Include="$(MSBuildThisFileDirectory)..\..\..\CCAnimation.h">
      <Filter>2d</Filter>
    </ClInclude>
    <ClInclude Include="$(MSBuildThisFileDirectory)..\..\..\CCAnimationCache.h">
      <Filter>2d</Filter>
    </ClInclude>
    <ClInclude Include="$(MSBuildThisFileDirectory)..\..\..\CCAtlasNode.h">
      <Filter>2d</Filter>
    </ClInclude>
    <ClInclude Include="$(MSBuildThisFileDirectory)..\..\..\CCCamera.h">
      <Filter>2d</Filter>
    </ClInclude>
    <ClInclude Include="$(MSBuildThisFileDirectory)..\..\..\CCClippingNode.h">
      <Filter>2d</Filter>
    </ClInclude>
    <ClInclude Include="$(MSBuildThisFileDirectory)..\..\..\CCClippingRectangleNode.h">
      <Filter>2d</Filter>
    </ClInclude>
    <ClInclude Include="$(MSBuildThisFileDirectory)..\..\..\CCComponent.h">
      <Filter>2d</Filter>
    </ClInclude>
    <ClInclude Include="$(MSBuildThisFileDirectory)..\..\..\CCComponentContainer.h">
      <Filter>2d</Filter>
    </ClInclude>
    <ClInclude Include="$(MSBuildThisFileDirectory)..\..\..\CCDrawingPrimitives.h">
      <Filter>2d</Filter>
    </ClInclude>
    <ClInclude Include="$(MSBuildThisFileDirectory)..\..\..\CCDrawNode.h">
      <Filter>2d</Filter>
    </ClInclude>
    <ClInclude Include="$(MSBuildThisFileDirectory)..\..\..\CCFastTMXLayer.h">
      <Filter>2d</Filter>
    </ClInclude>
    <ClInclude Include="$(MSBuildThisFileDirectory)..\..\..\CCFastTMXTiledMap.h">
      <Filter>2d</Filter>
    </ClInclude>
    <ClInclude Include="$(MSBuildThisFileDirectory)..\..\..\CCFont.h">
      <Filter>2d</Filter>
    </ClInclude>
    <ClInclude Include="$(MSBuildThisFileDirectory)..\..\..\CCFontAtlas.h">
      <Filter>2d</Filter>
    </ClInclude>
    <ClInclude Include="$(MSBuildThisFileDirectory)..\..\..\CCFontAtlasCache.h">
      <Filter>2d</Filter>
    </ClInclude>
    <ClInclude Include="$(MSBuildThisFileDirectory)..\..\..\CCFontCharMap.h">
      <Filter>2d</Filter>
    </ClInclude>
    <ClInclude Include="$(MSBuildThisFileDirectory)..\..\..\CCFontFNT.h">
      <Filter>2d</Filter>
    </ClInclude>
    <ClInclude Include="$(MSBuildThisFileDirectory)..\..\..\CCFontFreeType.h">
      <Filter>2d</Filter>
    </ClInclude>
    <ClInclude Include="$(MSBuildThisFileDirectory)..\..\..\CCGLBufferedNode.h">
      <Filter>2d</Filter>
    </ClInclude>
    <ClInclude Include="$(MSBuildThisFileDirectory)..\..\..\CCGrabber.h">
      <Filter>2d</Filter>
    </ClInclude>
    <ClInclude Include="$(MSBuildThisFileDirectory)..\..\..\CCGrid.h">
      <Filter>2d</Filter>
    </ClInclude>
    <ClInclude Include="$(MSBuildThisFileDirectory)..\..\..\CCLabel.h">
      <Filter>2d</Filter>
    </ClInclude>
    <ClInclude Include="$(MSBuildThisFileDirectory)..\..\..\CCLabelAtlas.h">
      <Filter>2d</Filter>
    </ClInclude>
    <ClInclude Include="$(MSBuildThisFileDirectory)..\..\..\CCLabelBMFont.h">
      <Filter>2d</Filter>
    </ClInclude>
    <ClInclude Include="$(MSBuildThisFileDirectory)..\..\..\CCLabelTextFormatter.h">
      <Filter>2d</Filter>
    </ClInclude>
    <ClInclude Include="$(MSBuildThisFileDirectory)..\..\..\CCLabelTTF.h">
      <Filter>2d</Filter>
    </ClInclude>
    <ClInclude Include="$(MSBuildThisFileDirectory)..\..\..\CCLayer.h">
      <Filter>2d</Filter>
    </ClInclude>
    <ClInclude Include="$(MSBuildThisFileDirectory)..\..\..\CCLight.h">
      <Filter>2d</Filter>
    </ClInclude>
    <ClInclude Include="$(MSBuildThisFileDirectory)..\..\..\CCMenu.h">
      <Filter>2d</Filter>
    </ClInclude>
    <ClInclude Include="$(MSBuildThisFileDirectory)..\..\..\CCMenuItem.h">
      <Filter>2d</Filter>
    </ClInclude>
    <ClInclude Include="$(MSBuildThisFileDirectory)..\..\..\CCMotionStreak.h">
      <Filter>2d</Filter>
    </ClInclude>
    <ClInclude Include="$(MSBuildThisFileDirectory)..\..\..\CCNode.h">
      <Filter>2d</Filter>
    </ClInclude>
    <ClInclude Include="$(MSBuildThisFileDirectory)..\..\..\CCNodeGrid.h">
      <Filter>2d</Filter>
    </ClInclude>
    <ClInclude Include="$(MSBuildThisFileDirectory)..\..\..\CCParallaxNode.h">
      <Filter>2d</Filter>
    </ClInclude>
    <ClInclude Include="$(MSBuildThisFileDirectory)..\..\..\CCParticleBatchNode.h">
      <Filter>2d</Filter>
    </ClInclude>
    <ClInclude Include="$(MSBuildThisFileDirectory)..\..\..\CCParticleExamples.h">
      <Filter>2d</Filter>
    </ClInclude>
    <ClInclude Include="$(MSBuildThisFileDirectory)..\..\..\CCParticleSystem.h">
      <Filter>2d</Filter>
    </ClInclude>
    <ClInclude Include="$(MSBuildThisFileDirectory)..\..\..\CCParticleSystemQuad.h">
      <Filter>2d</Filter>
    </ClInclude>
    <ClInclude Include="$(MSBuildThisFileDirectory)..\..\..\CCProgressTimer.h">
      <Filter>2d</Filter>
    </ClInclude>
    <ClInclude Include="$(MSBuildThisFileDirectory)..\..\..\CCProtectedNode.h">
      <Filter>2d</Filter>
    </ClInclude>
    <ClInclude Include="$(MSBuildThisFileDirectory)..\..\..\CCRenderTexture.h">
      <Filter>2d</Filter>
    </ClInclude>
    <ClInclude Include="$(MSBuildThisFileDirectory)..\..\..\CCScene.h">
      <Filter>2d</Filter>
    </ClInclude>
    <ClInclude Include="$(MSBuildThisFileDirectory)..\..\..\CCSprite.h">
      <Filter>2d</Filter>
    </ClInclude>
    <ClInclude Include="$(MSBuildThisFileDirectory)..\..\..\CCSpriteBatchNode.h">
      <Filter>2d</Filter>
    </ClInclude>
    <ClInclude Include="$(MSBuildThisFileDirectory)..\..\..\CCSpriteFrame.h">
      <Filter>2d</Filter>
    </ClInclude>
    <ClInclude Include="$(MSBuildThisFileDirectory)..\..\..\CCSpriteFrameCache.h">
      <Filter>2d</Filter>
    </ClInclude>
    <ClInclude Include="$(MSBuildThisFileDirectory)..\..\..\CCTextFieldTTF.h">
      <Filter>2d</Filter>
    </ClInclude>
    <ClInclude Include="$(MSBuildThisFileDirectory)..\..\..\CCTileMapAtlas.h">
      <Filter>2d</Filter>
    </ClInclude>
    <ClInclude Include="$(MSBuildThisFileDirectory)..\..\..\CCTMXLayer.h">
      <Filter>2d</Filter>
    </ClInclude>
    <ClInclude Include="$(MSBuildThisFileDirectory)..\..\..\CCTMXObjectGroup.h">
      <Filter>2d</Filter>
    </ClInclude>
    <ClInclude Include="$(MSBuildThisFileDirectory)..\..\..\CCTMXTiledMap.h">
      <Filter>2d</Filter>
    </ClInclude>
    <ClInclude Include="$(MSBuildThisFileDirectory)..\..\..\CCTMXXMLParser.h">
      <Filter>2d</Filter>
    </ClInclude>
    <ClInclude Include="$(MSBuildThisFileDirectory)..\..\..\CCTransition.h">
      <Filter>2d</Filter>
    </ClInclude>
    <ClInclude Include="$(MSBuildThisFileDirectory)..\..\..\CCTransitionPageTurn.h">
      <Filter>2d</Filter>
    </ClInclude>
    <ClInclude Include="$(MSBuildThisFileDirectory)..\..\..\CCTransitionProgress.h">
      <Filter>2d</Filter>
    </ClInclude>
    <ClInclude Include="$(MSBuildThisFileDirectory)..\..\..\CCTweenFunction.h">
      <Filter>2d</Filter>
    </ClInclude>
    <ClInclude Include="$(MSBuildThisFileDirectory)..\..\..\..\base\atitc.h">
      <Filter>base</Filter>
    </ClInclude>
    <ClInclude Include="$(MSBuildThisFileDirectory)..\..\..\..\base\base64.h">
      <Filter>base</Filter>
    </ClInclude>
    <ClInclude Include="$(MSBuildThisFileDirectory)..\..\..\..\base\CCAutoreleasePool.h">
      <Filter>base</Filter>
    </ClInclude>
    <ClInclude Include="$(MSBuildThisFileDirectory)..\..\..\..\base\ccCArray.h">
      <Filter>base</Filter>
    </ClInclude>
    <ClInclude Include="$(MSBuildThisFileDirectory)..\..\..\..\base\ccConfig.h">
      <Filter>base</Filter>
    </ClInclude>
    <ClInclude Include="$(MSBuildThisFileDirectory)..\..\..\..\base\CCConfiguration.h">
      <Filter>base</Filter>
    </ClInclude>
    <ClInclude Include="$(MSBuildThisFileDirectory)..\..\..\..\base\CCConsole.h">
      <Filter>base</Filter>
    </ClInclude>
    <ClInclude Include="$(MSBuildThisFileDirectory)..\..\..\..\base\CCController.h">
      <Filter>base</Filter>
    </ClInclude>
    <ClInclude Include="$(MSBuildThisFileDirectory)..\..\..\..\base\CCData.h">
      <Filter>base</Filter>
    </ClInclude>
    <ClInclude Include="$(MSBuildThisFileDirectory)..\..\..\..\base\CCDataVisitor.h">
      <Filter>base</Filter>
    </ClInclude>
    <ClInclude Include="$(MSBuildThisFileDirectory)..\..\..\..\base\CCDirector.h">
      <Filter>base</Filter>
    </ClInclude>
    <ClInclude Include="$(MSBuildThisFileDirectory)..\..\..\..\base\CCEvent.h">
      <Filter>base</Filter>
    </ClInclude>
    <ClInclude Include="$(MSBuildThisFileDirectory)..\..\..\..\base\CCEventAcceleration.h">
      <Filter>base</Filter>
    </ClInclude>
    <ClInclude Include="$(MSBuildThisFileDirectory)..\..\..\..\base\CCEventController.h">
      <Filter>base</Filter>
    </ClInclude>
    <ClInclude Include="$(MSBuildThisFileDirectory)..\..\..\..\base\CCEventCustom.h">
      <Filter>base</Filter>
    </ClInclude>
    <ClInclude Include="$(MSBuildThisFileDirectory)..\..\..\..\base\CCEventDispatcher.h">
      <Filter>base</Filter>
    </ClInclude>
    <ClInclude Include="$(MSBuildThisFileDirectory)..\..\..\..\base\CCEventFocus.h">
      <Filter>base</Filter>
    </ClInclude>
    <ClInclude Include="$(MSBuildThisFileDirectory)..\..\..\..\base\CCEventKeyboard.h">
      <Filter>base</Filter>
    </ClInclude>
    <ClInclude Include="$(MSBuildThisFileDirectory)..\..\..\..\base\CCEventListener.h">
      <Filter>base</Filter>
    </ClInclude>
    <ClInclude Include="$(MSBuildThisFileDirectory)..\..\..\..\base\CCEventListenerAcceleration.h">
      <Filter>base</Filter>
    </ClInclude>
    <ClInclude Include="$(MSBuildThisFileDirectory)..\..\..\..\base\CCEventListenerController.h">
      <Filter>base</Filter>
    </ClInclude>
    <ClInclude Include="$(MSBuildThisFileDirectory)..\..\..\..\base\CCEventListenerCustom.h">
      <Filter>base</Filter>
    </ClInclude>
    <ClInclude Include="$(MSBuildThisFileDirectory)..\..\..\..\base\CCEventListenerFocus.h">
      <Filter>base</Filter>
    </ClInclude>
    <ClInclude Include="$(MSBuildThisFileDirectory)..\..\..\..\base\CCEventListenerKeyboard.h">
      <Filter>base</Filter>
    </ClInclude>
    <ClInclude Include="$(MSBuildThisFileDirectory)..\..\..\..\base\CCEventListenerMouse.h">
      <Filter>base</Filter>
    </ClInclude>
    <ClInclude Include="$(MSBuildThisFileDirectory)..\..\..\..\base\CCEventListenerTouch.h">
      <Filter>base</Filter>
    </ClInclude>
    <ClInclude Include="$(MSBuildThisFileDirectory)..\..\..\..\base\CCEventMouse.h">
      <Filter>base</Filter>
    </ClInclude>
    <ClInclude Include="$(MSBuildThisFileDirectory)..\..\..\..\base\CCEventTouch.h">
      <Filter>base</Filter>
    </ClInclude>
    <ClInclude Include="$(MSBuildThisFileDirectory)..\..\..\..\base\CCEventType.h">
      <Filter>base</Filter>
    </ClInclude>
    <ClInclude Include="$(MSBuildThisFileDirectory)..\..\..\..\base\ccFPSImages.h">
      <Filter>base</Filter>
    </ClInclude>
    <ClInclude Include="$(MSBuildThisFileDirectory)..\..\..\..\base\CCGameController.h">
      <Filter>base</Filter>
    </ClInclude>
    <ClInclude Include="$(MSBuildThisFileDirectory)..\..\..\..\base\CCIMEDelegate.h">
      <Filter>base</Filter>
    </ClInclude>
    <ClInclude Include="$(MSBuildThisFileDirectory)..\..\..\..\base\CCIMEDispatcher.h">
      <Filter>base</Filter>
    </ClInclude>
    <ClInclude Include="$(MSBuildThisFileDirectory)..\..\..\..\base\ccMacros.h">
      <Filter>base</Filter>
    </ClInclude>
    <ClInclude Include="$(MSBuildThisFileDirectory)..\..\..\..\base\CCMap.h">
      <Filter>base</Filter>
    </ClInclude>
    <ClInclude Include="$(MSBuildThisFileDirectory)..\..\..\..\base\CCNS.h">
      <Filter>base</Filter>
    </ClInclude>
    <ClInclude Include="$(MSBuildThisFileDirectory)..\..\..\..\base\CCProfiling.h">
      <Filter>base</Filter>
    </ClInclude>
    <ClInclude Include="$(MSBuildThisFileDirectory)..\..\..\..\base\CCProtocols.h">
      <Filter>base</Filter>
    </ClInclude>
    <ClInclude Include="$(MSBuildThisFileDirectory)..\..\..\..\base\ccRandom.h">
      <Filter>base</Filter>
    </ClInclude>
    <ClInclude Include="$(MSBuildThisFileDirectory)..\..\..\..\base\CCRef.h">
      <Filter>base</Filter>
    </ClInclude>
    <ClInclude Include="$(MSBuildThisFileDirectory)..\..\..\..\base\CCRefPtr.h">
      <Filter>base</Filter>
    </ClInclude>
    <ClInclude Include="$(MSBuildThisFileDirectory)..\..\..\..\base\CCScheduler.h">
      <Filter>base</Filter>
    </ClInclude>
    <ClInclude Include="$(MSBuildThisFileDirectory)..\..\..\..\base\CCScriptSupport.h">
      <Filter>base</Filter>
    </ClInclude>
    <ClInclude Include="$(MSBuildThisFileDirectory)..\..\..\..\base\CCTouch.h">
      <Filter>base</Filter>
    </ClInclude>
    <ClInclude Include="$(MSBuildThisFileDirectory)..\..\..\..\base\ccTypes.h">
      <Filter>base</Filter>
    </ClInclude>
    <ClInclude Include="$(MSBuildThisFileDirectory)..\..\..\..\base\CCUserDefault.h">
      <Filter>base</Filter>
    </ClInclude>
    <ClInclude Include="$(MSBuildThisFileDirectory)..\..\..\..\base\ccUTF8.h">
      <Filter>base</Filter>
    </ClInclude>
    <ClInclude Include="$(MSBuildThisFileDirectory)..\..\..\..\base\ccUtils.h">
      <Filter>base</Filter>
    </ClInclude>
    <ClInclude Include="$(MSBuildThisFileDirectory)..\..\..\..\base\CCValue.h">
      <Filter>base</Filter>
    </ClInclude>
    <ClInclude Include="$(MSBuildThisFileDirectory)..\..\..\..\base\CCVector.h">
      <Filter>base</Filter>
    </ClInclude>
    <ClInclude Include="$(MSBuildThisFileDirectory)..\..\..\..\base\etc1.h">
      <Filter>base</Filter>
    </ClInclude>
    <ClInclude Include="$(MSBuildThisFileDirectory)..\..\..\..\base\firePngData.h">
      <Filter>base</Filter>
    </ClInclude>
    <ClInclude Include="$(MSBuildThisFileDirectory)..\..\..\..\base\ObjectFactory.h">
      <Filter>base</Filter>
    </ClInclude>
    <ClInclude Include="$(MSBuildThisFileDirectory)..\..\..\..\base\pvr.h">
      <Filter>base</Filter>
    </ClInclude>
    <ClInclude Include="$(MSBuildThisFileDirectory)..\..\..\..\base\s3tc.h">
      <Filter>base</Filter>
    </ClInclude>
    <ClInclude Include="$(MSBuildThisFileDirectory)..\..\..\..\base\TGAlib.h">
      <Filter>base</Filter>
    </ClInclude>
    <ClInclude Include="$(MSBuildThisFileDirectory)..\..\..\..\base\uthash.h">
      <Filter>base</Filter>
    </ClInclude>
    <ClInclude Include="$(MSBuildThisFileDirectory)..\..\..\..\base\utlist.h">
      <Filter>base</Filter>
    </ClInclude>
    <ClInclude Include="$(MSBuildThisFileDirectory)..\..\..\..\base\ZipUtils.h">
      <Filter>base</Filter>
    </ClInclude>
    <ClInclude Include="$(MSBuildThisFileDirectory)..\..\..\..\..\external\flatbuffers\flatbuffers.h">
      <Filter>cocostudio\json\flatbuffers</Filter>
    </ClInclude>
    <ClInclude Include="$(MSBuildThisFileDirectory)..\..\..\..\..\external\flatbuffers\idl.h">
      <Filter>cocostudio\json\flatbuffers</Filter>
    </ClInclude>
    <ClInclude Include="$(MSBuildThisFileDirectory)..\..\..\..\..\external\flatbuffers\util.h">
      <Filter>cocostudio\json\flatbuffers</Filter>
    </ClInclude>
    <ClInclude Include="$(MSBuildThisFileDirectory)..\..\..\..\editor-support\cocostudio\CSParseBinary_generated.h">
      <Filter>cocostudio\json</Filter>
    </ClInclude>
    <ClInclude Include="$(MSBuildThisFileDirectory)..\..\..\..\editor-support\cocostudio\CSParse3DBinary_generated.h">
      <Filter>cocostudio\json</Filter>
    </ClInclude>
    <ClInclude Include="$(MSBuildThisFileDirectory)..\..\..\..\editor-support\cocostudio\FlatBuffersSerialize.h">
      <Filter>cocostudio\json</Filter>
    </ClInclude>
    <ClInclude Include="$(MSBuildThisFileDirectory)..\..\..\..\editor-support\cocostudio\WidgetCallBackHandlerProtocol.h">
      <Filter>cocostudio\json</Filter>
    </ClInclude>
    <ClInclude Include="$(MSBuildThisFileDirectory)..\..\..\..\editor-support\cocostudio\WidgetReader\ComAudioReader\ComAudioReader.h">
      <Filter>cocostudio\reader\WidgetReader\ComAudioReader</Filter>
    </ClInclude>
    <ClInclude Include="$(MSBuildThisFileDirectory)..\..\..\..\editor-support\cocostudio\WidgetReader\GameMapReader\GameMapReader.h">
      <Filter>cocostudio\reader\WidgetReader\GameMapReader</Filter>
    </ClInclude>
    <ClInclude Include="$(MSBuildThisFileDirectory)..\..\..\..\editor-support\cocostudio\WidgetReader\NodeReader\NodeReader.h">
      <Filter>cocostudio\reader\WidgetReader\NodeReader</Filter>
    </ClInclude>
    <ClInclude Include="$(MSBuildThisFileDirectory)..\..\..\..\editor-support\cocostudio\WidgetReader\SingleNodeReader\SingleNodeReader.h">
      <Filter>cocostudio\reader\WidgetReader\SpriteReader\SingleNodeReader</Filter>
    </ClInclude>
    <ClInclude Include="$(MSBuildThisFileDirectory)..\..\..\..\editor-support\cocostudio\WidgetReader\SpriteReader\SpriteReader.h">
      <Filter>cocostudio\reader\WidgetReader\SpriteReader</Filter>
    </ClInclude>
    <ClInclude Include="$(MSBuildThisFileDirectory)..\..\..\..\editor-support\cocostudio\WidgetReader\NodeReaderDefine.h">
      <Filter>cocostudio\reader\WidgetReader</Filter>
    </ClInclude>
    <ClInclude Include="$(MSBuildThisFileDirectory)..\..\..\..\editor-support\cocostudio\WidgetReader\NodeReaderProtocol.h">
      <Filter>cocostudio\reader\WidgetReader</Filter>
    </ClInclude>
    <ClInclude Include="$(MSBuildThisFileDirectory)..\..\..\..\editor-support\cocostudio\WidgetReader\ParticleReader\ParticleReader.h">
      <Filter>cocostudio\reader\WidgetReader\ParticleReader</Filter>
    </ClInclude>
    <ClInclude Include="$(MSBuildThisFileDirectory)..\..\..\..\editor-support\cocostudio\WidgetReader\ProjectNodeReader\ProjectNodeReader.h">
      <Filter>cocostudio\reader\WidgetReader\ProjectNodeReader</Filter>
    </ClInclude>
    <ClInclude Include="$(MSBuildThisFileDirectory)..\..\..\..\base\CCAsyncTaskPool.h">
      <Filter>base</Filter>
    </ClInclude>
    <ClInclude Include="$(MSBuildThisFileDirectory)..\..\..\..\editor-support\cocostudio\WidgetReader\ArmatureNodeReader\CSArmatureNode_generated.h">
      <Filter>cocostudio\reader\WidgetReader\ArmatureNodeReader</Filter>
    </ClInclude>
    <ClInclude Include="$(MSBuildThisFileDirectory)..\..\..\..\editor-support\cocostudio\WidgetReader\ArmatureNodeReader\ArmatureNodeReader.h">
      <Filter>cocostudio\reader\WidgetReader\ArmatureNodeReader</Filter>
    </ClInclude>
    <ClInclude Include="$(MSBuildThisFileDirectory)..\..\..\..\editor-support\cocostudio\ActionTimeline\CCActionTimelineNode.h">
      <Filter>cocostudio\TimelineAction</Filter>
    </ClInclude>
    <ClInclude Include="$(MSBuildThisFileDirectory)..\..\..\..\3d\CCFrustum.h">
      <Filter>3d</Filter>
    </ClInclude>
    <ClInclude Include="$(MSBuildThisFileDirectory)..\..\..\..\3d\CCPlane.h">
      <Filter>3d</Filter>
    </ClInclude>
    <ClInclude Include="$(MSBuildThisFileDirectory)..\..\..\..\platform\winrt\inet_pton_winrt.h">
      <Filter>platform\winrt</Filter>
    </ClInclude>
    <ClInclude Include="$(MSBuildThisFileDirectory)..\..\..\..\base\allocator\CCAllocatorBase.h">
      <Filter>base\allocator</Filter>
    </ClInclude>
    <ClInclude Include="$(MSBuildThisFileDirectory)..\..\..\..\base\allocator\CCAllocatorDiagnostics.h">
      <Filter>base\allocator</Filter>
    </ClInclude>
    <ClInclude Include="$(MSBuildThisFileDirectory)..\..\..\..\base\allocator\CCAllocatorGlobal.h">
      <Filter>base\allocator</Filter>
    </ClInclude>
    <ClInclude Include="$(MSBuildThisFileDirectory)..\..\..\..\base\allocator\CCAllocatorMacros.h">
      <Filter>base\allocator</Filter>
    </ClInclude>
    <ClInclude Include="$(MSBuildThisFileDirectory)..\..\..\..\base\allocator\CCAllocatorMutex.h">
      <Filter>base\allocator</Filter>
    </ClInclude>
    <ClInclude Include="$(MSBuildThisFileDirectory)..\..\..\..\base\allocator\CCAllocatorStrategyDefault.h">
      <Filter>base\allocator</Filter>
    </ClInclude>
    <ClInclude Include="$(MSBuildThisFileDirectory)..\..\..\..\base\allocator\CCAllocatorStrategyFixedBlock.h">
      <Filter>base\allocator</Filter>
    </ClInclude>
    <ClInclude Include="$(MSBuildThisFileDirectory)..\..\..\..\base\allocator\CCAllocatorStrategyGlobalSmallBlock.h">
      <Filter>base\allocator</Filter>
    </ClInclude>
    <ClInclude Include="$(MSBuildThisFileDirectory)..\..\..\..\base\allocator\CCAllocatorStrategyPool.h">
      <Filter>base\allocator</Filter>
    </ClInclude>
    <ClInclude Include="$(MSBuildThisFileDirectory)..\..\..\..\physics\CCPhysicsHelper.h">
      <Filter>physics</Filter>
    </ClInclude>
    <ClInclude Include="$(MSBuildThisFileDirectory)..\..\..\..\editor-support\cocostudio\WidgetReader\Particle3DReader\Particle3DReader.h">
      <Filter>cocostudio\reader\WidgetReader\Particle3DReader</Filter>
    </ClInclude>
    <ClInclude Include="$(MSBuildThisFileDirectory)..\..\..\..\editor-support\cocostudio\WidgetReader\Particle3DReader\Particle3DReader.h">
      <Filter>cocostudio\reader\WidgetReader\Particle3DReader</Filter>
    </ClInclude>
    <ClInclude Include="$(MSBuildThisFileDirectory)..\..\..\..\..\extensions\Particle3D\CCParticle3DAffector.h">
      <Filter>extension\Particle3D</Filter>
    </ClInclude>
    <ClInclude Include="$(MSBuildThisFileDirectory)..\..\..\..\..\extensions\Particle3D\CCParticle3DEmitter.h">
      <Filter>extension\Particle3D</Filter>
    </ClInclude>
    <ClInclude Include="$(MSBuildThisFileDirectory)..\..\..\..\..\extensions\Particle3D\CCParticle3DRender.h">
      <Filter>extension\Particle3D</Filter>
    </ClInclude>
    <ClInclude Include="$(MSBuildThisFileDirectory)..\..\..\..\..\extensions\Particle3D\CCParticleSystem3D.h">
      <Filter>extension\Particle3D</Filter>
    </ClInclude>
    <ClInclude Include="$(MSBuildThisFileDirectory)..\..\..\..\..\extensions\Particle3D\PU\CCPUAffector.h">
      <Filter>extension\Particle3D\PU</Filter>
    </ClInclude>
    <ClInclude Include="$(MSBuildThisFileDirectory)..\..\..\..\..\extensions\Particle3D\PU\CCPUAffectorManager.h">
      <Filter>extension\Particle3D\PU</Filter>
    </ClInclude>
    <ClInclude Include="$(MSBuildThisFileDirectory)..\..\..\..\..\extensions\Particle3D\PU\CCPUAffectorTranslator.h">
      <Filter>extension\Particle3D\PU</Filter>
    </ClInclude>
    <ClInclude Include="$(MSBuildThisFileDirectory)..\..\..\..\..\extensions\Particle3D\PU\CCPUAlignAffector.h">
      <Filter>extension\Particle3D\PU</Filter>
    </ClInclude>
    <ClInclude Include="$(MSBuildThisFileDirectory)..\..\..\..\..\extensions\Particle3D\PU\CCPUAlignAffectorTranslator.h">
      <Filter>extension\Particle3D\PU</Filter>
    </ClInclude>
    <ClInclude Include="$(MSBuildThisFileDirectory)..\..\..\..\..\extensions\Particle3D\PU\CCPUBaseCollider.h">
      <Filter>extension\Particle3D\PU</Filter>
    </ClInclude>
    <ClInclude Include="$(MSBuildThisFileDirectory)..\..\..\..\..\extensions\Particle3D\PU\CCPUBaseColliderTranslator.h">
      <Filter>extension\Particle3D\PU</Filter>
    </ClInclude>
    <ClInclude Include="$(MSBuildThisFileDirectory)..\..\..\..\..\extensions\Particle3D\PU\CCPUBaseForceAffector.h">
      <Filter>extension\Particle3D\PU</Filter>
    </ClInclude>
    <ClInclude Include="$(MSBuildThisFileDirectory)..\..\..\..\..\extensions\Particle3D\PU\CCPUBaseForceAffectorTranslator.h">
      <Filter>extension\Particle3D\PU</Filter>
    </ClInclude>
    <ClInclude Include="$(MSBuildThisFileDirectory)..\..\..\..\..\extensions\Particle3D\PU\CCPUBeamRender.h">
      <Filter>extension\Particle3D\PU</Filter>
    </ClInclude>
    <ClInclude Include="$(MSBuildThisFileDirectory)..\..\..\..\..\extensions\Particle3D\PU\CCPUBehaviour.h">
      <Filter>extension\Particle3D\PU</Filter>
    </ClInclude>
    <ClInclude Include="$(MSBuildThisFileDirectory)..\..\..\..\..\extensions\Particle3D\PU\CCPUBehaviourManager.h">
      <Filter>extension\Particle3D\PU</Filter>
    </ClInclude>
    <ClInclude Include="$(MSBuildThisFileDirectory)..\..\..\..\..\extensions\Particle3D\PU\CCPUBehaviourTranslator.h">
      <Filter>extension\Particle3D\PU</Filter>
    </ClInclude>
    <ClInclude Include="$(MSBuildThisFileDirectory)..\..\..\..\..\extensions\Particle3D\PU\CCPUBillboardChain.h">
      <Filter>extension\Particle3D\PU</Filter>
    </ClInclude>
    <ClInclude Include="$(MSBuildThisFileDirectory)..\..\..\..\..\extensions\Particle3D\PU\CCPUBoxCollider.h">
      <Filter>extension\Particle3D\PU</Filter>
    </ClInclude>
    <ClInclude Include="$(MSBuildThisFileDirectory)..\..\..\..\..\extensions\Particle3D\PU\CCPUBoxColliderTranslator.h">
      <Filter>extension\Particle3D\PU</Filter>
    </ClInclude>
    <ClInclude Include="$(MSBuildThisFileDirectory)..\..\..\..\..\extensions\Particle3D\PU\CCPUBoxEmitter.h">
      <Filter>extension\Particle3D\PU</Filter>
    </ClInclude>
    <ClInclude Include="$(MSBuildThisFileDirectory)..\..\..\..\..\extensions\Particle3D\PU\CCPUBoxEmitterTranslator.h">
      <Filter>extension\Particle3D\PU</Filter>
    </ClInclude>
    <ClInclude Include="$(MSBuildThisFileDirectory)..\..\..\..\..\extensions\Particle3D\PU\CCPUCircleEmitter.h">
      <Filter>extension\Particle3D\PU</Filter>
    </ClInclude>
    <ClInclude Include="$(MSBuildThisFileDirectory)..\..\..\..\..\extensions\Particle3D\PU\CCPUCircleEmitterTranslator.h">
      <Filter>extension\Particle3D\PU</Filter>
    </ClInclude>
    <ClInclude Include="$(MSBuildThisFileDirectory)..\..\..\..\..\extensions\Particle3D\PU\CCPUCollisionAvoidanceAffector.h">
      <Filter>extension\Particle3D\PU</Filter>
    </ClInclude>
    <ClInclude Include="$(MSBuildThisFileDirectory)..\..\..\..\..\extensions\Particle3D\PU\CCPUCollisionAvoidanceAffectorTranslator.h">
      <Filter>extension\Particle3D\PU</Filter>
    </ClInclude>
    <ClInclude Include="$(MSBuildThisFileDirectory)..\..\..\..\..\extensions\Particle3D\PU\CCPUColorAffector.h">
      <Filter>extension\Particle3D\PU</Filter>
    </ClInclude>
    <ClInclude Include="$(MSBuildThisFileDirectory)..\..\..\..\..\extensions\Particle3D\PU\CCPUColorAffectorTranslator.h">
      <Filter>extension\Particle3D\PU</Filter>
    </ClInclude>
    <ClInclude Include="$(MSBuildThisFileDirectory)..\..\..\..\..\extensions\Particle3D\PU\CCPUDoAffectorEventHandler.h">
      <Filter>extension\Particle3D\PU</Filter>
    </ClInclude>
    <ClInclude Include="$(MSBuildThisFileDirectory)..\..\..\..\..\extensions\Particle3D\PU\CCPUDoAffectorEventHandlerTranslator.h">
      <Filter>extension\Particle3D\PU</Filter>
    </ClInclude>
    <ClInclude Include="$(MSBuildThisFileDirectory)..\..\..\..\..\extensions\Particle3D\PU\CCPUDoEnableComponentEventHandler.h">
      <Filter>extension\Particle3D\PU</Filter>
    </ClInclude>
    <ClInclude Include="$(MSBuildThisFileDirectory)..\..\..\..\..\extensions\Particle3D\PU\CCPUDoEnableComponentEventHandlerTranslator.h">
      <Filter>extension\Particle3D\PU</Filter>
    </ClInclude>
    <ClInclude Include="$(MSBuildThisFileDirectory)..\..\..\..\..\extensions\Particle3D\PU\CCPUDoExpireEventHandler.h">
      <Filter>extension\Particle3D\PU</Filter>
    </ClInclude>
    <ClInclude Include="$(MSBuildThisFileDirectory)..\..\..\..\..\extensions\Particle3D\PU\CCPUDoExpireEventHandlerTranslator.h">
      <Filter>extension\Particle3D\PU</Filter>
    </ClInclude>
    <ClInclude Include="$(MSBuildThisFileDirectory)..\..\..\..\..\extensions\Particle3D\PU\CCPUDoFreezeEventHandler.h">
      <Filter>extension\Particle3D\PU</Filter>
    </ClInclude>
    <ClInclude Include="$(MSBuildThisFileDirectory)..\..\..\..\..\extensions\Particle3D\PU\CCPUDoFreezeEventHandlerTranslator.h">
      <Filter>extension\Particle3D\PU</Filter>
    </ClInclude>
    <ClInclude Include="$(MSBuildThisFileDirectory)..\..\..\..\..\extensions\Particle3D\PU\CCPUDoPlacementParticleEventHandler.h">
      <Filter>extension\Particle3D\PU</Filter>
    </ClInclude>
    <ClInclude Include="$(MSBuildThisFileDirectory)..\..\..\..\..\extensions\Particle3D\PU\CCPUDoPlacementParticleEventHandlerTranslator.h">
      <Filter>extension\Particle3D\PU</Filter>
    </ClInclude>
    <ClInclude Include="$(MSBuildThisFileDirectory)..\..\..\..\..\extensions\Particle3D\PU\CCPUDoScaleEventHandler.h">
      <Filter>extension\Particle3D\PU</Filter>
    </ClInclude>
    <ClInclude Include="$(MSBuildThisFileDirectory)..\..\..\..\..\extensions\Particle3D\PU\CCPUDoScaleEventHandlerTranslator.h">
      <Filter>extension\Particle3D\PU</Filter>
    </ClInclude>
    <ClInclude Include="$(MSBuildThisFileDirectory)..\..\..\..\..\extensions\Particle3D\PU\CCPUDoStopSystemEventHandler.h">
      <Filter>extension\Particle3D\PU</Filter>
    </ClInclude>
    <ClInclude Include="$(MSBuildThisFileDirectory)..\..\..\..\..\extensions\Particle3D\PU\CCPUDoStopSystemEventHandlerTranslator.h">
      <Filter>extension\Particle3D\PU</Filter>
    </ClInclude>
    <ClInclude Include="$(MSBuildThisFileDirectory)..\..\..\..\..\extensions\Particle3D\PU\CCPUDynamicAttribute.h">
      <Filter>extension\Particle3D\PU</Filter>
    </ClInclude>
    <ClInclude Include="$(MSBuildThisFileDirectory)..\..\..\..\..\extensions\Particle3D\PU\CCPUDynamicAttributeTranslator.h">
      <Filter>extension\Particle3D\PU</Filter>
    </ClInclude>
    <ClInclude Include="$(MSBuildThisFileDirectory)..\..\..\..\..\extensions\Particle3D\PU\CCPUEmitter.h">
      <Filter>extension\Particle3D\PU</Filter>
    </ClInclude>
    <ClInclude Include="$(MSBuildThisFileDirectory)..\..\..\..\..\extensions\Particle3D\PU\CCPUEmitterManager.h">
      <Filter>extension\Particle3D\PU</Filter>
    </ClInclude>
    <ClInclude Include="$(MSBuildThisFileDirectory)..\..\..\..\..\extensions\Particle3D\PU\CCPUEmitterTranslator.h">
      <Filter>extension\Particle3D\PU</Filter>
    </ClInclude>
    <ClInclude Include="$(MSBuildThisFileDirectory)..\..\..\..\..\extensions\Particle3D\PU\CCPUEventHandler.h">
      <Filter>extension\Particle3D\PU</Filter>
    </ClInclude>
    <ClInclude Include="$(MSBuildThisFileDirectory)..\..\..\..\..\extensions\Particle3D\PU\CCPUEventHandlerManager.h">
      <Filter>extension\Particle3D\PU</Filter>
    </ClInclude>
    <ClInclude Include="$(MSBuildThisFileDirectory)..\..\..\..\..\extensions\Particle3D\PU\CCPUEventHandlerTranslator.h">
      <Filter>extension\Particle3D\PU</Filter>
    </ClInclude>
    <ClInclude Include="$(MSBuildThisFileDirectory)..\..\..\..\..\extensions\Particle3D\PU\CCPUFlockCenteringAffector.h">
      <Filter>extension\Particle3D\PU</Filter>
    </ClInclude>
    <ClInclude Include="$(MSBuildThisFileDirectory)..\..\..\..\..\extensions\Particle3D\PU\CCPUFlockCenteringAffectorTranslator.h">
      <Filter>extension\Particle3D\PU</Filter>
    </ClInclude>
    <ClInclude Include="$(MSBuildThisFileDirectory)..\..\..\..\..\extensions\Particle3D\PU\CCPUForceField.h">
      <Filter>extension\Particle3D\PU</Filter>
    </ClInclude>
    <ClInclude Include="$(MSBuildThisFileDirectory)..\..\..\..\..\extensions\Particle3D\PU\CCPUForceFieldAffector.h">
      <Filter>extension\Particle3D\PU</Filter>
    </ClInclude>
    <ClInclude Include="$(MSBuildThisFileDirectory)..\..\..\..\..\extensions\Particle3D\PU\CCPUForceFieldAffectorTranslator.h">
      <Filter>extension\Particle3D\PU</Filter>
    </ClInclude>
    <ClInclude Include="$(MSBuildThisFileDirectory)..\..\..\..\..\extensions\Particle3D\PU\CCPUGeometryRotator.h">
      <Filter>extension\Particle3D\PU</Filter>
    </ClInclude>
    <ClInclude Include="$(MSBuildThisFileDirectory)..\..\..\..\..\extensions\Particle3D\PU\CCPUGeometryRotatorTranslator.h">
      <Filter>extension\Particle3D\PU</Filter>
    </ClInclude>
    <ClInclude Include="$(MSBuildThisFileDirectory)..\..\..\..\..\extensions\Particle3D\PU\CCPUGravityAffector.h">
      <Filter>extension\Particle3D\PU</Filter>
    </ClInclude>
    <ClInclude Include="$(MSBuildThisFileDirectory)..\..\..\..\..\extensions\Particle3D\PU\CCPUGravityAffectorTranslator.h">
      <Filter>extension\Particle3D\PU</Filter>
    </ClInclude>
    <ClInclude Include="$(MSBuildThisFileDirectory)..\..\..\..\..\extensions\Particle3D\PU\CCPUInterParticleCollider.h">
      <Filter>extension\Particle3D\PU</Filter>
    </ClInclude>
    <ClInclude Include="$(MSBuildThisFileDirectory)..\..\..\..\..\extensions\Particle3D\PU\CCPUInterParticleColliderTranslator.h">
      <Filter>extension\Particle3D\PU</Filter>
    </ClInclude>
    <ClInclude Include="$(MSBuildThisFileDirectory)..\..\..\..\..\extensions\Particle3D\PU\CCPUJetAffector.h">
      <Filter>extension\Particle3D\PU</Filter>
    </ClInclude>
    <ClInclude Include="$(MSBuildThisFileDirectory)..\..\..\..\..\extensions\Particle3D\PU\CCPUJetAffectorTranslator.h">
      <Filter>extension\Particle3D\PU</Filter>
    </ClInclude>
    <ClInclude Include="$(MSBuildThisFileDirectory)..\..\..\..\..\extensions\Particle3D\PU\CCPULineAffector.h">
      <Filter>extension\Particle3D\PU</Filter>
    </ClInclude>
    <ClInclude Include="$(MSBuildThisFileDirectory)..\..\..\..\..\extensions\Particle3D\PU\CCPULineAffectorTranslator.h">
      <Filter>extension\Particle3D\PU</Filter>
    </ClInclude>
    <ClInclude Include="$(MSBuildThisFileDirectory)..\..\..\..\..\extensions\Particle3D\PU\CCPULinearForceAffector.h">
      <Filter>extension\Particle3D\PU</Filter>
    </ClInclude>
    <ClInclude Include="$(MSBuildThisFileDirectory)..\..\..\..\..\extensions\Particle3D\PU\CCPULinearForceAffectorTranslator.h">
      <Filter>extension\Particle3D\PU</Filter>
    </ClInclude>
    <ClInclude Include="$(MSBuildThisFileDirectory)..\..\..\..\..\extensions\Particle3D\PU\CCPULineEmitter.h">
      <Filter>extension\Particle3D\PU</Filter>
    </ClInclude>
    <ClInclude Include="$(MSBuildThisFileDirectory)..\..\..\..\..\extensions\Particle3D\PU\CCPULineEmitterTranslator.h">
      <Filter>extension\Particle3D\PU</Filter>
    </ClInclude>
    <ClInclude Include="$(MSBuildThisFileDirectory)..\..\..\..\..\extensions\Particle3D\PU\CCPUListener.h">
      <Filter>extension\Particle3D\PU</Filter>
    </ClInclude>
    <ClInclude Include="$(MSBuildThisFileDirectory)..\..\..\..\..\extensions\Particle3D\PU\CCPUMaterialManager.h">
      <Filter>extension\Particle3D\PU</Filter>
    </ClInclude>
    <ClInclude Include="$(MSBuildThisFileDirectory)..\..\..\..\..\extensions\Particle3D\PU\CCPUMaterialTranslator.h">
      <Filter>extension\Particle3D\PU</Filter>
    </ClInclude>
    <ClInclude Include="$(MSBuildThisFileDirectory)..\..\..\..\..\extensions\Particle3D\PU\CCPUMeshSurfaceEmitter.h">
      <Filter>extension\Particle3D\PU</Filter>
    </ClInclude>
    <ClInclude Include="$(MSBuildThisFileDirectory)..\..\..\..\..\extensions\Particle3D\PU\CCPUMeshSurfaceEmitterTranslator.h">
      <Filter>extension\Particle3D\PU</Filter>
    </ClInclude>
    <ClInclude Include="$(MSBuildThisFileDirectory)..\..\..\..\..\extensions\Particle3D\PU\CCPUNoise.h">
      <Filter>extension\Particle3D\PU</Filter>
    </ClInclude>
    <ClInclude Include="$(MSBuildThisFileDirectory)..\..\..\..\..\extensions\Particle3D\PU\CCPUObserver.h">
      <Filter>extension\Particle3D\PU</Filter>
    </ClInclude>
    <ClInclude Include="$(MSBuildThisFileDirectory)..\..\..\..\..\extensions\Particle3D\PU\CCPUObserverManager.h">
      <Filter>extension\Particle3D\PU</Filter>
    </ClInclude>
    <ClInclude Include="$(MSBuildThisFileDirectory)..\..\..\..\..\extensions\Particle3D\PU\CCPUObserverTranslator.h">
      <Filter>extension\Particle3D\PU</Filter>
    </ClInclude>
    <ClInclude Include="$(MSBuildThisFileDirectory)..\..\..\..\..\extensions\Particle3D\PU\CCPUOnClearObserver.h">
      <Filter>extension\Particle3D\PU</Filter>
    </ClInclude>
    <ClInclude Include="$(MSBuildThisFileDirectory)..\..\..\..\..\extensions\Particle3D\PU\CCPUOnClearObserverTranslator.h">
      <Filter>extension\Particle3D\PU</Filter>
    </ClInclude>
    <ClInclude Include="$(MSBuildThisFileDirectory)..\..\..\..\..\extensions\Particle3D\PU\CCPUOnCollisionObserver.h">
      <Filter>extension\Particle3D\PU</Filter>
    </ClInclude>
    <ClInclude Include="$(MSBuildThisFileDirectory)..\..\..\..\..\extensions\Particle3D\PU\CCPUOnCollisionObserverTranslator.h">
      <Filter>extension\Particle3D\PU</Filter>
    </ClInclude>
    <ClInclude Include="$(MSBuildThisFileDirectory)..\..\..\..\..\extensions\Particle3D\PU\CCPUOnCountObserver.h">
      <Filter>extension\Particle3D\PU</Filter>
    </ClInclude>
    <ClInclude Include="$(MSBuildThisFileDirectory)..\..\..\..\..\extensions\Particle3D\PU\CCPUOnCountObserverTranslator.h">
      <Filter>extension\Particle3D\PU</Filter>
    </ClInclude>
    <ClInclude Include="$(MSBuildThisFileDirectory)..\..\..\..\..\extensions\Particle3D\PU\CCPUOnEmissionObserver.h">
      <Filter>extension\Particle3D\PU</Filter>
    </ClInclude>
    <ClInclude Include="$(MSBuildThisFileDirectory)..\..\..\..\..\extensions\Particle3D\PU\CCPUOnEmissionObserverTranslator.h">
      <Filter>extension\Particle3D\PU</Filter>
    </ClInclude>
    <ClInclude Include="$(MSBuildThisFileDirectory)..\..\..\..\..\extensions\Particle3D\PU\CCPUOnEventFlagObserver.h">
      <Filter>extension\Particle3D\PU</Filter>
    </ClInclude>
    <ClInclude Include="$(MSBuildThisFileDirectory)..\..\..\..\..\extensions\Particle3D\PU\CCPUOnEventFlagObserverTranslator.h">
      <Filter>extension\Particle3D\PU</Filter>
    </ClInclude>
    <ClInclude Include="$(MSBuildThisFileDirectory)..\..\..\..\..\extensions\Particle3D\PU\CCPUOnExpireObserver.h">
      <Filter>extension\Particle3D\PU</Filter>
    </ClInclude>
    <ClInclude Include="$(MSBuildThisFileDirectory)..\..\..\..\..\extensions\Particle3D\PU\CCPUOnExpireObserverTranslator.h">
      <Filter>extension\Particle3D\PU</Filter>
    </ClInclude>
    <ClInclude Include="$(MSBuildThisFileDirectory)..\..\..\..\..\extensions\Particle3D\PU\CCPUOnPositionObserver.h">
      <Filter>extension\Particle3D\PU</Filter>
    </ClInclude>
    <ClInclude Include="$(MSBuildThisFileDirectory)..\..\..\..\..\extensions\Particle3D\PU\CCPUOnPositionObserverTranslator.h">
      <Filter>extension\Particle3D\PU</Filter>
    </ClInclude>
    <ClInclude Include="$(MSBuildThisFileDirectory)..\..\..\..\..\extensions\Particle3D\PU\CCPUOnQuotaObserver.h">
      <Filter>extension\Particle3D\PU</Filter>
    </ClInclude>
    <ClInclude Include="$(MSBuildThisFileDirectory)..\..\..\..\..\extensions\Particle3D\PU\CCPUOnQuotaObserverTranslator.h">
      <Filter>extension\Particle3D\PU</Filter>
    </ClInclude>
    <ClInclude Include="$(MSBuildThisFileDirectory)..\..\..\..\..\extensions\Particle3D\PU\CCPUOnRandomObserver.h">
      <Filter>extension\Particle3D\PU</Filter>
    </ClInclude>
    <ClInclude Include="$(MSBuildThisFileDirectory)..\..\..\..\..\extensions\Particle3D\PU\CCPUOnRandomObserverTranslator.h">
      <Filter>extension\Particle3D\PU</Filter>
    </ClInclude>
    <ClInclude Include="$(MSBuildThisFileDirectory)..\..\..\..\..\extensions\Particle3D\PU\CCPUOnTimeObserver.h">
      <Filter>extension\Particle3D\PU</Filter>
    </ClInclude>
    <ClInclude Include="$(MSBuildThisFileDirectory)..\..\..\..\..\extensions\Particle3D\PU\CCPUOnTimeObserverTranslator.h">
      <Filter>extension\Particle3D\PU</Filter>
    </ClInclude>
    <ClInclude Include="$(MSBuildThisFileDirectory)..\..\..\..\..\extensions\Particle3D\PU\CCPUOnVelocityObserver.h">
      <Filter>extension\Particle3D\PU</Filter>
    </ClInclude>
    <ClInclude Include="$(MSBuildThisFileDirectory)..\..\..\..\..\extensions\Particle3D\PU\CCPUOnVelocityObserverTranslator.h">
      <Filter>extension\Particle3D\PU</Filter>
    </ClInclude>
    <ClInclude Include="$(MSBuildThisFileDirectory)..\..\..\..\..\extensions\Particle3D\PU\CCPUParticleFollower.h">
      <Filter>extension\Particle3D\PU</Filter>
    </ClInclude>
    <ClInclude Include="$(MSBuildThisFileDirectory)..\..\..\..\..\extensions\Particle3D\PU\CCPUParticleFollowerTranslator.h">
      <Filter>extension\Particle3D\PU</Filter>
    </ClInclude>
    <ClInclude Include="$(MSBuildThisFileDirectory)..\..\..\..\..\extensions\Particle3D\PU\CCPUParticleSystem3D.h">
      <Filter>extension\Particle3D\PU</Filter>
    </ClInclude>
    <ClInclude Include="$(MSBuildThisFileDirectory)..\..\..\..\..\extensions\Particle3D\PU\CCPUParticleSystem3DTranslator.h">
      <Filter>extension\Particle3D\PU</Filter>
    </ClInclude>
    <ClInclude Include="$(MSBuildThisFileDirectory)..\..\..\..\..\extensions\Particle3D\PU\CCPUPathFollower.h">
      <Filter>extension\Particle3D\PU</Filter>
    </ClInclude>
    <ClInclude Include="$(MSBuildThisFileDirectory)..\..\..\..\..\extensions\Particle3D\PU\CCPUPathFollowerTranslator.h">
      <Filter>extension\Particle3D\PU</Filter>
    </ClInclude>
    <ClInclude Include="$(MSBuildThisFileDirectory)..\..\..\..\..\extensions\Particle3D\PU\CCPUPlane.h">
      <Filter>extension\Particle3D\PU</Filter>
    </ClInclude>
    <ClInclude Include="$(MSBuildThisFileDirectory)..\..\..\..\..\extensions\Particle3D\PU\CCPUPlaneCollider.h">
      <Filter>extension\Particle3D\PU</Filter>
    </ClInclude>
    <ClInclude Include="$(MSBuildThisFileDirectory)..\..\..\..\..\extensions\Particle3D\PU\CCPUPlaneColliderTranslator.h">
      <Filter>extension\Particle3D\PU</Filter>
    </ClInclude>
    <ClInclude Include="$(MSBuildThisFileDirectory)..\..\..\..\..\extensions\Particle3D\PU\CCPUPointEmitter.h">
      <Filter>extension\Particle3D\PU</Filter>
    </ClInclude>
    <ClInclude Include="$(MSBuildThisFileDirectory)..\..\..\..\..\extensions\Particle3D\PU\CCPUPointEmitterTranslator.h">
      <Filter>extension\Particle3D\PU</Filter>
    </ClInclude>
    <ClInclude Include="$(MSBuildThisFileDirectory)..\..\..\..\..\extensions\Particle3D\PU\CCPUPositionEmitter.h">
      <Filter>extension\Particle3D\PU</Filter>
    </ClInclude>
    <ClInclude Include="$(MSBuildThisFileDirectory)..\..\..\..\..\extensions\Particle3D\PU\CCPUPositionEmitterTranslator.h">
      <Filter>extension\Particle3D\PU</Filter>
    </ClInclude>
    <ClInclude Include="$(MSBuildThisFileDirectory)..\..\..\..\..\extensions\Particle3D\PU\CCPURandomiser.h">
      <Filter>extension\Particle3D\PU</Filter>
    </ClInclude>
    <ClInclude Include="$(MSBuildThisFileDirectory)..\..\..\..\..\extensions\Particle3D\PU\CCPURandomiserTranslator.h">
      <Filter>extension\Particle3D\PU</Filter>
    </ClInclude>
    <ClInclude Include="$(MSBuildThisFileDirectory)..\..\..\..\..\extensions\Particle3D\PU\CCPURender.h">
      <Filter>extension\Particle3D\PU</Filter>
    </ClInclude>
    <ClInclude Include="$(MSBuildThisFileDirectory)..\..\..\..\..\extensions\Particle3D\PU\CCPURendererTranslator.h">
      <Filter>extension\Particle3D\PU</Filter>
    </ClInclude>
    <ClInclude Include="$(MSBuildThisFileDirectory)..\..\..\..\..\extensions\Particle3D\PU\CCPURibbonTrail.h">
      <Filter>extension\Particle3D\PU</Filter>
    </ClInclude>
    <ClInclude Include="$(MSBuildThisFileDirectory)..\..\..\..\..\extensions\Particle3D\PU\CCPURibbonTrailRender.h">
      <Filter>extension\Particle3D\PU</Filter>
    </ClInclude>
    <ClInclude Include="$(MSBuildThisFileDirectory)..\..\..\..\..\extensions\Particle3D\PU\CCPUScaleAffector.h">
      <Filter>extension\Particle3D\PU</Filter>
    </ClInclude>
    <ClInclude Include="$(MSBuildThisFileDirectory)..\..\..\..\..\extensions\Particle3D\PU\CCPUScaleAffectorTranslator.h">
      <Filter>extension\Particle3D\PU</Filter>
    </ClInclude>
    <ClInclude Include="$(MSBuildThisFileDirectory)..\..\..\..\..\extensions\Particle3D\PU\CCPUScaleVelocityAffector.h">
      <Filter>extension\Particle3D\PU</Filter>
    </ClInclude>
    <ClInclude Include="$(MSBuildThisFileDirectory)..\..\..\..\..\extensions\Particle3D\PU\CCPUScaleVelocityAffectorTranslator.h">
      <Filter>extension\Particle3D\PU</Filter>
    </ClInclude>
    <ClInclude Include="$(MSBuildThisFileDirectory)..\..\..\..\..\extensions\Particle3D\PU\CCPUScriptCompiler.h">
      <Filter>extension\Particle3D\PU</Filter>
    </ClInclude>
    <ClInclude Include="$(MSBuildThisFileDirectory)..\..\..\..\..\extensions\Particle3D\PU\CCPUScriptLexer.h">
      <Filter>extension\Particle3D\PU</Filter>
    </ClInclude>
    <ClInclude Include="$(MSBuildThisFileDirectory)..\..\..\..\..\extensions\Particle3D\PU\CCPUScriptParser.h">
      <Filter>extension\Particle3D\PU</Filter>
    </ClInclude>
    <ClInclude Include="$(MSBuildThisFileDirectory)..\..\..\..\..\extensions\Particle3D\PU\CCPUScriptTranslator.h">
      <Filter>extension\Particle3D\PU</Filter>
    </ClInclude>
    <ClInclude Include="$(MSBuildThisFileDirectory)..\..\..\..\..\extensions\Particle3D\PU\CCPUSimpleSpline.h">
      <Filter>extension\Particle3D\PU</Filter>
    </ClInclude>
    <ClInclude Include="$(MSBuildThisFileDirectory)..\..\..\..\..\extensions\Particle3D\PU\CCPUSineForceAffector.h">
      <Filter>extension\Particle3D\PU</Filter>
    </ClInclude>
    <ClInclude Include="$(MSBuildThisFileDirectory)..\..\..\..\..\extensions\Particle3D\PU\CCPUSineForceAffectorTranslator.h">
      <Filter>extension\Particle3D\PU</Filter>
    </ClInclude>
    <ClInclude Include="$(MSBuildThisFileDirectory)..\..\..\..\..\extensions\Particle3D\PU\CCPUSlaveBehaviour.h">
      <Filter>extension\Particle3D\PU</Filter>
    </ClInclude>
    <ClInclude Include="$(MSBuildThisFileDirectory)..\..\..\..\..\extensions\Particle3D\PU\CCPUSlaveBehaviourTranslator.h">
      <Filter>extension\Particle3D\PU</Filter>
    </ClInclude>
    <ClInclude Include="$(MSBuildThisFileDirectory)..\..\..\..\..\extensions\Particle3D\PU\CCPUSlaveEmitter.h">
      <Filter>extension\Particle3D\PU</Filter>
    </ClInclude>
    <ClInclude Include="$(MSBuildThisFileDirectory)..\..\..\..\..\extensions\Particle3D\PU\CCPUSlaveEmitterTranslator.h">
      <Filter>extension\Particle3D\PU</Filter>
    </ClInclude>
    <ClInclude Include="$(MSBuildThisFileDirectory)..\..\..\..\..\extensions\Particle3D\PU\CCPUSphere.h">
      <Filter>extension\Particle3D\PU</Filter>
    </ClInclude>
    <ClInclude Include="$(MSBuildThisFileDirectory)..\..\..\..\..\extensions\Particle3D\PU\CCPUSphereCollider.h">
      <Filter>extension\Particle3D\PU</Filter>
    </ClInclude>
    <ClInclude Include="$(MSBuildThisFileDirectory)..\..\..\..\..\extensions\Particle3D\PU\CCPUSphereColliderTranslator.h">
      <Filter>extension\Particle3D\PU</Filter>
    </ClInclude>
    <ClInclude Include="$(MSBuildThisFileDirectory)..\..\..\..\..\extensions\Particle3D\PU\CCPUSphereSurfaceEmitter.h">
      <Filter>extension\Particle3D\PU</Filter>
    </ClInclude>
    <ClInclude Include="$(MSBuildThisFileDirectory)..\..\..\..\..\extensions\Particle3D\PU\CCPUSphereSurfaceEmitterTranslator.h">
      <Filter>extension\Particle3D\PU</Filter>
    </ClInclude>
    <ClInclude Include="$(MSBuildThisFileDirectory)..\..\..\..\..\extensions\Particle3D\PU\CCPUTechniqueTranslator.h">
      <Filter>extension\Particle3D\PU</Filter>
    </ClInclude>
    <ClInclude Include="$(MSBuildThisFileDirectory)..\..\..\..\..\extensions\Particle3D\PU\CCPUTextureAnimator.h">
      <Filter>extension\Particle3D\PU</Filter>
    </ClInclude>
    <ClInclude Include="$(MSBuildThisFileDirectory)..\..\..\..\..\extensions\Particle3D\PU\CCPUTextureAnimatorTranslator.h">
      <Filter>extension\Particle3D\PU</Filter>
    </ClInclude>
    <ClInclude Include="$(MSBuildThisFileDirectory)..\..\..\..\..\extensions\Particle3D\PU\CCPUTextureRotator.h">
      <Filter>extension\Particle3D\PU</Filter>
    </ClInclude>
    <ClInclude Include="$(MSBuildThisFileDirectory)..\..\..\..\..\extensions\Particle3D\PU\CCPUTextureRotatorTranslator.h">
      <Filter>extension\Particle3D\PU</Filter>
    </ClInclude>
    <ClInclude Include="$(MSBuildThisFileDirectory)..\..\..\..\..\extensions\Particle3D\PU\CCPUTranslateManager.h">
      <Filter>extension\Particle3D\PU</Filter>
    </ClInclude>
    <ClInclude Include="$(MSBuildThisFileDirectory)..\..\..\..\..\extensions\Particle3D\PU\CCPUUtil.h">
      <Filter>extension\Particle3D\PU</Filter>
    </ClInclude>
    <ClInclude Include="$(MSBuildThisFileDirectory)..\..\..\..\..\extensions\Particle3D\PU\CCPUVelocityMatchingAffector.h">
      <Filter>extension\Particle3D\PU</Filter>
    </ClInclude>
    <ClInclude Include="$(MSBuildThisFileDirectory)..\..\..\..\..\extensions\Particle3D\PU\CCPUVelocityMatchingAffectorTranslator.h">
      <Filter>extension\Particle3D\PU</Filter>
    </ClInclude>
    <ClInclude Include="$(MSBuildThisFileDirectory)..\..\..\..\..\extensions\Particle3D\PU\CCPUVertexEmitter.h">
      <Filter>extension\Particle3D\PU</Filter>
    </ClInclude>
    <ClInclude Include="$(MSBuildThisFileDirectory)..\..\..\..\..\extensions\Particle3D\PU\CCPUVortexAffector.h">
      <Filter>extension\Particle3D\PU</Filter>
    </ClInclude>
    <ClInclude Include="$(MSBuildThisFileDirectory)..\..\..\..\..\extensions\Particle3D\PU\CCPUVortexAffectorTranslator.h">
      <Filter>extension\Particle3D\PU</Filter>
    </ClInclude>
    <ClInclude Include="$(MSBuildThisFileDirectory)..\..\..\..\editor-support\cocostudio\WidgetReader\Particle3DReader\Particle3DReader.h" />
    <ClInclude Include="$(MSBuildThisFileDirectory)..\..\..\..\editor-support\cocostudio\WidgetReader\Particle3DReader\Particle3DReader.h" />
    <ClInclude Include="$(MSBuildThisFileDirectory)..\..\..\..\editor-support\cocostudio\CCObjectExtensionData.h">
      <Filter>cocostudio\json</Filter>
    </ClInclude>
    <ClInclude Include="$(MSBuildThisFileDirectory)..\..\..\..\3d\CCSkybox.h">
      <Filter>3d</Filter>
    </ClInclude>
    <ClInclude Include="$(MSBuildThisFileDirectory)..\..\..\..\3d\CCTextureCube.h">
      <Filter>3d</Filter>
    </ClInclude>
    <ClInclude Include="$(MSBuildThisFileDirectory)..\..\..\..\3d\CCTerrain.h">
      <Filter>3d</Filter>
    </ClInclude>
    <ClInclude Include="$(MSBuildThisFileDirectory)..\..\..\..\platform\winrt\WICImageLoader-winrt.h">
      <Filter>platform\winrt</Filter>
    </ClInclude>
    <ClInclude Include="$(MSBuildThisFileDirectory)..\..\..\MarchingSquare.h">
      <Filter>2d</Filter>
    </ClInclude>
    <ClInclude Include="$(MSBuildThisFileDirectory)..\..\..\..\..\external\poly2tri\common\shapes.h">
      <Filter>external\poly2tri\common</Filter>
    </ClInclude>
    <ClInclude Include="$(MSBuildThisFileDirectory)..\..\..\..\..\external\poly2tri\common\utils.h">
      <Filter>external\poly2tri\common</Filter>
    </ClInclude>
    <ClInclude Include="$(MSBuildThisFileDirectory)..\..\..\..\..\external\poly2tri\sweep\advancing_front.h">
      <Filter>external\poly2tri\sweep</Filter>
    </ClInclude>
    <ClInclude Include="$(MSBuildThisFileDirectory)..\..\..\..\..\external\poly2tri\sweep\cdt.h">
      <Filter>external\poly2tri\sweep</Filter>
    </ClInclude>
    <ClInclude Include="$(MSBuildThisFileDirectory)..\..\..\..\..\external\poly2tri\sweep\sweep.h">
      <Filter>external\poly2tri\sweep</Filter>
    </ClInclude>
    <ClInclude Include="$(MSBuildThisFileDirectory)..\..\..\..\..\external\poly2tri\sweep\sweep_context.h">
      <Filter>external\poly2tri\sweep</Filter>
    </ClInclude>
    <ClInclude Include="$(MSBuildThisFileDirectory)..\..\..\..\..\external\poly2tri\poly2tri.h">
      <Filter>external\poly2tri</Filter>
    </ClInclude>
    <ClInclude Include="$(MSBuildThisFileDirectory)..\..\..\SpritePolygon.h">
      <Filter>2d</Filter>
    </ClInclude>
    <ClInclude Include="$(MSBuildThisFileDirectory)..\..\..\SpritePolygonCache.h">
      <Filter>2d</Filter>
    </ClInclude>
    <ClInclude Include="$(MSBuildThisFileDirectory)..\..\..\..\renderer\CCRenderState.h">
      <Filter>renderer</Filter>
    </ClInclude>
    <ClInclude Include="$(MSBuildThisFileDirectory)..\..\..\..\renderer\CCTechnique.h">
      <Filter>renderer</Filter>
    </ClInclude>
    <ClInclude Include="$(MSBuildThisFileDirectory)..\..\..\..\renderer\CCMaterial.h">
      <Filter>renderer</Filter>
    </ClInclude>
    <ClInclude Include="$(MSBuildThisFileDirectory)..\..\..\..\renderer\CCPass.h">
      <Filter>renderer</Filter>
    </ClInclude>
    <ClInclude Include="$(MSBuildThisFileDirectory)..\..\..\..\base\CCProperties.h">
      <Filter>base</Filter>
    </ClInclude>
    <ClInclude Include="$(MSBuildThisFileDirectory)..\..\..\..\renderer\CCVertexAttribBinding.h">
      <Filter>renderer</Filter>
    </ClInclude>
<<<<<<< HEAD
    <ClInclude Include="$(MSBuildThisFileDirectory)..\..\..\..\physics3d\CCPhysics3D.h">
      <Filter>physics3d</Filter>
    </ClInclude>
    <ClInclude Include="$(MSBuildThisFileDirectory)..\..\..\..\physics3d\CCPhysics3DComponent.h">
      <Filter>physics3d</Filter>
    </ClInclude>
    <ClInclude Include="$(MSBuildThisFileDirectory)..\..\..\..\physics3d\CCPhysics3DConstraint.h">
      <Filter>physics3d</Filter>
    </ClInclude>
    <ClInclude Include="$(MSBuildThisFileDirectory)..\..\..\..\physics3d\CCPhysics3DDebugDrawer.h">
      <Filter>physics3d</Filter>
    </ClInclude>
    <ClInclude Include="$(MSBuildThisFileDirectory)..\..\..\..\physics3d\CCPhysics3DObject.h">
      <Filter>physics3d</Filter>
    </ClInclude>
    <ClInclude Include="$(MSBuildThisFileDirectory)..\..\..\..\physics3d\CCPhysics3DShape.h">
      <Filter>physics3d</Filter>
    </ClInclude>
    <ClInclude Include="$(MSBuildThisFileDirectory)..\..\..\..\physics3d\CCPhysics3DWorld.h">
      <Filter>physics3d</Filter>
    </ClInclude>
    <ClInclude Include="$(MSBuildThisFileDirectory)..\..\..\..\physics3d\CCPhysicsSprite3D.h">
      <Filter>physics3d</Filter>
    </ClInclude>
    <ClInclude Include="$(MSBuildThisFileDirectory)..\..\..\..\audio\include\AudioEngine.h">
      <Filter>audioengine</Filter>
    </ClInclude>
    <ClInclude Include="$(MSBuildThisFileDirectory)..\..\..\..\audio\winrt\AudioCachePlayer.h">
      <Filter>audioengine</Filter>
    </ClInclude>
    <ClInclude Include="$(MSBuildThisFileDirectory)..\..\..\..\audio\winrt\AudioEngine-winrt.h">
      <Filter>audioengine</Filter>
    </ClInclude>
    <ClInclude Include="$(MSBuildThisFileDirectory)..\..\..\..\audio\winrt\AudioSourceReader.h">
      <Filter>audioengine</Filter>
=======
    <ClInclude Include="$(MSBuildThisFileDirectory)..\..\..\..\renderer\CCFrameBufferObject.h">
      <Filter>renderer</Filter>
>>>>>>> 8d3ade78
    </ClInclude>
  </ItemGroup>
  <ItemGroup>
    <ClCompile Include="$(MSBuildThisFileDirectory)..\..\..\..\cocos2d.cpp" />
    <ClCompile Include="$(MSBuildThisFileDirectory)..\..\..\..\3d\CCAABB.cpp">
      <Filter>3d</Filter>
    </ClCompile>
    <ClCompile Include="$(MSBuildThisFileDirectory)..\..\..\..\3d\CCAnimate3D.cpp">
      <Filter>3d</Filter>
    </ClCompile>
    <ClCompile Include="$(MSBuildThisFileDirectory)..\..\..\..\3d\CCAnimation3D.cpp">
      <Filter>3d</Filter>
    </ClCompile>
    <ClCompile Include="$(MSBuildThisFileDirectory)..\..\..\..\3d\CCAttachNode.cpp">
      <Filter>3d</Filter>
    </ClCompile>
    <ClCompile Include="$(MSBuildThisFileDirectory)..\..\..\..\3d\CCBillBoard.cpp">
      <Filter>3d</Filter>
    </ClCompile>
    <ClCompile Include="$(MSBuildThisFileDirectory)..\..\..\..\3d\CCBundle3D.cpp">
      <Filter>3d</Filter>
    </ClCompile>
    <ClCompile Include="$(MSBuildThisFileDirectory)..\..\..\..\3d\CCBundleReader.cpp">
      <Filter>3d</Filter>
    </ClCompile>
    <ClCompile Include="$(MSBuildThisFileDirectory)..\..\..\..\3d\CCMesh.cpp">
      <Filter>3d</Filter>
    </ClCompile>
    <ClCompile Include="$(MSBuildThisFileDirectory)..\..\..\..\3d\CCMeshSkin.cpp">
      <Filter>3d</Filter>
    </ClCompile>
    <ClCompile Include="$(MSBuildThisFileDirectory)..\..\..\..\3d\CCMeshVertexIndexData.cpp">
      <Filter>3d</Filter>
    </ClCompile>
    <ClCompile Include="$(MSBuildThisFileDirectory)..\..\..\..\3d\CCOBB.cpp">
      <Filter>3d</Filter>
    </ClCompile>
    <ClCompile Include="$(MSBuildThisFileDirectory)..\..\..\..\3d\CCObjLoader.cpp">
      <Filter>3d</Filter>
    </ClCompile>
    <ClCompile Include="$(MSBuildThisFileDirectory)..\..\..\..\3d\CCRay.cpp">
      <Filter>3d</Filter>
    </ClCompile>
    <ClCompile Include="$(MSBuildThisFileDirectory)..\..\..\..\3d\CCSkeleton3D.cpp">
      <Filter>3d</Filter>
    </ClCompile>
    <ClCompile Include="$(MSBuildThisFileDirectory)..\..\..\..\3d\CCSprite3D.cpp">
      <Filter>3d</Filter>
    </ClCompile>
    <ClCompile Include="$(MSBuildThisFileDirectory)..\..\..\..\3d\CCSprite3DMaterial.cpp">
      <Filter>3d</Filter>
    </ClCompile>
    <ClCompile Include="$(MSBuildThisFileDirectory)..\..\..\..\editor-support\cocosbuilder\CCBAnimationManager.cpp">
      <Filter>cocosbuilder\Source Files</Filter>
    </ClCompile>
    <ClCompile Include="$(MSBuildThisFileDirectory)..\..\..\..\editor-support\cocosbuilder\CCBFileLoader.cpp">
      <Filter>cocosbuilder\Source Files</Filter>
    </ClCompile>
    <ClCompile Include="$(MSBuildThisFileDirectory)..\..\..\..\editor-support\cocosbuilder\CCBKeyframe.cpp">
      <Filter>cocosbuilder\Source Files</Filter>
    </ClCompile>
    <ClCompile Include="$(MSBuildThisFileDirectory)..\..\..\..\editor-support\cocosbuilder\CCBReader.cpp">
      <Filter>cocosbuilder\Source Files</Filter>
    </ClCompile>
    <ClCompile Include="$(MSBuildThisFileDirectory)..\..\..\..\editor-support\cocosbuilder\CCBSequence.cpp">
      <Filter>cocosbuilder\Source Files</Filter>
    </ClCompile>
    <ClCompile Include="$(MSBuildThisFileDirectory)..\..\..\..\editor-support\cocosbuilder\CCBSequenceProperty.cpp">
      <Filter>cocosbuilder\Source Files</Filter>
    </ClCompile>
    <ClCompile Include="$(MSBuildThisFileDirectory)..\..\..\..\editor-support\cocosbuilder\CCControlButtonLoader.cpp">
      <Filter>cocosbuilder\Source Files</Filter>
    </ClCompile>
    <ClCompile Include="$(MSBuildThisFileDirectory)..\..\..\..\editor-support\cocosbuilder\CCControlLoader.cpp">
      <Filter>cocosbuilder\Source Files</Filter>
    </ClCompile>
    <ClCompile Include="$(MSBuildThisFileDirectory)..\..\..\..\editor-support\cocosbuilder\CCLabelBMFontLoader.cpp">
      <Filter>cocosbuilder\Source Files</Filter>
    </ClCompile>
    <ClCompile Include="$(MSBuildThisFileDirectory)..\..\..\..\editor-support\cocosbuilder\CCLabelTTFLoader.cpp">
      <Filter>cocosbuilder\Source Files</Filter>
    </ClCompile>
    <ClCompile Include="$(MSBuildThisFileDirectory)..\..\..\..\editor-support\cocosbuilder\CCLayerColorLoader.cpp">
      <Filter>cocosbuilder\Source Files</Filter>
    </ClCompile>
    <ClCompile Include="$(MSBuildThisFileDirectory)..\..\..\..\editor-support\cocosbuilder\CCLayerGradientLoader.cpp">
      <Filter>cocosbuilder\Source Files</Filter>
    </ClCompile>
    <ClCompile Include="$(MSBuildThisFileDirectory)..\..\..\..\editor-support\cocosbuilder\CCLayerLoader.cpp">
      <Filter>cocosbuilder\Source Files</Filter>
    </ClCompile>
    <ClCompile Include="$(MSBuildThisFileDirectory)..\..\..\..\editor-support\cocosbuilder\CCMenuItemImageLoader.cpp">
      <Filter>cocosbuilder\Source Files</Filter>
    </ClCompile>
    <ClCompile Include="$(MSBuildThisFileDirectory)..\..\..\..\editor-support\cocosbuilder\CCMenuItemLoader.cpp">
      <Filter>cocosbuilder\Source Files</Filter>
    </ClCompile>
    <ClCompile Include="$(MSBuildThisFileDirectory)..\..\..\..\editor-support\cocosbuilder\CCNode+CCBRelativePositioning.cpp">
      <Filter>cocosbuilder\Source Files</Filter>
    </ClCompile>
    <ClCompile Include="$(MSBuildThisFileDirectory)..\..\..\..\editor-support\cocosbuilder\CCNodeLoader.cpp">
      <Filter>cocosbuilder\Source Files</Filter>
    </ClCompile>
    <ClCompile Include="$(MSBuildThisFileDirectory)..\..\..\..\editor-support\cocosbuilder\CCNodeLoaderLibrary.cpp">
      <Filter>cocosbuilder\Source Files</Filter>
    </ClCompile>
    <ClCompile Include="$(MSBuildThisFileDirectory)..\..\..\..\editor-support\cocosbuilder\CCParticleSystemQuadLoader.cpp">
      <Filter>cocosbuilder\Source Files</Filter>
    </ClCompile>
    <ClCompile Include="$(MSBuildThisFileDirectory)..\..\..\..\editor-support\cocosbuilder\CCScale9SpriteLoader.cpp">
      <Filter>cocosbuilder\Source Files</Filter>
    </ClCompile>
    <ClCompile Include="$(MSBuildThisFileDirectory)..\..\..\..\editor-support\cocosbuilder\CCScrollViewLoader.cpp">
      <Filter>cocosbuilder\Source Files</Filter>
    </ClCompile>
    <ClCompile Include="$(MSBuildThisFileDirectory)..\..\..\..\editor-support\cocosbuilder\CCSpriteLoader.cpp">
      <Filter>cocosbuilder\Source Files</Filter>
    </ClCompile>
    <ClCompile Include="$(MSBuildThisFileDirectory)..\..\..\..\math\CCAffineTransform.cpp">
      <Filter>math</Filter>
    </ClCompile>
    <ClCompile Include="$(MSBuildThisFileDirectory)..\..\..\..\math\CCGeometry.cpp">
      <Filter>math</Filter>
    </ClCompile>
    <ClCompile Include="$(MSBuildThisFileDirectory)..\..\..\..\math\CCVertex.cpp">
      <Filter>math</Filter>
    </ClCompile>
    <ClCompile Include="$(MSBuildThisFileDirectory)..\..\..\..\math\Mat4.cpp">
      <Filter>math</Filter>
    </ClCompile>
    <ClCompile Include="$(MSBuildThisFileDirectory)..\..\..\..\math\MathUtil.cpp">
      <Filter>math</Filter>
    </ClCompile>
    <ClCompile Include="$(MSBuildThisFileDirectory)..\..\..\..\math\Quaternion.cpp">
      <Filter>math</Filter>
    </ClCompile>
    <ClCompile Include="$(MSBuildThisFileDirectory)..\..\..\..\math\TransformUtils.cpp">
      <Filter>math</Filter>
    </ClCompile>
    <ClCompile Include="$(MSBuildThisFileDirectory)..\..\..\..\math\Vec2.cpp">
      <Filter>math</Filter>
    </ClCompile>
    <ClCompile Include="$(MSBuildThisFileDirectory)..\..\..\..\math\Vec3.cpp">
      <Filter>math</Filter>
    </ClCompile>
    <ClCompile Include="$(MSBuildThisFileDirectory)..\..\..\..\math\Vec4.cpp">
      <Filter>math</Filter>
    </ClCompile>
    <ClCompile Include="$(MSBuildThisFileDirectory)..\..\..\..\..\external\ConvertUTF\ConvertUTF.c">
      <Filter>external\ConvertUTF</Filter>
    </ClCompile>
    <ClCompile Include="$(MSBuildThisFileDirectory)..\..\..\..\..\external\ConvertUTF\ConvertUTFWrapper.cpp">
      <Filter>external\ConvertUTF</Filter>
    </ClCompile>
    <ClCompile Include="$(MSBuildThisFileDirectory)..\..\..\..\..\external\edtaa3func\edtaa3func.cpp">
      <Filter>external\edtaa</Filter>
    </ClCompile>
    <ClCompile Include="$(MSBuildThisFileDirectory)..\..\..\..\..\external\xxhash\xxhash.c">
      <Filter>external\xxhash</Filter>
    </ClCompile>
    <ClCompile Include="$(MSBuildThisFileDirectory)..\..\..\..\..\external\unzip\ioapi.cpp">
      <Filter>external\unzip</Filter>
    </ClCompile>
    <ClCompile Include="$(MSBuildThisFileDirectory)..\..\..\..\..\external\unzip\unzip.cpp">
      <Filter>external\unzip</Filter>
    </ClCompile>
    <ClCompile Include="$(MSBuildThisFileDirectory)..\..\..\..\..\external\tinyxml2\tinyxml2.cpp">
      <Filter>external\tinyxml2</Filter>
    </ClCompile>
    <ClCompile Include="$(MSBuildThisFileDirectory)..\..\..\..\physics\CCPhysicsBody.cpp">
      <Filter>physics</Filter>
    </ClCompile>
    <ClCompile Include="$(MSBuildThisFileDirectory)..\..\..\..\physics\CCPhysicsContact.cpp">
      <Filter>physics</Filter>
    </ClCompile>
    <ClCompile Include="$(MSBuildThisFileDirectory)..\..\..\..\physics\CCPhysicsJoint.cpp">
      <Filter>physics</Filter>
    </ClCompile>
    <ClCompile Include="$(MSBuildThisFileDirectory)..\..\..\..\physics\CCPhysicsShape.cpp">
      <Filter>physics</Filter>
    </ClCompile>
    <ClCompile Include="$(MSBuildThisFileDirectory)..\..\..\..\physics\CCPhysicsWorld.cpp">
      <Filter>physics</Filter>
    </ClCompile>
    <ClCompile Include="$(MSBuildThisFileDirectory)..\..\..\..\editor-support\cocostudio\CCActionFrame.cpp">
      <Filter>cocostudio\action</Filter>
    </ClCompile>
    <ClCompile Include="$(MSBuildThisFileDirectory)..\..\..\..\editor-support\cocostudio\CCActionFrameEasing.cpp">
      <Filter>cocostudio\action</Filter>
    </ClCompile>
    <ClCompile Include="$(MSBuildThisFileDirectory)..\..\..\..\editor-support\cocostudio\CCActionManagerEx.cpp">
      <Filter>cocostudio\action</Filter>
    </ClCompile>
    <ClCompile Include="$(MSBuildThisFileDirectory)..\..\..\..\editor-support\cocostudio\CCActionNode.cpp">
      <Filter>cocostudio\action</Filter>
    </ClCompile>
    <ClCompile Include="$(MSBuildThisFileDirectory)..\..\..\..\editor-support\cocostudio\CCActionObject.cpp">
      <Filter>cocostudio\action</Filter>
    </ClCompile>
    <ClCompile Include="$(MSBuildThisFileDirectory)..\..\..\..\editor-support\cocostudio\CCArmature.cpp">
      <Filter>cocostudio\armature</Filter>
    </ClCompile>
    <ClCompile Include="$(MSBuildThisFileDirectory)..\..\..\..\editor-support\cocostudio\CCBone.cpp">
      <Filter>cocostudio\armature</Filter>
    </ClCompile>
    <ClCompile Include="$(MSBuildThisFileDirectory)..\..\..\..\editor-support\cocostudio\CCArmatureAnimation.cpp">
      <Filter>cocostudio\armature\animation</Filter>
    </ClCompile>
    <ClCompile Include="$(MSBuildThisFileDirectory)..\..\..\..\editor-support\cocostudio\CCProcessBase.cpp">
      <Filter>cocostudio\armature\animation</Filter>
    </ClCompile>
    <ClCompile Include="$(MSBuildThisFileDirectory)..\..\..\..\editor-support\cocostudio\CCTween.cpp">
      <Filter>cocostudio\armature\animation</Filter>
    </ClCompile>
    <ClCompile Include="$(MSBuildThisFileDirectory)..\..\..\..\editor-support\cocostudio\CCDatas.cpp">
      <Filter>cocostudio\armature\datas</Filter>
    </ClCompile>
    <ClCompile Include="$(MSBuildThisFileDirectory)..\..\..\..\editor-support\cocostudio\CCBatchNode.cpp">
      <Filter>cocostudio\armature\display</Filter>
    </ClCompile>
    <ClCompile Include="$(MSBuildThisFileDirectory)..\..\..\..\editor-support\cocostudio\CCDecorativeDisplay.cpp">
      <Filter>cocostudio\armature\display</Filter>
    </ClCompile>
    <ClCompile Include="$(MSBuildThisFileDirectory)..\..\..\..\editor-support\cocostudio\CCDisplayFactory.cpp">
      <Filter>cocostudio\armature\display</Filter>
    </ClCompile>
    <ClCompile Include="$(MSBuildThisFileDirectory)..\..\..\..\editor-support\cocostudio\CCDisplayManager.cpp">
      <Filter>cocostudio\armature\display</Filter>
    </ClCompile>
    <ClCompile Include="$(MSBuildThisFileDirectory)..\..\..\..\editor-support\cocostudio\CCSkin.cpp">
      <Filter>cocostudio\armature\display</Filter>
    </ClCompile>
    <ClCompile Include="$(MSBuildThisFileDirectory)..\..\..\..\editor-support\cocostudio\CCArmatureDataManager.cpp">
      <Filter>cocostudio\armature\utils</Filter>
    </ClCompile>
    <ClCompile Include="$(MSBuildThisFileDirectory)..\..\..\..\editor-support\cocostudio\CCArmatureDefine.cpp">
      <Filter>cocostudio\armature\utils</Filter>
    </ClCompile>
    <ClCompile Include="$(MSBuildThisFileDirectory)..\..\..\..\editor-support\cocostudio\CCDataReaderHelper.cpp">
      <Filter>cocostudio\armature\utils</Filter>
    </ClCompile>
    <ClCompile Include="$(MSBuildThisFileDirectory)..\..\..\..\editor-support\cocostudio\CCSpriteFrameCacheHelper.cpp">
      <Filter>cocostudio\armature\utils</Filter>
    </ClCompile>
    <ClCompile Include="$(MSBuildThisFileDirectory)..\..\..\..\editor-support\cocostudio\CCTransformHelp.cpp">
      <Filter>cocostudio\armature\utils</Filter>
    </ClCompile>
    <ClCompile Include="$(MSBuildThisFileDirectory)..\..\..\..\editor-support\cocostudio\CCUtilMath.cpp">
      <Filter>cocostudio\armature\utils</Filter>
    </ClCompile>
    <ClCompile Include="$(MSBuildThisFileDirectory)..\..\..\..\editor-support\cocostudio\CCColliderDetector.cpp">
      <Filter>cocostudio\armature\physics</Filter>
    </ClCompile>
    <ClCompile Include="$(MSBuildThisFileDirectory)..\..\..\..\editor-support\cocostudio\CCComAttribute.cpp">
      <Filter>cocostudio\components</Filter>
    </ClCompile>
    <ClCompile Include="$(MSBuildThisFileDirectory)..\..\..\..\editor-support\cocostudio\CCComAudio.cpp">
      <Filter>cocostudio\components</Filter>
    </ClCompile>
    <ClCompile Include="$(MSBuildThisFileDirectory)..\..\..\..\editor-support\cocostudio\CCComController.cpp">
      <Filter>cocostudio\components</Filter>
    </ClCompile>
    <ClCompile Include="$(MSBuildThisFileDirectory)..\..\..\..\editor-support\cocostudio\CCComRender.cpp">
      <Filter>cocostudio\components</Filter>
    </ClCompile>
    <ClCompile Include="$(MSBuildThisFileDirectory)..\..\..\..\editor-support\cocostudio\CCInputDelegate.cpp">
      <Filter>cocostudio\components</Filter>
    </ClCompile>
    <ClCompile Include="$(MSBuildThisFileDirectory)..\..\..\..\editor-support\cocostudio\WidgetReader\ButtonReader\ButtonReader.cpp">
      <Filter>cocostudio\reader\WidgetReader\ButtonReader</Filter>
    </ClCompile>
    <ClCompile Include="$(MSBuildThisFileDirectory)..\..\..\..\editor-support\cocostudio\WidgetReader\CheckBoxReader\CheckBoxReader.cpp">
      <Filter>cocostudio\reader\WidgetReader\CheckBoxReader</Filter>
    </ClCompile>
    <ClCompile Include="$(MSBuildThisFileDirectory)..\..\..\..\editor-support\cocostudio\WidgetReader\ImageViewReader\ImageViewReader.cpp">
      <Filter>cocostudio\reader\WidgetReader\ImageViewReader</Filter>
    </ClCompile>
    <ClCompile Include="$(MSBuildThisFileDirectory)..\..\..\..\editor-support\cocostudio\WidgetReader\LayoutReader\LayoutReader.cpp">
      <Filter>cocostudio\reader\WidgetReader\LayoutReader</Filter>
    </ClCompile>
    <ClCompile Include="$(MSBuildThisFileDirectory)..\..\..\..\editor-support\cocostudio\WidgetReader\ListViewReader\ListViewReader.cpp">
      <Filter>cocostudio\reader\WidgetReader\ListViewReader</Filter>
    </ClCompile>
    <ClCompile Include="$(MSBuildThisFileDirectory)..\..\..\..\editor-support\cocostudio\WidgetReader\LoadingBarReader\LoadingBarReader.cpp">
      <Filter>cocostudio\reader\WidgetReader\LoadingBarReader</Filter>
    </ClCompile>
    <ClCompile Include="$(MSBuildThisFileDirectory)..\..\..\..\editor-support\cocostudio\WidgetReader\PageViewReader\PageViewReader.cpp">
      <Filter>cocostudio\reader\WidgetReader\PageViewReader</Filter>
    </ClCompile>
    <ClCompile Include="$(MSBuildThisFileDirectory)..\..\..\..\editor-support\cocostudio\WidgetReader\ScrollViewReader\ScrollViewReader.cpp">
      <Filter>cocostudio\reader\WidgetReader\ScrollViewReader</Filter>
    </ClCompile>
    <ClCompile Include="$(MSBuildThisFileDirectory)..\..\..\..\editor-support\cocostudio\WidgetReader\SliderReader\SliderReader.cpp">
      <Filter>cocostudio\reader\WidgetReader\SliderReader</Filter>
    </ClCompile>
    <ClCompile Include="$(MSBuildThisFileDirectory)..\..\..\..\editor-support\cocostudio\WidgetReader\TextAtlasReader\TextAtlasReader.cpp">
      <Filter>cocostudio\reader\WidgetReader\TextAtlasReader</Filter>
    </ClCompile>
    <ClCompile Include="$(MSBuildThisFileDirectory)..\..\..\..\editor-support\cocostudio\WidgetReader\TextBMFontReader\TextBMFontReader.cpp">
      <Filter>cocostudio\reader\WidgetReader\TextBMFontReader</Filter>
    </ClCompile>
    <ClCompile Include="$(MSBuildThisFileDirectory)..\..\..\..\editor-support\cocostudio\WidgetReader\TextFieldReader\TextFieldReader.cpp">
      <Filter>cocostudio\reader\WidgetReader\TextFieldReader</Filter>
    </ClCompile>
    <ClCompile Include="$(MSBuildThisFileDirectory)..\..\..\..\editor-support\cocostudio\WidgetReader\TextReader\TextReader.cpp">
      <Filter>cocostudio\reader\WidgetReader\TextReader</Filter>
    </ClCompile>
    <ClCompile Include="$(MSBuildThisFileDirectory)..\..\..\..\editor-support\cocostudio\WidgetReader\Node3DReader\Node3DReader.cpp">
      <Filter>cocostudio\reader\WidgetReader\Node3DReader</Filter>
    </ClCompile>
    <ClCompile Include="$(MSBuildThisFileDirectory)..\..\..\..\editor-support\cocostudio\WidgetReader\Sprite3DReader\Sprite3DReader.cpp">
      <Filter>cocostudio\reader\WidgetReader\Sprite3DReader</Filter>
    </ClCompile>
    <ClCompile Include="$(MSBuildThisFileDirectory)..\..\..\..\editor-support\cocostudio\WidgetReader\UserCameraReader\UserCameraReader.cpp">
      <Filter>cocostudio\reader\WidgetReader\UserCameraReader</Filter>
    </ClCompile>
    <ClCompile Include="$(MSBuildThisFileDirectory)..\..\..\..\editor-support\cocostudio\WidgetReader\Particle3DReader\Particle3DReader.cpp">
      <Filter>cocostudio\reader\WidgetReader\UserCameraReader</Filter>
    </ClCompile>
    <ClCompile Include="$(MSBuildThisFileDirectory)..\..\..\..\editor-support\cocostudio\WidgetReader\WidgetReader.cpp">
      <Filter>cocostudio\reader\WidgetReader</Filter>
    </ClCompile>
    <ClCompile Include="$(MSBuildThisFileDirectory)..\..\..\..\deprecated\CCArray.cpp">
      <Filter>deprecated</Filter>
    </ClCompile>
    <ClCompile Include="$(MSBuildThisFileDirectory)..\..\..\..\deprecated\CCDeprecated.cpp">
      <Filter>deprecated</Filter>
    </ClCompile>
    <ClCompile Include="$(MSBuildThisFileDirectory)..\..\..\..\deprecated\CCDictionary.cpp">
      <Filter>deprecated</Filter>
    </ClCompile>
    <ClCompile Include="$(MSBuildThisFileDirectory)..\..\..\..\deprecated\CCNotificationCenter.cpp">
      <Filter>deprecated</Filter>
    </ClCompile>
    <ClCompile Include="$(MSBuildThisFileDirectory)..\..\..\..\deprecated\CCSet.cpp">
      <Filter>deprecated</Filter>
    </ClCompile>
    <ClCompile Include="$(MSBuildThisFileDirectory)..\..\..\..\deprecated\CCString.cpp">
      <Filter>deprecated</Filter>
    </ClCompile>
    <ClCompile Include="$(MSBuildThisFileDirectory)..\..\..\..\renderer\CCBatchCommand.cpp">
      <Filter>renderer</Filter>
    </ClCompile>
    <ClCompile Include="$(MSBuildThisFileDirectory)..\..\..\..\renderer\CCCustomCommand.cpp">
      <Filter>renderer</Filter>
    </ClCompile>
    <ClCompile Include="$(MSBuildThisFileDirectory)..\..\..\..\renderer\CCGLProgram.cpp">
      <Filter>renderer</Filter>
    </ClCompile>
    <ClCompile Include="$(MSBuildThisFileDirectory)..\..\..\..\renderer\CCGLProgramCache.cpp">
      <Filter>renderer</Filter>
    </ClCompile>
    <ClCompile Include="$(MSBuildThisFileDirectory)..\..\..\..\renderer\CCGLProgramState.cpp">
      <Filter>renderer</Filter>
    </ClCompile>
    <ClCompile Include="$(MSBuildThisFileDirectory)..\..\..\..\renderer\CCGLProgramStateCache.cpp">
      <Filter>renderer</Filter>
    </ClCompile>
    <ClCompile Include="$(MSBuildThisFileDirectory)..\..\..\..\renderer\ccGLStateCache.cpp">
      <Filter>renderer</Filter>
    </ClCompile>
    <ClCompile Include="$(MSBuildThisFileDirectory)..\..\..\..\renderer\CCGroupCommand.cpp">
      <Filter>renderer</Filter>
    </ClCompile>
    <ClCompile Include="$(MSBuildThisFileDirectory)..\..\..\..\renderer\CCMeshCommand.cpp">
      <Filter>renderer</Filter>
    </ClCompile>
    <ClCompile Include="$(MSBuildThisFileDirectory)..\..\..\..\renderer\CCPrimitive.cpp">
      <Filter>renderer</Filter>
    </ClCompile>
    <ClCompile Include="$(MSBuildThisFileDirectory)..\..\..\..\renderer\CCPrimitiveCommand.cpp">
      <Filter>renderer</Filter>
    </ClCompile>
    <ClCompile Include="$(MSBuildThisFileDirectory)..\..\..\..\renderer\CCQuadCommand.cpp">
      <Filter>renderer</Filter>
    </ClCompile>
    <ClCompile Include="$(MSBuildThisFileDirectory)..\..\..\..\renderer\CCRenderCommand.cpp">
      <Filter>renderer</Filter>
    </ClCompile>
    <ClCompile Include="$(MSBuildThisFileDirectory)..\..\..\..\renderer\CCRenderer.cpp">
      <Filter>renderer</Filter>
    </ClCompile>
    <ClCompile Include="$(MSBuildThisFileDirectory)..\..\..\..\renderer\ccShaders.cpp">
      <Filter>renderer</Filter>
    </ClCompile>
    <ClCompile Include="$(MSBuildThisFileDirectory)..\..\..\..\renderer\CCTexture2D.cpp">
      <Filter>renderer</Filter>
    </ClCompile>
    <ClCompile Include="$(MSBuildThisFileDirectory)..\..\..\..\renderer\CCTextureAtlas.cpp">
      <Filter>renderer</Filter>
    </ClCompile>
    <ClCompile Include="$(MSBuildThisFileDirectory)..\..\..\..\renderer\CCTextureCache.cpp">
      <Filter>renderer</Filter>
    </ClCompile>
    <ClCompile Include="$(MSBuildThisFileDirectory)..\..\..\..\renderer\CCTrianglesCommand.cpp">
      <Filter>renderer</Filter>
    </ClCompile>
    <ClCompile Include="$(MSBuildThisFileDirectory)..\..\..\..\renderer\CCVertexIndexBuffer.cpp">
      <Filter>renderer</Filter>
    </ClCompile>
    <ClCompile Include="$(MSBuildThisFileDirectory)..\..\..\..\renderer\CCVertexIndexData.cpp">
      <Filter>renderer</Filter>
    </ClCompile>
    <ClCompile Include="$(MSBuildThisFileDirectory)..\..\..\..\storage\local-storage\LocalStorage.cpp">
      <Filter>storage</Filter>
    </ClCompile>
    <ClCompile Include="$(MSBuildThisFileDirectory)..\..\..\..\ui\UIScale9Sprite.cpp">
      <Filter>ui\BaseClasses</Filter>
    </ClCompile>
    <ClCompile Include="$(MSBuildThisFileDirectory)..\..\..\..\ui\UIWidget.cpp">
      <Filter>ui\BaseClasses</Filter>
    </ClCompile>
    <ClCompile Include="$(MSBuildThisFileDirectory)..\..\..\..\ui\UIHBox.cpp">
      <Filter>ui\Layouts</Filter>
    </ClCompile>
    <ClCompile Include="$(MSBuildThisFileDirectory)..\..\..\..\ui\UILayoutManager.cpp">
      <Filter>ui\Layouts</Filter>
    </ClCompile>
    <ClCompile Include="$(MSBuildThisFileDirectory)..\..\..\..\ui\UILayoutParameter.cpp">
      <Filter>ui\Layouts</Filter>
    </ClCompile>
    <ClCompile Include="$(MSBuildThisFileDirectory)..\..\..\..\ui\UIRelativeBox.cpp">
      <Filter>ui\Layouts</Filter>
    </ClCompile>
    <ClCompile Include="$(MSBuildThisFileDirectory)..\..\..\..\ui\UIVBox.cpp">
      <Filter>ui\Layouts</Filter>
    </ClCompile>
    <ClCompile Include="$(MSBuildThisFileDirectory)..\..\..\..\ui\UILayout.cpp">
      <Filter>ui\Layouts</Filter>
    </ClCompile>
    <ClCompile Include="$(MSBuildThisFileDirectory)..\..\..\..\ui\CocosGUI.cpp">
      <Filter>ui\System</Filter>
    </ClCompile>
    <ClCompile Include="$(MSBuildThisFileDirectory)..\..\..\..\ui\UIDeprecated.cpp">
      <Filter>ui\System</Filter>
    </ClCompile>
    <ClCompile Include="$(MSBuildThisFileDirectory)..\..\..\..\ui\UIHelper.cpp">
      <Filter>ui\System</Filter>
    </ClCompile>
    <ClCompile Include="$(MSBuildThisFileDirectory)..\..\..\..\ui\UIEditBox\UIEditBox.cpp">
      <Filter>ui\UIWidgets\EditBox</Filter>
    </ClCompile>
    <ClCompile Include="$(MSBuildThisFileDirectory)..\..\..\..\ui\UIListView.cpp">
      <Filter>ui\UIWidgets\ScrollWidget</Filter>
    </ClCompile>
    <ClCompile Include="$(MSBuildThisFileDirectory)..\..\..\..\ui\UIPageView.cpp">
      <Filter>ui\UIWidgets\ScrollWidget</Filter>
    </ClCompile>
    <ClCompile Include="$(MSBuildThisFileDirectory)..\..\..\..\ui\UIScrollView.cpp">
      <Filter>ui\UIWidgets\ScrollWidget</Filter>
    </ClCompile>
    <ClCompile Include="$(MSBuildThisFileDirectory)..\..\..\..\ui\UIButton.cpp">
      <Filter>ui\UIWidgets</Filter>
    </ClCompile>
    <ClCompile Include="$(MSBuildThisFileDirectory)..\..\..\..\ui\UICheckBox.cpp">
      <Filter>ui\UIWidgets</Filter>
    </ClCompile>
    <ClCompile Include="$(MSBuildThisFileDirectory)..\..\..\..\ui\UILoadingBar.cpp">
      <Filter>ui\UIWidgets</Filter>
    </ClCompile>
    <ClCompile Include="$(MSBuildThisFileDirectory)..\..\..\..\ui\UIRichText.cpp">
      <Filter>ui\UIWidgets</Filter>
    </ClCompile>
    <ClCompile Include="$(MSBuildThisFileDirectory)..\..\..\..\ui\UISlider.cpp">
      <Filter>ui\UIWidgets</Filter>
    </ClCompile>
    <ClCompile Include="$(MSBuildThisFileDirectory)..\..\..\..\ui\UIText.cpp">
      <Filter>ui\UIWidgets</Filter>
    </ClCompile>
    <ClCompile Include="$(MSBuildThisFileDirectory)..\..\..\..\ui\UITextAtlas.cpp">
      <Filter>ui\UIWidgets</Filter>
    </ClCompile>
    <ClCompile Include="$(MSBuildThisFileDirectory)..\..\..\..\ui\UITextBMFont.cpp">
      <Filter>ui\UIWidgets</Filter>
    </ClCompile>
    <ClCompile Include="$(MSBuildThisFileDirectory)..\..\..\..\ui\UITextField.cpp">
      <Filter>ui\UIWidgets</Filter>
    </ClCompile>
    <ClCompile Include="$(MSBuildThisFileDirectory)..\..\..\..\..\extensions\assets-manager\AssetsManager.cpp">
      <Filter>extension\AssetsManager</Filter>
    </ClCompile>
    <ClCompile Include="$(MSBuildThisFileDirectory)..\..\..\..\..\extensions\GUI\CCControlExtension\CCControl.cpp">
      <Filter>extension\GUI\CCControlExtensions</Filter>
    </ClCompile>
    <ClCompile Include="$(MSBuildThisFileDirectory)..\..\..\..\..\extensions\GUI\CCControlExtension\CCControlButton.cpp">
      <Filter>extension\GUI\CCControlExtensions</Filter>
    </ClCompile>
    <ClCompile Include="$(MSBuildThisFileDirectory)..\..\..\..\..\extensions\GUI\CCControlExtension\CCControlColourPicker.cpp">
      <Filter>extension\GUI\CCControlExtensions</Filter>
    </ClCompile>
    <ClCompile Include="$(MSBuildThisFileDirectory)..\..\..\..\..\extensions\GUI\CCControlExtension\CCControlHuePicker.cpp">
      <Filter>extension\GUI\CCControlExtensions</Filter>
    </ClCompile>
    <ClCompile Include="$(MSBuildThisFileDirectory)..\..\..\..\..\extensions\GUI\CCControlExtension\CCControlPotentiometer.cpp">
      <Filter>extension\GUI\CCControlExtensions</Filter>
    </ClCompile>
    <ClCompile Include="$(MSBuildThisFileDirectory)..\..\..\..\..\extensions\GUI\CCControlExtension\CCControlSaturationBrightnessPicker.cpp">
      <Filter>extension\GUI\CCControlExtensions</Filter>
    </ClCompile>
    <ClCompile Include="$(MSBuildThisFileDirectory)..\..\..\..\..\extensions\GUI\CCControlExtension\CCControlSlider.cpp">
      <Filter>extension\GUI\CCControlExtensions</Filter>
    </ClCompile>
    <ClCompile Include="$(MSBuildThisFileDirectory)..\..\..\..\..\extensions\GUI\CCControlExtension\CCControlStepper.cpp">
      <Filter>extension\GUI\CCControlExtensions</Filter>
    </ClCompile>
    <ClCompile Include="$(MSBuildThisFileDirectory)..\..\..\..\..\extensions\GUI\CCControlExtension\CCControlSwitch.cpp">
      <Filter>extension\GUI\CCControlExtensions</Filter>
    </ClCompile>
    <ClCompile Include="$(MSBuildThisFileDirectory)..\..\..\..\..\extensions\GUI\CCControlExtension\CCControlUtils.cpp">
      <Filter>extension\GUI\CCControlExtensions</Filter>
    </ClCompile>
    <ClCompile Include="$(MSBuildThisFileDirectory)..\..\..\..\..\extensions\GUI\CCControlExtension\CCInvocation.cpp">
      <Filter>extension\GUI\CCControlExtensions</Filter>
    </ClCompile>
    <ClCompile Include="$(MSBuildThisFileDirectory)..\..\..\..\..\extensions\GUI\CCScrollView\CCScrollView.cpp">
      <Filter>extension\GUI\CCScrollView</Filter>
    </ClCompile>
    <ClCompile Include="$(MSBuildThisFileDirectory)..\..\..\..\..\extensions\GUI\CCScrollView\CCTableView.cpp">
      <Filter>extension\GUI\CCScrollView</Filter>
    </ClCompile>
    <ClCompile Include="$(MSBuildThisFileDirectory)..\..\..\..\..\extensions\GUI\CCScrollView\CCTableViewCell.cpp">
      <Filter>extension\GUI\CCScrollView</Filter>
    </ClCompile>
    <ClCompile Include="$(MSBuildThisFileDirectory)..\..\..\..\..\extensions\physics-nodes\CCPhysicsDebugNode.cpp">
      <Filter>extension\physics_nodes</Filter>
    </ClCompile>
    <ClCompile Include="$(MSBuildThisFileDirectory)..\..\..\..\..\extensions\physics-nodes\CCPhysicsSprite.cpp">
      <Filter>extension\physics_nodes</Filter>
    </ClCompile>
    <ClCompile Include="$(MSBuildThisFileDirectory)..\..\..\..\network\HttpClient.cpp">
      <Filter>network\Source Files</Filter>
    </ClCompile>
    <ClCompile Include="$(MSBuildThisFileDirectory)..\..\..\..\network\SocketIO.cpp">
      <Filter>network\Source Files</Filter>
    </ClCompile>
    <ClCompile Include="$(MSBuildThisFileDirectory)..\..\..\..\network\WebSocket.cpp">
      <Filter>network\Source Files</Filter>
    </ClCompile>
    <ClCompile Include="$(MSBuildThisFileDirectory)..\..\..\..\platform\CCFileUtils.cpp">
      <Filter>platform</Filter>
    </ClCompile>
    <ClCompile Include="$(MSBuildThisFileDirectory)..\..\..\..\platform\CCGLView.cpp">
      <Filter>platform</Filter>
    </ClCompile>
    <ClCompile Include="$(MSBuildThisFileDirectory)..\..\..\..\platform\CCImage.cpp">
      <Filter>platform</Filter>
    </ClCompile>
    <ClCompile Include="$(MSBuildThisFileDirectory)..\..\..\..\platform\CCSAXParser.cpp">
      <Filter>platform</Filter>
    </ClCompile>
    <ClCompile Include="$(MSBuildThisFileDirectory)..\..\..\..\platform\CCThread.cpp">
      <Filter>platform</Filter>
    </ClCompile>
    <ClCompile Include="$(MSBuildThisFileDirectory)..\..\..\..\platform\winrt\pch.cpp" />
    <ClCompile Include="$(MSBuildThisFileDirectory)..\..\..\..\editor-support\cocostudio\CocoLoader.cpp">
      <Filter>cocostudio\json</Filter>
    </ClCompile>
    <ClCompile Include="$(MSBuildThisFileDirectory)..\..\..\..\editor-support\cocostudio\DictionaryHelper.cpp">
      <Filter>cocostudio\json</Filter>
    </ClCompile>
    <ClCompile Include="$(MSBuildThisFileDirectory)..\..\..\..\platform\winrt\CCApplication.cpp">
      <Filter>platform\winrt</Filter>
    </ClCompile>
    <ClCompile Include="$(MSBuildThisFileDirectory)..\..\..\..\platform\winrt\CCCommon.cpp">
      <Filter>platform\winrt</Filter>
    </ClCompile>
    <ClCompile Include="$(MSBuildThisFileDirectory)..\..\..\..\platform\winrt\CCDevice.cpp">
      <Filter>platform\winrt</Filter>
    </ClCompile>
    <ClCompile Include="$(MSBuildThisFileDirectory)..\..\..\..\platform\winrt\CCFileUtilsWinRT.cpp">
      <Filter>platform\winrt</Filter>
    </ClCompile>
    <ClCompile Include="$(MSBuildThisFileDirectory)..\..\..\..\platform\winrt\CCFreeTypeFont.cpp">
      <Filter>platform\winrt</Filter>
    </ClCompile>
    <ClCompile Include="$(MSBuildThisFileDirectory)..\..\..\..\platform\winrt\CCPThreadWinRT.cpp">
      <Filter>platform\winrt</Filter>
    </ClCompile>
    <ClCompile Include="$(MSBuildThisFileDirectory)..\..\..\..\platform\winrt\CCStdC.cpp">
      <Filter>platform\winrt</Filter>
    </ClCompile>
    <ClCompile Include="$(MSBuildThisFileDirectory)..\..\..\..\platform\winrt\CCWinRTUtils.cpp">
      <Filter>platform\winrt</Filter>
    </ClCompile>
    <ClCompile Include="$(MSBuildThisFileDirectory)..\..\..\..\platform\winrt\inet_ntop_winrt.cpp">
      <Filter>platform\winrt</Filter>
    </ClCompile>
    <ClCompile Include="$(MSBuildThisFileDirectory)..\..\..\..\platform\winrt\InputEvent.cpp">
      <Filter>platform\winrt</Filter>
    </ClCompile>
    <ClCompile Include="$(MSBuildThisFileDirectory)..\..\..\..\editor-support\cocostudio\ActionTimeline\CCActionTimeline.cpp">
      <Filter>cocostudio\TimelineAction</Filter>
    </ClCompile>
    <ClCompile Include="$(MSBuildThisFileDirectory)..\..\..\..\editor-support\cocostudio\ActionTimeline\CCActionTimelineCache.cpp">
      <Filter>cocostudio\TimelineAction</Filter>
    </ClCompile>
    <ClCompile Include="$(MSBuildThisFileDirectory)..\..\..\..\editor-support\cocostudio\ActionTimeline\CCFrame.cpp">
      <Filter>cocostudio\TimelineAction</Filter>
    </ClCompile>
    <ClCompile Include="$(MSBuildThisFileDirectory)..\..\..\..\editor-support\cocostudio\ActionTimeline\CCTimeLine.cpp">
      <Filter>cocostudio\TimelineAction</Filter>
    </ClCompile>
    <ClCompile Include="$(MSBuildThisFileDirectory)..\..\..\..\editor-support\cocostudio\TriggerBase.cpp">
      <Filter>cocostudio\trigger</Filter>
    </ClCompile>
    <ClCompile Include="$(MSBuildThisFileDirectory)..\..\..\..\editor-support\cocostudio\TriggerMng.cpp">
      <Filter>cocostudio\trigger</Filter>
    </ClCompile>
    <ClCompile Include="$(MSBuildThisFileDirectory)..\..\..\..\editor-support\cocostudio\TriggerObj.cpp">
      <Filter>cocostudio\trigger</Filter>
    </ClCompile>
    <ClCompile Include="$(MSBuildThisFileDirectory)..\..\..\..\audio\winrt\Audio.cpp">
      <Filter>cocosdenshion\Source Files</Filter>
    </ClCompile>
    <ClCompile Include="$(MSBuildThisFileDirectory)..\..\..\..\audio\winrt\MediaStreamer.cpp">
      <Filter>cocosdenshion\Source Files</Filter>
    </ClCompile>
    <ClCompile Include="$(MSBuildThisFileDirectory)..\..\..\..\audio\winrt\SimpleAudioEngine.cpp">
      <Filter>cocosdenshion\Source Files</Filter>
    </ClCompile>
    <ClCompile Include="$(MSBuildThisFileDirectory)..\..\..\..\editor-support\cocostudio\CCSGUIReader.cpp">
      <Filter>cocostudio\reader</Filter>
    </ClCompile>
    <ClCompile Include="$(MSBuildThisFileDirectory)..\..\..\..\editor-support\cocostudio\CCSSceneReader.cpp">
      <Filter>cocostudio\reader</Filter>
    </ClCompile>
    <ClCompile Include="$(MSBuildThisFileDirectory)..\..\..\..\ui\UIImageView.cpp">
      <Filter>ui\UIWidgets</Filter>
    </ClCompile>
    <ClCompile Include="$(MSBuildThisFileDirectory)..\..\..\..\platform\winrt\CCGLViewImpl-winrt.cpp">
      <Filter>platform\winrt</Filter>
    </ClCompile>
    <ClCompile Include="$(MSBuildThisFileDirectory)..\..\..\..\platform\winrt\CCPrecompiledShaders.cpp">
      <Filter>platform</Filter>
    </ClCompile>
    <ClCompile Include="$(MSBuildThisFileDirectory)..\..\..\..\platform\winrt\sha1.cpp">
      <Filter>platform\winrt</Filter>
    </ClCompile>
    <ClCompile Include="$(MSBuildThisFileDirectory)..\..\..\..\..\external\unzip\ioapi_mem.cpp">
      <Filter>external\unzip</Filter>
    </ClCompile>
    <ClCompile Include="$(MSBuildThisFileDirectory)..\..\..\..\editor-support\cocostudio\ActionTimeline\CSLoader.cpp">
      <Filter>cocostudio\TimelineAction</Filter>
    </ClCompile>
    <ClCompile Include="$(MSBuildThisFileDirectory)..\..\..\..\ui\UILayoutComponent.cpp">
      <Filter>ui\Layouts</Filter>
    </ClCompile>
    <ClCompile Include="$(MSBuildThisFileDirectory)..\..\..\..\..\extensions\assets-manager\AssetsManagerEx.cpp">
      <Filter>extension\AssetsManager</Filter>
    </ClCompile>
    <ClCompile Include="$(MSBuildThisFileDirectory)..\..\..\..\..\extensions\assets-manager\CCEventAssetsManagerEx.cpp">
      <Filter>extension\AssetsManager</Filter>
    </ClCompile>
    <ClCompile Include="$(MSBuildThisFileDirectory)..\..\..\..\..\extensions\assets-manager\CCEventListenerAssetsManagerEx.cpp">
      <Filter>extension\AssetsManager</Filter>
    </ClCompile>
    <ClCompile Include="$(MSBuildThisFileDirectory)..\..\..\..\..\extensions\assets-manager\Downloader.cpp">
      <Filter>extension\AssetsManager</Filter>
    </ClCompile>
    <ClCompile Include="$(MSBuildThisFileDirectory)..\..\..\..\..\extensions\assets-manager\Manifest.cpp">
      <Filter>extension\AssetsManager</Filter>
    </ClCompile>
    <ClCompile Include="$(MSBuildThisFileDirectory)..\..\..\..\platform\winrt\Keyboard-winrt.cpp">
      <Filter>platform\winrt</Filter>
    </ClCompile>
    <ClCompile Include="$(MSBuildThisFileDirectory)..\..\..\..\ui\UIEditBox\UIEditBoxImpl-winrt.cpp">
      <Filter>ui\UIWidgets\EditBox</Filter>
    </ClCompile>
    <ClCompile Include="$(MSBuildThisFileDirectory)..\..\..\CCAction.cpp">
      <Filter>2d</Filter>
    </ClCompile>
    <ClCompile Include="$(MSBuildThisFileDirectory)..\..\..\CCActionCamera.cpp">
      <Filter>2d</Filter>
    </ClCompile>
    <ClCompile Include="$(MSBuildThisFileDirectory)..\..\..\CCActionCatmullRom.cpp">
      <Filter>2d</Filter>
    </ClCompile>
    <ClCompile Include="$(MSBuildThisFileDirectory)..\..\..\CCActionEase.cpp">
      <Filter>2d</Filter>
    </ClCompile>
    <ClCompile Include="$(MSBuildThisFileDirectory)..\..\..\CCActionGrid.cpp">
      <Filter>2d</Filter>
    </ClCompile>
    <ClCompile Include="$(MSBuildThisFileDirectory)..\..\..\CCActionGrid3D.cpp">
      <Filter>2d</Filter>
    </ClCompile>
    <ClCompile Include="$(MSBuildThisFileDirectory)..\..\..\CCActionInstant.cpp">
      <Filter>2d</Filter>
    </ClCompile>
    <ClCompile Include="$(MSBuildThisFileDirectory)..\..\..\CCActionInterval.cpp">
      <Filter>2d</Filter>
    </ClCompile>
    <ClCompile Include="$(MSBuildThisFileDirectory)..\..\..\CCActionManager.cpp">
      <Filter>2d</Filter>
    </ClCompile>
    <ClCompile Include="$(MSBuildThisFileDirectory)..\..\..\CCActionPageTurn3D.cpp">
      <Filter>2d</Filter>
    </ClCompile>
    <ClCompile Include="$(MSBuildThisFileDirectory)..\..\..\CCActionProgressTimer.cpp">
      <Filter>2d</Filter>
    </ClCompile>
    <ClCompile Include="$(MSBuildThisFileDirectory)..\..\..\CCActionTiledGrid.cpp">
      <Filter>2d</Filter>
    </ClCompile>
    <ClCompile Include="$(MSBuildThisFileDirectory)..\..\..\CCActionTween.cpp">
      <Filter>2d</Filter>
    </ClCompile>
    <ClCompile Include="$(MSBuildThisFileDirectory)..\..\..\CCAnimation.cpp">
      <Filter>2d</Filter>
    </ClCompile>
    <ClCompile Include="$(MSBuildThisFileDirectory)..\..\..\CCAnimationCache.cpp">
      <Filter>2d</Filter>
    </ClCompile>
    <ClCompile Include="$(MSBuildThisFileDirectory)..\..\..\CCAtlasNode.cpp">
      <Filter>2d</Filter>
    </ClCompile>
    <ClCompile Include="$(MSBuildThisFileDirectory)..\..\..\CCCamera.cpp">
      <Filter>2d</Filter>
    </ClCompile>
    <ClCompile Include="$(MSBuildThisFileDirectory)..\..\..\CCClippingNode.cpp">
      <Filter>2d</Filter>
    </ClCompile>
    <ClCompile Include="$(MSBuildThisFileDirectory)..\..\..\CCClippingRectangleNode.cpp">
      <Filter>2d</Filter>
    </ClCompile>
    <ClCompile Include="$(MSBuildThisFileDirectory)..\..\..\CCComponent.cpp">
      <Filter>2d</Filter>
    </ClCompile>
    <ClCompile Include="$(MSBuildThisFileDirectory)..\..\..\CCComponentContainer.cpp">
      <Filter>2d</Filter>
    </ClCompile>
    <ClCompile Include="$(MSBuildThisFileDirectory)..\..\..\CCDrawingPrimitives.cpp">
      <Filter>2d</Filter>
    </ClCompile>
    <ClCompile Include="$(MSBuildThisFileDirectory)..\..\..\CCDrawNode.cpp">
      <Filter>2d</Filter>
    </ClCompile>
    <ClCompile Include="$(MSBuildThisFileDirectory)..\..\..\CCFastTMXLayer.cpp">
      <Filter>2d</Filter>
    </ClCompile>
    <ClCompile Include="$(MSBuildThisFileDirectory)..\..\..\CCFastTMXTiledMap.cpp">
      <Filter>2d</Filter>
    </ClCompile>
    <ClCompile Include="$(MSBuildThisFileDirectory)..\..\..\CCFont.cpp">
      <Filter>2d</Filter>
    </ClCompile>
    <ClCompile Include="$(MSBuildThisFileDirectory)..\..\..\CCFontAtlas.cpp">
      <Filter>2d</Filter>
    </ClCompile>
    <ClCompile Include="$(MSBuildThisFileDirectory)..\..\..\CCFontAtlasCache.cpp">
      <Filter>2d</Filter>
    </ClCompile>
    <ClCompile Include="$(MSBuildThisFileDirectory)..\..\..\CCFontCharMap.cpp">
      <Filter>2d</Filter>
    </ClCompile>
    <ClCompile Include="$(MSBuildThisFileDirectory)..\..\..\CCFontFNT.cpp">
      <Filter>2d</Filter>
    </ClCompile>
    <ClCompile Include="$(MSBuildThisFileDirectory)..\..\..\CCFontFreeType.cpp">
      <Filter>2d</Filter>
    </ClCompile>
    <ClCompile Include="$(MSBuildThisFileDirectory)..\..\..\CCGLBufferedNode.cpp">
      <Filter>2d</Filter>
    </ClCompile>
    <ClCompile Include="$(MSBuildThisFileDirectory)..\..\..\CCGrabber.cpp">
      <Filter>2d</Filter>
    </ClCompile>
    <ClCompile Include="$(MSBuildThisFileDirectory)..\..\..\CCGrid.cpp">
      <Filter>2d</Filter>
    </ClCompile>
    <ClCompile Include="$(MSBuildThisFileDirectory)..\..\..\CCLabel.cpp">
      <Filter>2d</Filter>
    </ClCompile>
    <ClCompile Include="$(MSBuildThisFileDirectory)..\..\..\CCLabelAtlas.cpp">
      <Filter>2d</Filter>
    </ClCompile>
    <ClCompile Include="$(MSBuildThisFileDirectory)..\..\..\CCLabelBMFont.cpp">
      <Filter>2d</Filter>
    </ClCompile>
    <ClCompile Include="$(MSBuildThisFileDirectory)..\..\..\CCLabelTextFormatter.cpp">
      <Filter>2d</Filter>
    </ClCompile>
    <ClCompile Include="$(MSBuildThisFileDirectory)..\..\..\CCLabelTTF.cpp">
      <Filter>2d</Filter>
    </ClCompile>
    <ClCompile Include="$(MSBuildThisFileDirectory)..\..\..\CCLayer.cpp">
      <Filter>2d</Filter>
    </ClCompile>
    <ClCompile Include="$(MSBuildThisFileDirectory)..\..\..\CCLight.cpp">
      <Filter>2d</Filter>
    </ClCompile>
    <ClCompile Include="$(MSBuildThisFileDirectory)..\..\..\CCMenu.cpp">
      <Filter>2d</Filter>
    </ClCompile>
    <ClCompile Include="$(MSBuildThisFileDirectory)..\..\..\CCMenuItem.cpp">
      <Filter>2d</Filter>
    </ClCompile>
    <ClCompile Include="$(MSBuildThisFileDirectory)..\..\..\CCMotionStreak.cpp">
      <Filter>2d</Filter>
    </ClCompile>
    <ClCompile Include="$(MSBuildThisFileDirectory)..\..\..\CCNode.cpp">
      <Filter>2d</Filter>
    </ClCompile>
    <ClCompile Include="$(MSBuildThisFileDirectory)..\..\..\CCNodeGrid.cpp">
      <Filter>2d</Filter>
    </ClCompile>
    <ClCompile Include="$(MSBuildThisFileDirectory)..\..\..\CCParallaxNode.cpp">
      <Filter>2d</Filter>
    </ClCompile>
    <ClCompile Include="$(MSBuildThisFileDirectory)..\..\..\CCParticleBatchNode.cpp">
      <Filter>2d</Filter>
    </ClCompile>
    <ClCompile Include="$(MSBuildThisFileDirectory)..\..\..\CCParticleExamples.cpp">
      <Filter>2d</Filter>
    </ClCompile>
    <ClCompile Include="$(MSBuildThisFileDirectory)..\..\..\CCParticleSystem.cpp">
      <Filter>2d</Filter>
    </ClCompile>
    <ClCompile Include="$(MSBuildThisFileDirectory)..\..\..\CCParticleSystemQuad.cpp">
      <Filter>2d</Filter>
    </ClCompile>
    <ClCompile Include="$(MSBuildThisFileDirectory)..\..\..\CCProgressTimer.cpp">
      <Filter>2d</Filter>
    </ClCompile>
    <ClCompile Include="$(MSBuildThisFileDirectory)..\..\..\CCProtectedNode.cpp">
      <Filter>2d</Filter>
    </ClCompile>
    <ClCompile Include="$(MSBuildThisFileDirectory)..\..\..\CCRenderTexture.cpp">
      <Filter>2d</Filter>
    </ClCompile>
    <ClCompile Include="$(MSBuildThisFileDirectory)..\..\..\CCScene.cpp">
      <Filter>2d</Filter>
    </ClCompile>
    <ClCompile Include="$(MSBuildThisFileDirectory)..\..\..\CCSprite.cpp">
      <Filter>2d</Filter>
    </ClCompile>
    <ClCompile Include="$(MSBuildThisFileDirectory)..\..\..\CCSpriteBatchNode.cpp">
      <Filter>2d</Filter>
    </ClCompile>
    <ClCompile Include="$(MSBuildThisFileDirectory)..\..\..\CCSpriteFrame.cpp">
      <Filter>2d</Filter>
    </ClCompile>
    <ClCompile Include="$(MSBuildThisFileDirectory)..\..\..\CCSpriteFrameCache.cpp">
      <Filter>2d</Filter>
    </ClCompile>
    <ClCompile Include="$(MSBuildThisFileDirectory)..\..\..\CCTextFieldTTF.cpp">
      <Filter>2d</Filter>
    </ClCompile>
    <ClCompile Include="$(MSBuildThisFileDirectory)..\..\..\CCTileMapAtlas.cpp">
      <Filter>2d</Filter>
    </ClCompile>
    <ClCompile Include="$(MSBuildThisFileDirectory)..\..\..\CCTMXLayer.cpp">
      <Filter>2d</Filter>
    </ClCompile>
    <ClCompile Include="$(MSBuildThisFileDirectory)..\..\..\CCTMXObjectGroup.cpp">
      <Filter>2d</Filter>
    </ClCompile>
    <ClCompile Include="$(MSBuildThisFileDirectory)..\..\..\CCTMXTiledMap.cpp">
      <Filter>2d</Filter>
    </ClCompile>
    <ClCompile Include="$(MSBuildThisFileDirectory)..\..\..\CCTMXXMLParser.cpp">
      <Filter>2d</Filter>
    </ClCompile>
    <ClCompile Include="$(MSBuildThisFileDirectory)..\..\..\CCTransition.cpp">
      <Filter>2d</Filter>
    </ClCompile>
    <ClCompile Include="$(MSBuildThisFileDirectory)..\..\..\CCTransitionPageTurn.cpp">
      <Filter>2d</Filter>
    </ClCompile>
    <ClCompile Include="$(MSBuildThisFileDirectory)..\..\..\CCTransitionProgress.cpp">
      <Filter>2d</Filter>
    </ClCompile>
    <ClCompile Include="$(MSBuildThisFileDirectory)..\..\..\CCTweenFunction.cpp">
      <Filter>2d</Filter>
    </ClCompile>
    <ClCompile Include="$(MSBuildThisFileDirectory)..\..\..\..\base\atitc.cpp">
      <Filter>base</Filter>
    </ClCompile>
    <ClCompile Include="$(MSBuildThisFileDirectory)..\..\..\..\base\base64.cpp">
      <Filter>base</Filter>
    </ClCompile>
    <ClCompile Include="$(MSBuildThisFileDirectory)..\..\..\..\base\CCAutoreleasePool.cpp">
      <Filter>base</Filter>
    </ClCompile>
    <ClCompile Include="$(MSBuildThisFileDirectory)..\..\..\..\base\ccCArray.cpp">
      <Filter>base</Filter>
    </ClCompile>
    <ClCompile Include="$(MSBuildThisFileDirectory)..\..\..\..\base\CCConfiguration.cpp">
      <Filter>base</Filter>
    </ClCompile>
    <ClCompile Include="$(MSBuildThisFileDirectory)..\..\..\..\base\CCConsole.cpp">
      <Filter>base</Filter>
    </ClCompile>
    <ClCompile Include="$(MSBuildThisFileDirectory)..\..\..\..\base\CCController.cpp">
      <Filter>base</Filter>
    </ClCompile>
    <ClCompile Include="$(MSBuildThisFileDirectory)..\..\..\..\base\CCData.cpp">
      <Filter>base</Filter>
    </ClCompile>
    <ClCompile Include="$(MSBuildThisFileDirectory)..\..\..\..\base\CCDataVisitor.cpp">
      <Filter>base</Filter>
    </ClCompile>
    <ClCompile Include="$(MSBuildThisFileDirectory)..\..\..\..\base\CCDirector.cpp">
      <Filter>base</Filter>
    </ClCompile>
    <ClCompile Include="$(MSBuildThisFileDirectory)..\..\..\..\base\CCEvent.cpp">
      <Filter>base</Filter>
    </ClCompile>
    <ClCompile Include="$(MSBuildThisFileDirectory)..\..\..\..\base\CCEventAcceleration.cpp">
      <Filter>base</Filter>
    </ClCompile>
    <ClCompile Include="$(MSBuildThisFileDirectory)..\..\..\..\base\CCEventController.cpp">
      <Filter>base</Filter>
    </ClCompile>
    <ClCompile Include="$(MSBuildThisFileDirectory)..\..\..\..\base\CCEventCustom.cpp">
      <Filter>base</Filter>
    </ClCompile>
    <ClCompile Include="$(MSBuildThisFileDirectory)..\..\..\..\base\CCEventDispatcher.cpp">
      <Filter>base</Filter>
    </ClCompile>
    <ClCompile Include="$(MSBuildThisFileDirectory)..\..\..\..\base\CCEventFocus.cpp">
      <Filter>base</Filter>
    </ClCompile>
    <ClCompile Include="$(MSBuildThisFileDirectory)..\..\..\..\base\CCEventKeyboard.cpp">
      <Filter>base</Filter>
    </ClCompile>
    <ClCompile Include="$(MSBuildThisFileDirectory)..\..\..\..\base\CCEventListener.cpp">
      <Filter>base</Filter>
    </ClCompile>
    <ClCompile Include="$(MSBuildThisFileDirectory)..\..\..\..\base\CCEventListenerAcceleration.cpp">
      <Filter>base</Filter>
    </ClCompile>
    <ClCompile Include="$(MSBuildThisFileDirectory)..\..\..\..\base\CCEventListenerController.cpp">
      <Filter>base</Filter>
    </ClCompile>
    <ClCompile Include="$(MSBuildThisFileDirectory)..\..\..\..\base\CCEventListenerCustom.cpp">
      <Filter>base</Filter>
    </ClCompile>
    <ClCompile Include="$(MSBuildThisFileDirectory)..\..\..\..\base\CCEventListenerFocus.cpp">
      <Filter>base</Filter>
    </ClCompile>
    <ClCompile Include="$(MSBuildThisFileDirectory)..\..\..\..\base\CCEventListenerKeyboard.cpp">
      <Filter>base</Filter>
    </ClCompile>
    <ClCompile Include="$(MSBuildThisFileDirectory)..\..\..\..\base\CCEventListenerMouse.cpp">
      <Filter>base</Filter>
    </ClCompile>
    <ClCompile Include="$(MSBuildThisFileDirectory)..\..\..\..\base\CCEventListenerTouch.cpp">
      <Filter>base</Filter>
    </ClCompile>
    <ClCompile Include="$(MSBuildThisFileDirectory)..\..\..\..\base\CCEventMouse.cpp">
      <Filter>base</Filter>
    </ClCompile>
    <ClCompile Include="$(MSBuildThisFileDirectory)..\..\..\..\base\CCEventTouch.cpp">
      <Filter>base</Filter>
    </ClCompile>
    <ClCompile Include="$(MSBuildThisFileDirectory)..\..\..\..\base\ccFPSImages.c">
      <Filter>base</Filter>
    </ClCompile>
    <ClCompile Include="$(MSBuildThisFileDirectory)..\..\..\..\base\CCIMEDispatcher.cpp">
      <Filter>base</Filter>
    </ClCompile>
    <ClCompile Include="$(MSBuildThisFileDirectory)..\..\..\..\base\CCNS.cpp">
      <Filter>base</Filter>
    </ClCompile>
    <ClCompile Include="$(MSBuildThisFileDirectory)..\..\..\..\base\CCProfiling.cpp">
      <Filter>base</Filter>
    </ClCompile>
    <ClCompile Include="$(MSBuildThisFileDirectory)..\..\..\..\base\ccRandom.cpp">
      <Filter>base</Filter>
    </ClCompile>
    <ClCompile Include="$(MSBuildThisFileDirectory)..\..\..\..\base\CCRef.cpp">
      <Filter>base</Filter>
    </ClCompile>
    <ClCompile Include="$(MSBuildThisFileDirectory)..\..\..\..\base\CCScheduler.cpp">
      <Filter>base</Filter>
    </ClCompile>
    <ClCompile Include="$(MSBuildThisFileDirectory)..\..\..\..\base\CCScriptSupport.cpp">
      <Filter>base</Filter>
    </ClCompile>
    <ClCompile Include="$(MSBuildThisFileDirectory)..\..\..\..\base\CCTouch.cpp">
      <Filter>base</Filter>
    </ClCompile>
    <ClCompile Include="$(MSBuildThisFileDirectory)..\..\..\..\base\ccTypes.cpp">
      <Filter>base</Filter>
    </ClCompile>
    <ClCompile Include="$(MSBuildThisFileDirectory)..\..\..\..\base\ccUTF8.cpp">
      <Filter>base</Filter>
    </ClCompile>
    <ClCompile Include="$(MSBuildThisFileDirectory)..\..\..\..\base\ccUtils.cpp">
      <Filter>base</Filter>
    </ClCompile>
    <ClCompile Include="$(MSBuildThisFileDirectory)..\..\..\..\base\CCValue.cpp">
      <Filter>base</Filter>
    </ClCompile>
    <ClCompile Include="$(MSBuildThisFileDirectory)..\..\..\..\base\etc1.cpp">
      <Filter>base</Filter>
    </ClCompile>
    <ClCompile Include="$(MSBuildThisFileDirectory)..\..\..\..\base\ObjectFactory.cpp">
      <Filter>base</Filter>
    </ClCompile>
    <ClCompile Include="$(MSBuildThisFileDirectory)..\..\..\..\base\pvr.cpp">
      <Filter>base</Filter>
    </ClCompile>
    <ClCompile Include="$(MSBuildThisFileDirectory)..\..\..\..\base\s3tc.cpp">
      <Filter>base</Filter>
    </ClCompile>
    <ClCompile Include="$(MSBuildThisFileDirectory)..\..\..\..\base\TGAlib.cpp">
      <Filter>base</Filter>
    </ClCompile>
    <ClCompile Include="$(MSBuildThisFileDirectory)..\..\..\..\base\ZipUtils.cpp">
      <Filter>base</Filter>
    </ClCompile>
    <ClCompile Include="$(MSBuildThisFileDirectory)..\..\..\..\..\external\flatbuffers\idl_gen_cpp.cpp">
      <Filter>cocostudio\json\flatbuffers</Filter>
    </ClCompile>
    <ClCompile Include="$(MSBuildThisFileDirectory)..\..\..\..\..\external\flatbuffers\idl_gen_fbs.cpp">
      <Filter>cocostudio\json\flatbuffers</Filter>
    </ClCompile>
    <ClCompile Include="$(MSBuildThisFileDirectory)..\..\..\..\..\external\flatbuffers\idl_gen_general.cpp">
      <Filter>cocostudio\json\flatbuffers</Filter>
    </ClCompile>
    <ClCompile Include="$(MSBuildThisFileDirectory)..\..\..\..\..\external\flatbuffers\idl_gen_go.cpp">
      <Filter>cocostudio\json\flatbuffers</Filter>
    </ClCompile>
    <ClCompile Include="$(MSBuildThisFileDirectory)..\..\..\..\..\external\flatbuffers\idl_gen_text.cpp">
      <Filter>cocostudio\json\flatbuffers</Filter>
    </ClCompile>
    <ClCompile Include="$(MSBuildThisFileDirectory)..\..\..\..\..\external\flatbuffers\idl_parser.cpp">
      <Filter>cocostudio\json\flatbuffers</Filter>
    </ClCompile>
    <ClCompile Include="$(MSBuildThisFileDirectory)..\..\..\..\editor-support\cocostudio\FlatBuffersSerialize.cpp">
      <Filter>cocostudio\json</Filter>
    </ClCompile>
    <ClCompile Include="$(MSBuildThisFileDirectory)..\..\..\..\editor-support\cocostudio\WidgetCallBackHandlerProtocol.cpp">
      <Filter>cocostudio\json</Filter>
    </ClCompile>
    <ClCompile Include="$(MSBuildThisFileDirectory)..\..\..\..\editor-support\cocostudio\WidgetReader\ComAudioReader\ComAudioReader.cpp">
      <Filter>cocostudio\reader\WidgetReader\ComAudioReader</Filter>
    </ClCompile>
    <ClCompile Include="$(MSBuildThisFileDirectory)..\..\..\..\editor-support\cocostudio\WidgetReader\GameMapReader\GameMapReader.cpp">
      <Filter>cocostudio\reader\WidgetReader\GameMapReader</Filter>
    </ClCompile>
    <ClCompile Include="$(MSBuildThisFileDirectory)..\..\..\..\editor-support\cocostudio\WidgetReader\NodeReader\NodeReader.cpp">
      <Filter>cocostudio\reader\WidgetReader\NodeReader</Filter>
    </ClCompile>
    <ClCompile Include="$(MSBuildThisFileDirectory)..\..\..\..\editor-support\cocostudio\WidgetReader\SingleNodeReader\SingleNodeReader.cpp">
      <Filter>cocostudio\reader\WidgetReader\SpriteReader\SingleNodeReader</Filter>
    </ClCompile>
    <ClCompile Include="$(MSBuildThisFileDirectory)..\..\..\..\editor-support\cocostudio\WidgetReader\SpriteReader\SpriteReader.cpp">
      <Filter>cocostudio\reader\WidgetReader\SpriteReader</Filter>
    </ClCompile>
    <ClCompile Include="$(MSBuildThisFileDirectory)..\..\..\..\editor-support\cocostudio\WidgetReader\NodeReaderDefine.cpp">
      <Filter>cocostudio\reader\WidgetReader</Filter>
    </ClCompile>
    <ClCompile Include="$(MSBuildThisFileDirectory)..\..\..\..\editor-support\cocostudio\WidgetReader\NodeReaderProtocol.cpp">
      <Filter>cocostudio\reader\WidgetReader</Filter>
    </ClCompile>
    <ClCompile Include="$(MSBuildThisFileDirectory)..\..\..\..\editor-support\cocostudio\WidgetReader\ParticleReader\ParticleReader.cpp">
      <Filter>cocostudio\reader\WidgetReader\ParticleReader</Filter>
    </ClCompile>
    <ClCompile Include="$(MSBuildThisFileDirectory)..\..\..\..\editor-support\cocostudio\WidgetReader\ProjectNodeReader\ProjectNodeReader.cpp">
      <Filter>cocostudio\reader\WidgetReader\ProjectNodeReader</Filter>
    </ClCompile>
    <ClCompile Include="$(MSBuildThisFileDirectory)..\..\..\..\base\CCAsyncTaskPool.cpp">
      <Filter>base</Filter>
    </ClCompile>
    <ClCompile Include="$(MSBuildThisFileDirectory)..\..\..\..\editor-support\cocostudio\WidgetReader\ArmatureNodeReader\ArmatureNodeReader.cpp">
      <Filter>cocostudio\reader\WidgetReader\ArmatureNodeReader</Filter>
    </ClCompile>
    <ClCompile Include="$(MSBuildThisFileDirectory)..\..\..\..\editor-support\cocostudio\ActionTimeline\CCActionTimelineNode.cpp">
      <Filter>cocostudio\TimelineAction</Filter>
    </ClCompile>
    <ClCompile Include="$(MSBuildThisFileDirectory)..\..\..\..\3d\CCFrustum.cpp">
      <Filter>3d</Filter>
    </ClCompile>
    <ClCompile Include="$(MSBuildThisFileDirectory)..\..\..\..\3d\CCPlane.cpp">
      <Filter>3d</Filter>
    </ClCompile>
    <ClCompile Include="$(MSBuildThisFileDirectory)..\..\..\..\platform\winrt\inet_pton_winrt.cpp">
      <Filter>platform\winrt</Filter>
    </ClCompile>
    <ClCompile Include="$(MSBuildThisFileDirectory)..\..\..\..\base\allocator\CCAllocatorDiagnostics.cpp">
      <Filter>base\allocator</Filter>
    </ClCompile>
    <ClCompile Include="$(MSBuildThisFileDirectory)..\..\..\..\base\allocator\CCAllocatorGlobal.cpp">
      <Filter>base\allocator</Filter>
    </ClCompile>
    <ClCompile Include="$(MSBuildThisFileDirectory)..\..\..\..\base\allocator\CCAllocatorGlobalNewDelete.cpp">
      <Filter>base\allocator</Filter>
    </ClCompile>
    <ClCompile Include="$(MSBuildThisFileDirectory)..\..\..\..\editor-support\cocostudio\WidgetReader\Particle3DReader\Particle3DReader.cpp">
      <Filter>cocostudio\reader\WidgetReader\Particle3DReader</Filter>
    </ClCompile>
    <ClCompile Include="$(MSBuildThisFileDirectory)..\..\..\..\editor-support\cocostudio\WidgetReader\Particle3DReader\Particle3DReader.cpp">
      <Filter>cocostudio\reader\WidgetReader\Particle3DReader</Filter>
    </ClCompile>
    <ClCompile Include="$(MSBuildThisFileDirectory)..\..\..\..\..\extensions\Particle3D\CCParticle3DAffector.cpp">
      <Filter>extension\Particle3D</Filter>
    </ClCompile>
    <ClCompile Include="$(MSBuildThisFileDirectory)..\..\..\..\..\extensions\Particle3D\CCParticle3DEmitter.cpp">
      <Filter>extension\Particle3D</Filter>
    </ClCompile>
    <ClCompile Include="$(MSBuildThisFileDirectory)..\..\..\..\..\extensions\Particle3D\CCParticle3DRender.cpp">
      <Filter>extension\Particle3D</Filter>
    </ClCompile>
    <ClCompile Include="$(MSBuildThisFileDirectory)..\..\..\..\..\extensions\Particle3D\CCParticleSystem3D.cpp">
      <Filter>extension\Particle3D</Filter>
    </ClCompile>
    <ClCompile Include="$(MSBuildThisFileDirectory)..\..\..\..\..\extensions\Particle3D\PU\CCPUAffector.cpp">
      <Filter>extension\Particle3D\PU</Filter>
    </ClCompile>
    <ClCompile Include="$(MSBuildThisFileDirectory)..\..\..\..\..\extensions\Particle3D\PU\CCPUAffectorManager.cpp">
      <Filter>extension\Particle3D\PU</Filter>
    </ClCompile>
    <ClCompile Include="$(MSBuildThisFileDirectory)..\..\..\..\..\extensions\Particle3D\PU\CCPUAffectorTranslator.cpp">
      <Filter>extension\Particle3D\PU</Filter>
    </ClCompile>
    <ClCompile Include="$(MSBuildThisFileDirectory)..\..\..\..\..\extensions\Particle3D\PU\CCPUAlignAffector.cpp">
      <Filter>extension\Particle3D\PU</Filter>
    </ClCompile>
    <ClCompile Include="$(MSBuildThisFileDirectory)..\..\..\..\..\extensions\Particle3D\PU\CCPUAlignAffectorTranslator.cpp">
      <Filter>extension\Particle3D\PU</Filter>
    </ClCompile>
    <ClCompile Include="$(MSBuildThisFileDirectory)..\..\..\..\..\extensions\Particle3D\PU\CCPUBaseCollider.cpp">
      <Filter>extension\Particle3D\PU</Filter>
    </ClCompile>
    <ClCompile Include="$(MSBuildThisFileDirectory)..\..\..\..\..\extensions\Particle3D\PU\CCPUBaseColliderTranslator.cpp">
      <Filter>extension\Particle3D\PU</Filter>
    </ClCompile>
    <ClCompile Include="$(MSBuildThisFileDirectory)..\..\..\..\..\extensions\Particle3D\PU\CCPUBaseForceAffector.cpp">
      <Filter>extension\Particle3D\PU</Filter>
    </ClCompile>
    <ClCompile Include="$(MSBuildThisFileDirectory)..\..\..\..\..\extensions\Particle3D\PU\CCPUBaseForceAffectorTranslator.cpp">
      <Filter>extension\Particle3D\PU</Filter>
    </ClCompile>
    <ClCompile Include="$(MSBuildThisFileDirectory)..\..\..\..\..\extensions\Particle3D\PU\CCPUBeamRender.cpp">
      <Filter>extension\Particle3D\PU</Filter>
    </ClCompile>
    <ClCompile Include="$(MSBuildThisFileDirectory)..\..\..\..\..\extensions\Particle3D\PU\CCPUBehaviour.cpp">
      <Filter>extension\Particle3D\PU</Filter>
    </ClCompile>
    <ClCompile Include="$(MSBuildThisFileDirectory)..\..\..\..\..\extensions\Particle3D\PU\CCPUBehaviourManager.cpp">
      <Filter>extension\Particle3D\PU</Filter>
    </ClCompile>
    <ClCompile Include="$(MSBuildThisFileDirectory)..\..\..\..\..\extensions\Particle3D\PU\CCPUBehaviourTranslator.cpp">
      <Filter>extension\Particle3D\PU</Filter>
    </ClCompile>
    <ClCompile Include="$(MSBuildThisFileDirectory)..\..\..\..\..\extensions\Particle3D\PU\CCPUBillboardChain.cpp">
      <Filter>extension\Particle3D\PU</Filter>
    </ClCompile>
    <ClCompile Include="$(MSBuildThisFileDirectory)..\..\..\..\..\extensions\Particle3D\PU\CCPUBoxCollider.cpp">
      <Filter>extension\Particle3D\PU</Filter>
    </ClCompile>
    <ClCompile Include="$(MSBuildThisFileDirectory)..\..\..\..\..\extensions\Particle3D\PU\CCPUBoxColliderTranslator.cpp">
      <Filter>extension\Particle3D\PU</Filter>
    </ClCompile>
    <ClCompile Include="$(MSBuildThisFileDirectory)..\..\..\..\..\extensions\Particle3D\PU\CCPUBoxEmitter.cpp">
      <Filter>extension\Particle3D\PU</Filter>
    </ClCompile>
    <ClCompile Include="$(MSBuildThisFileDirectory)..\..\..\..\..\extensions\Particle3D\PU\CCPUBoxEmitterTranslator.cpp">
      <Filter>extension\Particle3D\PU</Filter>
    </ClCompile>
    <ClCompile Include="$(MSBuildThisFileDirectory)..\..\..\..\..\extensions\Particle3D\PU\CCPUCircleEmitter.cpp">
      <Filter>extension\Particle3D\PU</Filter>
    </ClCompile>
    <ClCompile Include="$(MSBuildThisFileDirectory)..\..\..\..\..\extensions\Particle3D\PU\CCPUCircleEmitterTranslator.cpp">
      <Filter>extension\Particle3D\PU</Filter>
    </ClCompile>
    <ClCompile Include="$(MSBuildThisFileDirectory)..\..\..\..\..\extensions\Particle3D\PU\CCPUCollisionAvoidanceAffector.cpp">
      <Filter>extension\Particle3D\PU</Filter>
    </ClCompile>
    <ClCompile Include="$(MSBuildThisFileDirectory)..\..\..\..\..\extensions\Particle3D\PU\CCPUCollisionAvoidanceAffectorTranslator.cpp">
      <Filter>extension\Particle3D\PU</Filter>
    </ClCompile>
    <ClCompile Include="$(MSBuildThisFileDirectory)..\..\..\..\..\extensions\Particle3D\PU\CCPUColorAffector.cpp">
      <Filter>extension\Particle3D\PU</Filter>
    </ClCompile>
    <ClCompile Include="$(MSBuildThisFileDirectory)..\..\..\..\..\extensions\Particle3D\PU\CCPUColorAffectorTranslator.cpp">
      <Filter>extension\Particle3D\PU</Filter>
    </ClCompile>
    <ClCompile Include="$(MSBuildThisFileDirectory)..\..\..\..\..\extensions\Particle3D\PU\CCPUDoAffectorEventHandler.cpp">
      <Filter>extension\Particle3D\PU</Filter>
    </ClCompile>
    <ClCompile Include="$(MSBuildThisFileDirectory)..\..\..\..\..\extensions\Particle3D\PU\CCPUDoAffectorEventHandlerTranslator.cpp">
      <Filter>extension\Particle3D\PU</Filter>
    </ClCompile>
    <ClCompile Include="$(MSBuildThisFileDirectory)..\..\..\..\..\extensions\Particle3D\PU\CCPUDoEnableComponentEventHandler.cpp">
      <Filter>extension\Particle3D\PU</Filter>
    </ClCompile>
    <ClCompile Include="$(MSBuildThisFileDirectory)..\..\..\..\..\extensions\Particle3D\PU\CCPUDoEnableComponentEventHandlerTranslator.cpp">
      <Filter>extension\Particle3D\PU</Filter>
    </ClCompile>
    <ClCompile Include="$(MSBuildThisFileDirectory)..\..\..\..\..\extensions\Particle3D\PU\CCPUDoExpireEventHandler.cpp">
      <Filter>extension\Particle3D\PU</Filter>
    </ClCompile>
    <ClCompile Include="$(MSBuildThisFileDirectory)..\..\..\..\..\extensions\Particle3D\PU\CCPUDoExpireEventHandlerTranslator.cpp">
      <Filter>extension\Particle3D\PU</Filter>
    </ClCompile>
    <ClCompile Include="$(MSBuildThisFileDirectory)..\..\..\..\..\extensions\Particle3D\PU\CCPUDoFreezeEventHandler.cpp">
      <Filter>extension\Particle3D\PU</Filter>
    </ClCompile>
    <ClCompile Include="$(MSBuildThisFileDirectory)..\..\..\..\..\extensions\Particle3D\PU\CCPUDoFreezeEventHandlerTranslator.cpp">
      <Filter>extension\Particle3D\PU</Filter>
    </ClCompile>
    <ClCompile Include="$(MSBuildThisFileDirectory)..\..\..\..\..\extensions\Particle3D\PU\CCPUDoPlacementParticleEventHandler.cpp">
      <Filter>extension\Particle3D\PU</Filter>
    </ClCompile>
    <ClCompile Include="$(MSBuildThisFileDirectory)..\..\..\..\..\extensions\Particle3D\PU\CCPUDoPlacementParticleEventHandlerTranslator.cpp">
      <Filter>extension\Particle3D\PU</Filter>
    </ClCompile>
    <ClCompile Include="$(MSBuildThisFileDirectory)..\..\..\..\..\extensions\Particle3D\PU\CCPUDoScaleEventHandler.cpp">
      <Filter>extension\Particle3D\PU</Filter>
    </ClCompile>
    <ClCompile Include="$(MSBuildThisFileDirectory)..\..\..\..\..\extensions\Particle3D\PU\CCPUDoScaleEventHandlerTranslator.cpp">
      <Filter>extension\Particle3D\PU</Filter>
    </ClCompile>
    <ClCompile Include="$(MSBuildThisFileDirectory)..\..\..\..\..\extensions\Particle3D\PU\CCPUDoStopSystemEventHandler.cpp">
      <Filter>extension\Particle3D\PU</Filter>
    </ClCompile>
    <ClCompile Include="$(MSBuildThisFileDirectory)..\..\..\..\..\extensions\Particle3D\PU\CCPUDoStopSystemEventHandlerTranslator.cpp">
      <Filter>extension\Particle3D\PU</Filter>
    </ClCompile>
    <ClCompile Include="$(MSBuildThisFileDirectory)..\..\..\..\..\extensions\Particle3D\PU\CCPUDynamicAttribute.cpp">
      <Filter>extension\Particle3D\PU</Filter>
    </ClCompile>
    <ClCompile Include="$(MSBuildThisFileDirectory)..\..\..\..\..\extensions\Particle3D\PU\CCPUDynamicAttributeTranslator.cpp">
      <Filter>extension\Particle3D\PU</Filter>
    </ClCompile>
    <ClCompile Include="$(MSBuildThisFileDirectory)..\..\..\..\..\extensions\Particle3D\PU\CCPUEmitter.cpp">
      <Filter>extension\Particle3D\PU</Filter>
    </ClCompile>
    <ClCompile Include="$(MSBuildThisFileDirectory)..\..\..\..\..\extensions\Particle3D\PU\CCPUEmitterManager.cpp">
      <Filter>extension\Particle3D\PU</Filter>
    </ClCompile>
    <ClCompile Include="$(MSBuildThisFileDirectory)..\..\..\..\..\extensions\Particle3D\PU\CCPUEmitterTranslator.cpp">
      <Filter>extension\Particle3D\PU</Filter>
    </ClCompile>
    <ClCompile Include="$(MSBuildThisFileDirectory)..\..\..\..\..\extensions\Particle3D\PU\CCPUEventHandler.cpp">
      <Filter>extension\Particle3D\PU</Filter>
    </ClCompile>
    <ClCompile Include="$(MSBuildThisFileDirectory)..\..\..\..\..\extensions\Particle3D\PU\CCPUEventHandlerManager.cpp">
      <Filter>extension\Particle3D\PU</Filter>
    </ClCompile>
    <ClCompile Include="$(MSBuildThisFileDirectory)..\..\..\..\..\extensions\Particle3D\PU\CCPUEventHandlerTranslator.cpp">
      <Filter>extension\Particle3D\PU</Filter>
    </ClCompile>
    <ClCompile Include="$(MSBuildThisFileDirectory)..\..\..\..\..\extensions\Particle3D\PU\CCPUFlockCenteringAffector.cpp">
      <Filter>extension\Particle3D\PU</Filter>
    </ClCompile>
    <ClCompile Include="$(MSBuildThisFileDirectory)..\..\..\..\..\extensions\Particle3D\PU\CCPUFlockCenteringAffectorTranslator.cpp">
      <Filter>extension\Particle3D\PU</Filter>
    </ClCompile>
    <ClCompile Include="$(MSBuildThisFileDirectory)..\..\..\..\..\extensions\Particle3D\PU\CCPUForceField.cpp">
      <Filter>extension\Particle3D\PU</Filter>
    </ClCompile>
    <ClCompile Include="$(MSBuildThisFileDirectory)..\..\..\..\..\extensions\Particle3D\PU\CCPUForceFieldAffector.cpp">
      <Filter>extension\Particle3D\PU</Filter>
    </ClCompile>
    <ClCompile Include="$(MSBuildThisFileDirectory)..\..\..\..\..\extensions\Particle3D\PU\CCPUForceFieldAffectorTranslator.cpp">
      <Filter>extension\Particle3D\PU</Filter>
    </ClCompile>
    <ClCompile Include="$(MSBuildThisFileDirectory)..\..\..\..\..\extensions\Particle3D\PU\CCPUGeometryRotator.cpp">
      <Filter>extension\Particle3D\PU</Filter>
    </ClCompile>
    <ClCompile Include="$(MSBuildThisFileDirectory)..\..\..\..\..\extensions\Particle3D\PU\CCPUGeometryRotatorTranslator.cpp">
      <Filter>extension\Particle3D\PU</Filter>
    </ClCompile>
    <ClCompile Include="$(MSBuildThisFileDirectory)..\..\..\..\..\extensions\Particle3D\PU\CCPUGravityAffector.cpp">
      <Filter>extension\Particle3D\PU</Filter>
    </ClCompile>
    <ClCompile Include="$(MSBuildThisFileDirectory)..\..\..\..\..\extensions\Particle3D\PU\CCPUGravityAffectorTranslator.cpp">
      <Filter>extension\Particle3D\PU</Filter>
    </ClCompile>
    <ClCompile Include="$(MSBuildThisFileDirectory)..\..\..\..\..\extensions\Particle3D\PU\CCPUInterParticleCollider.cpp">
      <Filter>extension\Particle3D\PU</Filter>
    </ClCompile>
    <ClCompile Include="$(MSBuildThisFileDirectory)..\..\..\..\..\extensions\Particle3D\PU\CCPUInterParticleColliderTranslator.cpp">
      <Filter>extension\Particle3D\PU</Filter>
    </ClCompile>
    <ClCompile Include="$(MSBuildThisFileDirectory)..\..\..\..\..\extensions\Particle3D\PU\CCPUJetAffector.cpp">
      <Filter>extension\Particle3D\PU</Filter>
    </ClCompile>
    <ClCompile Include="$(MSBuildThisFileDirectory)..\..\..\..\..\extensions\Particle3D\PU\CCPUJetAffectorTranslator.cpp">
      <Filter>extension\Particle3D\PU</Filter>
    </ClCompile>
    <ClCompile Include="$(MSBuildThisFileDirectory)..\..\..\..\..\extensions\Particle3D\PU\CCPULineAffector.cpp">
      <Filter>extension\Particle3D\PU</Filter>
    </ClCompile>
    <ClCompile Include="$(MSBuildThisFileDirectory)..\..\..\..\..\extensions\Particle3D\PU\CCPULineAffectorTranslator.cpp">
      <Filter>extension\Particle3D\PU</Filter>
    </ClCompile>
    <ClCompile Include="$(MSBuildThisFileDirectory)..\..\..\..\..\extensions\Particle3D\PU\CCPULinearForceAffector.cpp">
      <Filter>extension\Particle3D\PU</Filter>
    </ClCompile>
    <ClCompile Include="$(MSBuildThisFileDirectory)..\..\..\..\..\extensions\Particle3D\PU\CCPULinearForceAffectorTranslator.cpp">
      <Filter>extension\Particle3D\PU</Filter>
    </ClCompile>
    <ClCompile Include="$(MSBuildThisFileDirectory)..\..\..\..\..\extensions\Particle3D\PU\CCPULineEmitter.cpp">
      <Filter>extension\Particle3D\PU</Filter>
    </ClCompile>
    <ClCompile Include="$(MSBuildThisFileDirectory)..\..\..\..\..\extensions\Particle3D\PU\CCPULineEmitterTranslator.cpp">
      <Filter>extension\Particle3D\PU</Filter>
    </ClCompile>
    <ClCompile Include="$(MSBuildThisFileDirectory)..\..\..\..\..\extensions\Particle3D\PU\CCPUListener.cpp">
      <Filter>extension\Particle3D\PU</Filter>
    </ClCompile>
    <ClCompile Include="$(MSBuildThisFileDirectory)..\..\..\..\..\extensions\Particle3D\PU\CCPUMaterialManager.cpp">
      <Filter>extension\Particle3D\PU</Filter>
    </ClCompile>
    <ClCompile Include="$(MSBuildThisFileDirectory)..\..\..\..\..\extensions\Particle3D\PU\CCPUMaterialTranslator.cpp">
      <Filter>extension\Particle3D\PU</Filter>
    </ClCompile>
    <ClCompile Include="$(MSBuildThisFileDirectory)..\..\..\..\..\extensions\Particle3D\PU\CCPUMeshSurfaceEmitter.cpp">
      <Filter>extension\Particle3D\PU</Filter>
    </ClCompile>
    <ClCompile Include="$(MSBuildThisFileDirectory)..\..\..\..\..\extensions\Particle3D\PU\CCPUMeshSurfaceEmitterTranslator.cpp">
      <Filter>extension\Particle3D\PU</Filter>
    </ClCompile>
    <ClCompile Include="$(MSBuildThisFileDirectory)..\..\..\..\..\extensions\Particle3D\PU\CCPUNoise.cpp">
      <Filter>extension\Particle3D\PU</Filter>
    </ClCompile>
    <ClCompile Include="$(MSBuildThisFileDirectory)..\..\..\..\..\extensions\Particle3D\PU\CCPUObserver.cpp">
      <Filter>extension\Particle3D\PU</Filter>
    </ClCompile>
    <ClCompile Include="$(MSBuildThisFileDirectory)..\..\..\..\..\extensions\Particle3D\PU\CCPUObserverManager.cpp">
      <Filter>extension\Particle3D\PU</Filter>
    </ClCompile>
    <ClCompile Include="$(MSBuildThisFileDirectory)..\..\..\..\..\extensions\Particle3D\PU\CCPUObserverTranslator.cpp">
      <Filter>extension\Particle3D\PU</Filter>
    </ClCompile>
    <ClCompile Include="$(MSBuildThisFileDirectory)..\..\..\..\..\extensions\Particle3D\PU\CCPUOnClearObserver.cpp">
      <Filter>extension\Particle3D\PU</Filter>
    </ClCompile>
    <ClCompile Include="$(MSBuildThisFileDirectory)..\..\..\..\..\extensions\Particle3D\PU\CCPUOnClearObserverTranslator.cpp">
      <Filter>extension\Particle3D\PU</Filter>
    </ClCompile>
    <ClCompile Include="$(MSBuildThisFileDirectory)..\..\..\..\..\extensions\Particle3D\PU\CCPUOnCollisionObserver.cpp">
      <Filter>extension\Particle3D\PU</Filter>
    </ClCompile>
    <ClCompile Include="$(MSBuildThisFileDirectory)..\..\..\..\..\extensions\Particle3D\PU\CCPUOnCollisionObserverTranslator.cpp">
      <Filter>extension\Particle3D\PU</Filter>
    </ClCompile>
    <ClCompile Include="$(MSBuildThisFileDirectory)..\..\..\..\..\extensions\Particle3D\PU\CCPUOnCountObserver.cpp">
      <Filter>extension\Particle3D\PU</Filter>
    </ClCompile>
    <ClCompile Include="$(MSBuildThisFileDirectory)..\..\..\..\..\extensions\Particle3D\PU\CCPUOnCountObserverTranslator.cpp">
      <Filter>extension\Particle3D\PU</Filter>
    </ClCompile>
    <ClCompile Include="$(MSBuildThisFileDirectory)..\..\..\..\..\extensions\Particle3D\PU\CCPUOnEmissionObserver.cpp">
      <Filter>extension\Particle3D\PU</Filter>
    </ClCompile>
    <ClCompile Include="$(MSBuildThisFileDirectory)..\..\..\..\..\extensions\Particle3D\PU\CCPUOnEmissionObserverTranslator.cpp">
      <Filter>extension\Particle3D\PU</Filter>
    </ClCompile>
    <ClCompile Include="$(MSBuildThisFileDirectory)..\..\..\..\..\extensions\Particle3D\PU\CCPUOnEventFlagObserver.cpp">
      <Filter>extension\Particle3D\PU</Filter>
    </ClCompile>
    <ClCompile Include="$(MSBuildThisFileDirectory)..\..\..\..\..\extensions\Particle3D\PU\CCPUOnEventFlagObserverTranslator.cpp">
      <Filter>extension\Particle3D\PU</Filter>
    </ClCompile>
    <ClCompile Include="$(MSBuildThisFileDirectory)..\..\..\..\..\extensions\Particle3D\PU\CCPUOnExpireObserver.cpp">
      <Filter>extension\Particle3D\PU</Filter>
    </ClCompile>
    <ClCompile Include="$(MSBuildThisFileDirectory)..\..\..\..\..\extensions\Particle3D\PU\CCPUOnExpireObserverTranslator.cpp">
      <Filter>extension\Particle3D\PU</Filter>
    </ClCompile>
    <ClCompile Include="$(MSBuildThisFileDirectory)..\..\..\..\..\extensions\Particle3D\PU\CCPUOnPositionObserver.cpp">
      <Filter>extension\Particle3D\PU</Filter>
    </ClCompile>
    <ClCompile Include="$(MSBuildThisFileDirectory)..\..\..\..\..\extensions\Particle3D\PU\CCPUOnPositionObserverTranslator.cpp">
      <Filter>extension\Particle3D\PU</Filter>
    </ClCompile>
    <ClCompile Include="$(MSBuildThisFileDirectory)..\..\..\..\..\extensions\Particle3D\PU\CCPUOnQuotaObserver.cpp">
      <Filter>extension\Particle3D\PU</Filter>
    </ClCompile>
    <ClCompile Include="$(MSBuildThisFileDirectory)..\..\..\..\..\extensions\Particle3D\PU\CCPUOnQuotaObserverTranslator.cpp">
      <Filter>extension\Particle3D\PU</Filter>
    </ClCompile>
    <ClCompile Include="$(MSBuildThisFileDirectory)..\..\..\..\..\extensions\Particle3D\PU\CCPUOnRandomObserver.cpp">
      <Filter>extension\Particle3D\PU</Filter>
    </ClCompile>
    <ClCompile Include="$(MSBuildThisFileDirectory)..\..\..\..\..\extensions\Particle3D\PU\CCPUOnRandomObserverTranslator.cpp">
      <Filter>extension\Particle3D\PU</Filter>
    </ClCompile>
    <ClCompile Include="$(MSBuildThisFileDirectory)..\..\..\..\..\extensions\Particle3D\PU\CCPUOnTimeObserver.cpp">
      <Filter>extension\Particle3D\PU</Filter>
    </ClCompile>
    <ClCompile Include="$(MSBuildThisFileDirectory)..\..\..\..\..\extensions\Particle3D\PU\CCPUOnTimeObserverTranslator.cpp">
      <Filter>extension\Particle3D\PU</Filter>
    </ClCompile>
    <ClCompile Include="$(MSBuildThisFileDirectory)..\..\..\..\..\extensions\Particle3D\PU\CCPUOnVelocityObserver.cpp">
      <Filter>extension\Particle3D\PU</Filter>
    </ClCompile>
    <ClCompile Include="$(MSBuildThisFileDirectory)..\..\..\..\..\extensions\Particle3D\PU\CCPUOnVelocityObserverTranslator.cpp">
      <Filter>extension\Particle3D\PU</Filter>
    </ClCompile>
    <ClCompile Include="$(MSBuildThisFileDirectory)..\..\..\..\..\extensions\Particle3D\PU\CCPUParticleFollower.cpp">
      <Filter>extension\Particle3D\PU</Filter>
    </ClCompile>
    <ClCompile Include="$(MSBuildThisFileDirectory)..\..\..\..\..\extensions\Particle3D\PU\CCPUParticleFollowerTranslator.cpp">
      <Filter>extension\Particle3D\PU</Filter>
    </ClCompile>
    <ClCompile Include="$(MSBuildThisFileDirectory)..\..\..\..\..\extensions\Particle3D\PU\CCPUParticleSystem3D.cpp">
      <Filter>extension\Particle3D\PU</Filter>
    </ClCompile>
    <ClCompile Include="$(MSBuildThisFileDirectory)..\..\..\..\..\extensions\Particle3D\PU\CCPUParticleSystem3DTranslator.cpp">
      <Filter>extension\Particle3D\PU</Filter>
    </ClCompile>
    <ClCompile Include="$(MSBuildThisFileDirectory)..\..\..\..\..\extensions\Particle3D\PU\CCPUPathFollower.cpp">
      <Filter>extension\Particle3D\PU</Filter>
    </ClCompile>
    <ClCompile Include="$(MSBuildThisFileDirectory)..\..\..\..\..\extensions\Particle3D\PU\CCPUPathFollowerTranslator.cpp">
      <Filter>extension\Particle3D\PU</Filter>
    </ClCompile>
    <ClCompile Include="$(MSBuildThisFileDirectory)..\..\..\..\..\extensions\Particle3D\PU\CCPUPlane.cpp">
      <Filter>extension\Particle3D\PU</Filter>
    </ClCompile>
    <ClCompile Include="$(MSBuildThisFileDirectory)..\..\..\..\..\extensions\Particle3D\PU\CCPUPlaneCollider.cpp">
      <Filter>extension\Particle3D\PU</Filter>
    </ClCompile>
    <ClCompile Include="$(MSBuildThisFileDirectory)..\..\..\..\..\extensions\Particle3D\PU\CCPUPlaneColliderTranslator.cpp">
      <Filter>extension\Particle3D\PU</Filter>
    </ClCompile>
    <ClCompile Include="$(MSBuildThisFileDirectory)..\..\..\..\..\extensions\Particle3D\PU\CCPUPointEmitter.cpp">
      <Filter>extension\Particle3D\PU</Filter>
    </ClCompile>
    <ClCompile Include="$(MSBuildThisFileDirectory)..\..\..\..\..\extensions\Particle3D\PU\CCPUPointEmitterTranslator.cpp">
      <Filter>extension\Particle3D\PU</Filter>
    </ClCompile>
    <ClCompile Include="$(MSBuildThisFileDirectory)..\..\..\..\..\extensions\Particle3D\PU\CCPUPositionEmitter.cpp">
      <Filter>extension\Particle3D\PU</Filter>
    </ClCompile>
    <ClCompile Include="$(MSBuildThisFileDirectory)..\..\..\..\..\extensions\Particle3D\PU\CCPUPositionEmitterTranslator.cpp">
      <Filter>extension\Particle3D\PU</Filter>
    </ClCompile>
    <ClCompile Include="$(MSBuildThisFileDirectory)..\..\..\..\..\extensions\Particle3D\PU\CCPURandomiser.cpp">
      <Filter>extension\Particle3D\PU</Filter>
    </ClCompile>
    <ClCompile Include="$(MSBuildThisFileDirectory)..\..\..\..\..\extensions\Particle3D\PU\CCPURandomiserTranslator.cpp">
      <Filter>extension\Particle3D\PU</Filter>
    </ClCompile>
    <ClCompile Include="$(MSBuildThisFileDirectory)..\..\..\..\..\extensions\Particle3D\PU\CCPURender.cpp">
      <Filter>extension\Particle3D\PU</Filter>
    </ClCompile>
    <ClCompile Include="$(MSBuildThisFileDirectory)..\..\..\..\..\extensions\Particle3D\PU\CCPURendererTranslator.cpp">
      <Filter>extension\Particle3D\PU</Filter>
    </ClCompile>
    <ClCompile Include="$(MSBuildThisFileDirectory)..\..\..\..\..\extensions\Particle3D\PU\CCPURibbonTrail.cpp">
      <Filter>extension\Particle3D\PU</Filter>
    </ClCompile>
    <ClCompile Include="$(MSBuildThisFileDirectory)..\..\..\..\..\extensions\Particle3D\PU\CCPURibbonTrailRender.cpp">
      <Filter>extension\Particle3D\PU</Filter>
    </ClCompile>
    <ClCompile Include="$(MSBuildThisFileDirectory)..\..\..\..\..\extensions\Particle3D\PU\CCPUScaleAffector.cpp">
      <Filter>extension\Particle3D\PU</Filter>
    </ClCompile>
    <ClCompile Include="$(MSBuildThisFileDirectory)..\..\..\..\..\extensions\Particle3D\PU\CCPUScaleAffectorTranslator.cpp">
      <Filter>extension\Particle3D\PU</Filter>
    </ClCompile>
    <ClCompile Include="$(MSBuildThisFileDirectory)..\..\..\..\..\extensions\Particle3D\PU\CCPUScaleVelocityAffector.cpp">
      <Filter>extension\Particle3D\PU</Filter>
    </ClCompile>
    <ClCompile Include="$(MSBuildThisFileDirectory)..\..\..\..\..\extensions\Particle3D\PU\CCPUScaleVelocityAffectorTranslator.cpp">
      <Filter>extension\Particle3D\PU</Filter>
    </ClCompile>
    <ClCompile Include="$(MSBuildThisFileDirectory)..\..\..\..\..\extensions\Particle3D\PU\CCPUScriptCompiler.cpp">
      <Filter>extension\Particle3D\PU</Filter>
    </ClCompile>
    <ClCompile Include="$(MSBuildThisFileDirectory)..\..\..\..\..\extensions\Particle3D\PU\CCPUScriptLexer.cpp">
      <Filter>extension\Particle3D\PU</Filter>
    </ClCompile>
    <ClCompile Include="$(MSBuildThisFileDirectory)..\..\..\..\..\extensions\Particle3D\PU\CCPUScriptParser.cpp">
      <Filter>extension\Particle3D\PU</Filter>
    </ClCompile>
    <ClCompile Include="$(MSBuildThisFileDirectory)..\..\..\..\..\extensions\Particle3D\PU\CCPUScriptTranslator.cpp">
      <Filter>extension\Particle3D\PU</Filter>
    </ClCompile>
    <ClCompile Include="$(MSBuildThisFileDirectory)..\..\..\..\..\extensions\Particle3D\PU\CCPUSimpleSpline.cpp">
      <Filter>extension\Particle3D\PU</Filter>
    </ClCompile>
    <ClCompile Include="$(MSBuildThisFileDirectory)..\..\..\..\..\extensions\Particle3D\PU\CCPUSineForceAffector.cpp">
      <Filter>extension\Particle3D\PU</Filter>
    </ClCompile>
    <ClCompile Include="$(MSBuildThisFileDirectory)..\..\..\..\..\extensions\Particle3D\PU\CCPUSineForceAffectorTranslator.cpp">
      <Filter>extension\Particle3D\PU</Filter>
    </ClCompile>
    <ClCompile Include="$(MSBuildThisFileDirectory)..\..\..\..\..\extensions\Particle3D\PU\CCPUSlaveBehaviour.cpp">
      <Filter>extension\Particle3D\PU</Filter>
    </ClCompile>
    <ClCompile Include="$(MSBuildThisFileDirectory)..\..\..\..\..\extensions\Particle3D\PU\CCPUSlaveBehaviourTranslator.cpp">
      <Filter>extension\Particle3D\PU</Filter>
    </ClCompile>
    <ClCompile Include="$(MSBuildThisFileDirectory)..\..\..\..\..\extensions\Particle3D\PU\CCPUSlaveEmitter.cpp">
      <Filter>extension\Particle3D\PU</Filter>
    </ClCompile>
    <ClCompile Include="$(MSBuildThisFileDirectory)..\..\..\..\..\extensions\Particle3D\PU\CCPUSlaveEmitterTranslator.cpp">
      <Filter>extension\Particle3D\PU</Filter>
    </ClCompile>
    <ClCompile Include="$(MSBuildThisFileDirectory)..\..\..\..\..\extensions\Particle3D\PU\CCPUSphere.cpp">
      <Filter>extension\Particle3D\PU</Filter>
    </ClCompile>
    <ClCompile Include="$(MSBuildThisFileDirectory)..\..\..\..\..\extensions\Particle3D\PU\CCPUSphereCollider.cpp">
      <Filter>extension\Particle3D\PU</Filter>
    </ClCompile>
    <ClCompile Include="$(MSBuildThisFileDirectory)..\..\..\..\..\extensions\Particle3D\PU\CCPUSphereColliderTranslator.cpp">
      <Filter>extension\Particle3D\PU</Filter>
    </ClCompile>
    <ClCompile Include="$(MSBuildThisFileDirectory)..\..\..\..\..\extensions\Particle3D\PU\CCPUSphereSurfaceEmitter.cpp">
      <Filter>extension\Particle3D\PU</Filter>
    </ClCompile>
    <ClCompile Include="$(MSBuildThisFileDirectory)..\..\..\..\..\extensions\Particle3D\PU\CCPUSphereSurfaceEmitterTranslator.cpp">
      <Filter>extension\Particle3D\PU</Filter>
    </ClCompile>
    <ClCompile Include="$(MSBuildThisFileDirectory)..\..\..\..\..\extensions\Particle3D\PU\CCPUTechniqueTranslator.cpp">
      <Filter>extension\Particle3D\PU</Filter>
    </ClCompile>
    <ClCompile Include="$(MSBuildThisFileDirectory)..\..\..\..\..\extensions\Particle3D\PU\CCPUTextureAnimator.cpp">
      <Filter>extension\Particle3D\PU</Filter>
    </ClCompile>
    <ClCompile Include="$(MSBuildThisFileDirectory)..\..\..\..\..\extensions\Particle3D\PU\CCPUTextureAnimatorTranslator.cpp">
      <Filter>extension\Particle3D\PU</Filter>
    </ClCompile>
    <ClCompile Include="$(MSBuildThisFileDirectory)..\..\..\..\..\extensions\Particle3D\PU\CCPUTextureRotator.cpp">
      <Filter>extension\Particle3D\PU</Filter>
    </ClCompile>
    <ClCompile Include="$(MSBuildThisFileDirectory)..\..\..\..\..\extensions\Particle3D\PU\CCPUTextureRotatorTranslator.cpp">
      <Filter>extension\Particle3D\PU</Filter>
    </ClCompile>
    <ClCompile Include="$(MSBuildThisFileDirectory)..\..\..\..\..\extensions\Particle3D\PU\CCPUTranslateManager.cpp">
      <Filter>extension\Particle3D\PU</Filter>
    </ClCompile>
    <ClCompile Include="$(MSBuildThisFileDirectory)..\..\..\..\..\extensions\Particle3D\PU\CCPUUtil.cpp">
      <Filter>extension\Particle3D\PU</Filter>
    </ClCompile>
    <ClCompile Include="$(MSBuildThisFileDirectory)..\..\..\..\..\extensions\Particle3D\PU\CCPUVelocityMatchingAffector.cpp">
      <Filter>extension\Particle3D\PU</Filter>
    </ClCompile>
    <ClCompile Include="$(MSBuildThisFileDirectory)..\..\..\..\..\extensions\Particle3D\PU\CCPUVelocityMatchingAffectorTranslator.cpp">
      <Filter>extension\Particle3D\PU</Filter>
    </ClCompile>
    <ClCompile Include="$(MSBuildThisFileDirectory)..\..\..\..\..\extensions\Particle3D\PU\CCPUVertexEmitter.cpp">
      <Filter>extension\Particle3D\PU</Filter>
    </ClCompile>
    <ClCompile Include="$(MSBuildThisFileDirectory)..\..\..\..\..\extensions\Particle3D\PU\CCPUVortexAffector.cpp">
      <Filter>extension\Particle3D\PU</Filter>
    </ClCompile>
    <ClCompile Include="$(MSBuildThisFileDirectory)..\..\..\..\..\extensions\Particle3D\PU\CCPUVortexAffectorTranslator.cpp">
      <Filter>extension\Particle3D\PU</Filter>
    </ClCompile>
    <ClCompile Include="$(MSBuildThisFileDirectory)..\..\..\..\editor-support\cocostudio\WidgetReader\Particle3DReader\Particle3DReader.cpp" />
    <ClCompile Include="$(MSBuildThisFileDirectory)..\..\..\..\editor-support\cocostudio\WidgetReader\Particle3DReader\Particle3DReader.cpp" />
    <ClCompile Include="$(MSBuildThisFileDirectory)..\..\..\..\editor-support\cocostudio\CCObjectExtensionData.cpp">
      <Filter>cocostudio\json</Filter>
    </ClCompile>
    <ClCompile Include="$(MSBuildThisFileDirectory)..\..\..\..\3d\CCSkybox.cpp">
      <Filter>3d</Filter>
    </ClCompile>
    <ClCompile Include="$(MSBuildThisFileDirectory)..\..\..\..\3d\CCTextureCube.cpp">
      <Filter>3d</Filter>
    </ClCompile>
    <ClCompile Include="$(MSBuildThisFileDirectory)..\..\..\..\3d\CCTerrain.cpp">
      <Filter>3d</Filter>
    </ClCompile>
    <ClCompile Include="$(MSBuildThisFileDirectory)..\..\..\..\editor-support\cocostudio\CocoStudio.cpp">
      <Filter>cocostudio\json</Filter>
    </ClCompile>
    <ClCompile Include="$(MSBuildThisFileDirectory)..\..\..\..\platform\winrt\WICImageLoader-winrt.cpp">
      <Filter>platform\winrt</Filter>
    </ClCompile>
    <ClCompile Include="$(MSBuildThisFileDirectory)..\..\..\MarchingSquare.cpp">
      <Filter>2d</Filter>
    </ClCompile>
    <ClCompile Include="$(MSBuildThisFileDirectory)..\..\..\..\..\external\poly2tri\common\shapes.cc">
      <Filter>external\poly2tri\common</Filter>
    </ClCompile>
    <ClCompile Include="$(MSBuildThisFileDirectory)..\..\..\..\..\external\poly2tri\sweep\advancing_front.cc">
      <Filter>external\poly2tri\sweep</Filter>
    </ClCompile>
    <ClCompile Include="$(MSBuildThisFileDirectory)..\..\..\..\..\external\poly2tri\sweep\cdt.cc">
      <Filter>external\poly2tri\sweep</Filter>
    </ClCompile>
    <ClCompile Include="$(MSBuildThisFileDirectory)..\..\..\..\..\external\poly2tri\sweep\sweep.cc">
      <Filter>external\poly2tri\sweep</Filter>
    </ClCompile>
    <ClCompile Include="$(MSBuildThisFileDirectory)..\..\..\..\..\external\poly2tri\sweep\sweep_context.cc">
      <Filter>external\poly2tri\sweep</Filter>
    </ClCompile>
    <ClCompile Include="$(MSBuildThisFileDirectory)..\..\..\SpritePolygon.cpp">
      <Filter>2d</Filter>
    </ClCompile>
    <ClCompile Include="$(MSBuildThisFileDirectory)..\..\..\SpritePolygonCache.cpp">
      <Filter>2d</Filter>
    </ClCompile>
    <ClCompile Include="$(MSBuildThisFileDirectory)..\..\..\..\renderer\CCRenderState.cpp">
      <Filter>renderer</Filter>
    </ClCompile>
    <ClCompile Include="$(MSBuildThisFileDirectory)..\..\..\..\renderer\CCTechnique.cpp">
      <Filter>renderer</Filter>
    </ClCompile>
    <ClCompile Include="$(MSBuildThisFileDirectory)..\..\..\..\renderer\CCMaterial.cpp">
      <Filter>renderer</Filter>
    </ClCompile>
    <ClCompile Include="$(MSBuildThisFileDirectory)..\..\..\..\renderer\CCPass.cpp">
      <Filter>renderer</Filter>
    </ClCompile>
    <ClCompile Include="$(MSBuildThisFileDirectory)..\..\..\..\base\CCProperties.cpp">
      <Filter>base</Filter>
    </ClCompile>
    <ClCompile Include="$(MSBuildThisFileDirectory)..\..\..\..\renderer\CCVertexAttribBinding.cpp">
      <Filter>renderer</Filter>
    </ClCompile>
<<<<<<< HEAD
    <ClCompile Include="$(MSBuildThisFileDirectory)..\..\..\..\audio\AudioEngine.cpp">
      <Filter>audioengine</Filter>
    </ClCompile>
    <ClCompile Include="$(MSBuildThisFileDirectory)..\..\..\..\audio\winrt\AudioCachePlayer.cpp">
      <Filter>audioengine</Filter>
    </ClCompile>
    <ClCompile Include="$(MSBuildThisFileDirectory)..\..\..\..\audio\winrt\AudioEngine-winrt.cpp">
      <Filter>audioengine</Filter>
    </ClCompile>
    <ClCompile Include="$(MSBuildThisFileDirectory)..\..\..\..\audio\winrt\AudioSourceReader.cpp">
      <Filter>audioengine</Filter>
    </ClCompile>
    <ClCompile Include="$(MSBuildThisFileDirectory)..\..\..\..\physics3d\CCPhysics3D.cpp">
      <Filter>physics3d</Filter>
    </ClCompile>
    <ClCompile Include="$(MSBuildThisFileDirectory)..\..\..\..\physics3d\CCPhysics3DComponent.cpp">
      <Filter>physics3d</Filter>
    </ClCompile>
    <ClCompile Include="$(MSBuildThisFileDirectory)..\..\..\..\physics3d\CCPhysics3DConstraint.cpp">
      <Filter>physics3d</Filter>
    </ClCompile>
    <ClCompile Include="$(MSBuildThisFileDirectory)..\..\..\..\physics3d\CCPhysics3DDebugDrawer.cpp">
      <Filter>physics3d</Filter>
    </ClCompile>
    <ClCompile Include="$(MSBuildThisFileDirectory)..\..\..\..\physics3d\CCPhysics3DObject.cpp">
      <Filter>physics3d</Filter>
    </ClCompile>
    <ClCompile Include="$(MSBuildThisFileDirectory)..\..\..\..\physics3d\CCPhysics3DShape.cpp">
      <Filter>physics3d</Filter>
    </ClCompile>
    <ClCompile Include="$(MSBuildThisFileDirectory)..\..\..\..\physics3d\CCPhysics3DWorld.cpp">
      <Filter>physics3d</Filter>
    </ClCompile>
    <ClCompile Include="$(MSBuildThisFileDirectory)..\..\..\..\physics3d\CCPhysicsSprite3D.cpp">
      <Filter>physics3d</Filter>
    </ClCompile>
    <ClCompile Include="$(MSBuildThisFileDirectory)..\..\..\..\base\CCUserDefault-winrt.cpp">
      <Filter>base</Filter>
=======
    <ClCompile Include="$(MSBuildThisFileDirectory)..\..\..\..\renderer\CCFrameBufferObject.cpp">
      <Filter>renderer</Filter>
>>>>>>> 8d3ade78
    </ClCompile>
  </ItemGroup>
  <ItemGroup>
    <Filter Include="2d">
      <UniqueIdentifier>{5dce13cf-2a33-4a9d-bea1-1cf6228f6323}</UniqueIdentifier>
    </Filter>
    <Filter Include="3d">
      <UniqueIdentifier>{d1405feb-dfdf-4ddf-9513-6b22179dcd07}</UniqueIdentifier>
    </Filter>
    <Filter Include="base">
      <UniqueIdentifier>{47ffb3d6-a40e-475a-8018-eb9b04ece90a}</UniqueIdentifier>
    </Filter>
    <Filter Include="cocosbuilder">
      <UniqueIdentifier>{6b35b27f-9d44-4f64-a602-28da1d6eb831}</UniqueIdentifier>
    </Filter>
    <Filter Include="cocosdenshion">
      <UniqueIdentifier>{faf0ec2a-d245-4aa1-aade-91c36141ae81}</UniqueIdentifier>
    </Filter>
    <Filter Include="cocostudio">
      <UniqueIdentifier>{042742fb-0fcf-4bef-aa7e-ede8b84febae}</UniqueIdentifier>
    </Filter>
    <Filter Include="deprecated">
      <UniqueIdentifier>{cd078356-9cc6-46c2-8d39-dc702c994139}</UniqueIdentifier>
    </Filter>
    <Filter Include="extension">
      <UniqueIdentifier>{99e5454f-55e7-4a86-bf56-823dc80f02cd}</UniqueIdentifier>
    </Filter>
    <Filter Include="external">
      <UniqueIdentifier>{650a2fa5-095e-4d93-86d6-5b38663c2dcf}</UniqueIdentifier>
    </Filter>
    <Filter Include="math">
      <UniqueIdentifier>{862c9f7f-fb24-4ab3-9713-76eed9341c50}</UniqueIdentifier>
    </Filter>
    <Filter Include="network">
      <UniqueIdentifier>{6341b1da-4cfa-4ce5-a824-9f4ae73fb26c}</UniqueIdentifier>
    </Filter>
    <Filter Include="physics">
      <UniqueIdentifier>{7cf18e6c-00a8-4938-8f37-f899df2d4a78}</UniqueIdentifier>
    </Filter>
    <Filter Include="platform">
      <UniqueIdentifier>{9355ad31-9678-4680-8d7d-21864e11663a}</UniqueIdentifier>
    </Filter>
    <Filter Include="renderer">
      <UniqueIdentifier>{93a234af-ace5-4391-ba94-906f9d8b1ac8}</UniqueIdentifier>
    </Filter>
    <Filter Include="storage">
      <UniqueIdentifier>{90707a94-17e0-4a22-9871-ea02fa83b1d3}</UniqueIdentifier>
    </Filter>
    <Filter Include="ui">
      <UniqueIdentifier>{1aa91433-3e54-4b8d-adff-7f7ecae29867}</UniqueIdentifier>
    </Filter>
    <Filter Include="cocosbuilder\Header Files">
      <UniqueIdentifier>{d0b36fd3-ca94-4b7d-828b-0cbf964bd9e9}</UniqueIdentifier>
    </Filter>
    <Filter Include="cocosbuilder\Source Files">
      <UniqueIdentifier>{5367d407-978c-4535-aa47-65a659dcc490}</UniqueIdentifier>
    </Filter>
    <Filter Include="external\ConvertUTF">
      <UniqueIdentifier>{3ab7ab3b-98c2-428e-8715-df40a5f8deca}</UniqueIdentifier>
    </Filter>
    <Filter Include="external\edtaa">
      <UniqueIdentifier>{becaa915-a665-4657-8aae-722c99ae368b}</UniqueIdentifier>
    </Filter>
    <Filter Include="external\tinyxml2">
      <UniqueIdentifier>{0b41a5be-2392-4079-b980-14c701c7e349}</UniqueIdentifier>
    </Filter>
    <Filter Include="external\unzip">
      <UniqueIdentifier>{c2fddcbf-b255-4fb6-8f55-9ca85bd3809b}</UniqueIdentifier>
    </Filter>
    <Filter Include="external\xxhash">
      <UniqueIdentifier>{9a5d5bc4-80f9-42aa-8865-c79711dfa7d6}</UniqueIdentifier>
    </Filter>
    <Filter Include="cocostudio\action">
      <UniqueIdentifier>{7345e280-b8a5-4d89-a27c-60cf351952d2}</UniqueIdentifier>
    </Filter>
    <Filter Include="cocostudio\armature">
      <UniqueIdentifier>{e31070b5-5b5f-47d4-b5c5-72220fe506de}</UniqueIdentifier>
    </Filter>
    <Filter Include="cocostudio\components">
      <UniqueIdentifier>{26df0f77-db9e-4895-b648-118e42b24728}</UniqueIdentifier>
    </Filter>
    <Filter Include="cocostudio\json">
      <UniqueIdentifier>{506718ba-bcdf-4078-9c11-781089c8d9f5}</UniqueIdentifier>
    </Filter>
    <Filter Include="cocostudio\reader">
      <UniqueIdentifier>{45d1e3fe-f2de-457b-bc91-0d60cbc50d8f}</UniqueIdentifier>
    </Filter>
    <Filter Include="cocostudio\TimelineAction">
      <UniqueIdentifier>{c7545a66-40fe-43af-ac7b-cce94a5bde56}</UniqueIdentifier>
    </Filter>
    <Filter Include="cocostudio\trigger">
      <UniqueIdentifier>{90a35e19-a318-4dd8-96e0-42112c4de943}</UniqueIdentifier>
    </Filter>
    <Filter Include="cocostudio\armature\animation">
      <UniqueIdentifier>{d2f2d731-a0fc-4fca-916a-ce87b5fb5cab}</UniqueIdentifier>
    </Filter>
    <Filter Include="cocostudio\armature\datas">
      <UniqueIdentifier>{7d85e693-c5fb-4408-abe0-f9ff7df0e384}</UniqueIdentifier>
    </Filter>
    <Filter Include="cocostudio\armature\display">
      <UniqueIdentifier>{a9af9e6f-0fd3-4461-9b3a-2de2417624eb}</UniqueIdentifier>
    </Filter>
    <Filter Include="cocostudio\armature\physics">
      <UniqueIdentifier>{43ca9fc2-569b-4753-9150-ac5bfc6f543e}</UniqueIdentifier>
    </Filter>
    <Filter Include="cocostudio\armature\utils">
      <UniqueIdentifier>{7dfddab5-351a-48e7-9cd4-1df5268badfd}</UniqueIdentifier>
    </Filter>
    <Filter Include="cocostudio\reader\WidgetReader">
      <UniqueIdentifier>{c88afb13-dccb-4ff6-be05-fd91f19d9202}</UniqueIdentifier>
    </Filter>
    <Filter Include="cocostudio\reader\WidgetReader\ButtonReader">
      <UniqueIdentifier>{49a50e7b-bf26-480e-a4e6-25b19fc4a312}</UniqueIdentifier>
    </Filter>
    <Filter Include="cocostudio\reader\WidgetReader\CheckBoxReader">
      <UniqueIdentifier>{6559bb9c-34ce-4702-a0c7-cb3e93a22caf}</UniqueIdentifier>
    </Filter>
    <Filter Include="cocostudio\reader\WidgetReader\ImageViewReader">
      <UniqueIdentifier>{37576c88-e687-4089-a758-6ef970087d3d}</UniqueIdentifier>
    </Filter>
    <Filter Include="cocostudio\reader\WidgetReader\LayoutReader">
      <UniqueIdentifier>{dd2338c9-660d-4131-aaf6-3c3cc30dfbe8}</UniqueIdentifier>
    </Filter>
    <Filter Include="cocostudio\reader\WidgetReader\ListViewReader">
      <UniqueIdentifier>{16ad21b8-70cc-4ab6-8ec6-e84417a685e7}</UniqueIdentifier>
    </Filter>
    <Filter Include="cocostudio\reader\WidgetReader\LoadingBarReader">
      <UniqueIdentifier>{1647ffda-45c0-401d-a050-0217bc5c3b91}</UniqueIdentifier>
    </Filter>
    <Filter Include="cocostudio\reader\WidgetReader\PageViewReader">
      <UniqueIdentifier>{99d20297-341e-4d4f-ac32-bf0f957bb08e}</UniqueIdentifier>
    </Filter>
    <Filter Include="cocostudio\reader\WidgetReader\ScrollViewReader">
      <UniqueIdentifier>{0f1c084d-aee7-4f97-a65f-a40a0b28ff16}</UniqueIdentifier>
    </Filter>
    <Filter Include="cocostudio\reader\WidgetReader\SliderReader">
      <UniqueIdentifier>{5c9190b3-70ea-4189-b42a-442399baf629}</UniqueIdentifier>
    </Filter>
    <Filter Include="cocostudio\reader\WidgetReader\TextAtlasReader">
      <UniqueIdentifier>{c81f1e50-d504-432b-9e38-92d015c88f8f}</UniqueIdentifier>
    </Filter>
    <Filter Include="cocostudio\reader\WidgetReader\TextBMFontReader">
      <UniqueIdentifier>{f2018778-20b3-439e-9127-4080d18448db}</UniqueIdentifier>
    </Filter>
    <Filter Include="cocostudio\reader\WidgetReader\TextFieldReader">
      <UniqueIdentifier>{ffc571d4-dca4-4cf0-b62c-f35b5f26f204}</UniqueIdentifier>
    </Filter>
    <Filter Include="cocostudio\reader\WidgetReader\TextReader">
      <UniqueIdentifier>{c03ed815-ce08-4801-bdd6-1869ff3c014e}</UniqueIdentifier>
    </Filter>
    <Filter Include="cocostudio\reader\WidgetReader\Node3DReader">
      <UniqueIdentifier>{c03ed815-ce08-4801-bdd6-1104ff3c014e}</UniqueIdentifier>
    </Filter>
    <Filter Include="cocostudio\reader\WidgetReader\Sprite3DReader">
      <UniqueIdentifier>{c03ed815-ce10-4301-bdd6-1104ff3c014e}</UniqueIdentifier>
    </Filter>
    <Filter Include="cocostudio\reader\WidgetReader\UserCameraReader">
      <UniqueIdentifier>{c0310482-ce10-4301-bdd6-110fff3c014e}</UniqueIdentifier>
    </Filter>
    <Filter Include="cocostudio\reader\WidgetReader\Particle3DReader">
      <UniqueIdentifier>{c0310485-ce10-420b-bdd6-1104ff3c014e}</UniqueIdentifier>
    </Filter>
    <Filter Include="ui\BaseClasses">
      <UniqueIdentifier>{48ae1ce9-b81f-479f-b59c-b10e344699d8}</UniqueIdentifier>
    </Filter>
    <Filter Include="ui\Layouts">
      <UniqueIdentifier>{1a7fb736-f3df-4683-b892-b181bc26fb0d}</UniqueIdentifier>
    </Filter>
    <Filter Include="ui\System">
      <UniqueIdentifier>{ef54a6b1-dfbe-4808-86a2-8ba0664b15ad}</UniqueIdentifier>
    </Filter>
    <Filter Include="ui\UIWidgets">
      <UniqueIdentifier>{4f239b1b-f1ca-472c-acb9-d84fbb0aeb9d}</UniqueIdentifier>
    </Filter>
    <Filter Include="ui\UIWidgets\EditBox">
      <UniqueIdentifier>{39f7141f-d8ce-4780-b9ee-c0c8e5410dc8}</UniqueIdentifier>
    </Filter>
    <Filter Include="ui\UIWidgets\ScrollWidget">
      <UniqueIdentifier>{b8bf48f3-8e10-4010-ae69-367715f2755a}</UniqueIdentifier>
    </Filter>
    <Filter Include="extension\AssetsManager">
      <UniqueIdentifier>{03cfe246-9a82-45ed-8a0f-f5e7baa91e0d}</UniqueIdentifier>
    </Filter>
    <Filter Include="extension\GUI">
      <UniqueIdentifier>{9a84f2c8-f6bb-4c38-9669-b1c6e45ef658}</UniqueIdentifier>
    </Filter>
    <Filter Include="extension\physics_nodes">
      <UniqueIdentifier>{b24283d8-3e1c-4fbe-b632-fef2cef51d87}</UniqueIdentifier>
    </Filter>
    <Filter Include="extension\GUI\CCControlExtensions">
      <UniqueIdentifier>{161033d2-1f07-477f-a694-c664c942f102}</UniqueIdentifier>
    </Filter>
    <Filter Include="extension\GUI\CCScrollView">
      <UniqueIdentifier>{840515bd-a764-47a1-b1d1-ad4d9fdbde91}</UniqueIdentifier>
    </Filter>
    <Filter Include="network\Header Files">
      <UniqueIdentifier>{1d8b1ab3-9e58-4b9d-a5d4-91ac54f29a44}</UniqueIdentifier>
    </Filter>
    <Filter Include="network\Source Files">
      <UniqueIdentifier>{09977165-cfcf-4101-9b00-6a3dc5397aaf}</UniqueIdentifier>
    </Filter>
    <Filter Include="platform\winrt">
      <UniqueIdentifier>{f8d3d5c4-e469-4980-bf28-aa7f6dac53a1}</UniqueIdentifier>
    </Filter>
    <Filter Include="cocosdenshion\Header Files">
      <UniqueIdentifier>{354b91cc-c6f7-4a7e-bd72-737916af7e23}</UniqueIdentifier>
    </Filter>
    <Filter Include="cocosdenshion\Source Files">
      <UniqueIdentifier>{5f37f118-5902-4683-9243-fcc77bdbf3e1}</UniqueIdentifier>
    </Filter>
    <Filter Include="cocostudio\json\flatbuffers">
      <UniqueIdentifier>{ea248cf4-798f-418c-8beb-39c9c864a802}</UniqueIdentifier>
    </Filter>
    <Filter Include="cocostudio\reader\WidgetReader\ComAudioReader">
      <UniqueIdentifier>{a9889035-45b0-4671-97a0-61df5b0d9283}</UniqueIdentifier>
    </Filter>
    <Filter Include="cocostudio\reader\WidgetReader\GameMapReader">
      <UniqueIdentifier>{9020bd24-1e83-4a61-98ce-3727c6677cc9}</UniqueIdentifier>
    </Filter>
    <Filter Include="cocostudio\reader\WidgetReader\NodeReader">
      <UniqueIdentifier>{c98f9dbc-048a-4efe-95eb-a0867f320928}</UniqueIdentifier>
    </Filter>
    <Filter Include="cocostudio\reader\WidgetReader\SpriteReader">
      <UniqueIdentifier>{1b632e54-5bd0-4d5b-98b2-8d656f96fa5d}</UniqueIdentifier>
    </Filter>
    <Filter Include="cocostudio\reader\WidgetReader\ParticleReader">
      <UniqueIdentifier>{0bffceb2-5483-4697-a6d6-4e56f469e0af}</UniqueIdentifier>
    </Filter>
    <Filter Include="cocostudio\reader\WidgetReader\SpriteReader\SingleNodeReader">
      <UniqueIdentifier>{b6756a21-fab2-49e2-94ee-8100c134e797}</UniqueIdentifier>
    </Filter>
    <Filter Include="cocostudio\reader\WidgetReader\ProjectNodeReader">
      <UniqueIdentifier>{a6638f35-5c81-4835-9897-0f9efb0be02b}</UniqueIdentifier>
    </Filter>
    <Filter Include="cocostudio\reader\WidgetReader\ArmatureNodeReader">
      <UniqueIdentifier>{1151b6b3-739f-4cff-add0-6b772fa7d226}</UniqueIdentifier>
    </Filter>
    <Filter Include="base\allocator">
      <UniqueIdentifier>{673ca2c5-2183-424e-a2aa-728cd5231b62}</UniqueIdentifier>
    </Filter>
    <Filter Include="cocostudio\reader\WidgetReader\Particle3DReader">
      <UniqueIdentifier>{876146bd-d01b-43da-ab6f-405e99ff5bde}</UniqueIdentifier>
    </Filter>
    <Filter Include="extension\Particle3D">
      <UniqueIdentifier>{9db28ba6-311e-471b-ae34-0fc41cffc2b0}</UniqueIdentifier>
    </Filter>
    <Filter Include="extension\Particle3D\PU">
      <UniqueIdentifier>{ed044d4b-058f-4cee-911e-49fad0a03953}</UniqueIdentifier>
    </Filter>
    <Filter Include="external\poly2tri">
      <UniqueIdentifier>{1567b8a7-947d-4cf9-883d-5e0cd06efffc}</UniqueIdentifier>
    </Filter>
    <Filter Include="external\poly2tri\common">
      <UniqueIdentifier>{292e8d6b-015b-40ad-a77c-8d190940da04}</UniqueIdentifier>
    </Filter>
    <Filter Include="external\poly2tri\sweep">
      <UniqueIdentifier>{932c5f6e-07b3-4b34-97ae-2f3d42024149}</UniqueIdentifier>
    </Filter>
    <Filter Include="audioengine">
      <UniqueIdentifier>{bd1a6214-d6e0-4341-a1fc-79da99b55e35}</UniqueIdentifier>
    </Filter>
    <Filter Include="physics3d">
      <UniqueIdentifier>{e6f8ab69-f66f-48be-a40f-e33c08e77516}</UniqueIdentifier>
    </Filter>
  </ItemGroup>
  <ItemGroup>
    <None Include="$(MSBuildThisFileDirectory)..\..\..\cocos2d.def" />
    <None Include="$(MSBuildThisFileDirectory)..\..\..\..\math\Mat4.inl">
      <Filter>math</Filter>
    </None>
    <None Include="$(MSBuildThisFileDirectory)..\..\..\..\math\MathUtil.inl">
      <Filter>math</Filter>
    </None>
    <None Include="$(MSBuildThisFileDirectory)..\..\..\..\math\MathUtilNeon.inl">
      <Filter>math</Filter>
    </None>
    <None Include="$(MSBuildThisFileDirectory)..\..\..\..\math\MathUtilSSE.inl">
      <Filter>math</Filter>
    </None>
    <None Include="$(MSBuildThisFileDirectory)..\..\..\..\math\Quaternion.inl">
      <Filter>math</Filter>
    </None>
    <None Include="$(MSBuildThisFileDirectory)..\..\..\..\math\Vec2.inl">
      <Filter>math</Filter>
    </None>
    <None Include="$(MSBuildThisFileDirectory)..\..\..\..\math\Vec3.inl">
      <Filter>math</Filter>
    </None>
    <None Include="$(MSBuildThisFileDirectory)..\..\..\..\math\Vec4.inl">
      <Filter>math</Filter>
    </None>
    <None Include="$(MSBuildThisFileDirectory)..\..\..\..\renderer\ccShader_3D_Color.frag">
      <Filter>renderer</Filter>
    </None>
    <None Include="$(MSBuildThisFileDirectory)..\..\..\..\renderer\ccShader_3D_ColorTex.frag">
      <Filter>renderer</Filter>
    </None>
    <None Include="$(MSBuildThisFileDirectory)..\..\..\..\renderer\ccShader_3D_PositionTex.vert">
      <Filter>renderer</Filter>
    </None>
    <None Include="$(MSBuildThisFileDirectory)..\..\..\..\renderer\ccShader_Label.vert">
      <Filter>renderer</Filter>
    </None>
    <None Include="$(MSBuildThisFileDirectory)..\..\..\..\renderer\ccShader_Label_df.frag">
      <Filter>renderer</Filter>
    </None>
    <None Include="$(MSBuildThisFileDirectory)..\..\..\..\renderer\ccShader_Label_df_glow.frag">
      <Filter>renderer</Filter>
    </None>
    <None Include="$(MSBuildThisFileDirectory)..\..\..\..\renderer\ccShader_Label_normal.frag">
      <Filter>renderer</Filter>
    </None>
    <None Include="$(MSBuildThisFileDirectory)..\..\..\..\renderer\ccShader_Label_outline.frag">
      <Filter>renderer</Filter>
    </None>
    <None Include="$(MSBuildThisFileDirectory)..\..\..\..\renderer\ccShader_Position_uColor.frag">
      <Filter>renderer</Filter>
    </None>
    <None Include="$(MSBuildThisFileDirectory)..\..\..\..\renderer\ccShader_Position_uColor.vert">
      <Filter>renderer</Filter>
    </None>
    <None Include="$(MSBuildThisFileDirectory)..\..\..\..\renderer\ccShader_PositionColor.frag">
      <Filter>renderer</Filter>
    </None>
    <None Include="$(MSBuildThisFileDirectory)..\..\..\..\renderer\ccShader_PositionColor.vert">
      <Filter>renderer</Filter>
    </None>
    <None Include="$(MSBuildThisFileDirectory)..\..\..\..\renderer\ccShader_PositionColorLengthTexture.frag">
      <Filter>renderer</Filter>
    </None>
    <None Include="$(MSBuildThisFileDirectory)..\..\..\..\renderer\ccShader_PositionColorLengthTexture.vert">
      <Filter>renderer</Filter>
    </None>
    <None Include="$(MSBuildThisFileDirectory)..\..\..\..\renderer\ccShader_PositionTexture.frag">
      <Filter>renderer</Filter>
    </None>
    <None Include="$(MSBuildThisFileDirectory)..\..\..\..\renderer\ccShader_PositionTexture.vert">
      <Filter>renderer</Filter>
    </None>
    <None Include="$(MSBuildThisFileDirectory)..\..\..\..\renderer\ccShader_PositionTexture_uColor.frag">
      <Filter>renderer</Filter>
    </None>
    <None Include="$(MSBuildThisFileDirectory)..\..\..\..\renderer\ccShader_PositionTexture_uColor.vert">
      <Filter>renderer</Filter>
    </None>
    <None Include="$(MSBuildThisFileDirectory)..\..\..\..\renderer\ccShader_PositionTextureA8Color.frag">
      <Filter>renderer</Filter>
    </None>
    <None Include="$(MSBuildThisFileDirectory)..\..\..\..\renderer\ccShader_PositionTextureA8Color.vert">
      <Filter>renderer</Filter>
    </None>
    <None Include="$(MSBuildThisFileDirectory)..\..\..\..\renderer\ccShader_PositionTextureColor.frag">
      <Filter>renderer</Filter>
    </None>
    <None Include="$(MSBuildThisFileDirectory)..\..\..\..\renderer\ccShader_PositionTextureColor.vert">
      <Filter>renderer</Filter>
    </None>
    <None Include="$(MSBuildThisFileDirectory)..\..\..\..\renderer\ccShader_PositionTextureColor_noMVP.frag">
      <Filter>renderer</Filter>
    </None>
    <None Include="$(MSBuildThisFileDirectory)..\..\..\..\renderer\ccShader_PositionTextureColor_noMVP.vert">
      <Filter>renderer</Filter>
    </None>
    <None Include="$(MSBuildThisFileDirectory)..\..\..\..\renderer\ccShader_PositionTextureColorAlphaTest.frag">
      <Filter>renderer</Filter>
    </None>
    <None Include="$(MSBuildThisFileDirectory)..\..\..\..\renderer\ccShader_Position_uColor-no-gl_PointSize.vert">
      <Filter>renderer</Filter>
    </None>
    <None Include="$(MSBuildThisFileDirectory)..\..\..\libcocos2d.vcxproj.filters">
      <Filter>2d</Filter>
    </None>
    <None Include="$(MSBuildThisFileDirectory)..\..\..\libcocos2d_wp8.vcxproj.filters">
      <Filter>2d</Filter>
    </None>
    <None Include="$(MSBuildThisFileDirectory)..\..\..\..\3d\CCAnimationCurve.inl">
      <Filter>3d</Filter>
    </None>
  </ItemGroup>
  <ItemGroup>
    <Text Include="$(MSBuildThisFileDirectory)..\..\..\..\physics3d\CMakeLists.txt">
      <Filter>physics3d</Filter>
    </Text>
  </ItemGroup>
</Project><|MERGE_RESOLUTION|>--- conflicted
+++ resolved
@@ -1791,46 +1791,8 @@
     <ClInclude Include="$(MSBuildThisFileDirectory)..\..\..\..\renderer\CCVertexAttribBinding.h">
       <Filter>renderer</Filter>
     </ClInclude>
-<<<<<<< HEAD
-    <ClInclude Include="$(MSBuildThisFileDirectory)..\..\..\..\physics3d\CCPhysics3D.h">
-      <Filter>physics3d</Filter>
-    </ClInclude>
-    <ClInclude Include="$(MSBuildThisFileDirectory)..\..\..\..\physics3d\CCPhysics3DComponent.h">
-      <Filter>physics3d</Filter>
-    </ClInclude>
-    <ClInclude Include="$(MSBuildThisFileDirectory)..\..\..\..\physics3d\CCPhysics3DConstraint.h">
-      <Filter>physics3d</Filter>
-    </ClInclude>
-    <ClInclude Include="$(MSBuildThisFileDirectory)..\..\..\..\physics3d\CCPhysics3DDebugDrawer.h">
-      <Filter>physics3d</Filter>
-    </ClInclude>
-    <ClInclude Include="$(MSBuildThisFileDirectory)..\..\..\..\physics3d\CCPhysics3DObject.h">
-      <Filter>physics3d</Filter>
-    </ClInclude>
-    <ClInclude Include="$(MSBuildThisFileDirectory)..\..\..\..\physics3d\CCPhysics3DShape.h">
-      <Filter>physics3d</Filter>
-    </ClInclude>
-    <ClInclude Include="$(MSBuildThisFileDirectory)..\..\..\..\physics3d\CCPhysics3DWorld.h">
-      <Filter>physics3d</Filter>
-    </ClInclude>
-    <ClInclude Include="$(MSBuildThisFileDirectory)..\..\..\..\physics3d\CCPhysicsSprite3D.h">
-      <Filter>physics3d</Filter>
-    </ClInclude>
-    <ClInclude Include="$(MSBuildThisFileDirectory)..\..\..\..\audio\include\AudioEngine.h">
-      <Filter>audioengine</Filter>
-    </ClInclude>
-    <ClInclude Include="$(MSBuildThisFileDirectory)..\..\..\..\audio\winrt\AudioCachePlayer.h">
-      <Filter>audioengine</Filter>
-    </ClInclude>
-    <ClInclude Include="$(MSBuildThisFileDirectory)..\..\..\..\audio\winrt\AudioEngine-winrt.h">
-      <Filter>audioengine</Filter>
-    </ClInclude>
-    <ClInclude Include="$(MSBuildThisFileDirectory)..\..\..\..\audio\winrt\AudioSourceReader.h">
-      <Filter>audioengine</Filter>
-=======
     <ClInclude Include="$(MSBuildThisFileDirectory)..\..\..\..\renderer\CCFrameBufferObject.h">
       <Filter>renderer</Filter>
->>>>>>> 8d3ade78
     </ClInclude>
   </ItemGroup>
   <ItemGroup>
@@ -2817,6 +2779,9 @@
     <ClCompile Include="$(MSBuildThisFileDirectory)..\..\..\..\base\ccTypes.cpp">
       <Filter>base</Filter>
     </ClCompile>
+    <ClCompile Include="$(MSBuildThisFileDirectory)..\..\..\..\base\CCUserDefault.cpp">
+      <Filter>base</Filter>
+    </ClCompile>
     <ClCompile Include="$(MSBuildThisFileDirectory)..\..\..\..\base\ccUTF8.cpp">
       <Filter>base</Filter>
     </ClCompile>
@@ -3443,49 +3408,8 @@
     <ClCompile Include="$(MSBuildThisFileDirectory)..\..\..\..\renderer\CCVertexAttribBinding.cpp">
       <Filter>renderer</Filter>
     </ClCompile>
-<<<<<<< HEAD
-    <ClCompile Include="$(MSBuildThisFileDirectory)..\..\..\..\audio\AudioEngine.cpp">
-      <Filter>audioengine</Filter>
-    </ClCompile>
-    <ClCompile Include="$(MSBuildThisFileDirectory)..\..\..\..\audio\winrt\AudioCachePlayer.cpp">
-      <Filter>audioengine</Filter>
-    </ClCompile>
-    <ClCompile Include="$(MSBuildThisFileDirectory)..\..\..\..\audio\winrt\AudioEngine-winrt.cpp">
-      <Filter>audioengine</Filter>
-    </ClCompile>
-    <ClCompile Include="$(MSBuildThisFileDirectory)..\..\..\..\audio\winrt\AudioSourceReader.cpp">
-      <Filter>audioengine</Filter>
-    </ClCompile>
-    <ClCompile Include="$(MSBuildThisFileDirectory)..\..\..\..\physics3d\CCPhysics3D.cpp">
-      <Filter>physics3d</Filter>
-    </ClCompile>
-    <ClCompile Include="$(MSBuildThisFileDirectory)..\..\..\..\physics3d\CCPhysics3DComponent.cpp">
-      <Filter>physics3d</Filter>
-    </ClCompile>
-    <ClCompile Include="$(MSBuildThisFileDirectory)..\..\..\..\physics3d\CCPhysics3DConstraint.cpp">
-      <Filter>physics3d</Filter>
-    </ClCompile>
-    <ClCompile Include="$(MSBuildThisFileDirectory)..\..\..\..\physics3d\CCPhysics3DDebugDrawer.cpp">
-      <Filter>physics3d</Filter>
-    </ClCompile>
-    <ClCompile Include="$(MSBuildThisFileDirectory)..\..\..\..\physics3d\CCPhysics3DObject.cpp">
-      <Filter>physics3d</Filter>
-    </ClCompile>
-    <ClCompile Include="$(MSBuildThisFileDirectory)..\..\..\..\physics3d\CCPhysics3DShape.cpp">
-      <Filter>physics3d</Filter>
-    </ClCompile>
-    <ClCompile Include="$(MSBuildThisFileDirectory)..\..\..\..\physics3d\CCPhysics3DWorld.cpp">
-      <Filter>physics3d</Filter>
-    </ClCompile>
-    <ClCompile Include="$(MSBuildThisFileDirectory)..\..\..\..\physics3d\CCPhysicsSprite3D.cpp">
-      <Filter>physics3d</Filter>
-    </ClCompile>
-    <ClCompile Include="$(MSBuildThisFileDirectory)..\..\..\..\base\CCUserDefault-winrt.cpp">
-      <Filter>base</Filter>
-=======
     <ClCompile Include="$(MSBuildThisFileDirectory)..\..\..\..\renderer\CCFrameBufferObject.cpp">
       <Filter>renderer</Filter>
->>>>>>> 8d3ade78
     </ClCompile>
   </ItemGroup>
   <ItemGroup>
@@ -3743,12 +3667,6 @@
     </Filter>
     <Filter Include="external\poly2tri\sweep">
       <UniqueIdentifier>{932c5f6e-07b3-4b34-97ae-2f3d42024149}</UniqueIdentifier>
-    </Filter>
-    <Filter Include="audioengine">
-      <UniqueIdentifier>{bd1a6214-d6e0-4341-a1fc-79da99b55e35}</UniqueIdentifier>
-    </Filter>
-    <Filter Include="physics3d">
-      <UniqueIdentifier>{e6f8ab69-f66f-48be-a40f-e33c08e77516}</UniqueIdentifier>
     </Filter>
   </ItemGroup>
   <ItemGroup>
@@ -3865,9 +3783,4 @@
       <Filter>3d</Filter>
     </None>
   </ItemGroup>
-  <ItemGroup>
-    <Text Include="$(MSBuildThisFileDirectory)..\..\..\..\physics3d\CMakeLists.txt">
-      <Filter>physics3d</Filter>
-    </Text>
-  </ItemGroup>
 </Project>