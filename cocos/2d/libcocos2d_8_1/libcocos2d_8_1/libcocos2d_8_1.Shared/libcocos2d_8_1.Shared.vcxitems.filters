--- conflicted
+++ resolved
@@ -1783,13 +1783,6 @@
       <Filter>renderer</Filter>
     </ClInclude>
     <ClInclude Include="$(MSBuildThisFileDirectory)..\..\..\..\base\CCNinePatchImageParser.h" />
-<<<<<<< HEAD
-    <ClInclude Include="$(MSBuildThisFileDirectory)..\..\..\CCAutoPolygon.h">
-      <Filter>2d</Filter>
-    </ClInclude>
-    <ClInclude Include="$(MSBuildThisFileDirectory)..\..\..\..\..\external\clipper\clipper.hpp">
-      <Filter>external\clipper</Filter>
-=======
     <ClInclude Include="$(MSBuildThisFileDirectory)..\..\..\..\audio\winrt\AudioCachePlayer.h" />
     <ClInclude Include="$(MSBuildThisFileDirectory)..\..\..\..\audio\winrt\AudioEngine-winrt.h" />
     <ClInclude Include="$(MSBuildThisFileDirectory)..\..\..\..\audio\winrt\AudioSourceReader.h" />
@@ -1803,8 +1796,9 @@
     <ClInclude Include="$(MSBuildThisFileDirectory)..\..\..\..\physics3d\CCPhysicsSprite3D.h" />
     <ClInclude Include="$(MSBuildThisFileDirectory)..\..\..\..\renderer\CCFrameBuffer.h">
       <Filter>renderer</Filter>
->>>>>>> 385f39ec
-    </ClInclude>
+    </ClInclude>
+    <ClInclude Include="$(MSBuildThisFileDirectory)..\..\..\..\..\external\clipper\clipper.hpp" />
+    <ClInclude Include="$(MSBuildThisFileDirectory)..\..\..\CCAutoPolygon.h" />
   </ItemGroup>
   <ItemGroup>
     <ClCompile Include="$(MSBuildThisFileDirectory)..\..\..\..\cocos2d.cpp" />
@@ -3408,13 +3402,6 @@
       <Filter>renderer</Filter>
     </ClCompile>
     <ClCompile Include="$(MSBuildThisFileDirectory)..\..\..\..\base\CCNinePatchImageParser.cpp" />
-<<<<<<< HEAD
-    <ClCompile Include="$(MSBuildThisFileDirectory)..\..\..\CCAutoPolygon.cpp">
-      <Filter>2d</Filter>
-    </ClCompile>
-    <ClCompile Include="$(MSBuildThisFileDirectory)..\..\..\..\..\external\clipper\clipper.cpp">
-      <Filter>external\clipper</Filter>
-=======
     <ClCompile Include="$(MSBuildThisFileDirectory)..\..\..\..\audio\AudioEngine.cpp" />
     <ClCompile Include="$(MSBuildThisFileDirectory)..\..\..\..\audio\winrt\AudioCachePlayer.cpp" />
     <ClCompile Include="$(MSBuildThisFileDirectory)..\..\..\..\audio\winrt\AudioEngine-winrt.cpp" />
@@ -3430,8 +3417,9 @@
     <ClCompile Include="$(MSBuildThisFileDirectory)..\..\..\..\physics3d\CCPhysicsSprite3D.cpp" />
     <ClCompile Include="$(MSBuildThisFileDirectory)..\..\..\..\renderer\CCFrameBuffer.cpp">
       <Filter>renderer</Filter>
->>>>>>> 385f39ec
-    </ClCompile>
+    </ClCompile>
+    <ClCompile Include="$(MSBuildThisFileDirectory)..\..\..\..\..\external\clipper\clipper.cpp" />
+    <ClCompile Include="$(MSBuildThisFileDirectory)..\..\..\CCAutoPolygon.cpp" />
   </ItemGroup>
   <ItemGroup>
     <Filter Include="2d">
@@ -3689,18 +3677,9 @@
     <Filter Include="external\poly2tri\sweep">
       <UniqueIdentifier>{932c5f6e-07b3-4b34-97ae-2f3d42024149}</UniqueIdentifier>
     </Filter>
-<<<<<<< HEAD
-    <Filter Include="audioengine">
-      <UniqueIdentifier>{bd1a6214-d6e0-4341-a1fc-79da99b55e35}</UniqueIdentifier>
-    </Filter>
-    <Filter Include="physics3d">
-      <UniqueIdentifier>{e6f8ab69-f66f-48be-a40f-e33c08e77516}</UniqueIdentifier>
-    </Filter>
     <Filter Include="external\clipper">
-      <UniqueIdentifier>{22d0cde8-e68c-47a8-8822-9decf4b328a2}</UniqueIdentifier>
-    </Filter>
-=======
->>>>>>> 385f39ec
+      <UniqueIdentifier>{37ad3bdd-733d-46e4-b28d-b350521e6f54}</UniqueIdentifier>
+    </Filter>
   </ItemGroup>
   <ItemGroup>
     <None Include="$(MSBuildThisFileDirectory)..\..\..\cocos2d.def" />
