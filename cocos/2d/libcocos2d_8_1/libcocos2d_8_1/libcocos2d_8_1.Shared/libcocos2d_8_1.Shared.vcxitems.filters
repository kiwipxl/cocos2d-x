--- conflicted
+++ resolved
@@ -1792,22 +1792,16 @@
       <Filter>renderer</Filter>
     </ClInclude>
     <ClInclude Include="$(MSBuildThisFileDirectory)..\..\..\..\base\CCNinePatchImageParser.h" />
-<<<<<<< HEAD
     <ClInclude Include="$(MSBuildThisFileDirectory)..\..\..\..\navmesh\CCNavMesh.h">
-      <Filter>navmesh</Filter>
     </ClInclude>
     <ClInclude Include="$(MSBuildThisFileDirectory)..\..\..\..\navmesh\CCNavMeshAgent.h">
-      <Filter>navmesh</Filter>
     </ClInclude>
     <ClInclude Include="$(MSBuildThisFileDirectory)..\..\..\..\navmesh\CCNavMeshDebugDraw.h">
-      <Filter>navmesh</Filter>
     </ClInclude>
     <ClInclude Include="$(MSBuildThisFileDirectory)..\..\..\..\navmesh\CCNavMeshObstacle.h">
-      <Filter>navmesh</Filter>
     </ClInclude>
     <ClInclude Include="$(MSBuildThisFileDirectory)..\..\..\..\navmesh\CCNavMeshTool.h">
-      <Filter>navmesh</Filter>
-=======
+    </ClInclude>
     <ClInclude Include="$(MSBuildThisFileDirectory)..\..\..\..\audio\winrt\AudioCachePlayer.h" />
     <ClInclude Include="$(MSBuildThisFileDirectory)..\..\..\..\audio\winrt\AudioEngine-winrt.h" />
     <ClInclude Include="$(MSBuildThisFileDirectory)..\..\..\..\audio\winrt\AudioSourceReader.h" />
@@ -1821,7 +1815,6 @@
     <ClInclude Include="$(MSBuildThisFileDirectory)..\..\..\..\physics3d\CCPhysicsSprite3D.h" />
     <ClInclude Include="$(MSBuildThisFileDirectory)..\..\..\..\renderer\CCFrameBuffer.h">
       <Filter>renderer</Filter>
->>>>>>> 8e3e928e
     </ClInclude>
   </ItemGroup>
   <ItemGroup>
@@ -3435,22 +3428,17 @@
       <Filter>renderer</Filter>
     </ClCompile>
     <ClCompile Include="$(MSBuildThisFileDirectory)..\..\..\..\base\CCNinePatchImageParser.cpp" />
-<<<<<<< HEAD
+    </ClCompile>
     <ClCompile Include="$(MSBuildThisFileDirectory)..\..\..\..\navmesh\CCNavMesh.cpp">
-      <Filter>navmesh</Filter>
     </ClCompile>
     <ClCompile Include="$(MSBuildThisFileDirectory)..\..\..\..\navmesh\CCNavMeshAgent.cpp">
-      <Filter>navmesh</Filter>
     </ClCompile>
     <ClCompile Include="$(MSBuildThisFileDirectory)..\..\..\..\navmesh\CCNavMeshDebugDraw.cpp">
-      <Filter>navmesh</Filter>
     </ClCompile>
     <ClCompile Include="$(MSBuildThisFileDirectory)..\..\..\..\navmesh\CCNavMeshObstacle.cpp">
-      <Filter>navmesh</Filter>
     </ClCompile>
     <ClCompile Include="$(MSBuildThisFileDirectory)..\..\..\..\navmesh\CCNavMeshTool.cpp">
-      <Filter>navmesh</Filter>
-=======
+    </ClCompile>
     <ClCompile Include="$(MSBuildThisFileDirectory)..\..\..\..\audio\AudioEngine.cpp" />
     <ClCompile Include="$(MSBuildThisFileDirectory)..\..\..\..\audio\winrt\AudioCachePlayer.cpp" />
     <ClCompile Include="$(MSBuildThisFileDirectory)..\..\..\..\audio\winrt\AudioEngine-winrt.cpp" />
@@ -3466,7 +3454,6 @@
     <ClCompile Include="$(MSBuildThisFileDirectory)..\..\..\..\physics3d\CCPhysicsSprite3D.cpp" />
     <ClCompile Include="$(MSBuildThisFileDirectory)..\..\..\..\renderer\CCFrameBuffer.cpp">
       <Filter>renderer</Filter>
->>>>>>> 8e3e928e
     </ClCompile>
   </ItemGroup>
   <ItemGroup>
@@ -3725,18 +3712,6 @@
     <Filter Include="external\poly2tri\sweep">
       <UniqueIdentifier>{932c5f6e-07b3-4b34-97ae-2f3d42024149}</UniqueIdentifier>
     </Filter>
-<<<<<<< HEAD
-    <Filter Include="audioengine">
-      <UniqueIdentifier>{bd1a6214-d6e0-4341-a1fc-79da99b55e35}</UniqueIdentifier>
-    </Filter>
-    <Filter Include="physics3d">
-      <UniqueIdentifier>{e6f8ab69-f66f-48be-a40f-e33c08e77516}</UniqueIdentifier>
-    </Filter>
-    <Filter Include="navmesh">
-      <UniqueIdentifier>{c0f5173b-9337-494b-be65-d62acfab8835}</UniqueIdentifier>
-    </Filter>
-=======
->>>>>>> 8e3e928e
   </ItemGroup>
   <ItemGroup>
     <None Include="$(MSBuildThisFileDirectory)..\..\..\cocos2d.def" />
