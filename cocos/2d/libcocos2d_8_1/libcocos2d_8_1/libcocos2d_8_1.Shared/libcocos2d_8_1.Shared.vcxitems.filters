﻿<?xml version="1.0" encoding="utf-8"?>
<Project ToolsVersion="12.0" xmlns="http://schemas.microsoft.com/developer/msbuild/2003">
  <ItemGroup>
    <ClInclude Include="$(MSBuildThisFileDirectory)targetver.h" />
    <ClInclude Include="$(MSBuildThisFileDirectory)..\..\..\..\cocos2d.h" />
    <ClInclude Include="$(MSBuildThisFileDirectory)..\..\..\..\3d\CCAABB.h">
      <Filter>3d</Filter>
    </ClInclude>
    <ClInclude Include="$(MSBuildThisFileDirectory)..\..\..\..\3d\CCAnimate3D.h">
      <Filter>3d</Filter>
    </ClInclude>
    <ClInclude Include="$(MSBuildThisFileDirectory)..\..\..\..\3d\CCAnimation3D.h">
      <Filter>3d</Filter>
    </ClInclude>
    <ClInclude Include="$(MSBuildThisFileDirectory)..\..\..\..\3d\CCAnimationCurve.h">
      <Filter>3d</Filter>
    </ClInclude>
    <ClInclude Include="$(MSBuildThisFileDirectory)..\..\..\..\3d\CCAttachNode.h">
      <Filter>3d</Filter>
    </ClInclude>
    <ClInclude Include="$(MSBuildThisFileDirectory)..\..\..\..\3d\CCBillBoard.h">
      <Filter>3d</Filter>
    </ClInclude>
    <ClInclude Include="$(MSBuildThisFileDirectory)..\..\..\..\3d\CCBundle3D.h">
      <Filter>3d</Filter>
    </ClInclude>
    <ClInclude Include="$(MSBuildThisFileDirectory)..\..\..\..\3d\CCBundle3DData.h">
      <Filter>3d</Filter>
    </ClInclude>
    <ClInclude Include="$(MSBuildThisFileDirectory)..\..\..\..\3d\CCBundleReader.h">
      <Filter>3d</Filter>
    </ClInclude>
    <ClInclude Include="$(MSBuildThisFileDirectory)..\..\..\..\3d\CCMesh.h">
      <Filter>3d</Filter>
    </ClInclude>
    <ClInclude Include="$(MSBuildThisFileDirectory)..\..\..\..\3d\CCMeshSkin.h">
      <Filter>3d</Filter>
    </ClInclude>
    <ClInclude Include="$(MSBuildThisFileDirectory)..\..\..\..\3d\CCMeshVertexIndexData.h">
      <Filter>3d</Filter>
    </ClInclude>
    <ClInclude Include="$(MSBuildThisFileDirectory)..\..\..\..\3d\CCOBB.h">
      <Filter>3d</Filter>
    </ClInclude>
    <ClInclude Include="$(MSBuildThisFileDirectory)..\..\..\..\3d\CCObjLoader.h">
      <Filter>3d</Filter>
    </ClInclude>
    <ClInclude Include="$(MSBuildThisFileDirectory)..\..\..\..\3d\CCRay.h">
      <Filter>3d</Filter>
    </ClInclude>
    <ClInclude Include="$(MSBuildThisFileDirectory)..\..\..\..\3d\CCSkeleton3D.h">
      <Filter>3d</Filter>
    </ClInclude>
    <ClInclude Include="$(MSBuildThisFileDirectory)..\..\..\..\3d\CCSprite3D.h">
      <Filter>3d</Filter>
    </ClInclude>
    <ClInclude Include="$(MSBuildThisFileDirectory)..\..\..\..\3d\CCSprite3DMaterial.h">
      <Filter>3d</Filter>
    </ClInclude>
    <ClInclude Include="$(MSBuildThisFileDirectory)..\..\..\..\3d\cocos3d.h">
      <Filter>3d</Filter>
    </ClInclude>
    <ClInclude Include="$(MSBuildThisFileDirectory)..\..\..\..\editor-support\cocosbuilder\CCBAnimationManager.h">
      <Filter>cocosbuilder\Header Files</Filter>
    </ClInclude>
    <ClInclude Include="$(MSBuildThisFileDirectory)..\..\..\..\editor-support\cocosbuilder\CCBFileLoader.h">
      <Filter>cocosbuilder\Header Files</Filter>
    </ClInclude>
    <ClInclude Include="$(MSBuildThisFileDirectory)..\..\..\..\editor-support\cocosbuilder\CCBKeyframe.h">
      <Filter>cocosbuilder\Header Files</Filter>
    </ClInclude>
    <ClInclude Include="$(MSBuildThisFileDirectory)..\..\..\..\editor-support\cocosbuilder\CCBMemberVariableAssigner.h">
      <Filter>cocosbuilder\Header Files</Filter>
    </ClInclude>
    <ClInclude Include="$(MSBuildThisFileDirectory)..\..\..\..\editor-support\cocosbuilder\CCBReader.h">
      <Filter>cocosbuilder\Header Files</Filter>
    </ClInclude>
    <ClInclude Include="$(MSBuildThisFileDirectory)..\..\..\..\editor-support\cocosbuilder\CCBSelectorResolver.h">
      <Filter>cocosbuilder\Header Files</Filter>
    </ClInclude>
    <ClInclude Include="$(MSBuildThisFileDirectory)..\..\..\..\editor-support\cocosbuilder\CCBSequence.h">
      <Filter>cocosbuilder\Header Files</Filter>
    </ClInclude>
    <ClInclude Include="$(MSBuildThisFileDirectory)..\..\..\..\editor-support\cocosbuilder\CCBSequenceProperty.h">
      <Filter>cocosbuilder\Header Files</Filter>
    </ClInclude>
    <ClInclude Include="$(MSBuildThisFileDirectory)..\..\..\..\editor-support\cocosbuilder\CCControlButtonLoader.h">
      <Filter>cocosbuilder\Header Files</Filter>
    </ClInclude>
    <ClInclude Include="$(MSBuildThisFileDirectory)..\..\..\..\editor-support\cocosbuilder\CCControlLoader.h">
      <Filter>cocosbuilder\Header Files</Filter>
    </ClInclude>
    <ClInclude Include="$(MSBuildThisFileDirectory)..\..\..\..\editor-support\cocosbuilder\CCLabelBMFontLoader.h">
      <Filter>cocosbuilder\Header Files</Filter>
    </ClInclude>
    <ClInclude Include="$(MSBuildThisFileDirectory)..\..\..\..\editor-support\cocosbuilder\CCLabelTTFLoader.h">
      <Filter>cocosbuilder\Header Files</Filter>
    </ClInclude>
    <ClInclude Include="$(MSBuildThisFileDirectory)..\..\..\..\editor-support\cocosbuilder\CCLayerColorLoader.h">
      <Filter>cocosbuilder\Header Files</Filter>
    </ClInclude>
    <ClInclude Include="$(MSBuildThisFileDirectory)..\..\..\..\editor-support\cocosbuilder\CCLayerGradientLoader.h">
      <Filter>cocosbuilder\Header Files</Filter>
    </ClInclude>
    <ClInclude Include="$(MSBuildThisFileDirectory)..\..\..\..\editor-support\cocosbuilder\CCLayerLoader.h">
      <Filter>cocosbuilder\Header Files</Filter>
    </ClInclude>
    <ClInclude Include="$(MSBuildThisFileDirectory)..\..\..\..\editor-support\cocosbuilder\CCMenuItemImageLoader.h">
      <Filter>cocosbuilder\Header Files</Filter>
    </ClInclude>
    <ClInclude Include="$(MSBuildThisFileDirectory)..\..\..\..\editor-support\cocosbuilder\CCMenuItemLoader.h">
      <Filter>cocosbuilder\Header Files</Filter>
    </ClInclude>
    <ClInclude Include="$(MSBuildThisFileDirectory)..\..\..\..\editor-support\cocosbuilder\CCMenuLoader.h">
      <Filter>cocosbuilder\Header Files</Filter>
    </ClInclude>
    <ClInclude Include="$(MSBuildThisFileDirectory)..\..\..\..\editor-support\cocosbuilder\CCNode+CCBRelativePositioning.h">
      <Filter>cocosbuilder\Header Files</Filter>
    </ClInclude>
    <ClInclude Include="$(MSBuildThisFileDirectory)..\..\..\..\editor-support\cocosbuilder\CCNodeLoader.h">
      <Filter>cocosbuilder\Header Files</Filter>
    </ClInclude>
    <ClInclude Include="$(MSBuildThisFileDirectory)..\..\..\..\editor-support\cocosbuilder\CCNodeLoaderLibrary.h">
      <Filter>cocosbuilder\Header Files</Filter>
    </ClInclude>
    <ClInclude Include="$(MSBuildThisFileDirectory)..\..\..\..\editor-support\cocosbuilder\CCNodeLoaderListener.h">
      <Filter>cocosbuilder\Header Files</Filter>
    </ClInclude>
    <ClInclude Include="$(MSBuildThisFileDirectory)..\..\..\..\editor-support\cocosbuilder\CCParticleSystemQuadLoader.h">
      <Filter>cocosbuilder\Header Files</Filter>
    </ClInclude>
    <ClInclude Include="$(MSBuildThisFileDirectory)..\..\..\..\editor-support\cocosbuilder\CCScale9SpriteLoader.h">
      <Filter>cocosbuilder\Header Files</Filter>
    </ClInclude>
    <ClInclude Include="$(MSBuildThisFileDirectory)..\..\..\..\editor-support\cocosbuilder\CCScrollViewLoader.h">
      <Filter>cocosbuilder\Header Files</Filter>
    </ClInclude>
    <ClInclude Include="$(MSBuildThisFileDirectory)..\..\..\..\editor-support\cocosbuilder\CCSpriteLoader.h">
      <Filter>cocosbuilder\Header Files</Filter>
    </ClInclude>
    <ClInclude Include="$(MSBuildThisFileDirectory)..\..\..\..\editor-support\cocosbuilder\CocosBuilder.h">
      <Filter>cocosbuilder\Header Files</Filter>
    </ClInclude>
    <ClInclude Include="$(MSBuildThisFileDirectory)..\..\..\..\math\CCAffineTransform.h">
      <Filter>math</Filter>
    </ClInclude>
    <ClInclude Include="$(MSBuildThisFileDirectory)..\..\..\..\math\CCGeometry.h">
      <Filter>math</Filter>
    </ClInclude>
    <ClInclude Include="$(MSBuildThisFileDirectory)..\..\..\..\math\CCMath.h">
      <Filter>math</Filter>
    </ClInclude>
    <ClInclude Include="$(MSBuildThisFileDirectory)..\..\..\..\math\CCMathBase.h">
      <Filter>math</Filter>
    </ClInclude>
    <ClInclude Include="$(MSBuildThisFileDirectory)..\..\..\..\math\CCVertex.h">
      <Filter>math</Filter>
    </ClInclude>
    <ClInclude Include="$(MSBuildThisFileDirectory)..\..\..\..\math\Mat4.h">
      <Filter>math</Filter>
    </ClInclude>
    <ClInclude Include="$(MSBuildThisFileDirectory)..\..\..\..\math\MathUtil.h">
      <Filter>math</Filter>
    </ClInclude>
    <ClInclude Include="$(MSBuildThisFileDirectory)..\..\..\..\math\Quaternion.h">
      <Filter>math</Filter>
    </ClInclude>
    <ClInclude Include="$(MSBuildThisFileDirectory)..\..\..\..\math\TransformUtils.h">
      <Filter>math</Filter>
    </ClInclude>
    <ClInclude Include="$(MSBuildThisFileDirectory)..\..\..\..\math\Vec2.h">
      <Filter>math</Filter>
    </ClInclude>
    <ClInclude Include="$(MSBuildThisFileDirectory)..\..\..\..\math\Vec3.h">
      <Filter>math</Filter>
    </ClInclude>
    <ClInclude Include="$(MSBuildThisFileDirectory)..\..\..\..\math\Vec4.h">
      <Filter>math</Filter>
    </ClInclude>
    <ClInclude Include="$(MSBuildThisFileDirectory)..\..\..\..\..\external\ConvertUTF\ConvertUTF.h">
      <Filter>external\ConvertUTF</Filter>
    </ClInclude>
    <ClInclude Include="$(MSBuildThisFileDirectory)..\..\..\..\..\external\edtaa3func\edtaa3func.h">
      <Filter>external\edtaa</Filter>
    </ClInclude>
    <ClInclude Include="$(MSBuildThisFileDirectory)..\..\..\..\..\external\xxhash\xxhash.h">
      <Filter>external\xxhash</Filter>
    </ClInclude>
    <ClInclude Include="$(MSBuildThisFileDirectory)..\..\..\..\..\external\unzip\ioapi.h">
      <Filter>external\unzip</Filter>
    </ClInclude>
    <ClInclude Include="$(MSBuildThisFileDirectory)..\..\..\..\..\external\unzip\unzip.h">
      <Filter>external\unzip</Filter>
    </ClInclude>
    <ClInclude Include="$(MSBuildThisFileDirectory)..\..\..\..\..\external\tinyxml2\tinyxml2.h">
      <Filter>external\tinyxml2</Filter>
    </ClInclude>
    <ClInclude Include="$(MSBuildThisFileDirectory)..\..\..\..\physics\CCPhysicsBody.h">
      <Filter>physics</Filter>
    </ClInclude>
    <ClInclude Include="$(MSBuildThisFileDirectory)..\..\..\..\physics\CCPhysicsContact.h">
      <Filter>physics</Filter>
    </ClInclude>
    <ClInclude Include="$(MSBuildThisFileDirectory)..\..\..\..\physics\CCPhysicsJoint.h">
      <Filter>physics</Filter>
    </ClInclude>
    <ClInclude Include="$(MSBuildThisFileDirectory)..\..\..\..\physics\CCPhysicsShape.h">
      <Filter>physics</Filter>
    </ClInclude>
    <ClInclude Include="$(MSBuildThisFileDirectory)..\..\..\..\physics\CCPhysicsWorld.h">
      <Filter>physics</Filter>
    </ClInclude>
    <ClInclude Include="$(MSBuildThisFileDirectory)..\..\..\..\editor-support\cocostudio\CocosStudioExport.h">
      <Filter>cocostudio</Filter>
    </ClInclude>
    <ClInclude Include="$(MSBuildThisFileDirectory)..\..\..\..\editor-support\cocostudio\CCActionFrame.h">
      <Filter>cocostudio\action</Filter>
    </ClInclude>
    <ClInclude Include="$(MSBuildThisFileDirectory)..\..\..\..\editor-support\cocostudio\CCActionFrameEasing.h">
      <Filter>cocostudio\action</Filter>
    </ClInclude>
    <ClInclude Include="$(MSBuildThisFileDirectory)..\..\..\..\editor-support\cocostudio\CCActionManagerEx.h">
      <Filter>cocostudio\action</Filter>
    </ClInclude>
    <ClInclude Include="$(MSBuildThisFileDirectory)..\..\..\..\editor-support\cocostudio\CCActionNode.h">
      <Filter>cocostudio\action</Filter>
    </ClInclude>
    <ClInclude Include="$(MSBuildThisFileDirectory)..\..\..\..\editor-support\cocostudio\CCActionObject.h">
      <Filter>cocostudio\action</Filter>
    </ClInclude>
    <ClInclude Include="$(MSBuildThisFileDirectory)..\..\..\..\editor-support\cocostudio\CCArmature.h">
      <Filter>cocostudio\armature</Filter>
    </ClInclude>
    <ClInclude Include="$(MSBuildThisFileDirectory)..\..\..\..\editor-support\cocostudio\CCBone.h">
      <Filter>cocostudio\armature</Filter>
    </ClInclude>
    <ClInclude Include="$(MSBuildThisFileDirectory)..\..\..\..\editor-support\cocostudio\CCArmatureAnimation.h">
      <Filter>cocostudio\armature\animation</Filter>
    </ClInclude>
    <ClInclude Include="$(MSBuildThisFileDirectory)..\..\..\..\editor-support\cocostudio\CCProcessBase.h">
      <Filter>cocostudio\armature\animation</Filter>
    </ClInclude>
    <ClInclude Include="$(MSBuildThisFileDirectory)..\..\..\..\editor-support\cocostudio\CCTween.h">
      <Filter>cocostudio\armature\animation</Filter>
    </ClInclude>
    <ClInclude Include="$(MSBuildThisFileDirectory)..\..\..\..\editor-support\cocostudio\CCDatas.h">
      <Filter>cocostudio\armature\datas</Filter>
    </ClInclude>
    <ClInclude Include="$(MSBuildThisFileDirectory)..\..\..\..\editor-support\cocostudio\CCBatchNode.h">
      <Filter>cocostudio\armature\display</Filter>
    </ClInclude>
    <ClInclude Include="$(MSBuildThisFileDirectory)..\..\..\..\editor-support\cocostudio\CCDecorativeDisplay.h">
      <Filter>cocostudio\armature\display</Filter>
    </ClInclude>
    <ClInclude Include="$(MSBuildThisFileDirectory)..\..\..\..\editor-support\cocostudio\CCDisplayFactory.h">
      <Filter>cocostudio\armature\display</Filter>
    </ClInclude>
    <ClInclude Include="$(MSBuildThisFileDirectory)..\..\..\..\editor-support\cocostudio\CCDisplayManager.h">
      <Filter>cocostudio\armature\display</Filter>
    </ClInclude>
    <ClInclude Include="$(MSBuildThisFileDirectory)..\..\..\..\editor-support\cocostudio\CCSkin.h">
      <Filter>cocostudio\armature\display</Filter>
    </ClInclude>
    <ClInclude Include="$(MSBuildThisFileDirectory)..\..\..\..\editor-support\cocostudio\CCArmatureDataManager.h">
      <Filter>cocostudio\armature\utils</Filter>
    </ClInclude>
    <ClInclude Include="$(MSBuildThisFileDirectory)..\..\..\..\editor-support\cocostudio\CCArmatureDefine.h">
      <Filter>cocostudio\armature\utils</Filter>
    </ClInclude>
    <ClInclude Include="$(MSBuildThisFileDirectory)..\..\..\..\editor-support\cocostudio\CCDataReaderHelper.h">
      <Filter>cocostudio\armature\utils</Filter>
    </ClInclude>
    <ClInclude Include="$(MSBuildThisFileDirectory)..\..\..\..\editor-support\cocostudio\CCSpriteFrameCacheHelper.h">
      <Filter>cocostudio\armature\utils</Filter>
    </ClInclude>
    <ClInclude Include="$(MSBuildThisFileDirectory)..\..\..\..\editor-support\cocostudio\CCTransformHelp.h">
      <Filter>cocostudio\armature\utils</Filter>
    </ClInclude>
    <ClInclude Include="$(MSBuildThisFileDirectory)..\..\..\..\editor-support\cocostudio\CCUtilMath.h">
      <Filter>cocostudio\armature\utils</Filter>
    </ClInclude>
    <ClInclude Include="$(MSBuildThisFileDirectory)..\..\..\..\editor-support\cocostudio\CCColliderDetector.h">
      <Filter>cocostudio\armature\physics</Filter>
    </ClInclude>
    <ClInclude Include="$(MSBuildThisFileDirectory)..\..\..\..\editor-support\cocostudio\CCComAttribute.h">
      <Filter>cocostudio\components</Filter>
    </ClInclude>
    <ClInclude Include="$(MSBuildThisFileDirectory)..\..\..\..\editor-support\cocostudio\CCComAudio.h">
      <Filter>cocostudio\components</Filter>
    </ClInclude>
    <ClInclude Include="$(MSBuildThisFileDirectory)..\..\..\..\editor-support\cocostudio\CCComBase.h">
      <Filter>cocostudio\components</Filter>
    </ClInclude>
    <ClInclude Include="$(MSBuildThisFileDirectory)..\..\..\..\editor-support\cocostudio\CCComController.h">
      <Filter>cocostudio\components</Filter>
    </ClInclude>
    <ClInclude Include="$(MSBuildThisFileDirectory)..\..\..\..\editor-support\cocostudio\CCComRender.h">
      <Filter>cocostudio\components</Filter>
    </ClInclude>
    <ClInclude Include="$(MSBuildThisFileDirectory)..\..\..\..\editor-support\cocostudio\CCInputDelegate.h">
      <Filter>cocostudio\components</Filter>
    </ClInclude>
    <ClInclude Include="$(MSBuildThisFileDirectory)..\..\..\..\editor-support\cocostudio\WidgetReader\ButtonReader\ButtonReader.h">
      <Filter>cocostudio\reader\WidgetReader\ButtonReader</Filter>
    </ClInclude>
    <ClInclude Include="$(MSBuildThisFileDirectory)..\..\..\..\editor-support\cocostudio\WidgetReader\CheckBoxReader\CheckBoxReader.h">
      <Filter>cocostudio\reader\WidgetReader\CheckBoxReader</Filter>
    </ClInclude>
    <ClInclude Include="$(MSBuildThisFileDirectory)..\..\..\..\editor-support\cocostudio\WidgetReader\ImageViewReader\ImageViewReader.h">
      <Filter>cocostudio\reader\WidgetReader\ImageViewReader</Filter>
    </ClInclude>
    <ClInclude Include="$(MSBuildThisFileDirectory)..\..\..\..\editor-support\cocostudio\WidgetReader\LayoutReader\LayoutReader.h">
      <Filter>cocostudio\reader\WidgetReader\LayoutReader</Filter>
    </ClInclude>
    <ClInclude Include="$(MSBuildThisFileDirectory)..\..\..\..\editor-support\cocostudio\WidgetReader\ListViewReader\ListViewReader.h">
      <Filter>cocostudio\reader\WidgetReader\ListViewReader</Filter>
    </ClInclude>
    <ClInclude Include="$(MSBuildThisFileDirectory)..\..\..\..\editor-support\cocostudio\WidgetReader\LoadingBarReader\LoadingBarReader.h">
      <Filter>cocostudio\reader\WidgetReader\LoadingBarReader</Filter>
    </ClInclude>
    <ClInclude Include="$(MSBuildThisFileDirectory)..\..\..\..\editor-support\cocostudio\WidgetReader\PageViewReader\PageViewReader.h">
      <Filter>cocostudio\reader\WidgetReader\PageViewReader</Filter>
    </ClInclude>
    <ClInclude Include="$(MSBuildThisFileDirectory)..\..\..\..\editor-support\cocostudio\WidgetReader\ScrollViewReader\ScrollViewReader.h">
      <Filter>cocostudio\reader\WidgetReader\ScrollViewReader</Filter>
    </ClInclude>
    <ClInclude Include="$(MSBuildThisFileDirectory)..\..\..\..\editor-support\cocostudio\WidgetReader\SliderReader\SliderReader.h">
      <Filter>cocostudio\reader\WidgetReader\SliderReader</Filter>
    </ClInclude>
    <ClInclude Include="$(MSBuildThisFileDirectory)..\..\..\..\editor-support\cocostudio\WidgetReader\TextAtlasReader\TextAtlasReader.h">
      <Filter>cocostudio\reader\WidgetReader\TextAtlasReader</Filter>
    </ClInclude>
    <ClInclude Include="$(MSBuildThisFileDirectory)..\..\..\..\editor-support\cocostudio\WidgetReader\TextBMFontReader\TextBMFontReader.h">
      <Filter>cocostudio\reader\WidgetReader\TextBMFontReader</Filter>
    </ClInclude>
    <ClInclude Include="$(MSBuildThisFileDirectory)..\..\..\..\editor-support\cocostudio\WidgetReader\TextFieldReader\TextFieldReader.h">
      <Filter>cocostudio\reader\WidgetReader\TextFieldReader</Filter>
    </ClInclude>
    <ClInclude Include="$(MSBuildThisFileDirectory)..\..\..\..\editor-support\cocostudio\WidgetReader\TextReader\TextReader.h">
      <Filter>cocostudio\reader\WidgetReader\TextReader</Filter>
    </ClInclude>
    <ClInclude Include="$(MSBuildThisFileDirectory)..\..\..\..\editor-support\cocostudio\WidgetReader\Node3DReader\Node3DReader.h">
      <Filter>cocostudio\reader\WidgetReader\Node3DReader</Filter>
    </ClInclude>
    <ClInclude Include="$(MSBuildThisFileDirectory)..\..\..\..\editor-support\cocostudio\WidgetReader\Sprite3DReader\Sprite3DReader.h">
      <Filter>cocostudio\reader\WidgetReader\Sprite3DReader</Filter>
    </ClInclude>
    <ClInclude Include="$(MSBuildThisFileDirectory)..\..\..\..\editor-support\cocostudio\WidgetReader\UserCameraReader\UserCameraReader.h">
      <Filter>cocostudio\reader\WidgetReader\UserCameraReader</Filter>
    </ClInclude>
    <ClInclude Include="$(MSBuildThisFileDirectory)..\..\..\..\editor-support\cocostudio\WidgetReader\WidgetReader.h">
      <Filter>cocostudio\reader\WidgetReader</Filter>
    </ClInclude>
    <ClInclude Include="$(MSBuildThisFileDirectory)..\..\..\..\editor-support\cocostudio\WidgetReader\WidgetReaderProtocol.h">
      <Filter>cocostudio\reader\WidgetReader</Filter>
    </ClInclude>
    <ClInclude Include="$(MSBuildThisFileDirectory)..\..\..\..\deprecated\CCArray.h">
      <Filter>deprecated</Filter>
    </ClInclude>
    <ClInclude Include="$(MSBuildThisFileDirectory)..\..\..\..\deprecated\CCBool.h">
      <Filter>deprecated</Filter>
    </ClInclude>
    <ClInclude Include="$(MSBuildThisFileDirectory)..\..\..\..\deprecated\CCDeprecated.h">
      <Filter>deprecated</Filter>
    </ClInclude>
    <ClInclude Include="$(MSBuildThisFileDirectory)..\..\..\..\deprecated\CCDictionary.h">
      <Filter>deprecated</Filter>
    </ClInclude>
    <ClInclude Include="$(MSBuildThisFileDirectory)..\..\..\..\deprecated\CCDouble.h">
      <Filter>deprecated</Filter>
    </ClInclude>
    <ClInclude Include="$(MSBuildThisFileDirectory)..\..\..\..\deprecated\CCFloat.h">
      <Filter>deprecated</Filter>
    </ClInclude>
    <ClInclude Include="$(MSBuildThisFileDirectory)..\..\..\..\deprecated\CCInteger.h">
      <Filter>deprecated</Filter>
    </ClInclude>
    <ClInclude Include="$(MSBuildThisFileDirectory)..\..\..\..\deprecated\CCNotificationCenter.h">
      <Filter>deprecated</Filter>
    </ClInclude>
    <ClInclude Include="$(MSBuildThisFileDirectory)..\..\..\..\deprecated\CCSet.h">
      <Filter>deprecated</Filter>
    </ClInclude>
    <ClInclude Include="$(MSBuildThisFileDirectory)..\..\..\..\deprecated\CCString.h">
      <Filter>deprecated</Filter>
    </ClInclude>
    <ClInclude Include="$(MSBuildThisFileDirectory)..\..\..\..\renderer\CCBatchCommand.h">
      <Filter>renderer</Filter>
    </ClInclude>
    <ClInclude Include="$(MSBuildThisFileDirectory)..\..\..\..\renderer\CCCustomCommand.h">
      <Filter>renderer</Filter>
    </ClInclude>
    <ClInclude Include="$(MSBuildThisFileDirectory)..\..\..\..\renderer\CCGLProgram.h">
      <Filter>renderer</Filter>
    </ClInclude>
    <ClInclude Include="$(MSBuildThisFileDirectory)..\..\..\..\renderer\CCGLProgramCache.h">
      <Filter>renderer</Filter>
    </ClInclude>
    <ClInclude Include="$(MSBuildThisFileDirectory)..\..\..\..\renderer\CCGLProgramState.h">
      <Filter>renderer</Filter>
    </ClInclude>
    <ClInclude Include="$(MSBuildThisFileDirectory)..\..\..\..\renderer\CCGLProgramStateCache.h">
      <Filter>renderer</Filter>
    </ClInclude>
    <ClInclude Include="$(MSBuildThisFileDirectory)..\..\..\..\renderer\ccGLStateCache.h">
      <Filter>renderer</Filter>
    </ClInclude>
    <ClInclude Include="$(MSBuildThisFileDirectory)..\..\..\..\renderer\CCGroupCommand.h">
      <Filter>renderer</Filter>
    </ClInclude>
    <ClInclude Include="$(MSBuildThisFileDirectory)..\..\..\..\renderer\CCMeshCommand.h">
      <Filter>renderer</Filter>
    </ClInclude>
    <ClInclude Include="$(MSBuildThisFileDirectory)..\..\..\..\renderer\CCPrimitive.h">
      <Filter>renderer</Filter>
    </ClInclude>
    <ClInclude Include="$(MSBuildThisFileDirectory)..\..\..\..\renderer\CCPrimitiveCommand.h">
      <Filter>renderer</Filter>
    </ClInclude>
    <ClInclude Include="$(MSBuildThisFileDirectory)..\..\..\..\renderer\CCQuadCommand.h">
      <Filter>renderer</Filter>
    </ClInclude>
    <ClInclude Include="$(MSBuildThisFileDirectory)..\..\..\..\renderer\CCRenderCommand.h">
      <Filter>renderer</Filter>
    </ClInclude>
    <ClInclude Include="$(MSBuildThisFileDirectory)..\..\..\..\renderer\CCRenderCommandPool.h">
      <Filter>renderer</Filter>
    </ClInclude>
    <ClInclude Include="$(MSBuildThisFileDirectory)..\..\..\..\renderer\CCRenderer.h">
      <Filter>renderer</Filter>
    </ClInclude>
    <ClInclude Include="$(MSBuildThisFileDirectory)..\..\..\..\renderer\ccShaders.h">
      <Filter>renderer</Filter>
    </ClInclude>
    <ClInclude Include="$(MSBuildThisFileDirectory)..\..\..\..\renderer\CCTexture2D.h">
      <Filter>renderer</Filter>
    </ClInclude>
    <ClInclude Include="$(MSBuildThisFileDirectory)..\..\..\..\renderer\CCTextureAtlas.h">
      <Filter>renderer</Filter>
    </ClInclude>
    <ClInclude Include="$(MSBuildThisFileDirectory)..\..\..\..\renderer\CCTextureCache.h">
      <Filter>renderer</Filter>
    </ClInclude>
    <ClInclude Include="$(MSBuildThisFileDirectory)..\..\..\..\renderer\CCTrianglesCommand.h">
      <Filter>renderer</Filter>
    </ClInclude>
    <ClInclude Include="$(MSBuildThisFileDirectory)..\..\..\..\renderer\CCVertexIndexBuffer.h">
      <Filter>renderer</Filter>
    </ClInclude>
    <ClInclude Include="$(MSBuildThisFileDirectory)..\..\..\..\renderer\CCVertexIndexData.h">
      <Filter>renderer</Filter>
    </ClInclude>
    <ClInclude Include="$(MSBuildThisFileDirectory)..\..\..\..\storage\local-storage\LocalStorage.h">
      <Filter>storage</Filter>
    </ClInclude>
    <ClInclude Include="$(MSBuildThisFileDirectory)..\..\..\..\ui\UIScale9Sprite.h">
      <Filter>ui\BaseClasses</Filter>
    </ClInclude>
    <ClInclude Include="$(MSBuildThisFileDirectory)..\..\..\..\ui\UIWidget.h">
      <Filter>ui\BaseClasses</Filter>
    </ClInclude>
    <ClInclude Include="$(MSBuildThisFileDirectory)..\..\..\..\ui\UIHBox.h">
      <Filter>ui\Layouts</Filter>
    </ClInclude>
    <ClInclude Include="$(MSBuildThisFileDirectory)..\..\..\..\ui\UILayoutManager.h">
      <Filter>ui\Layouts</Filter>
    </ClInclude>
    <ClInclude Include="$(MSBuildThisFileDirectory)..\..\..\..\ui\UILayoutParameter.h">
      <Filter>ui\Layouts</Filter>
    </ClInclude>
    <ClInclude Include="$(MSBuildThisFileDirectory)..\..\..\..\ui\UIRelativeBox.h">
      <Filter>ui\Layouts</Filter>
    </ClInclude>
    <ClInclude Include="$(MSBuildThisFileDirectory)..\..\..\..\ui\UIVBox.h">
      <Filter>ui\Layouts</Filter>
    </ClInclude>
    <ClInclude Include="$(MSBuildThisFileDirectory)..\..\..\..\ui\UILayout.h">
      <Filter>ui\Layouts</Filter>
    </ClInclude>
    <ClInclude Include="$(MSBuildThisFileDirectory)..\..\..\..\ui\CocosGUI.h">
      <Filter>ui\System</Filter>
    </ClInclude>
    <ClInclude Include="$(MSBuildThisFileDirectory)..\..\..\..\ui\GUIExport.h">
      <Filter>ui\System</Filter>
    </ClInclude>
    <ClInclude Include="$(MSBuildThisFileDirectory)..\..\..\..\ui\UIDeprecated.h">
      <Filter>ui\System</Filter>
    </ClInclude>
    <ClInclude Include="$(MSBuildThisFileDirectory)..\..\..\..\ui\UIHelper.h">
      <Filter>ui\System</Filter>
    </ClInclude>
    <ClInclude Include="$(MSBuildThisFileDirectory)..\..\..\..\ui\UIEditBox\UIEditBox.h">
      <Filter>ui\UIWidgets\EditBox</Filter>
    </ClInclude>
    <ClInclude Include="$(MSBuildThisFileDirectory)..\..\..\..\ui\UIEditBox\UIEditBoxImpl.h">
      <Filter>ui\UIWidgets\EditBox</Filter>
    </ClInclude>
    <ClInclude Include="$(MSBuildThisFileDirectory)..\..\..\..\ui\UIListView.h">
      <Filter>ui\UIWidgets\ScrollWidget</Filter>
    </ClInclude>
    <ClInclude Include="$(MSBuildThisFileDirectory)..\..\..\..\ui\UIPageView.h">
      <Filter>ui\UIWidgets\ScrollWidget</Filter>
    </ClInclude>
    <ClInclude Include="$(MSBuildThisFileDirectory)..\..\..\..\ui\UIScrollView.h">
      <Filter>ui\UIWidgets\ScrollWidget</Filter>
    </ClInclude>
    <ClInclude Include="$(MSBuildThisFileDirectory)..\..\..\..\ui\UIButton.h">
      <Filter>ui\UIWidgets</Filter>
    </ClInclude>
    <ClInclude Include="$(MSBuildThisFileDirectory)..\..\..\..\ui\UICheckBox.h">
      <Filter>ui\UIWidgets</Filter>
    </ClInclude>
    <ClInclude Include="$(MSBuildThisFileDirectory)..\..\..\..\ui\UILoadingBar.h">
      <Filter>ui\UIWidgets</Filter>
    </ClInclude>
    <ClInclude Include="$(MSBuildThisFileDirectory)..\..\..\..\ui\UIRichText.h">
      <Filter>ui\UIWidgets</Filter>
    </ClInclude>
    <ClInclude Include="$(MSBuildThisFileDirectory)..\..\..\..\ui\UISlider.h">
      <Filter>ui\UIWidgets</Filter>
    </ClInclude>
    <ClInclude Include="$(MSBuildThisFileDirectory)..\..\..\..\ui\UIText.h">
      <Filter>ui\UIWidgets</Filter>
    </ClInclude>
    <ClInclude Include="$(MSBuildThisFileDirectory)..\..\..\..\ui\UITextAtlas.h">
      <Filter>ui\UIWidgets</Filter>
    </ClInclude>
    <ClInclude Include="$(MSBuildThisFileDirectory)..\..\..\..\ui\UITextBMFont.h">
      <Filter>ui\UIWidgets</Filter>
    </ClInclude>
    <ClInclude Include="$(MSBuildThisFileDirectory)..\..\..\..\ui\UITextField.h">
      <Filter>ui\UIWidgets</Filter>
    </ClInclude>
    <ClInclude Include="$(MSBuildThisFileDirectory)..\..\..\..\..\extensions\assets-manager\AssetsManager.h">
      <Filter>extension\AssetsManager</Filter>
    </ClInclude>
    <ClInclude Include="$(MSBuildThisFileDirectory)..\..\..\..\..\extensions\GUI\CCControlExtension\CCControl.h">
      <Filter>extension\GUI\CCControlExtensions</Filter>
    </ClInclude>
    <ClInclude Include="$(MSBuildThisFileDirectory)..\..\..\..\..\extensions\GUI\CCControlExtension\CCControlButton.h">
      <Filter>extension\GUI\CCControlExtensions</Filter>
    </ClInclude>
    <ClInclude Include="$(MSBuildThisFileDirectory)..\..\..\..\..\extensions\GUI\CCControlExtension\CCControlColourPicker.h">
      <Filter>extension\GUI\CCControlExtensions</Filter>
    </ClInclude>
    <ClInclude Include="$(MSBuildThisFileDirectory)..\..\..\..\..\extensions\GUI\CCControlExtension\CCControlExtensions.h">
      <Filter>extension\GUI\CCControlExtensions</Filter>
    </ClInclude>
    <ClInclude Include="$(MSBuildThisFileDirectory)..\..\..\..\..\extensions\GUI\CCControlExtension\CCControlHuePicker.h">
      <Filter>extension\GUI\CCControlExtensions</Filter>
    </ClInclude>
    <ClInclude Include="$(MSBuildThisFileDirectory)..\..\..\..\..\extensions\GUI\CCControlExtension\CCControlPotentiometer.h">
      <Filter>extension\GUI\CCControlExtensions</Filter>
    </ClInclude>
    <ClInclude Include="$(MSBuildThisFileDirectory)..\..\..\..\..\extensions\GUI\CCControlExtension\CCControlSaturationBrightnessPicker.h">
      <Filter>extension\GUI\CCControlExtensions</Filter>
    </ClInclude>
    <ClInclude Include="$(MSBuildThisFileDirectory)..\..\..\..\..\extensions\GUI\CCControlExtension\CCControlSlider.h">
      <Filter>extension\GUI\CCControlExtensions</Filter>
    </ClInclude>
    <ClInclude Include="$(MSBuildThisFileDirectory)..\..\..\..\..\extensions\GUI\CCControlExtension\CCControlStepper.h">
      <Filter>extension\GUI\CCControlExtensions</Filter>
    </ClInclude>
    <ClInclude Include="$(MSBuildThisFileDirectory)..\..\..\..\..\extensions\GUI\CCControlExtension\CCControlSwitch.h">
      <Filter>extension\GUI\CCControlExtensions</Filter>
    </ClInclude>
    <ClInclude Include="$(MSBuildThisFileDirectory)..\..\..\..\..\extensions\GUI\CCControlExtension\CCControlUtils.h">
      <Filter>extension\GUI\CCControlExtensions</Filter>
    </ClInclude>
    <ClInclude Include="$(MSBuildThisFileDirectory)..\..\..\..\..\extensions\GUI\CCControlExtension\CCInvocation.h">
      <Filter>extension\GUI\CCControlExtensions</Filter>
    </ClInclude>
    <ClInclude Include="$(MSBuildThisFileDirectory)..\..\..\..\..\extensions\GUI\CCScrollView\CCScrollView.h">
      <Filter>extension\GUI\CCScrollView</Filter>
    </ClInclude>
    <ClInclude Include="$(MSBuildThisFileDirectory)..\..\..\..\..\extensions\GUI\CCScrollView\CCTableView.h">
      <Filter>extension\GUI\CCScrollView</Filter>
    </ClInclude>
    <ClInclude Include="$(MSBuildThisFileDirectory)..\..\..\..\..\extensions\GUI\CCScrollView\CCTableViewCell.h">
      <Filter>extension\GUI\CCScrollView</Filter>
    </ClInclude>
    <ClInclude Include="$(MSBuildThisFileDirectory)..\..\..\..\..\extensions\physics-nodes\CCPhysicsDebugNode.h">
      <Filter>extension\physics_nodes</Filter>
    </ClInclude>
    <ClInclude Include="$(MSBuildThisFileDirectory)..\..\..\..\..\extensions\physics-nodes\CCPhysicsSprite.h">
      <Filter>extension\physics_nodes</Filter>
    </ClInclude>
    <ClInclude Include="$(MSBuildThisFileDirectory)..\..\..\..\..\extensions\cocos-ext.h">
      <Filter>extension</Filter>
    </ClInclude>
    <ClInclude Include="$(MSBuildThisFileDirectory)..\..\..\..\..\extensions\ExtensionExport.h">
      <Filter>extension</Filter>
    </ClInclude>
    <ClInclude Include="$(MSBuildThisFileDirectory)..\..\..\..\..\extensions\ExtensionMacros.h">
      <Filter>extension</Filter>
    </ClInclude>
    <ClInclude Include="$(MSBuildThisFileDirectory)..\..\..\..\network\HttpClient.h">
      <Filter>network\Header Files</Filter>
    </ClInclude>
    <ClInclude Include="$(MSBuildThisFileDirectory)..\..\..\..\network\HttpRequest.h">
      <Filter>network\Header Files</Filter>
    </ClInclude>
    <ClInclude Include="$(MSBuildThisFileDirectory)..\..\..\..\network\HttpResponse.h">
      <Filter>network\Header Files</Filter>
    </ClInclude>
    <ClInclude Include="$(MSBuildThisFileDirectory)..\..\..\..\network\SocketIO.h">
      <Filter>network\Header Files</Filter>
    </ClInclude>
    <ClInclude Include="$(MSBuildThisFileDirectory)..\..\..\..\network\WebSocket.h">
      <Filter>network\Header Files</Filter>
    </ClInclude>
    <ClInclude Include="$(MSBuildThisFileDirectory)..\..\..\..\platform\CCApplication.h">
      <Filter>platform</Filter>
    </ClInclude>
    <ClInclude Include="$(MSBuildThisFileDirectory)..\..\..\..\platform\CCApplicationProtocol.h">
      <Filter>platform</Filter>
    </ClInclude>
    <ClInclude Include="$(MSBuildThisFileDirectory)..\..\..\..\platform\CCCommon.h">
      <Filter>platform</Filter>
    </ClInclude>
    <ClInclude Include="$(MSBuildThisFileDirectory)..\..\..\..\platform\CCDevice.h">
      <Filter>platform</Filter>
    </ClInclude>
    <ClInclude Include="$(MSBuildThisFileDirectory)..\..\..\..\platform\CCFileUtils.h">
      <Filter>platform</Filter>
    </ClInclude>
    <ClInclude Include="$(MSBuildThisFileDirectory)..\..\..\..\platform\CCGL.h">
      <Filter>platform</Filter>
    </ClInclude>
    <ClInclude Include="$(MSBuildThisFileDirectory)..\..\..\..\platform\CCGLView.h">
      <Filter>platform</Filter>
    </ClInclude>
    <ClInclude Include="$(MSBuildThisFileDirectory)..\..\..\..\platform\CCImage.h">
      <Filter>platform</Filter>
    </ClInclude>
    <ClInclude Include="$(MSBuildThisFileDirectory)..\..\..\..\platform\CCPlatformConfig.h">
      <Filter>platform</Filter>
    </ClInclude>
    <ClInclude Include="$(MSBuildThisFileDirectory)..\..\..\..\platform\CCPlatformDefine.h">
      <Filter>platform</Filter>
    </ClInclude>
    <ClInclude Include="$(MSBuildThisFileDirectory)..\..\..\..\platform\CCPlatformMacros.h">
      <Filter>platform</Filter>
    </ClInclude>
    <ClInclude Include="$(MSBuildThisFileDirectory)..\..\..\..\platform\CCSAXParser.h">
      <Filter>platform</Filter>
    </ClInclude>
    <ClInclude Include="$(MSBuildThisFileDirectory)..\..\..\..\platform\CCStdC.h">
      <Filter>platform</Filter>
    </ClInclude>
    <ClInclude Include="$(MSBuildThisFileDirectory)..\..\..\..\platform\CCThread.h">
      <Filter>platform</Filter>
    </ClInclude>
    <ClInclude Include="$(MSBuildThisFileDirectory)..\..\..\..\platform\winrt\pch.h" />
    <ClInclude Include="$(MSBuildThisFileDirectory)..\..\..\..\editor-support\cocostudio\CocoLoader.h">
      <Filter>cocostudio\json</Filter>
    </ClInclude>
    <ClInclude Include="$(MSBuildThisFileDirectory)..\..\..\..\editor-support\cocostudio\CocoStudio.h">
      <Filter>cocostudio\json</Filter>
    </ClInclude>
    <ClInclude Include="$(MSBuildThisFileDirectory)..\..\..\..\editor-support\cocostudio\DictionaryHelper.h">
      <Filter>cocostudio\json</Filter>
    </ClInclude>
    <ClInclude Include="$(MSBuildThisFileDirectory)..\..\..\..\platform\winrt\CCApplication.h">
      <Filter>platform\winrt</Filter>
    </ClInclude>
    <ClInclude Include="$(MSBuildThisFileDirectory)..\..\..\..\platform\winrt\CCFileUtilsWinRT.h">
      <Filter>platform\winrt</Filter>
    </ClInclude>
    <ClInclude Include="$(MSBuildThisFileDirectory)..\..\..\..\platform\winrt\CCFreeTypeFont.h">
      <Filter>platform\winrt</Filter>
    </ClInclude>
    <ClInclude Include="$(MSBuildThisFileDirectory)..\..\..\..\platform\winrt\CCGL.h">
      <Filter>platform\winrt</Filter>
    </ClInclude>
    <ClInclude Include="$(MSBuildThisFileDirectory)..\..\..\..\platform\winrt\CCGL_Angle.h">
      <Filter>platform\winrt</Filter>
    </ClInclude>
    <ClInclude Include="$(MSBuildThisFileDirectory)..\..\..\..\platform\winrt\CCPThreadWinRT.h">
      <Filter>platform\winrt</Filter>
    </ClInclude>
    <ClInclude Include="$(MSBuildThisFileDirectory)..\..\..\..\platform\winrt\CCStdC.h">
      <Filter>platform\winrt</Filter>
    </ClInclude>
    <ClInclude Include="$(MSBuildThisFileDirectory)..\..\..\..\platform\winrt\CCWinRTUtils.h">
      <Filter>platform\winrt</Filter>
    </ClInclude>
    <ClInclude Include="$(MSBuildThisFileDirectory)..\..\..\..\platform\winrt\inet_ntop_winrt.h">
      <Filter>platform\winrt</Filter>
    </ClInclude>
    <ClInclude Include="$(MSBuildThisFileDirectory)..\..\..\..\platform\winrt\InputEvent.h">
      <Filter>platform\winrt</Filter>
    </ClInclude>
    <ClInclude Include="$(MSBuildThisFileDirectory)..\..\..\..\platform\winrt\InputEventTypes.h">
      <Filter>platform\winrt</Filter>
    </ClInclude>
    <ClInclude Include="$(MSBuildThisFileDirectory)..\..\..\..\editor-support\cocostudio\ActionTimeline\CCActionTimeline.h">
      <Filter>cocostudio\TimelineAction</Filter>
    </ClInclude>
    <ClInclude Include="$(MSBuildThisFileDirectory)..\..\..\..\editor-support\cocostudio\ActionTimeline\CCActionTimelineCache.h">
      <Filter>cocostudio\TimelineAction</Filter>
    </ClInclude>
    <ClInclude Include="$(MSBuildThisFileDirectory)..\..\..\..\editor-support\cocostudio\ActionTimeline\CCFrame.h">
      <Filter>cocostudio\TimelineAction</Filter>
    </ClInclude>
    <ClInclude Include="$(MSBuildThisFileDirectory)..\..\..\..\editor-support\cocostudio\ActionTimeline\CCTimeLine.h">
      <Filter>cocostudio\TimelineAction</Filter>
    </ClInclude>
    <ClInclude Include="$(MSBuildThisFileDirectory)..\..\..\..\editor-support\cocostudio\ActionTimeline\CCTimelineMacro.h">
      <Filter>cocostudio\TimelineAction</Filter>
    </ClInclude>
    <ClInclude Include="$(MSBuildThisFileDirectory)..\..\..\..\editor-support\cocostudio\TriggerBase.h">
      <Filter>cocostudio\trigger</Filter>
    </ClInclude>
    <ClInclude Include="$(MSBuildThisFileDirectory)..\..\..\..\editor-support\cocostudio\TriggerMng.h">
      <Filter>cocostudio\trigger</Filter>
    </ClInclude>
    <ClInclude Include="$(MSBuildThisFileDirectory)..\..\..\..\editor-support\cocostudio\TriggerObj.h">
      <Filter>cocostudio\trigger</Filter>
    </ClInclude>
    <ClInclude Include="$(MSBuildThisFileDirectory)..\..\..\..\audio\include\AudioEngine.h">
      <Filter>cocosdenshion\Header Files</Filter>
    </ClInclude>
    <ClInclude Include="$(MSBuildThisFileDirectory)..\..\..\..\audio\include\Export.h">
      <Filter>cocosdenshion\Header Files</Filter>
    </ClInclude>
    <ClInclude Include="$(MSBuildThisFileDirectory)..\..\..\..\audio\include\SimpleAudioEngine.h">
      <Filter>cocosdenshion\Header Files</Filter>
    </ClInclude>
    <ClInclude Include="$(MSBuildThisFileDirectory)..\..\..\..\audio\winrt\Audio.h">
      <Filter>cocosdenshion\Source Files</Filter>
    </ClInclude>
    <ClInclude Include="$(MSBuildThisFileDirectory)..\..\..\..\audio\winrt\MediaStreamer.h">
      <Filter>cocosdenshion\Source Files</Filter>
    </ClInclude>
    <ClInclude Include="$(MSBuildThisFileDirectory)..\..\..\..\editor-support\cocostudio\CCSGUIReader.h">
      <Filter>cocostudio\reader</Filter>
    </ClInclude>
    <ClInclude Include="$(MSBuildThisFileDirectory)..\..\..\..\editor-support\cocostudio\CCSSceneReader.h">
      <Filter>cocostudio\reader</Filter>
    </ClInclude>
    <ClInclude Include="$(MSBuildThisFileDirectory)..\..\..\..\ui\UIImageView.h">
      <Filter>ui\UIWidgets</Filter>
    </ClInclude>
    <ClInclude Include="$(MSBuildThisFileDirectory)..\..\..\..\platform\winrt\CCPlatformDefine-winrt.h">
      <Filter>platform\winrt</Filter>
    </ClInclude>
    <ClInclude Include="$(MSBuildThisFileDirectory)..\..\..\..\platform\winrt\CCGLViewImpl-winrt.h">
      <Filter>platform\winrt</Filter>
    </ClInclude>
    <ClInclude Include="$(MSBuildThisFileDirectory)..\..\..\..\platform\winrt\CCPrecompiledShaders.h">
      <Filter>platform</Filter>
    </ClInclude>
    <ClInclude Include="$(MSBuildThisFileDirectory)..\..\..\..\platform\winrt\sha1.h">
      <Filter>platform\winrt</Filter>
    </ClInclude>
    <ClInclude Include="$(MSBuildThisFileDirectory)..\..\..\..\..\external\unzip\ioapi_mem.h">
      <Filter>external\unzip</Filter>
    </ClInclude>
    <ClInclude Include="$(MSBuildThisFileDirectory)..\..\..\..\editor-support\cocostudio\ActionTimeline\CSLoader.h">
      <Filter>cocostudio\TimelineAction</Filter>
    </ClInclude>
    <ClInclude Include="$(MSBuildThisFileDirectory)..\..\..\..\ui\UILayoutComponent.h">
      <Filter>ui\Layouts</Filter>
    </ClInclude>
    <ClInclude Include="$(MSBuildThisFileDirectory)..\..\..\..\..\extensions\assets-manager\AssetsManagerEx.h">
      <Filter>extension\AssetsManager</Filter>
    </ClInclude>
    <ClInclude Include="$(MSBuildThisFileDirectory)..\..\..\..\..\extensions\assets-manager\CCEventAssetsManagerEx.h">
      <Filter>extension\AssetsManager</Filter>
    </ClInclude>
    <ClInclude Include="$(MSBuildThisFileDirectory)..\..\..\..\..\extensions\assets-manager\CCEventListenerAssetsManagerEx.h">
      <Filter>extension\AssetsManager</Filter>
    </ClInclude>
    <ClInclude Include="$(MSBuildThisFileDirectory)..\..\..\..\..\extensions\assets-manager\Downloader.h">
      <Filter>extension\AssetsManager</Filter>
    </ClInclude>
    <ClInclude Include="$(MSBuildThisFileDirectory)..\..\..\..\..\extensions\assets-manager\Manifest.h">
      <Filter>extension\AssetsManager</Filter>
    </ClInclude>
    <ClInclude Include="$(MSBuildThisFileDirectory)..\..\..\..\platform\winrt\Keyboard-winrt.h">
      <Filter>platform\winrt</Filter>
    </ClInclude>
    <ClInclude Include="$(MSBuildThisFileDirectory)..\..\..\..\ui\UIEditBox\UIEditBoxImpl-winrt.h">
      <Filter>ui\UIWidgets\EditBox</Filter>
    </ClInclude>
    <ClInclude Include="$(MSBuildThisFileDirectory)..\..\..\CCAction.h">
      <Filter>2d</Filter>
    </ClInclude>
    <ClInclude Include="$(MSBuildThisFileDirectory)..\..\..\CCActionCamera.h">
      <Filter>2d</Filter>
    </ClInclude>
    <ClInclude Include="$(MSBuildThisFileDirectory)..\..\..\CCActionCatmullRom.h">
      <Filter>2d</Filter>
    </ClInclude>
    <ClInclude Include="$(MSBuildThisFileDirectory)..\..\..\CCActionEase.h">
      <Filter>2d</Filter>
    </ClInclude>
    <ClInclude Include="$(MSBuildThisFileDirectory)..\..\..\CCActionGrid.h">
      <Filter>2d</Filter>
    </ClInclude>
    <ClInclude Include="$(MSBuildThisFileDirectory)..\..\..\CCActionGrid3D.h">
      <Filter>2d</Filter>
    </ClInclude>
    <ClInclude Include="$(MSBuildThisFileDirectory)..\..\..\CCActionInstant.h">
      <Filter>2d</Filter>
    </ClInclude>
    <ClInclude Include="$(MSBuildThisFileDirectory)..\..\..\CCActionInterval.h">
      <Filter>2d</Filter>
    </ClInclude>
    <ClInclude Include="$(MSBuildThisFileDirectory)..\..\..\CCActionManager.h">
      <Filter>2d</Filter>
    </ClInclude>
    <ClInclude Include="$(MSBuildThisFileDirectory)..\..\..\CCActionPageTurn3D.h">
      <Filter>2d</Filter>
    </ClInclude>
    <ClInclude Include="$(MSBuildThisFileDirectory)..\..\..\CCActionProgressTimer.h">
      <Filter>2d</Filter>
    </ClInclude>
    <ClInclude Include="$(MSBuildThisFileDirectory)..\..\..\CCActionTiledGrid.h">
      <Filter>2d</Filter>
    </ClInclude>
    <ClInclude Include="$(MSBuildThisFileDirectory)..\..\..\CCActionTween.h">
      <Filter>2d</Filter>
    </ClInclude>
    <ClInclude Include="$(MSBuildThisFileDirectory)..\..\..\CCAnimation.h">
      <Filter>2d</Filter>
    </ClInclude>
    <ClInclude Include="$(MSBuildThisFileDirectory)..\..\..\CCAnimationCache.h">
      <Filter>2d</Filter>
    </ClInclude>
    <ClInclude Include="$(MSBuildThisFileDirectory)..\..\..\CCAtlasNode.h">
      <Filter>2d</Filter>
    </ClInclude>
    <ClInclude Include="$(MSBuildThisFileDirectory)..\..\..\CCCamera.h">
      <Filter>2d</Filter>
    </ClInclude>
    <ClInclude Include="$(MSBuildThisFileDirectory)..\..\..\CCClippingNode.h">
      <Filter>2d</Filter>
    </ClInclude>
    <ClInclude Include="$(MSBuildThisFileDirectory)..\..\..\CCClippingRectangleNode.h">
      <Filter>2d</Filter>
    </ClInclude>
    <ClInclude Include="$(MSBuildThisFileDirectory)..\..\..\CCComponent.h">
      <Filter>2d</Filter>
    </ClInclude>
    <ClInclude Include="$(MSBuildThisFileDirectory)..\..\..\CCComponentContainer.h">
      <Filter>2d</Filter>
    </ClInclude>
    <ClInclude Include="$(MSBuildThisFileDirectory)..\..\..\CCDrawingPrimitives.h">
      <Filter>2d</Filter>
    </ClInclude>
    <ClInclude Include="$(MSBuildThisFileDirectory)..\..\..\CCDrawNode.h">
      <Filter>2d</Filter>
    </ClInclude>
    <ClInclude Include="$(MSBuildThisFileDirectory)..\..\..\CCFastTMXLayer.h">
      <Filter>2d</Filter>
    </ClInclude>
    <ClInclude Include="$(MSBuildThisFileDirectory)..\..\..\CCFastTMXTiledMap.h">
      <Filter>2d</Filter>
    </ClInclude>
    <ClInclude Include="$(MSBuildThisFileDirectory)..\..\..\CCFont.h">
      <Filter>2d</Filter>
    </ClInclude>
    <ClInclude Include="$(MSBuildThisFileDirectory)..\..\..\CCFontAtlas.h">
      <Filter>2d</Filter>
    </ClInclude>
    <ClInclude Include="$(MSBuildThisFileDirectory)..\..\..\CCFontAtlasCache.h">
      <Filter>2d</Filter>
    </ClInclude>
    <ClInclude Include="$(MSBuildThisFileDirectory)..\..\..\CCFontCharMap.h">
      <Filter>2d</Filter>
    </ClInclude>
    <ClInclude Include="$(MSBuildThisFileDirectory)..\..\..\CCFontFNT.h">
      <Filter>2d</Filter>
    </ClInclude>
    <ClInclude Include="$(MSBuildThisFileDirectory)..\..\..\CCFontFreeType.h">
      <Filter>2d</Filter>
    </ClInclude>
    <ClInclude Include="$(MSBuildThisFileDirectory)..\..\..\CCGLBufferedNode.h">
      <Filter>2d</Filter>
    </ClInclude>
    <ClInclude Include="$(MSBuildThisFileDirectory)..\..\..\CCGrabber.h">
      <Filter>2d</Filter>
    </ClInclude>
    <ClInclude Include="$(MSBuildThisFileDirectory)..\..\..\CCGrid.h">
      <Filter>2d</Filter>
    </ClInclude>
    <ClInclude Include="$(MSBuildThisFileDirectory)..\..\..\CCLabel.h">
      <Filter>2d</Filter>
    </ClInclude>
    <ClInclude Include="$(MSBuildThisFileDirectory)..\..\..\CCLabelAtlas.h">
      <Filter>2d</Filter>
    </ClInclude>
    <ClInclude Include="$(MSBuildThisFileDirectory)..\..\..\CCLabelBMFont.h">
      <Filter>2d</Filter>
    </ClInclude>
    <ClInclude Include="$(MSBuildThisFileDirectory)..\..\..\CCLabelTextFormatter.h">
      <Filter>2d</Filter>
    </ClInclude>
    <ClInclude Include="$(MSBuildThisFileDirectory)..\..\..\CCLabelTTF.h">
      <Filter>2d</Filter>
    </ClInclude>
    <ClInclude Include="$(MSBuildThisFileDirectory)..\..\..\CCLayer.h">
      <Filter>2d</Filter>
    </ClInclude>
    <ClInclude Include="$(MSBuildThisFileDirectory)..\..\..\CCLight.h">
      <Filter>2d</Filter>
    </ClInclude>
    <ClInclude Include="$(MSBuildThisFileDirectory)..\..\..\CCMenu.h">
      <Filter>2d</Filter>
    </ClInclude>
    <ClInclude Include="$(MSBuildThisFileDirectory)..\..\..\CCMenuItem.h">
      <Filter>2d</Filter>
    </ClInclude>
    <ClInclude Include="$(MSBuildThisFileDirectory)..\..\..\CCMotionStreak.h">
      <Filter>2d</Filter>
    </ClInclude>
    <ClInclude Include="$(MSBuildThisFileDirectory)..\..\..\CCNode.h">
      <Filter>2d</Filter>
    </ClInclude>
    <ClInclude Include="$(MSBuildThisFileDirectory)..\..\..\CCNodeGrid.h">
      <Filter>2d</Filter>
    </ClInclude>
    <ClInclude Include="$(MSBuildThisFileDirectory)..\..\..\CCParallaxNode.h">
      <Filter>2d</Filter>
    </ClInclude>
    <ClInclude Include="$(MSBuildThisFileDirectory)..\..\..\CCParticleBatchNode.h">
      <Filter>2d</Filter>
    </ClInclude>
    <ClInclude Include="$(MSBuildThisFileDirectory)..\..\..\CCParticleExamples.h">
      <Filter>2d</Filter>
    </ClInclude>
    <ClInclude Include="$(MSBuildThisFileDirectory)..\..\..\CCParticleSystem.h">
      <Filter>2d</Filter>
    </ClInclude>
    <ClInclude Include="$(MSBuildThisFileDirectory)..\..\..\CCParticleSystemQuad.h">
      <Filter>2d</Filter>
    </ClInclude>
    <ClInclude Include="$(MSBuildThisFileDirectory)..\..\..\CCProgressTimer.h">
      <Filter>2d</Filter>
    </ClInclude>
    <ClInclude Include="$(MSBuildThisFileDirectory)..\..\..\CCProtectedNode.h">
      <Filter>2d</Filter>
    </ClInclude>
    <ClInclude Include="$(MSBuildThisFileDirectory)..\..\..\CCRenderTexture.h">
      <Filter>2d</Filter>
    </ClInclude>
    <ClInclude Include="$(MSBuildThisFileDirectory)..\..\..\CCScene.h">
      <Filter>2d</Filter>
    </ClInclude>
    <ClInclude Include="$(MSBuildThisFileDirectory)..\..\..\CCSprite.h">
      <Filter>2d</Filter>
    </ClInclude>
    <ClInclude Include="$(MSBuildThisFileDirectory)..\..\..\CCSpriteBatchNode.h">
      <Filter>2d</Filter>
    </ClInclude>
    <ClInclude Include="$(MSBuildThisFileDirectory)..\..\..\CCSpriteFrame.h">
      <Filter>2d</Filter>
    </ClInclude>
    <ClInclude Include="$(MSBuildThisFileDirectory)..\..\..\CCSpriteFrameCache.h">
      <Filter>2d</Filter>
    </ClInclude>
    <ClInclude Include="$(MSBuildThisFileDirectory)..\..\..\CCTextFieldTTF.h">
      <Filter>2d</Filter>
    </ClInclude>
    <ClInclude Include="$(MSBuildThisFileDirectory)..\..\..\CCTileMapAtlas.h">
      <Filter>2d</Filter>
    </ClInclude>
    <ClInclude Include="$(MSBuildThisFileDirectory)..\..\..\CCTMXLayer.h">
      <Filter>2d</Filter>
    </ClInclude>
    <ClInclude Include="$(MSBuildThisFileDirectory)..\..\..\CCTMXObjectGroup.h">
      <Filter>2d</Filter>
    </ClInclude>
    <ClInclude Include="$(MSBuildThisFileDirectory)..\..\..\CCTMXTiledMap.h">
      <Filter>2d</Filter>
    </ClInclude>
    <ClInclude Include="$(MSBuildThisFileDirectory)..\..\..\CCTMXXMLParser.h">
      <Filter>2d</Filter>
    </ClInclude>
    <ClInclude Include="$(MSBuildThisFileDirectory)..\..\..\CCTransition.h">
      <Filter>2d</Filter>
    </ClInclude>
    <ClInclude Include="$(MSBuildThisFileDirectory)..\..\..\CCTransitionPageTurn.h">
      <Filter>2d</Filter>
    </ClInclude>
    <ClInclude Include="$(MSBuildThisFileDirectory)..\..\..\CCTransitionProgress.h">
      <Filter>2d</Filter>
    </ClInclude>
    <ClInclude Include="$(MSBuildThisFileDirectory)..\..\..\CCTweenFunction.h">
      <Filter>2d</Filter>
    </ClInclude>
    <ClInclude Include="$(MSBuildThisFileDirectory)..\..\..\..\base\atitc.h">
      <Filter>base</Filter>
    </ClInclude>
    <ClInclude Include="$(MSBuildThisFileDirectory)..\..\..\..\base\base64.h">
      <Filter>base</Filter>
    </ClInclude>
    <ClInclude Include="$(MSBuildThisFileDirectory)..\..\..\..\base\CCAutoreleasePool.h">
      <Filter>base</Filter>
    </ClInclude>
    <ClInclude Include="$(MSBuildThisFileDirectory)..\..\..\..\base\ccCArray.h">
      <Filter>base</Filter>
    </ClInclude>
    <ClInclude Include="$(MSBuildThisFileDirectory)..\..\..\..\base\ccConfig.h">
      <Filter>base</Filter>
    </ClInclude>
    <ClInclude Include="$(MSBuildThisFileDirectory)..\..\..\..\base\CCConfiguration.h">
      <Filter>base</Filter>
    </ClInclude>
    <ClInclude Include="$(MSBuildThisFileDirectory)..\..\..\..\base\CCConsole.h">
      <Filter>base</Filter>
    </ClInclude>
    <ClInclude Include="$(MSBuildThisFileDirectory)..\..\..\..\base\CCController.h">
      <Filter>base</Filter>
    </ClInclude>
    <ClInclude Include="$(MSBuildThisFileDirectory)..\..\..\..\base\CCData.h">
      <Filter>base</Filter>
    </ClInclude>
    <ClInclude Include="$(MSBuildThisFileDirectory)..\..\..\..\base\CCDataVisitor.h">
      <Filter>base</Filter>
    </ClInclude>
    <ClInclude Include="$(MSBuildThisFileDirectory)..\..\..\..\base\CCDirector.h">
      <Filter>base</Filter>
    </ClInclude>
    <ClInclude Include="$(MSBuildThisFileDirectory)..\..\..\..\base\CCEvent.h">
      <Filter>base</Filter>
    </ClInclude>
    <ClInclude Include="$(MSBuildThisFileDirectory)..\..\..\..\base\CCEventAcceleration.h">
      <Filter>base</Filter>
    </ClInclude>
    <ClInclude Include="$(MSBuildThisFileDirectory)..\..\..\..\base\CCEventController.h">
      <Filter>base</Filter>
    </ClInclude>
    <ClInclude Include="$(MSBuildThisFileDirectory)..\..\..\..\base\CCEventCustom.h">
      <Filter>base</Filter>
    </ClInclude>
    <ClInclude Include="$(MSBuildThisFileDirectory)..\..\..\..\base\CCEventDispatcher.h">
      <Filter>base</Filter>
    </ClInclude>
    <ClInclude Include="$(MSBuildThisFileDirectory)..\..\..\..\base\CCEventFocus.h">
      <Filter>base</Filter>
    </ClInclude>
    <ClInclude Include="$(MSBuildThisFileDirectory)..\..\..\..\base\CCEventKeyboard.h">
      <Filter>base</Filter>
    </ClInclude>
    <ClInclude Include="$(MSBuildThisFileDirectory)..\..\..\..\base\CCEventListener.h">
      <Filter>base</Filter>
    </ClInclude>
    <ClInclude Include="$(MSBuildThisFileDirectory)..\..\..\..\base\CCEventListenerAcceleration.h">
      <Filter>base</Filter>
    </ClInclude>
    <ClInclude Include="$(MSBuildThisFileDirectory)..\..\..\..\base\CCEventListenerController.h">
      <Filter>base</Filter>
    </ClInclude>
    <ClInclude Include="$(MSBuildThisFileDirectory)..\..\..\..\base\CCEventListenerCustom.h">
      <Filter>base</Filter>
    </ClInclude>
    <ClInclude Include="$(MSBuildThisFileDirectory)..\..\..\..\base\CCEventListenerFocus.h">
      <Filter>base</Filter>
    </ClInclude>
    <ClInclude Include="$(MSBuildThisFileDirectory)..\..\..\..\base\CCEventListenerKeyboard.h">
      <Filter>base</Filter>
    </ClInclude>
    <ClInclude Include="$(MSBuildThisFileDirectory)..\..\..\..\base\CCEventListenerMouse.h">
      <Filter>base</Filter>
    </ClInclude>
    <ClInclude Include="$(MSBuildThisFileDirectory)..\..\..\..\base\CCEventListenerTouch.h">
      <Filter>base</Filter>
    </ClInclude>
    <ClInclude Include="$(MSBuildThisFileDirectory)..\..\..\..\base\CCEventMouse.h">
      <Filter>base</Filter>
    </ClInclude>
    <ClInclude Include="$(MSBuildThisFileDirectory)..\..\..\..\base\CCEventTouch.h">
      <Filter>base</Filter>
    </ClInclude>
    <ClInclude Include="$(MSBuildThisFileDirectory)..\..\..\..\base\CCEventType.h">
      <Filter>base</Filter>
    </ClInclude>
    <ClInclude Include="$(MSBuildThisFileDirectory)..\..\..\..\base\ccFPSImages.h">
      <Filter>base</Filter>
    </ClInclude>
    <ClInclude Include="$(MSBuildThisFileDirectory)..\..\..\..\base\CCGameController.h">
      <Filter>base</Filter>
    </ClInclude>
    <ClInclude Include="$(MSBuildThisFileDirectory)..\..\..\..\base\CCIMEDelegate.h">
      <Filter>base</Filter>
    </ClInclude>
    <ClInclude Include="$(MSBuildThisFileDirectory)..\..\..\..\base\CCIMEDispatcher.h">
      <Filter>base</Filter>
    </ClInclude>
    <ClInclude Include="$(MSBuildThisFileDirectory)..\..\..\..\base\ccMacros.h">
      <Filter>base</Filter>
    </ClInclude>
    <ClInclude Include="$(MSBuildThisFileDirectory)..\..\..\..\base\CCMap.h">
      <Filter>base</Filter>
    </ClInclude>
    <ClInclude Include="$(MSBuildThisFileDirectory)..\..\..\..\base\CCNS.h">
      <Filter>base</Filter>
    </ClInclude>
    <ClInclude Include="$(MSBuildThisFileDirectory)..\..\..\..\base\CCProfiling.h">
      <Filter>base</Filter>
    </ClInclude>
    <ClInclude Include="$(MSBuildThisFileDirectory)..\..\..\..\base\CCProtocols.h">
      <Filter>base</Filter>
    </ClInclude>
    <ClInclude Include="$(MSBuildThisFileDirectory)..\..\..\..\base\ccRandom.h">
      <Filter>base</Filter>
    </ClInclude>
    <ClInclude Include="$(MSBuildThisFileDirectory)..\..\..\..\base\CCRef.h">
      <Filter>base</Filter>
    </ClInclude>
    <ClInclude Include="$(MSBuildThisFileDirectory)..\..\..\..\base\CCRefPtr.h">
      <Filter>base</Filter>
    </ClInclude>
    <ClInclude Include="$(MSBuildThisFileDirectory)..\..\..\..\base\CCScheduler.h">
      <Filter>base</Filter>
    </ClInclude>
    <ClInclude Include="$(MSBuildThisFileDirectory)..\..\..\..\base\CCScriptSupport.h">
      <Filter>base</Filter>
    </ClInclude>
    <ClInclude Include="$(MSBuildThisFileDirectory)..\..\..\..\base\CCTouch.h">
      <Filter>base</Filter>
    </ClInclude>
    <ClInclude Include="$(MSBuildThisFileDirectory)..\..\..\..\base\ccTypes.h">
      <Filter>base</Filter>
    </ClInclude>
    <ClInclude Include="$(MSBuildThisFileDirectory)..\..\..\..\base\CCUserDefault.h">
      <Filter>base</Filter>
    </ClInclude>
    <ClInclude Include="$(MSBuildThisFileDirectory)..\..\..\..\base\ccUTF8.h">
      <Filter>base</Filter>
    </ClInclude>
    <ClInclude Include="$(MSBuildThisFileDirectory)..\..\..\..\base\ccUtils.h">
      <Filter>base</Filter>
    </ClInclude>
    <ClInclude Include="$(MSBuildThisFileDirectory)..\..\..\..\base\CCValue.h">
      <Filter>base</Filter>
    </ClInclude>
    <ClInclude Include="$(MSBuildThisFileDirectory)..\..\..\..\base\CCVector.h">
      <Filter>base</Filter>
    </ClInclude>
    <ClInclude Include="$(MSBuildThisFileDirectory)..\..\..\..\base\etc1.h">
      <Filter>base</Filter>
    </ClInclude>
    <ClInclude Include="$(MSBuildThisFileDirectory)..\..\..\..\base\firePngData.h">
      <Filter>base</Filter>
    </ClInclude>
    <ClInclude Include="$(MSBuildThisFileDirectory)..\..\..\..\base\ObjectFactory.h">
      <Filter>base</Filter>
    </ClInclude>
    <ClInclude Include="$(MSBuildThisFileDirectory)..\..\..\..\base\pvr.h">
      <Filter>base</Filter>
    </ClInclude>
    <ClInclude Include="$(MSBuildThisFileDirectory)..\..\..\..\base\s3tc.h">
      <Filter>base</Filter>
    </ClInclude>
    <ClInclude Include="$(MSBuildThisFileDirectory)..\..\..\..\base\TGAlib.h">
      <Filter>base</Filter>
    </ClInclude>
    <ClInclude Include="$(MSBuildThisFileDirectory)..\..\..\..\base\uthash.h">
      <Filter>base</Filter>
    </ClInclude>
    <ClInclude Include="$(MSBuildThisFileDirectory)..\..\..\..\base\utlist.h">
      <Filter>base</Filter>
    </ClInclude>
    <ClInclude Include="$(MSBuildThisFileDirectory)..\..\..\..\base\ZipUtils.h">
      <Filter>base</Filter>
    </ClInclude>
    <ClInclude Include="$(MSBuildThisFileDirectory)..\..\..\..\..\external\flatbuffers\flatbuffers.h">
      <Filter>cocostudio\json\flatbuffers</Filter>
    </ClInclude>
    <ClInclude Include="$(MSBuildThisFileDirectory)..\..\..\..\..\external\flatbuffers\idl.h">
      <Filter>cocostudio\json\flatbuffers</Filter>
    </ClInclude>
    <ClInclude Include="$(MSBuildThisFileDirectory)..\..\..\..\..\external\flatbuffers\util.h">
      <Filter>cocostudio\json\flatbuffers</Filter>
    </ClInclude>
    <ClInclude Include="$(MSBuildThisFileDirectory)..\..\..\..\editor-support\cocostudio\CSParseBinary_generated.h">
      <Filter>cocostudio\json</Filter>
    </ClInclude>
    <ClInclude Include="$(MSBuildThisFileDirectory)..\..\..\..\editor-support\cocostudio\CSParse3DBinary_generated.h">
      <Filter>cocostudio\json</Filter>
    </ClInclude>
    <ClInclude Include="$(MSBuildThisFileDirectory)..\..\..\..\editor-support\cocostudio\FlatBuffersSerialize.h">
      <Filter>cocostudio\json</Filter>
    </ClInclude>
    <ClInclude Include="$(MSBuildThisFileDirectory)..\..\..\..\editor-support\cocostudio\WidgetCallBackHandlerProtocol.h">
      <Filter>cocostudio\json</Filter>
    </ClInclude>
    <ClInclude Include="$(MSBuildThisFileDirectory)..\..\..\..\editor-support\cocostudio\WidgetReader\ComAudioReader\ComAudioReader.h">
      <Filter>cocostudio\reader\WidgetReader\ComAudioReader</Filter>
    </ClInclude>
    <ClInclude Include="$(MSBuildThisFileDirectory)..\..\..\..\editor-support\cocostudio\WidgetReader\GameMapReader\GameMapReader.h">
      <Filter>cocostudio\reader\WidgetReader\GameMapReader</Filter>
    </ClInclude>
    <ClInclude Include="$(MSBuildThisFileDirectory)..\..\..\..\editor-support\cocostudio\WidgetReader\NodeReader\NodeReader.h">
      <Filter>cocostudio\reader\WidgetReader\NodeReader</Filter>
    </ClInclude>
    <ClInclude Include="$(MSBuildThisFileDirectory)..\..\..\..\editor-support\cocostudio\WidgetReader\SingleNodeReader\SingleNodeReader.h">
      <Filter>cocostudio\reader\WidgetReader\SpriteReader\SingleNodeReader</Filter>
    </ClInclude>
    <ClInclude Include="$(MSBuildThisFileDirectory)..\..\..\..\editor-support\cocostudio\WidgetReader\SpriteReader\SpriteReader.h">
      <Filter>cocostudio\reader\WidgetReader\SpriteReader</Filter>
    </ClInclude>
    <ClInclude Include="$(MSBuildThisFileDirectory)..\..\..\..\editor-support\cocostudio\WidgetReader\NodeReaderDefine.h">
      <Filter>cocostudio\reader\WidgetReader</Filter>
    </ClInclude>
    <ClInclude Include="$(MSBuildThisFileDirectory)..\..\..\..\editor-support\cocostudio\WidgetReader\NodeReaderProtocol.h">
      <Filter>cocostudio\reader\WidgetReader</Filter>
    </ClInclude>
    <ClInclude Include="$(MSBuildThisFileDirectory)..\..\..\..\editor-support\cocostudio\WidgetReader\ParticleReader\ParticleReader.h">
      <Filter>cocostudio\reader\WidgetReader\ParticleReader</Filter>
    </ClInclude>
    <ClInclude Include="$(MSBuildThisFileDirectory)..\..\..\..\editor-support\cocostudio\WidgetReader\ProjectNodeReader\ProjectNodeReader.h">
      <Filter>cocostudio\reader\WidgetReader\ProjectNodeReader</Filter>
    </ClInclude>
    <ClInclude Include="$(MSBuildThisFileDirectory)..\..\..\..\base\CCAsyncTaskPool.h">
      <Filter>base</Filter>
    </ClInclude>
    <ClInclude Include="$(MSBuildThisFileDirectory)..\..\..\..\editor-support\cocostudio\WidgetReader\ArmatureNodeReader\CSArmatureNode_generated.h">
      <Filter>cocostudio\reader\WidgetReader\ArmatureNodeReader</Filter>
    </ClInclude>
    <ClInclude Include="$(MSBuildThisFileDirectory)..\..\..\..\editor-support\cocostudio\WidgetReader\ArmatureNodeReader\ArmatureNodeReader.h">
      <Filter>cocostudio\reader\WidgetReader\ArmatureNodeReader</Filter>
    </ClInclude>
    <ClInclude Include="$(MSBuildThisFileDirectory)..\..\..\..\editor-support\cocostudio\ActionTimeline\CCActionTimelineNode.h">
      <Filter>cocostudio\TimelineAction</Filter>
    </ClInclude>
    <ClInclude Include="$(MSBuildThisFileDirectory)..\..\..\..\3d\CCFrustum.h">
      <Filter>3d</Filter>
    </ClInclude>
    <ClInclude Include="$(MSBuildThisFileDirectory)..\..\..\..\3d\CCPlane.h">
      <Filter>3d</Filter>
    </ClInclude>
    <ClInclude Include="$(MSBuildThisFileDirectory)..\..\..\..\platform\winrt\inet_pton_winrt.h">
      <Filter>platform\winrt</Filter>
    </ClInclude>
    <ClInclude Include="$(MSBuildThisFileDirectory)..\..\..\..\base\allocator\CCAllocatorBase.h">
      <Filter>base\allocator</Filter>
    </ClInclude>
    <ClInclude Include="$(MSBuildThisFileDirectory)..\..\..\..\base\allocator\CCAllocatorDiagnostics.h">
      <Filter>base\allocator</Filter>
    </ClInclude>
    <ClInclude Include="$(MSBuildThisFileDirectory)..\..\..\..\base\allocator\CCAllocatorGlobal.h">
      <Filter>base\allocator</Filter>
    </ClInclude>
    <ClInclude Include="$(MSBuildThisFileDirectory)..\..\..\..\base\allocator\CCAllocatorMacros.h">
      <Filter>base\allocator</Filter>
    </ClInclude>
    <ClInclude Include="$(MSBuildThisFileDirectory)..\..\..\..\base\allocator\CCAllocatorMutex.h">
      <Filter>base\allocator</Filter>
    </ClInclude>
    <ClInclude Include="$(MSBuildThisFileDirectory)..\..\..\..\base\allocator\CCAllocatorStrategyDefault.h">
      <Filter>base\allocator</Filter>
    </ClInclude>
    <ClInclude Include="$(MSBuildThisFileDirectory)..\..\..\..\base\allocator\CCAllocatorStrategyFixedBlock.h">
      <Filter>base\allocator</Filter>
    </ClInclude>
    <ClInclude Include="$(MSBuildThisFileDirectory)..\..\..\..\base\allocator\CCAllocatorStrategyGlobalSmallBlock.h">
      <Filter>base\allocator</Filter>
    </ClInclude>
    <ClInclude Include="$(MSBuildThisFileDirectory)..\..\..\..\base\allocator\CCAllocatorStrategyPool.h">
      <Filter>base\allocator</Filter>
    </ClInclude>
    <ClInclude Include="$(MSBuildThisFileDirectory)..\..\..\..\physics\CCPhysicsHelper.h">
      <Filter>physics</Filter>
    </ClInclude>
    <ClInclude Include="$(MSBuildThisFileDirectory)..\..\..\..\editor-support\cocostudio\WidgetReader\Particle3DReader\Particle3DReader.h">
      <Filter>cocostudio\reader\WidgetReader\Particle3DReader</Filter>
    </ClInclude>
    <ClInclude Include="$(MSBuildThisFileDirectory)..\..\..\..\editor-support\cocostudio\WidgetReader\Particle3DReader\Particle3DReader.h">
      <Filter>cocostudio\reader\WidgetReader\Particle3DReader</Filter>
    </ClInclude>
    <ClInclude Include="$(MSBuildThisFileDirectory)..\..\..\..\..\extensions\Particle3D\CCParticle3DAffector.h">
      <Filter>extension\Particle3D</Filter>
    </ClInclude>
    <ClInclude Include="$(MSBuildThisFileDirectory)..\..\..\..\..\extensions\Particle3D\CCParticle3DEmitter.h">
      <Filter>extension\Particle3D</Filter>
    </ClInclude>
    <ClInclude Include="$(MSBuildThisFileDirectory)..\..\..\..\..\extensions\Particle3D\CCParticle3DRender.h">
      <Filter>extension\Particle3D</Filter>
    </ClInclude>
    <ClInclude Include="$(MSBuildThisFileDirectory)..\..\..\..\..\extensions\Particle3D\CCParticleSystem3D.h">
      <Filter>extension\Particle3D</Filter>
    </ClInclude>
    <ClInclude Include="$(MSBuildThisFileDirectory)..\..\..\..\..\extensions\Particle3D\PU\CCPUAffector.h">
      <Filter>extension\Particle3D\PU</Filter>
    </ClInclude>
    <ClInclude Include="$(MSBuildThisFileDirectory)..\..\..\..\..\extensions\Particle3D\PU\CCPUAffectorManager.h">
      <Filter>extension\Particle3D\PU</Filter>
    </ClInclude>
    <ClInclude Include="$(MSBuildThisFileDirectory)..\..\..\..\..\extensions\Particle3D\PU\CCPUAffectorTranslator.h">
      <Filter>extension\Particle3D\PU</Filter>
    </ClInclude>
    <ClInclude Include="$(MSBuildThisFileDirectory)..\..\..\..\..\extensions\Particle3D\PU\CCPUAlignAffector.h">
      <Filter>extension\Particle3D\PU</Filter>
    </ClInclude>
    <ClInclude Include="$(MSBuildThisFileDirectory)..\..\..\..\..\extensions\Particle3D\PU\CCPUAlignAffectorTranslator.h">
      <Filter>extension\Particle3D\PU</Filter>
    </ClInclude>
    <ClInclude Include="$(MSBuildThisFileDirectory)..\..\..\..\..\extensions\Particle3D\PU\CCPUBaseCollider.h">
      <Filter>extension\Particle3D\PU</Filter>
    </ClInclude>
    <ClInclude Include="$(MSBuildThisFileDirectory)..\..\..\..\..\extensions\Particle3D\PU\CCPUBaseColliderTranslator.h">
      <Filter>extension\Particle3D\PU</Filter>
    </ClInclude>
    <ClInclude Include="$(MSBuildThisFileDirectory)..\..\..\..\..\extensions\Particle3D\PU\CCPUBaseForceAffector.h">
      <Filter>extension\Particle3D\PU</Filter>
    </ClInclude>
    <ClInclude Include="$(MSBuildThisFileDirectory)..\..\..\..\..\extensions\Particle3D\PU\CCPUBaseForceAffectorTranslator.h">
      <Filter>extension\Particle3D\PU</Filter>
    </ClInclude>
    <ClInclude Include="$(MSBuildThisFileDirectory)..\..\..\..\..\extensions\Particle3D\PU\CCPUBeamRender.h">
      <Filter>extension\Particle3D\PU</Filter>
    </ClInclude>
    <ClInclude Include="$(MSBuildThisFileDirectory)..\..\..\..\..\extensions\Particle3D\PU\CCPUBehaviour.h">
      <Filter>extension\Particle3D\PU</Filter>
    </ClInclude>
    <ClInclude Include="$(MSBuildThisFileDirectory)..\..\..\..\..\extensions\Particle3D\PU\CCPUBehaviourManager.h">
      <Filter>extension\Particle3D\PU</Filter>
    </ClInclude>
    <ClInclude Include="$(MSBuildThisFileDirectory)..\..\..\..\..\extensions\Particle3D\PU\CCPUBehaviourTranslator.h">
      <Filter>extension\Particle3D\PU</Filter>
    </ClInclude>
    <ClInclude Include="$(MSBuildThisFileDirectory)..\..\..\..\..\extensions\Particle3D\PU\CCPUBillboardChain.h">
      <Filter>extension\Particle3D\PU</Filter>
    </ClInclude>
    <ClInclude Include="$(MSBuildThisFileDirectory)..\..\..\..\..\extensions\Particle3D\PU\CCPUBoxCollider.h">
      <Filter>extension\Particle3D\PU</Filter>
    </ClInclude>
    <ClInclude Include="$(MSBuildThisFileDirectory)..\..\..\..\..\extensions\Particle3D\PU\CCPUBoxColliderTranslator.h">
      <Filter>extension\Particle3D\PU</Filter>
    </ClInclude>
    <ClInclude Include="$(MSBuildThisFileDirectory)..\..\..\..\..\extensions\Particle3D\PU\CCPUBoxEmitter.h">
      <Filter>extension\Particle3D\PU</Filter>
    </ClInclude>
    <ClInclude Include="$(MSBuildThisFileDirectory)..\..\..\..\..\extensions\Particle3D\PU\CCPUBoxEmitterTranslator.h">
      <Filter>extension\Particle3D\PU</Filter>
    </ClInclude>
    <ClInclude Include="$(MSBuildThisFileDirectory)..\..\..\..\..\extensions\Particle3D\PU\CCPUCircleEmitter.h">
      <Filter>extension\Particle3D\PU</Filter>
    </ClInclude>
    <ClInclude Include="$(MSBuildThisFileDirectory)..\..\..\..\..\extensions\Particle3D\PU\CCPUCircleEmitterTranslator.h">
      <Filter>extension\Particle3D\PU</Filter>
    </ClInclude>
    <ClInclude Include="$(MSBuildThisFileDirectory)..\..\..\..\..\extensions\Particle3D\PU\CCPUCollisionAvoidanceAffector.h">
      <Filter>extension\Particle3D\PU</Filter>
    </ClInclude>
    <ClInclude Include="$(MSBuildThisFileDirectory)..\..\..\..\..\extensions\Particle3D\PU\CCPUCollisionAvoidanceAffectorTranslator.h">
      <Filter>extension\Particle3D\PU</Filter>
    </ClInclude>
    <ClInclude Include="$(MSBuildThisFileDirectory)..\..\..\..\..\extensions\Particle3D\PU\CCPUColorAffector.h">
      <Filter>extension\Particle3D\PU</Filter>
    </ClInclude>
    <ClInclude Include="$(MSBuildThisFileDirectory)..\..\..\..\..\extensions\Particle3D\PU\CCPUColorAffectorTranslator.h">
      <Filter>extension\Particle3D\PU</Filter>
    </ClInclude>
    <ClInclude Include="$(MSBuildThisFileDirectory)..\..\..\..\..\extensions\Particle3D\PU\CCPUDoAffectorEventHandler.h">
      <Filter>extension\Particle3D\PU</Filter>
    </ClInclude>
    <ClInclude Include="$(MSBuildThisFileDirectory)..\..\..\..\..\extensions\Particle3D\PU\CCPUDoAffectorEventHandlerTranslator.h">
      <Filter>extension\Particle3D\PU</Filter>
    </ClInclude>
    <ClInclude Include="$(MSBuildThisFileDirectory)..\..\..\..\..\extensions\Particle3D\PU\CCPUDoEnableComponentEventHandler.h">
      <Filter>extension\Particle3D\PU</Filter>
    </ClInclude>
    <ClInclude Include="$(MSBuildThisFileDirectory)..\..\..\..\..\extensions\Particle3D\PU\CCPUDoEnableComponentEventHandlerTranslator.h">
      <Filter>extension\Particle3D\PU</Filter>
    </ClInclude>
    <ClInclude Include="$(MSBuildThisFileDirectory)..\..\..\..\..\extensions\Particle3D\PU\CCPUDoExpireEventHandler.h">
      <Filter>extension\Particle3D\PU</Filter>
    </ClInclude>
    <ClInclude Include="$(MSBuildThisFileDirectory)..\..\..\..\..\extensions\Particle3D\PU\CCPUDoExpireEventHandlerTranslator.h">
      <Filter>extension\Particle3D\PU</Filter>
    </ClInclude>
    <ClInclude Include="$(MSBuildThisFileDirectory)..\..\..\..\..\extensions\Particle3D\PU\CCPUDoFreezeEventHandler.h">
      <Filter>extension\Particle3D\PU</Filter>
    </ClInclude>
    <ClInclude Include="$(MSBuildThisFileDirectory)..\..\..\..\..\extensions\Particle3D\PU\CCPUDoFreezeEventHandlerTranslator.h">
      <Filter>extension\Particle3D\PU</Filter>
    </ClInclude>
    <ClInclude Include="$(MSBuildThisFileDirectory)..\..\..\..\..\extensions\Particle3D\PU\CCPUDoPlacementParticleEventHandler.h">
      <Filter>extension\Particle3D\PU</Filter>
    </ClInclude>
    <ClInclude Include="$(MSBuildThisFileDirectory)..\..\..\..\..\extensions\Particle3D\PU\CCPUDoPlacementParticleEventHandlerTranslator.h">
      <Filter>extension\Particle3D\PU</Filter>
    </ClInclude>
    <ClInclude Include="$(MSBuildThisFileDirectory)..\..\..\..\..\extensions\Particle3D\PU\CCPUDoScaleEventHandler.h">
      <Filter>extension\Particle3D\PU</Filter>
    </ClInclude>
    <ClInclude Include="$(MSBuildThisFileDirectory)..\..\..\..\..\extensions\Particle3D\PU\CCPUDoScaleEventHandlerTranslator.h">
      <Filter>extension\Particle3D\PU</Filter>
    </ClInclude>
    <ClInclude Include="$(MSBuildThisFileDirectory)..\..\..\..\..\extensions\Particle3D\PU\CCPUDoStopSystemEventHandler.h">
      <Filter>extension\Particle3D\PU</Filter>
    </ClInclude>
    <ClInclude Include="$(MSBuildThisFileDirectory)..\..\..\..\..\extensions\Particle3D\PU\CCPUDoStopSystemEventHandlerTranslator.h">
      <Filter>extension\Particle3D\PU</Filter>
    </ClInclude>
    <ClInclude Include="$(MSBuildThisFileDirectory)..\..\..\..\..\extensions\Particle3D\PU\CCPUDynamicAttribute.h">
      <Filter>extension\Particle3D\PU</Filter>
    </ClInclude>
    <ClInclude Include="$(MSBuildThisFileDirectory)..\..\..\..\..\extensions\Particle3D\PU\CCPUDynamicAttributeTranslator.h">
      <Filter>extension\Particle3D\PU</Filter>
    </ClInclude>
    <ClInclude Include="$(MSBuildThisFileDirectory)..\..\..\..\..\extensions\Particle3D\PU\CCPUEmitter.h">
      <Filter>extension\Particle3D\PU</Filter>
    </ClInclude>
    <ClInclude Include="$(MSBuildThisFileDirectory)..\..\..\..\..\extensions\Particle3D\PU\CCPUEmitterManager.h">
      <Filter>extension\Particle3D\PU</Filter>
    </ClInclude>
    <ClInclude Include="$(MSBuildThisFileDirectory)..\..\..\..\..\extensions\Particle3D\PU\CCPUEmitterTranslator.h">
      <Filter>extension\Particle3D\PU</Filter>
    </ClInclude>
    <ClInclude Include="$(MSBuildThisFileDirectory)..\..\..\..\..\extensions\Particle3D\PU\CCPUEventHandler.h">
      <Filter>extension\Particle3D\PU</Filter>
    </ClInclude>
    <ClInclude Include="$(MSBuildThisFileDirectory)..\..\..\..\..\extensions\Particle3D\PU\CCPUEventHandlerManager.h">
      <Filter>extension\Particle3D\PU</Filter>
    </ClInclude>
    <ClInclude Include="$(MSBuildThisFileDirectory)..\..\..\..\..\extensions\Particle3D\PU\CCPUEventHandlerTranslator.h">
      <Filter>extension\Particle3D\PU</Filter>
    </ClInclude>
    <ClInclude Include="$(MSBuildThisFileDirectory)..\..\..\..\..\extensions\Particle3D\PU\CCPUFlockCenteringAffector.h">
      <Filter>extension\Particle3D\PU</Filter>
    </ClInclude>
    <ClInclude Include="$(MSBuildThisFileDirectory)..\..\..\..\..\extensions\Particle3D\PU\CCPUFlockCenteringAffectorTranslator.h">
      <Filter>extension\Particle3D\PU</Filter>
    </ClInclude>
    <ClInclude Include="$(MSBuildThisFileDirectory)..\..\..\..\..\extensions\Particle3D\PU\CCPUForceField.h">
      <Filter>extension\Particle3D\PU</Filter>
    </ClInclude>
    <ClInclude Include="$(MSBuildThisFileDirectory)..\..\..\..\..\extensions\Particle3D\PU\CCPUForceFieldAffector.h">
      <Filter>extension\Particle3D\PU</Filter>
    </ClInclude>
    <ClInclude Include="$(MSBuildThisFileDirectory)..\..\..\..\..\extensions\Particle3D\PU\CCPUForceFieldAffectorTranslator.h">
      <Filter>extension\Particle3D\PU</Filter>
    </ClInclude>
    <ClInclude Include="$(MSBuildThisFileDirectory)..\..\..\..\..\extensions\Particle3D\PU\CCPUGeometryRotator.h">
      <Filter>extension\Particle3D\PU</Filter>
    </ClInclude>
    <ClInclude Include="$(MSBuildThisFileDirectory)..\..\..\..\..\extensions\Particle3D\PU\CCPUGeometryRotatorTranslator.h">
      <Filter>extension\Particle3D\PU</Filter>
    </ClInclude>
    <ClInclude Include="$(MSBuildThisFileDirectory)..\..\..\..\..\extensions\Particle3D\PU\CCPUGravityAffector.h">
      <Filter>extension\Particle3D\PU</Filter>
    </ClInclude>
    <ClInclude Include="$(MSBuildThisFileDirectory)..\..\..\..\..\extensions\Particle3D\PU\CCPUGravityAffectorTranslator.h">
      <Filter>extension\Particle3D\PU</Filter>
    </ClInclude>
    <ClInclude Include="$(MSBuildThisFileDirectory)..\..\..\..\..\extensions\Particle3D\PU\CCPUInterParticleCollider.h">
      <Filter>extension\Particle3D\PU</Filter>
    </ClInclude>
    <ClInclude Include="$(MSBuildThisFileDirectory)..\..\..\..\..\extensions\Particle3D\PU\CCPUInterParticleColliderTranslator.h">
      <Filter>extension\Particle3D\PU</Filter>
    </ClInclude>
    <ClInclude Include="$(MSBuildThisFileDirectory)..\..\..\..\..\extensions\Particle3D\PU\CCPUJetAffector.h">
      <Filter>extension\Particle3D\PU</Filter>
    </ClInclude>
    <ClInclude Include="$(MSBuildThisFileDirectory)..\..\..\..\..\extensions\Particle3D\PU\CCPUJetAffectorTranslator.h">
      <Filter>extension\Particle3D\PU</Filter>
    </ClInclude>
    <ClInclude Include="$(MSBuildThisFileDirectory)..\..\..\..\..\extensions\Particle3D\PU\CCPULineAffector.h">
      <Filter>extension\Particle3D\PU</Filter>
    </ClInclude>
    <ClInclude Include="$(MSBuildThisFileDirectory)..\..\..\..\..\extensions\Particle3D\PU\CCPULineAffectorTranslator.h">
      <Filter>extension\Particle3D\PU</Filter>
    </ClInclude>
    <ClInclude Include="$(MSBuildThisFileDirectory)..\..\..\..\..\extensions\Particle3D\PU\CCPULinearForceAffector.h">
      <Filter>extension\Particle3D\PU</Filter>
    </ClInclude>
    <ClInclude Include="$(MSBuildThisFileDirectory)..\..\..\..\..\extensions\Particle3D\PU\CCPULinearForceAffectorTranslator.h">
      <Filter>extension\Particle3D\PU</Filter>
    </ClInclude>
    <ClInclude Include="$(MSBuildThisFileDirectory)..\..\..\..\..\extensions\Particle3D\PU\CCPULineEmitter.h">
      <Filter>extension\Particle3D\PU</Filter>
    </ClInclude>
    <ClInclude Include="$(MSBuildThisFileDirectory)..\..\..\..\..\extensions\Particle3D\PU\CCPULineEmitterTranslator.h">
      <Filter>extension\Particle3D\PU</Filter>
    </ClInclude>
    <ClInclude Include="$(MSBuildThisFileDirectory)..\..\..\..\..\extensions\Particle3D\PU\CCPUListener.h">
      <Filter>extension\Particle3D\PU</Filter>
    </ClInclude>
    <ClInclude Include="$(MSBuildThisFileDirectory)..\..\..\..\..\extensions\Particle3D\PU\CCPUMaterialManager.h">
      <Filter>extension\Particle3D\PU</Filter>
    </ClInclude>
    <ClInclude Include="$(MSBuildThisFileDirectory)..\..\..\..\..\extensions\Particle3D\PU\CCPUMaterialTranslator.h">
      <Filter>extension\Particle3D\PU</Filter>
    </ClInclude>
    <ClInclude Include="$(MSBuildThisFileDirectory)..\..\..\..\..\extensions\Particle3D\PU\CCPUMeshSurfaceEmitter.h">
      <Filter>extension\Particle3D\PU</Filter>
    </ClInclude>
    <ClInclude Include="$(MSBuildThisFileDirectory)..\..\..\..\..\extensions\Particle3D\PU\CCPUMeshSurfaceEmitterTranslator.h">
      <Filter>extension\Particle3D\PU</Filter>
    </ClInclude>
    <ClInclude Include="$(MSBuildThisFileDirectory)..\..\..\..\..\extensions\Particle3D\PU\CCPUNoise.h">
      <Filter>extension\Particle3D\PU</Filter>
    </ClInclude>
    <ClInclude Include="$(MSBuildThisFileDirectory)..\..\..\..\..\extensions\Particle3D\PU\CCPUObserver.h">
      <Filter>extension\Particle3D\PU</Filter>
    </ClInclude>
    <ClInclude Include="$(MSBuildThisFileDirectory)..\..\..\..\..\extensions\Particle3D\PU\CCPUObserverManager.h">
      <Filter>extension\Particle3D\PU</Filter>
    </ClInclude>
    <ClInclude Include="$(MSBuildThisFileDirectory)..\..\..\..\..\extensions\Particle3D\PU\CCPUObserverTranslator.h">
      <Filter>extension\Particle3D\PU</Filter>
    </ClInclude>
    <ClInclude Include="$(MSBuildThisFileDirectory)..\..\..\..\..\extensions\Particle3D\PU\CCPUOnClearObserver.h">
      <Filter>extension\Particle3D\PU</Filter>
    </ClInclude>
    <ClInclude Include="$(MSBuildThisFileDirectory)..\..\..\..\..\extensions\Particle3D\PU\CCPUOnClearObserverTranslator.h">
      <Filter>extension\Particle3D\PU</Filter>
    </ClInclude>
    <ClInclude Include="$(MSBuildThisFileDirectory)..\..\..\..\..\extensions\Particle3D\PU\CCPUOnCollisionObserver.h">
      <Filter>extension\Particle3D\PU</Filter>
    </ClInclude>
    <ClInclude Include="$(MSBuildThisFileDirectory)..\..\..\..\..\extensions\Particle3D\PU\CCPUOnCollisionObserverTranslator.h">
      <Filter>extension\Particle3D\PU</Filter>
    </ClInclude>
    <ClInclude Include="$(MSBuildThisFileDirectory)..\..\..\..\..\extensions\Particle3D\PU\CCPUOnCountObserver.h">
      <Filter>extension\Particle3D\PU</Filter>
    </ClInclude>
    <ClInclude Include="$(MSBuildThisFileDirectory)..\..\..\..\..\extensions\Particle3D\PU\CCPUOnCountObserverTranslator.h">
      <Filter>extension\Particle3D\PU</Filter>
    </ClInclude>
    <ClInclude Include="$(MSBuildThisFileDirectory)..\..\..\..\..\extensions\Particle3D\PU\CCPUOnEmissionObserver.h">
      <Filter>extension\Particle3D\PU</Filter>
    </ClInclude>
    <ClInclude Include="$(MSBuildThisFileDirectory)..\..\..\..\..\extensions\Particle3D\PU\CCPUOnEmissionObserverTranslator.h">
      <Filter>extension\Particle3D\PU</Filter>
    </ClInclude>
    <ClInclude Include="$(MSBuildThisFileDirectory)..\..\..\..\..\extensions\Particle3D\PU\CCPUOnEventFlagObserver.h">
      <Filter>extension\Particle3D\PU</Filter>
    </ClInclude>
    <ClInclude Include="$(MSBuildThisFileDirectory)..\..\..\..\..\extensions\Particle3D\PU\CCPUOnEventFlagObserverTranslator.h">
      <Filter>extension\Particle3D\PU</Filter>
    </ClInclude>
    <ClInclude Include="$(MSBuildThisFileDirectory)..\..\..\..\..\extensions\Particle3D\PU\CCPUOnExpireObserver.h">
      <Filter>extension\Particle3D\PU</Filter>
    </ClInclude>
    <ClInclude Include="$(MSBuildThisFileDirectory)..\..\..\..\..\extensions\Particle3D\PU\CCPUOnExpireObserverTranslator.h">
      <Filter>extension\Particle3D\PU</Filter>
    </ClInclude>
    <ClInclude Include="$(MSBuildThisFileDirectory)..\..\..\..\..\extensions\Particle3D\PU\CCPUOnPositionObserver.h">
      <Filter>extension\Particle3D\PU</Filter>
    </ClInclude>
    <ClInclude Include="$(MSBuildThisFileDirectory)..\..\..\..\..\extensions\Particle3D\PU\CCPUOnPositionObserverTranslator.h">
      <Filter>extension\Particle3D\PU</Filter>
    </ClInclude>
    <ClInclude Include="$(MSBuildThisFileDirectory)..\..\..\..\..\extensions\Particle3D\PU\CCPUOnQuotaObserver.h">
      <Filter>extension\Particle3D\PU</Filter>
    </ClInclude>
    <ClInclude Include="$(MSBuildThisFileDirectory)..\..\..\..\..\extensions\Particle3D\PU\CCPUOnQuotaObserverTranslator.h">
      <Filter>extension\Particle3D\PU</Filter>
    </ClInclude>
    <ClInclude Include="$(MSBuildThisFileDirectory)..\..\..\..\..\extensions\Particle3D\PU\CCPUOnRandomObserver.h">
      <Filter>extension\Particle3D\PU</Filter>
    </ClInclude>
    <ClInclude Include="$(MSBuildThisFileDirectory)..\..\..\..\..\extensions\Particle3D\PU\CCPUOnRandomObserverTranslator.h">
      <Filter>extension\Particle3D\PU</Filter>
    </ClInclude>
    <ClInclude Include="$(MSBuildThisFileDirectory)..\..\..\..\..\extensions\Particle3D\PU\CCPUOnTimeObserver.h">
      <Filter>extension\Particle3D\PU</Filter>
    </ClInclude>
    <ClInclude Include="$(MSBuildThisFileDirectory)..\..\..\..\..\extensions\Particle3D\PU\CCPUOnTimeObserverTranslator.h">
      <Filter>extension\Particle3D\PU</Filter>
    </ClInclude>
    <ClInclude Include="$(MSBuildThisFileDirectory)..\..\..\..\..\extensions\Particle3D\PU\CCPUOnVelocityObserver.h">
      <Filter>extension\Particle3D\PU</Filter>
    </ClInclude>
    <ClInclude Include="$(MSBuildThisFileDirectory)..\..\..\..\..\extensions\Particle3D\PU\CCPUOnVelocityObserverTranslator.h">
      <Filter>extension\Particle3D\PU</Filter>
    </ClInclude>
    <ClInclude Include="$(MSBuildThisFileDirectory)..\..\..\..\..\extensions\Particle3D\PU\CCPUParticleFollower.h">
      <Filter>extension\Particle3D\PU</Filter>
    </ClInclude>
    <ClInclude Include="$(MSBuildThisFileDirectory)..\..\..\..\..\extensions\Particle3D\PU\CCPUParticleFollowerTranslator.h">
      <Filter>extension\Particle3D\PU</Filter>
    </ClInclude>
    <ClInclude Include="$(MSBuildThisFileDirectory)..\..\..\..\..\extensions\Particle3D\PU\CCPUParticleSystem3D.h">
      <Filter>extension\Particle3D\PU</Filter>
    </ClInclude>
    <ClInclude Include="$(MSBuildThisFileDirectory)..\..\..\..\..\extensions\Particle3D\PU\CCPUParticleSystem3DTranslator.h">
      <Filter>extension\Particle3D\PU</Filter>
    </ClInclude>
    <ClInclude Include="$(MSBuildThisFileDirectory)..\..\..\..\..\extensions\Particle3D\PU\CCPUPathFollower.h">
      <Filter>extension\Particle3D\PU</Filter>
    </ClInclude>
    <ClInclude Include="$(MSBuildThisFileDirectory)..\..\..\..\..\extensions\Particle3D\PU\CCPUPathFollowerTranslator.h">
      <Filter>extension\Particle3D\PU</Filter>
    </ClInclude>
    <ClInclude Include="$(MSBuildThisFileDirectory)..\..\..\..\..\extensions\Particle3D\PU\CCPUPlane.h">
      <Filter>extension\Particle3D\PU</Filter>
    </ClInclude>
    <ClInclude Include="$(MSBuildThisFileDirectory)..\..\..\..\..\extensions\Particle3D\PU\CCPUPlaneCollider.h">
      <Filter>extension\Particle3D\PU</Filter>
    </ClInclude>
    <ClInclude Include="$(MSBuildThisFileDirectory)..\..\..\..\..\extensions\Particle3D\PU\CCPUPlaneColliderTranslator.h">
      <Filter>extension\Particle3D\PU</Filter>
    </ClInclude>
    <ClInclude Include="$(MSBuildThisFileDirectory)..\..\..\..\..\extensions\Particle3D\PU\CCPUPointEmitter.h">
      <Filter>extension\Particle3D\PU</Filter>
    </ClInclude>
    <ClInclude Include="$(MSBuildThisFileDirectory)..\..\..\..\..\extensions\Particle3D\PU\CCPUPointEmitterTranslator.h">
      <Filter>extension\Particle3D\PU</Filter>
    </ClInclude>
    <ClInclude Include="$(MSBuildThisFileDirectory)..\..\..\..\..\extensions\Particle3D\PU\CCPUPositionEmitter.h">
      <Filter>extension\Particle3D\PU</Filter>
    </ClInclude>
    <ClInclude Include="$(MSBuildThisFileDirectory)..\..\..\..\..\extensions\Particle3D\PU\CCPUPositionEmitterTranslator.h">
      <Filter>extension\Particle3D\PU</Filter>
    </ClInclude>
    <ClInclude Include="$(MSBuildThisFileDirectory)..\..\..\..\..\extensions\Particle3D\PU\CCPURandomiser.h">
      <Filter>extension\Particle3D\PU</Filter>
    </ClInclude>
    <ClInclude Include="$(MSBuildThisFileDirectory)..\..\..\..\..\extensions\Particle3D\PU\CCPURandomiserTranslator.h">
      <Filter>extension\Particle3D\PU</Filter>
    </ClInclude>
    <ClInclude Include="$(MSBuildThisFileDirectory)..\..\..\..\..\extensions\Particle3D\PU\CCPURender.h">
      <Filter>extension\Particle3D\PU</Filter>
    </ClInclude>
    <ClInclude Include="$(MSBuildThisFileDirectory)..\..\..\..\..\extensions\Particle3D\PU\CCPURendererTranslator.h">
      <Filter>extension\Particle3D\PU</Filter>
    </ClInclude>
    <ClInclude Include="$(MSBuildThisFileDirectory)..\..\..\..\..\extensions\Particle3D\PU\CCPURibbonTrail.h">
      <Filter>extension\Particle3D\PU</Filter>
    </ClInclude>
    <ClInclude Include="$(MSBuildThisFileDirectory)..\..\..\..\..\extensions\Particle3D\PU\CCPURibbonTrailRender.h">
      <Filter>extension\Particle3D\PU</Filter>
    </ClInclude>
    <ClInclude Include="$(MSBuildThisFileDirectory)..\..\..\..\..\extensions\Particle3D\PU\CCPUScaleAffector.h">
      <Filter>extension\Particle3D\PU</Filter>
    </ClInclude>
    <ClInclude Include="$(MSBuildThisFileDirectory)..\..\..\..\..\extensions\Particle3D\PU\CCPUScaleAffectorTranslator.h">
      <Filter>extension\Particle3D\PU</Filter>
    </ClInclude>
    <ClInclude Include="$(MSBuildThisFileDirectory)..\..\..\..\..\extensions\Particle3D\PU\CCPUScaleVelocityAffector.h">
      <Filter>extension\Particle3D\PU</Filter>
    </ClInclude>
    <ClInclude Include="$(MSBuildThisFileDirectory)..\..\..\..\..\extensions\Particle3D\PU\CCPUScaleVelocityAffectorTranslator.h">
      <Filter>extension\Particle3D\PU</Filter>
    </ClInclude>
    <ClInclude Include="$(MSBuildThisFileDirectory)..\..\..\..\..\extensions\Particle3D\PU\CCPUScriptCompiler.h">
      <Filter>extension\Particle3D\PU</Filter>
    </ClInclude>
    <ClInclude Include="$(MSBuildThisFileDirectory)..\..\..\..\..\extensions\Particle3D\PU\CCPUScriptLexer.h">
      <Filter>extension\Particle3D\PU</Filter>
    </ClInclude>
    <ClInclude Include="$(MSBuildThisFileDirectory)..\..\..\..\..\extensions\Particle3D\PU\CCPUScriptParser.h">
      <Filter>extension\Particle3D\PU</Filter>
    </ClInclude>
    <ClInclude Include="$(MSBuildThisFileDirectory)..\..\..\..\..\extensions\Particle3D\PU\CCPUScriptTranslator.h">
      <Filter>extension\Particle3D\PU</Filter>
    </ClInclude>
    <ClInclude Include="$(MSBuildThisFileDirectory)..\..\..\..\..\extensions\Particle3D\PU\CCPUSimpleSpline.h">
      <Filter>extension\Particle3D\PU</Filter>
    </ClInclude>
    <ClInclude Include="$(MSBuildThisFileDirectory)..\..\..\..\..\extensions\Particle3D\PU\CCPUSineForceAffector.h">
      <Filter>extension\Particle3D\PU</Filter>
    </ClInclude>
    <ClInclude Include="$(MSBuildThisFileDirectory)..\..\..\..\..\extensions\Particle3D\PU\CCPUSineForceAffectorTranslator.h">
      <Filter>extension\Particle3D\PU</Filter>
    </ClInclude>
    <ClInclude Include="$(MSBuildThisFileDirectory)..\..\..\..\..\extensions\Particle3D\PU\CCPUSlaveBehaviour.h">
      <Filter>extension\Particle3D\PU</Filter>
    </ClInclude>
    <ClInclude Include="$(MSBuildThisFileDirectory)..\..\..\..\..\extensions\Particle3D\PU\CCPUSlaveBehaviourTranslator.h">
      <Filter>extension\Particle3D\PU</Filter>
    </ClInclude>
    <ClInclude Include="$(MSBuildThisFileDirectory)..\..\..\..\..\extensions\Particle3D\PU\CCPUSlaveEmitter.h">
      <Filter>extension\Particle3D\PU</Filter>
    </ClInclude>
    <ClInclude Include="$(MSBuildThisFileDirectory)..\..\..\..\..\extensions\Particle3D\PU\CCPUSlaveEmitterTranslator.h">
      <Filter>extension\Particle3D\PU</Filter>
    </ClInclude>
    <ClInclude Include="$(MSBuildThisFileDirectory)..\..\..\..\..\extensions\Particle3D\PU\CCPUSphere.h">
      <Filter>extension\Particle3D\PU</Filter>
    </ClInclude>
    <ClInclude Include="$(MSBuildThisFileDirectory)..\..\..\..\..\extensions\Particle3D\PU\CCPUSphereCollider.h">
      <Filter>extension\Particle3D\PU</Filter>
    </ClInclude>
    <ClInclude Include="$(MSBuildThisFileDirectory)..\..\..\..\..\extensions\Particle3D\PU\CCPUSphereColliderTranslator.h">
      <Filter>extension\Particle3D\PU</Filter>
    </ClInclude>
    <ClInclude Include="$(MSBuildThisFileDirectory)..\..\..\..\..\extensions\Particle3D\PU\CCPUSphereSurfaceEmitter.h">
      <Filter>extension\Particle3D\PU</Filter>
    </ClInclude>
    <ClInclude Include="$(MSBuildThisFileDirectory)..\..\..\..\..\extensions\Particle3D\PU\CCPUSphereSurfaceEmitterTranslator.h">
      <Filter>extension\Particle3D\PU</Filter>
    </ClInclude>
    <ClInclude Include="$(MSBuildThisFileDirectory)..\..\..\..\..\extensions\Particle3D\PU\CCPUTechniqueTranslator.h">
      <Filter>extension\Particle3D\PU</Filter>
    </ClInclude>
    <ClInclude Include="$(MSBuildThisFileDirectory)..\..\..\..\..\extensions\Particle3D\PU\CCPUTextureAnimator.h">
      <Filter>extension\Particle3D\PU</Filter>
    </ClInclude>
    <ClInclude Include="$(MSBuildThisFileDirectory)..\..\..\..\..\extensions\Particle3D\PU\CCPUTextureAnimatorTranslator.h">
      <Filter>extension\Particle3D\PU</Filter>
    </ClInclude>
    <ClInclude Include="$(MSBuildThisFileDirectory)..\..\..\..\..\extensions\Particle3D\PU\CCPUTextureRotator.h">
      <Filter>extension\Particle3D\PU</Filter>
    </ClInclude>
    <ClInclude Include="$(MSBuildThisFileDirectory)..\..\..\..\..\extensions\Particle3D\PU\CCPUTextureRotatorTranslator.h">
      <Filter>extension\Particle3D\PU</Filter>
    </ClInclude>
    <ClInclude Include="$(MSBuildThisFileDirectory)..\..\..\..\..\extensions\Particle3D\PU\CCPUTranslateManager.h">
      <Filter>extension\Particle3D\PU</Filter>
    </ClInclude>
    <ClInclude Include="$(MSBuildThisFileDirectory)..\..\..\..\..\extensions\Particle3D\PU\CCPUUtil.h">
      <Filter>extension\Particle3D\PU</Filter>
    </ClInclude>
    <ClInclude Include="$(MSBuildThisFileDirectory)..\..\..\..\..\extensions\Particle3D\PU\CCPUVelocityMatchingAffector.h">
      <Filter>extension\Particle3D\PU</Filter>
    </ClInclude>
    <ClInclude Include="$(MSBuildThisFileDirectory)..\..\..\..\..\extensions\Particle3D\PU\CCPUVelocityMatchingAffectorTranslator.h">
      <Filter>extension\Particle3D\PU</Filter>
    </ClInclude>
    <ClInclude Include="$(MSBuildThisFileDirectory)..\..\..\..\..\extensions\Particle3D\PU\CCPUVertexEmitter.h">
      <Filter>extension\Particle3D\PU</Filter>
    </ClInclude>
    <ClInclude Include="$(MSBuildThisFileDirectory)..\..\..\..\..\extensions\Particle3D\PU\CCPUVortexAffector.h">
      <Filter>extension\Particle3D\PU</Filter>
    </ClInclude>
    <ClInclude Include="$(MSBuildThisFileDirectory)..\..\..\..\..\extensions\Particle3D\PU\CCPUVortexAffectorTranslator.h">
      <Filter>extension\Particle3D\PU</Filter>
    </ClInclude>
    <ClInclude Include="$(MSBuildThisFileDirectory)..\..\..\..\editor-support\cocostudio\WidgetReader\Particle3DReader\Particle3DReader.h" />
    <ClInclude Include="$(MSBuildThisFileDirectory)..\..\..\..\editor-support\cocostudio\WidgetReader\Particle3DReader\Particle3DReader.h" />
    <ClInclude Include="$(MSBuildThisFileDirectory)..\..\..\..\editor-support\cocostudio\CCObjectExtensionData.h">
      <Filter>cocostudio\json</Filter>
    </ClInclude>
    <ClInclude Include="$(MSBuildThisFileDirectory)..\..\..\..\3d\CCSkybox.h">
      <Filter>3d</Filter>
    </ClInclude>
    <ClInclude Include="$(MSBuildThisFileDirectory)..\..\..\..\3d\CCTextureCube.h">
      <Filter>3d</Filter>
    </ClInclude>
    <ClInclude Include="$(MSBuildThisFileDirectory)..\..\..\..\3d\CCTerrain.h">
      <Filter>3d</Filter>
    </ClInclude>
    <ClInclude Include="$(MSBuildThisFileDirectory)..\..\..\..\platform\winrt\WICImageLoader-winrt.h">
      <Filter>platform\winrt</Filter>
    </ClInclude>
    <ClInclude Include="$(MSBuildThisFileDirectory)..\..\..\..\..\external\poly2tri\common\shapes.h">
      <Filter>external\poly2tri\common</Filter>
    </ClInclude>
    <ClInclude Include="$(MSBuildThisFileDirectory)..\..\..\..\..\external\poly2tri\common\utils.h">
      <Filter>external\poly2tri\common</Filter>
    </ClInclude>
    <ClInclude Include="$(MSBuildThisFileDirectory)..\..\..\..\..\external\poly2tri\sweep\advancing_front.h">
      <Filter>external\poly2tri\sweep</Filter>
    </ClInclude>
    <ClInclude Include="$(MSBuildThisFileDirectory)..\..\..\..\..\external\poly2tri\sweep\cdt.h">
      <Filter>external\poly2tri\sweep</Filter>
    </ClInclude>
    <ClInclude Include="$(MSBuildThisFileDirectory)..\..\..\..\..\external\poly2tri\sweep\sweep.h">
      <Filter>external\poly2tri\sweep</Filter>
    </ClInclude>
    <ClInclude Include="$(MSBuildThisFileDirectory)..\..\..\..\..\external\poly2tri\sweep\sweep_context.h">
      <Filter>external\poly2tri\sweep</Filter>
    </ClInclude>
    <ClInclude Include="$(MSBuildThisFileDirectory)..\..\..\..\..\external\poly2tri\poly2tri.h">
      <Filter>external\poly2tri</Filter>
    </ClInclude>
    <ClInclude Include="$(MSBuildThisFileDirectory)..\..\..\..\renderer\CCRenderState.h">
      <Filter>renderer</Filter>
    </ClInclude>
    <ClInclude Include="$(MSBuildThisFileDirectory)..\..\..\..\renderer\CCTechnique.h">
      <Filter>renderer</Filter>
    </ClInclude>
    <ClInclude Include="$(MSBuildThisFileDirectory)..\..\..\..\renderer\CCMaterial.h">
      <Filter>renderer</Filter>
    </ClInclude>
    <ClInclude Include="$(MSBuildThisFileDirectory)..\..\..\..\renderer\CCPass.h">
      <Filter>renderer</Filter>
    </ClInclude>
    <ClInclude Include="$(MSBuildThisFileDirectory)..\..\..\..\base\CCProperties.h">
      <Filter>base</Filter>
    </ClInclude>
    <ClInclude Include="$(MSBuildThisFileDirectory)..\..\..\..\renderer\CCVertexAttribBinding.h">
      <Filter>renderer</Filter>
    </ClInclude>
    <ClInclude Include="$(MSBuildThisFileDirectory)..\..\..\..\renderer\CCFrameBuffer.h">
      <Filter>renderer</Filter>
    </ClInclude>
    <ClInclude Include="$(MSBuildThisFileDirectory)..\..\..\..\audio\winrt\AudioCachePlayer.h">
      <Filter>audio</Filter>
    </ClInclude>
    <ClInclude Include="$(MSBuildThisFileDirectory)..\..\..\..\audio\winrt\AudioEngine-winrt.h">
      <Filter>audio</Filter>
    </ClInclude>
    <ClInclude Include="$(MSBuildThisFileDirectory)..\..\..\..\audio\winrt\AudioSourceReader.h">
      <Filter>audio</Filter>
    </ClInclude>
    <ClInclude Include="$(MSBuildThisFileDirectory)..\..\..\..\physics3d\CCPhysics3D.h">
      <Filter>physics3d</Filter>
    </ClInclude>
    <ClInclude Include="$(MSBuildThisFileDirectory)..\..\..\..\physics3d\CCPhysics3DComponent.h">
      <Filter>physics3d</Filter>
    </ClInclude>
    <ClInclude Include="$(MSBuildThisFileDirectory)..\..\..\..\navmesh\CCNavMesh.h">
      <Filter>navmesh</Filter>
    </ClInclude>
    <ClInclude Include="$(MSBuildThisFileDirectory)..\..\..\..\navmesh\CCNavMeshAgent.h">
      <Filter>navmesh</Filter>
    </ClInclude>
    <ClInclude Include="$(MSBuildThisFileDirectory)..\..\..\..\navmesh\CCNavMeshDebugDraw.h">
      <Filter>navmesh</Filter>
    </ClInclude>
    <ClInclude Include="$(MSBuildThisFileDirectory)..\..\..\..\navmesh\CCNavMeshObstacle.h">
      <Filter>navmesh</Filter>
    </ClInclude>
    <ClInclude Include="$(MSBuildThisFileDirectory)..\..\..\..\navmesh\CCNavMeshUtils.h">
      <Filter>navmesh</Filter>
    </ClInclude>
    <ClInclude Include="$(MSBuildThisFileDirectory)..\..\..\..\base\CCNinePatchImageParser.h">
      <Filter>base</Filter>
    </ClInclude>
    <ClInclude Include="$(MSBuildThisFileDirectory)..\..\..\..\physics3d\CCPhysics3DConstraint.h">
      <Filter>physics3d</Filter>
    </ClInclude>
    <ClInclude Include="$(MSBuildThisFileDirectory)..\..\..\..\physics3d\CCPhysics3DDebugDrawer.h">
      <Filter>physics3d</Filter>
    </ClInclude>
    <ClInclude Include="$(MSBuildThisFileDirectory)..\..\..\..\physics3d\CCPhysics3DObject.h">
      <Filter>physics3d</Filter>
    </ClInclude>
    <ClInclude Include="$(MSBuildThisFileDirectory)..\..\..\..\physics3d\CCPhysics3DShape.h">
      <Filter>physics3d</Filter>
    </ClInclude>
    <ClInclude Include="$(MSBuildThisFileDirectory)..\..\..\..\physics3d\CCPhysics3DWorld.h">
      <Filter>physics3d</Filter>
    </ClInclude>
    <ClInclude Include="$(MSBuildThisFileDirectory)..\..\..\..\physics3d\CCPhysicsSprite3D.h">
      <Filter>physics3d</Filter>
    </ClInclude>
    <ClInclude Include="$(MSBuildThisFileDirectory)..\..\..\..\..\external\clipper\clipper.hpp" />
    <ClInclude Include="$(MSBuildThisFileDirectory)..\..\..\CCAutoPolygon.h" />
  </ItemGroup>
  <ItemGroup>
    <ClCompile Include="$(MSBuildThisFileDirectory)..\..\..\..\cocos2d.cpp">
    </ClCompile>
    <ClCompile Include="$(MSBuildThisFileDirectory)..\..\..\..\3d\CCAABB.cpp">
      <Filter>3d</Filter>
    </ClCompile>
    <ClCompile Include="$(MSBuildThisFileDirectory)..\..\..\..\3d\CCAnimate3D.cpp">
      <Filter>3d</Filter>
    </ClCompile>
    <ClCompile Include="$(MSBuildThisFileDirectory)..\..\..\..\3d\CCAnimation3D.cpp">
      <Filter>3d</Filter>
    </ClCompile>
    <ClCompile Include="$(MSBuildThisFileDirectory)..\..\..\..\3d\CCAttachNode.cpp">
      <Filter>3d</Filter>
    </ClCompile>
    <ClCompile Include="$(MSBuildThisFileDirectory)..\..\..\..\3d\CCBillBoard.cpp">
      <Filter>3d</Filter>
    </ClCompile>
    <ClCompile Include="$(MSBuildThisFileDirectory)..\..\..\..\3d\CCBundle3D.cpp">
      <Filter>3d</Filter>
    </ClCompile>
    <ClCompile Include="$(MSBuildThisFileDirectory)..\..\..\..\3d\CCBundleReader.cpp">
      <Filter>3d</Filter>
    </ClCompile>
    <ClCompile Include="$(MSBuildThisFileDirectory)..\..\..\..\3d\CCMesh.cpp">
      <Filter>3d</Filter>
    </ClCompile>
    <ClCompile Include="$(MSBuildThisFileDirectory)..\..\..\..\3d\CCMeshSkin.cpp">
      <Filter>3d</Filter>
    </ClCompile>
    <ClCompile Include="$(MSBuildThisFileDirectory)..\..\..\..\3d\CCMeshVertexIndexData.cpp">
      <Filter>3d</Filter>
    </ClCompile>
    <ClCompile Include="$(MSBuildThisFileDirectory)..\..\..\..\3d\CCOBB.cpp">
      <Filter>3d</Filter>
    </ClCompile>
    <ClCompile Include="$(MSBuildThisFileDirectory)..\..\..\..\3d\CCObjLoader.cpp">
      <Filter>3d</Filter>
    </ClCompile>
    <ClCompile Include="$(MSBuildThisFileDirectory)..\..\..\..\3d\CCRay.cpp">
      <Filter>3d</Filter>
    </ClCompile>
    <ClCompile Include="$(MSBuildThisFileDirectory)..\..\..\..\3d\CCSkeleton3D.cpp">
      <Filter>3d</Filter>
    </ClCompile>
    <ClCompile Include="$(MSBuildThisFileDirectory)..\..\..\..\3d\CCSprite3D.cpp">
      <Filter>3d</Filter>
    </ClCompile>
    <ClCompile Include="$(MSBuildThisFileDirectory)..\..\..\..\3d\CCSprite3DMaterial.cpp">
      <Filter>3d</Filter>
    </ClCompile>
    <ClCompile Include="$(MSBuildThisFileDirectory)..\..\..\..\editor-support\cocosbuilder\CCBAnimationManager.cpp">
      <Filter>cocosbuilder\Source Files</Filter>
    </ClCompile>
    <ClCompile Include="$(MSBuildThisFileDirectory)..\..\..\..\editor-support\cocosbuilder\CCBFileLoader.cpp">
      <Filter>cocosbuilder\Source Files</Filter>
    </ClCompile>
    <ClCompile Include="$(MSBuildThisFileDirectory)..\..\..\..\editor-support\cocosbuilder\CCBKeyframe.cpp">
      <Filter>cocosbuilder\Source Files</Filter>
    </ClCompile>
    <ClCompile Include="$(MSBuildThisFileDirectory)..\..\..\..\editor-support\cocosbuilder\CCBReader.cpp">
      <Filter>cocosbuilder\Source Files</Filter>
    </ClCompile>
    <ClCompile Include="$(MSBuildThisFileDirectory)..\..\..\..\editor-support\cocosbuilder\CCBSequence.cpp">
      <Filter>cocosbuilder\Source Files</Filter>
    </ClCompile>
    <ClCompile Include="$(MSBuildThisFileDirectory)..\..\..\..\editor-support\cocosbuilder\CCBSequenceProperty.cpp">
      <Filter>cocosbuilder\Source Files</Filter>
    </ClCompile>
    <ClCompile Include="$(MSBuildThisFileDirectory)..\..\..\..\editor-support\cocosbuilder\CCControlButtonLoader.cpp">
      <Filter>cocosbuilder\Source Files</Filter>
    </ClCompile>
    <ClCompile Include="$(MSBuildThisFileDirectory)..\..\..\..\editor-support\cocosbuilder\CCControlLoader.cpp">
      <Filter>cocosbuilder\Source Files</Filter>
    </ClCompile>
    <ClCompile Include="$(MSBuildThisFileDirectory)..\..\..\..\editor-support\cocosbuilder\CCLabelBMFontLoader.cpp">
      <Filter>cocosbuilder\Source Files</Filter>
    </ClCompile>
    <ClCompile Include="$(MSBuildThisFileDirectory)..\..\..\..\editor-support\cocosbuilder\CCLabelTTFLoader.cpp">
      <Filter>cocosbuilder\Source Files</Filter>
    </ClCompile>
    <ClCompile Include="$(MSBuildThisFileDirectory)..\..\..\..\editor-support\cocosbuilder\CCLayerColorLoader.cpp">
      <Filter>cocosbuilder\Source Files</Filter>
    </ClCompile>
    <ClCompile Include="$(MSBuildThisFileDirectory)..\..\..\..\editor-support\cocosbuilder\CCLayerGradientLoader.cpp">
      <Filter>cocosbuilder\Source Files</Filter>
    </ClCompile>
    <ClCompile Include="$(MSBuildThisFileDirectory)..\..\..\..\editor-support\cocosbuilder\CCLayerLoader.cpp">
      <Filter>cocosbuilder\Source Files</Filter>
    </ClCompile>
    <ClCompile Include="$(MSBuildThisFileDirectory)..\..\..\..\editor-support\cocosbuilder\CCMenuItemImageLoader.cpp">
      <Filter>cocosbuilder\Source Files</Filter>
    </ClCompile>
    <ClCompile Include="$(MSBuildThisFileDirectory)..\..\..\..\editor-support\cocosbuilder\CCMenuItemLoader.cpp">
      <Filter>cocosbuilder\Source Files</Filter>
    </ClCompile>
    <ClCompile Include="$(MSBuildThisFileDirectory)..\..\..\..\editor-support\cocosbuilder\CCNode+CCBRelativePositioning.cpp">
      <Filter>cocosbuilder\Source Files</Filter>
    </ClCompile>
    <ClCompile Include="$(MSBuildThisFileDirectory)..\..\..\..\editor-support\cocosbuilder\CCNodeLoader.cpp">
      <Filter>cocosbuilder\Source Files</Filter>
    </ClCompile>
    <ClCompile Include="$(MSBuildThisFileDirectory)..\..\..\..\editor-support\cocosbuilder\CCNodeLoaderLibrary.cpp">
      <Filter>cocosbuilder\Source Files</Filter>
    </ClCompile>
    <ClCompile Include="$(MSBuildThisFileDirectory)..\..\..\..\editor-support\cocosbuilder\CCParticleSystemQuadLoader.cpp">
      <Filter>cocosbuilder\Source Files</Filter>
    </ClCompile>
    <ClCompile Include="$(MSBuildThisFileDirectory)..\..\..\..\editor-support\cocosbuilder\CCScale9SpriteLoader.cpp">
      <Filter>cocosbuilder\Source Files</Filter>
    </ClCompile>
    <ClCompile Include="$(MSBuildThisFileDirectory)..\..\..\..\editor-support\cocosbuilder\CCScrollViewLoader.cpp">
      <Filter>cocosbuilder\Source Files</Filter>
    </ClCompile>
    <ClCompile Include="$(MSBuildThisFileDirectory)..\..\..\..\editor-support\cocosbuilder\CCSpriteLoader.cpp">
      <Filter>cocosbuilder\Source Files</Filter>
    </ClCompile>
    <ClCompile Include="$(MSBuildThisFileDirectory)..\..\..\..\math\CCAffineTransform.cpp">
      <Filter>math</Filter>
    </ClCompile>
    <ClCompile Include="$(MSBuildThisFileDirectory)..\..\..\..\math\CCGeometry.cpp">
      <Filter>math</Filter>
    </ClCompile>
    <ClCompile Include="$(MSBuildThisFileDirectory)..\..\..\..\math\CCVertex.cpp">
      <Filter>math</Filter>
    </ClCompile>
    <ClCompile Include="$(MSBuildThisFileDirectory)..\..\..\..\math\Mat4.cpp">
      <Filter>math</Filter>
    </ClCompile>
    <ClCompile Include="$(MSBuildThisFileDirectory)..\..\..\..\math\MathUtil.cpp">
      <Filter>math</Filter>
    </ClCompile>
    <ClCompile Include="$(MSBuildThisFileDirectory)..\..\..\..\math\Quaternion.cpp">
      <Filter>math</Filter>
    </ClCompile>
    <ClCompile Include="$(MSBuildThisFileDirectory)..\..\..\..\math\TransformUtils.cpp">
      <Filter>math</Filter>
    </ClCompile>
    <ClCompile Include="$(MSBuildThisFileDirectory)..\..\..\..\math\Vec2.cpp">
      <Filter>math</Filter>
    </ClCompile>
    <ClCompile Include="$(MSBuildThisFileDirectory)..\..\..\..\math\Vec3.cpp">
      <Filter>math</Filter>
    </ClCompile>
    <ClCompile Include="$(MSBuildThisFileDirectory)..\..\..\..\math\Vec4.cpp">
      <Filter>math</Filter>
    </ClCompile>
    <ClCompile Include="$(MSBuildThisFileDirectory)..\..\..\..\..\external\ConvertUTF\ConvertUTF.c">
      <Filter>external\ConvertUTF</Filter>
    </ClCompile>
    <ClCompile Include="$(MSBuildThisFileDirectory)..\..\..\..\..\external\ConvertUTF\ConvertUTFWrapper.cpp">
      <Filter>external\ConvertUTF</Filter>
    </ClCompile>
    <ClCompile Include="$(MSBuildThisFileDirectory)..\..\..\..\..\external\edtaa3func\edtaa3func.cpp">
      <Filter>external\edtaa</Filter>
    </ClCompile>
    <ClCompile Include="$(MSBuildThisFileDirectory)..\..\..\..\..\external\xxhash\xxhash.c">
      <Filter>external\xxhash</Filter>
    </ClCompile>
    <ClCompile Include="$(MSBuildThisFileDirectory)..\..\..\..\..\external\unzip\ioapi.cpp">
      <Filter>external\unzip</Filter>
    </ClCompile>
    <ClCompile Include="$(MSBuildThisFileDirectory)..\..\..\..\..\external\unzip\unzip.cpp">
      <Filter>external\unzip</Filter>
    </ClCompile>
    <ClCompile Include="$(MSBuildThisFileDirectory)..\..\..\..\..\external\tinyxml2\tinyxml2.cpp">
      <Filter>external\tinyxml2</Filter>
    </ClCompile>
    <ClCompile Include="$(MSBuildThisFileDirectory)..\..\..\..\physics\CCPhysicsBody.cpp">
      <Filter>physics</Filter>
    </ClCompile>
    <ClCompile Include="$(MSBuildThisFileDirectory)..\..\..\..\physics\CCPhysicsContact.cpp">
      <Filter>physics</Filter>
    </ClCompile>
    <ClCompile Include="$(MSBuildThisFileDirectory)..\..\..\..\physics\CCPhysicsJoint.cpp">
      <Filter>physics</Filter>
    </ClCompile>
    <ClCompile Include="$(MSBuildThisFileDirectory)..\..\..\..\physics\CCPhysicsShape.cpp">
      <Filter>physics</Filter>
    </ClCompile>
    <ClCompile Include="$(MSBuildThisFileDirectory)..\..\..\..\physics\CCPhysicsWorld.cpp">
      <Filter>physics</Filter>
    </ClCompile>
    <ClCompile Include="$(MSBuildThisFileDirectory)..\..\..\..\editor-support\cocostudio\CCActionFrame.cpp">
      <Filter>cocostudio\action</Filter>
    </ClCompile>
    <ClCompile Include="$(MSBuildThisFileDirectory)..\..\..\..\editor-support\cocostudio\CCActionFrameEasing.cpp">
      <Filter>cocostudio\action</Filter>
    </ClCompile>
    <ClCompile Include="$(MSBuildThisFileDirectory)..\..\..\..\editor-support\cocostudio\CCActionManagerEx.cpp">
      <Filter>cocostudio\action</Filter>
    </ClCompile>
    <ClCompile Include="$(MSBuildThisFileDirectory)..\..\..\..\editor-support\cocostudio\CCActionNode.cpp">
      <Filter>cocostudio\action</Filter>
    </ClCompile>
    <ClCompile Include="$(MSBuildThisFileDirectory)..\..\..\..\editor-support\cocostudio\CCActionObject.cpp">
      <Filter>cocostudio\action</Filter>
    </ClCompile>
    <ClCompile Include="$(MSBuildThisFileDirectory)..\..\..\..\editor-support\cocostudio\CCArmature.cpp">
      <Filter>cocostudio\armature</Filter>
    </ClCompile>
    <ClCompile Include="$(MSBuildThisFileDirectory)..\..\..\..\editor-support\cocostudio\CCBone.cpp">
      <Filter>cocostudio\armature</Filter>
    </ClCompile>
    <ClCompile Include="$(MSBuildThisFileDirectory)..\..\..\..\editor-support\cocostudio\CCArmatureAnimation.cpp">
      <Filter>cocostudio\armature\animation</Filter>
    </ClCompile>
    <ClCompile Include="$(MSBuildThisFileDirectory)..\..\..\..\editor-support\cocostudio\CCProcessBase.cpp">
      <Filter>cocostudio\armature\animation</Filter>
    </ClCompile>
    <ClCompile Include="$(MSBuildThisFileDirectory)..\..\..\..\editor-support\cocostudio\CCTween.cpp">
      <Filter>cocostudio\armature\animation</Filter>
    </ClCompile>
    <ClCompile Include="$(MSBuildThisFileDirectory)..\..\..\..\editor-support\cocostudio\CCDatas.cpp">
      <Filter>cocostudio\armature\datas</Filter>
    </ClCompile>
    <ClCompile Include="$(MSBuildThisFileDirectory)..\..\..\..\editor-support\cocostudio\CCBatchNode.cpp">
      <Filter>cocostudio\armature\display</Filter>
    </ClCompile>
    <ClCompile Include="$(MSBuildThisFileDirectory)..\..\..\..\editor-support\cocostudio\CCDecorativeDisplay.cpp">
      <Filter>cocostudio\armature\display</Filter>
    </ClCompile>
    <ClCompile Include="$(MSBuildThisFileDirectory)..\..\..\..\editor-support\cocostudio\CCDisplayFactory.cpp">
      <Filter>cocostudio\armature\display</Filter>
    </ClCompile>
    <ClCompile Include="$(MSBuildThisFileDirectory)..\..\..\..\editor-support\cocostudio\CCDisplayManager.cpp">
      <Filter>cocostudio\armature\display</Filter>
    </ClCompile>
    <ClCompile Include="$(MSBuildThisFileDirectory)..\..\..\..\editor-support\cocostudio\CCSkin.cpp">
      <Filter>cocostudio\armature\display</Filter>
    </ClCompile>
    <ClCompile Include="$(MSBuildThisFileDirectory)..\..\..\..\editor-support\cocostudio\CCArmatureDataManager.cpp">
      <Filter>cocostudio\armature\utils</Filter>
    </ClCompile>
    <ClCompile Include="$(MSBuildThisFileDirectory)..\..\..\..\editor-support\cocostudio\CCArmatureDefine.cpp">
      <Filter>cocostudio\armature\utils</Filter>
    </ClCompile>
    <ClCompile Include="$(MSBuildThisFileDirectory)..\..\..\..\editor-support\cocostudio\CCDataReaderHelper.cpp">
      <Filter>cocostudio\armature\utils</Filter>
    </ClCompile>
    <ClCompile Include="$(MSBuildThisFileDirectory)..\..\..\..\editor-support\cocostudio\CCSpriteFrameCacheHelper.cpp">
      <Filter>cocostudio\armature\utils</Filter>
    </ClCompile>
    <ClCompile Include="$(MSBuildThisFileDirectory)..\..\..\..\editor-support\cocostudio\CCTransformHelp.cpp">
      <Filter>cocostudio\armature\utils</Filter>
    </ClCompile>
    <ClCompile Include="$(MSBuildThisFileDirectory)..\..\..\..\editor-support\cocostudio\CCUtilMath.cpp">
      <Filter>cocostudio\armature\utils</Filter>
    </ClCompile>
    <ClCompile Include="$(MSBuildThisFileDirectory)..\..\..\..\editor-support\cocostudio\CCColliderDetector.cpp">
      <Filter>cocostudio\armature\physics</Filter>
    </ClCompile>
    <ClCompile Include="$(MSBuildThisFileDirectory)..\..\..\..\editor-support\cocostudio\CCComAttribute.cpp">
      <Filter>cocostudio\components</Filter>
    </ClCompile>
    <ClCompile Include="$(MSBuildThisFileDirectory)..\..\..\..\editor-support\cocostudio\CCComAudio.cpp">
      <Filter>cocostudio\components</Filter>
    </ClCompile>
    <ClCompile Include="$(MSBuildThisFileDirectory)..\..\..\..\editor-support\cocostudio\CCComController.cpp">
      <Filter>cocostudio\components</Filter>
    </ClCompile>
    <ClCompile Include="$(MSBuildThisFileDirectory)..\..\..\..\editor-support\cocostudio\CCComRender.cpp">
      <Filter>cocostudio\components</Filter>
    </ClCompile>
    <ClCompile Include="$(MSBuildThisFileDirectory)..\..\..\..\editor-support\cocostudio\CCInputDelegate.cpp">
      <Filter>cocostudio\components</Filter>
    </ClCompile>
    <ClCompile Include="$(MSBuildThisFileDirectory)..\..\..\..\editor-support\cocostudio\WidgetReader\ButtonReader\ButtonReader.cpp">
      <Filter>cocostudio\reader\WidgetReader\ButtonReader</Filter>
    </ClCompile>
    <ClCompile Include="$(MSBuildThisFileDirectory)..\..\..\..\editor-support\cocostudio\WidgetReader\CheckBoxReader\CheckBoxReader.cpp">
      <Filter>cocostudio\reader\WidgetReader\CheckBoxReader</Filter>
    </ClCompile>
    <ClCompile Include="$(MSBuildThisFileDirectory)..\..\..\..\editor-support\cocostudio\WidgetReader\ImageViewReader\ImageViewReader.cpp">
      <Filter>cocostudio\reader\WidgetReader\ImageViewReader</Filter>
    </ClCompile>
    <ClCompile Include="$(MSBuildThisFileDirectory)..\..\..\..\editor-support\cocostudio\WidgetReader\LayoutReader\LayoutReader.cpp">
      <Filter>cocostudio\reader\WidgetReader\LayoutReader</Filter>
    </ClCompile>
    <ClCompile Include="$(MSBuildThisFileDirectory)..\..\..\..\editor-support\cocostudio\WidgetReader\ListViewReader\ListViewReader.cpp">
      <Filter>cocostudio\reader\WidgetReader\ListViewReader</Filter>
    </ClCompile>
    <ClCompile Include="$(MSBuildThisFileDirectory)..\..\..\..\editor-support\cocostudio\WidgetReader\LoadingBarReader\LoadingBarReader.cpp">
      <Filter>cocostudio\reader\WidgetReader\LoadingBarReader</Filter>
    </ClCompile>
    <ClCompile Include="$(MSBuildThisFileDirectory)..\..\..\..\editor-support\cocostudio\WidgetReader\PageViewReader\PageViewReader.cpp">
      <Filter>cocostudio\reader\WidgetReader\PageViewReader</Filter>
    </ClCompile>
    <ClCompile Include="$(MSBuildThisFileDirectory)..\..\..\..\editor-support\cocostudio\WidgetReader\ScrollViewReader\ScrollViewReader.cpp">
      <Filter>cocostudio\reader\WidgetReader\ScrollViewReader</Filter>
    </ClCompile>
    <ClCompile Include="$(MSBuildThisFileDirectory)..\..\..\..\editor-support\cocostudio\WidgetReader\SliderReader\SliderReader.cpp">
      <Filter>cocostudio\reader\WidgetReader\SliderReader</Filter>
    </ClCompile>
    <ClCompile Include="$(MSBuildThisFileDirectory)..\..\..\..\editor-support\cocostudio\WidgetReader\TextAtlasReader\TextAtlasReader.cpp">
      <Filter>cocostudio\reader\WidgetReader\TextAtlasReader</Filter>
    </ClCompile>
    <ClCompile Include="$(MSBuildThisFileDirectory)..\..\..\..\editor-support\cocostudio\WidgetReader\TextBMFontReader\TextBMFontReader.cpp">
      <Filter>cocostudio\reader\WidgetReader\TextBMFontReader</Filter>
    </ClCompile>
    <ClCompile Include="$(MSBuildThisFileDirectory)..\..\..\..\editor-support\cocostudio\WidgetReader\TextFieldReader\TextFieldReader.cpp">
      <Filter>cocostudio\reader\WidgetReader\TextFieldReader</Filter>
    </ClCompile>
    <ClCompile Include="$(MSBuildThisFileDirectory)..\..\..\..\editor-support\cocostudio\WidgetReader\TextReader\TextReader.cpp">
      <Filter>cocostudio\reader\WidgetReader\TextReader</Filter>
    </ClCompile>
    <ClCompile Include="$(MSBuildThisFileDirectory)..\..\..\..\editor-support\cocostudio\WidgetReader\Node3DReader\Node3DReader.cpp">
      <Filter>cocostudio\reader\WidgetReader\Node3DReader</Filter>
    </ClCompile>
    <ClCompile Include="$(MSBuildThisFileDirectory)..\..\..\..\editor-support\cocostudio\WidgetReader\Sprite3DReader\Sprite3DReader.cpp">
      <Filter>cocostudio\reader\WidgetReader\Sprite3DReader</Filter>
    </ClCompile>
    <ClCompile Include="$(MSBuildThisFileDirectory)..\..\..\..\editor-support\cocostudio\WidgetReader\UserCameraReader\UserCameraReader.cpp">
      <Filter>cocostudio\reader\WidgetReader\UserCameraReader</Filter>
    </ClCompile>
    <ClCompile Include="$(MSBuildThisFileDirectory)..\..\..\..\editor-support\cocostudio\WidgetReader\Particle3DReader\Particle3DReader.cpp">
      <Filter>cocostudio\reader\WidgetReader\UserCameraReader</Filter>
    </ClCompile>
    <ClCompile Include="$(MSBuildThisFileDirectory)..\..\..\..\editor-support\cocostudio\WidgetReader\WidgetReader.cpp">
      <Filter>cocostudio\reader\WidgetReader</Filter>
    </ClCompile>
    <ClCompile Include="$(MSBuildThisFileDirectory)..\..\..\..\deprecated\CCArray.cpp">
      <Filter>deprecated</Filter>
    </ClCompile>
    <ClCompile Include="$(MSBuildThisFileDirectory)..\..\..\..\deprecated\CCDeprecated.cpp">
      <Filter>deprecated</Filter>
    </ClCompile>
    <ClCompile Include="$(MSBuildThisFileDirectory)..\..\..\..\deprecated\CCDictionary.cpp">
      <Filter>deprecated</Filter>
    </ClCompile>
    <ClCompile Include="$(MSBuildThisFileDirectory)..\..\..\..\deprecated\CCNotificationCenter.cpp">
      <Filter>deprecated</Filter>
    </ClCompile>
    <ClCompile Include="$(MSBuildThisFileDirectory)..\..\..\..\deprecated\CCSet.cpp">
      <Filter>deprecated</Filter>
    </ClCompile>
    <ClCompile Include="$(MSBuildThisFileDirectory)..\..\..\..\deprecated\CCString.cpp">
      <Filter>deprecated</Filter>
    </ClCompile>
    <ClCompile Include="$(MSBuildThisFileDirectory)..\..\..\..\renderer\CCBatchCommand.cpp">
      <Filter>renderer</Filter>
    </ClCompile>
    <ClCompile Include="$(MSBuildThisFileDirectory)..\..\..\..\renderer\CCCustomCommand.cpp">
      <Filter>renderer</Filter>
    </ClCompile>
    <ClCompile Include="$(MSBuildThisFileDirectory)..\..\..\..\renderer\CCGLProgram.cpp">
      <Filter>renderer</Filter>
    </ClCompile>
    <ClCompile Include="$(MSBuildThisFileDirectory)..\..\..\..\renderer\CCGLProgramCache.cpp">
      <Filter>renderer</Filter>
    </ClCompile>
    <ClCompile Include="$(MSBuildThisFileDirectory)..\..\..\..\renderer\CCGLProgramState.cpp">
      <Filter>renderer</Filter>
    </ClCompile>
    <ClCompile Include="$(MSBuildThisFileDirectory)..\..\..\..\renderer\CCGLProgramStateCache.cpp">
      <Filter>renderer</Filter>
    </ClCompile>
    <ClCompile Include="$(MSBuildThisFileDirectory)..\..\..\..\renderer\ccGLStateCache.cpp">
      <Filter>renderer</Filter>
    </ClCompile>
    <ClCompile Include="$(MSBuildThisFileDirectory)..\..\..\..\renderer\CCGroupCommand.cpp">
      <Filter>renderer</Filter>
    </ClCompile>
    <ClCompile Include="$(MSBuildThisFileDirectory)..\..\..\..\renderer\CCMeshCommand.cpp">
      <Filter>renderer</Filter>
    </ClCompile>
    <ClCompile Include="$(MSBuildThisFileDirectory)..\..\..\..\renderer\CCPrimitive.cpp">
      <Filter>renderer</Filter>
    </ClCompile>
    <ClCompile Include="$(MSBuildThisFileDirectory)..\..\..\..\renderer\CCPrimitiveCommand.cpp">
      <Filter>renderer</Filter>
    </ClCompile>
    <ClCompile Include="$(MSBuildThisFileDirectory)..\..\..\..\renderer\CCQuadCommand.cpp">
      <Filter>renderer</Filter>
    </ClCompile>
    <ClCompile Include="$(MSBuildThisFileDirectory)..\..\..\..\renderer\CCRenderCommand.cpp">
      <Filter>renderer</Filter>
    </ClCompile>
    <ClCompile Include="$(MSBuildThisFileDirectory)..\..\..\..\renderer\CCRenderer.cpp">
      <Filter>renderer</Filter>
    </ClCompile>
    <ClCompile Include="$(MSBuildThisFileDirectory)..\..\..\..\renderer\ccShaders.cpp">
      <Filter>renderer</Filter>
    </ClCompile>
    <ClCompile Include="$(MSBuildThisFileDirectory)..\..\..\..\renderer\CCTexture2D.cpp">
      <Filter>renderer</Filter>
    </ClCompile>
    <ClCompile Include="$(MSBuildThisFileDirectory)..\..\..\..\renderer\CCTextureAtlas.cpp">
      <Filter>renderer</Filter>
    </ClCompile>
    <ClCompile Include="$(MSBuildThisFileDirectory)..\..\..\..\renderer\CCTextureCache.cpp">
      <Filter>renderer</Filter>
    </ClCompile>
    <ClCompile Include="$(MSBuildThisFileDirectory)..\..\..\..\renderer\CCTrianglesCommand.cpp">
      <Filter>renderer</Filter>
    </ClCompile>
    <ClCompile Include="$(MSBuildThisFileDirectory)..\..\..\..\renderer\CCVertexIndexBuffer.cpp">
      <Filter>renderer</Filter>
    </ClCompile>
    <ClCompile Include="$(MSBuildThisFileDirectory)..\..\..\..\renderer\CCVertexIndexData.cpp">
      <Filter>renderer</Filter>
    </ClCompile>
    <ClCompile Include="$(MSBuildThisFileDirectory)..\..\..\..\storage\local-storage\LocalStorage.cpp">
      <Filter>storage</Filter>
    </ClCompile>
    <ClCompile Include="$(MSBuildThisFileDirectory)..\..\..\..\ui\UIScale9Sprite.cpp">
      <Filter>ui\BaseClasses</Filter>
    </ClCompile>
    <ClCompile Include="$(MSBuildThisFileDirectory)..\..\..\..\ui\UIWidget.cpp">
      <Filter>ui\BaseClasses</Filter>
    </ClCompile>
    <ClCompile Include="$(MSBuildThisFileDirectory)..\..\..\..\ui\UIHBox.cpp">
      <Filter>ui\Layouts</Filter>
    </ClCompile>
    <ClCompile Include="$(MSBuildThisFileDirectory)..\..\..\..\ui\UILayoutManager.cpp">
      <Filter>ui\Layouts</Filter>
    </ClCompile>
    <ClCompile Include="$(MSBuildThisFileDirectory)..\..\..\..\ui\UILayoutParameter.cpp">
      <Filter>ui\Layouts</Filter>
    </ClCompile>
    <ClCompile Include="$(MSBuildThisFileDirectory)..\..\..\..\ui\UIRelativeBox.cpp">
      <Filter>ui\Layouts</Filter>
    </ClCompile>
    <ClCompile Include="$(MSBuildThisFileDirectory)..\..\..\..\ui\UIVBox.cpp">
      <Filter>ui\Layouts</Filter>
    </ClCompile>
    <ClCompile Include="$(MSBuildThisFileDirectory)..\..\..\..\ui\UILayout.cpp">
      <Filter>ui\Layouts</Filter>
    </ClCompile>
    <ClCompile Include="$(MSBuildThisFileDirectory)..\..\..\..\ui\CocosGUI.cpp">
      <Filter>ui\System</Filter>
    </ClCompile>
    <ClCompile Include="$(MSBuildThisFileDirectory)..\..\..\..\ui\UIDeprecated.cpp">
      <Filter>ui\System</Filter>
    </ClCompile>
    <ClCompile Include="$(MSBuildThisFileDirectory)..\..\..\..\ui\UIHelper.cpp">
      <Filter>ui\System</Filter>
    </ClCompile>
    <ClCompile Include="$(MSBuildThisFileDirectory)..\..\..\..\ui\UIEditBox\UIEditBox.cpp">
      <Filter>ui\UIWidgets\EditBox</Filter>
    </ClCompile>
    <ClCompile Include="$(MSBuildThisFileDirectory)..\..\..\..\ui\UIListView.cpp">
      <Filter>ui\UIWidgets\ScrollWidget</Filter>
    </ClCompile>
    <ClCompile Include="$(MSBuildThisFileDirectory)..\..\..\..\ui\UIPageView.cpp">
      <Filter>ui\UIWidgets\ScrollWidget</Filter>
    </ClCompile>
    <ClCompile Include="$(MSBuildThisFileDirectory)..\..\..\..\ui\UIScrollView.cpp">
      <Filter>ui\UIWidgets\ScrollWidget</Filter>
    </ClCompile>
    <ClCompile Include="$(MSBuildThisFileDirectory)..\..\..\..\ui\UIButton.cpp">
      <Filter>ui\UIWidgets</Filter>
    </ClCompile>
    <ClCompile Include="$(MSBuildThisFileDirectory)..\..\..\..\ui\UICheckBox.cpp">
      <Filter>ui\UIWidgets</Filter>
    </ClCompile>
    <ClCompile Include="$(MSBuildThisFileDirectory)..\..\..\..\ui\UILoadingBar.cpp">
      <Filter>ui\UIWidgets</Filter>
    </ClCompile>
    <ClCompile Include="$(MSBuildThisFileDirectory)..\..\..\..\ui\UIRichText.cpp">
      <Filter>ui\UIWidgets</Filter>
    </ClCompile>
    <ClCompile Include="$(MSBuildThisFileDirectory)..\..\..\..\ui\UISlider.cpp">
      <Filter>ui\UIWidgets</Filter>
    </ClCompile>
    <ClCompile Include="$(MSBuildThisFileDirectory)..\..\..\..\ui\UIText.cpp">
      <Filter>ui\UIWidgets</Filter>
    </ClCompile>
    <ClCompile Include="$(MSBuildThisFileDirectory)..\..\..\..\ui\UITextAtlas.cpp">
      <Filter>ui\UIWidgets</Filter>
    </ClCompile>
    <ClCompile Include="$(MSBuildThisFileDirectory)..\..\..\..\ui\UITextBMFont.cpp">
      <Filter>ui\UIWidgets</Filter>
    </ClCompile>
    <ClCompile Include="$(MSBuildThisFileDirectory)..\..\..\..\ui\UITextField.cpp">
      <Filter>ui\UIWidgets</Filter>
    </ClCompile>
    <ClCompile Include="$(MSBuildThisFileDirectory)..\..\..\..\..\extensions\assets-manager\AssetsManager.cpp">
      <Filter>extension\AssetsManager</Filter>
    </ClCompile>
    <ClCompile Include="$(MSBuildThisFileDirectory)..\..\..\..\..\extensions\GUI\CCControlExtension\CCControl.cpp">
      <Filter>extension\GUI\CCControlExtensions</Filter>
    </ClCompile>
    <ClCompile Include="$(MSBuildThisFileDirectory)..\..\..\..\..\extensions\GUI\CCControlExtension\CCControlButton.cpp">
      <Filter>extension\GUI\CCControlExtensions</Filter>
    </ClCompile>
    <ClCompile Include="$(MSBuildThisFileDirectory)..\..\..\..\..\extensions\GUI\CCControlExtension\CCControlColourPicker.cpp">
      <Filter>extension\GUI\CCControlExtensions</Filter>
    </ClCompile>
    <ClCompile Include="$(MSBuildThisFileDirectory)..\..\..\..\..\extensions\GUI\CCControlExtension\CCControlHuePicker.cpp">
      <Filter>extension\GUI\CCControlExtensions</Filter>
    </ClCompile>
    <ClCompile Include="$(MSBuildThisFileDirectory)..\..\..\..\..\extensions\GUI\CCControlExtension\CCControlPotentiometer.cpp">
      <Filter>extension\GUI\CCControlExtensions</Filter>
    </ClCompile>
    <ClCompile Include="$(MSBuildThisFileDirectory)..\..\..\..\..\extensions\GUI\CCControlExtension\CCControlSaturationBrightnessPicker.cpp">
      <Filter>extension\GUI\CCControlExtensions</Filter>
    </ClCompile>
    <ClCompile Include="$(MSBuildThisFileDirectory)..\..\..\..\..\extensions\GUI\CCControlExtension\CCControlSlider.cpp">
      <Filter>extension\GUI\CCControlExtensions</Filter>
    </ClCompile>
    <ClCompile Include="$(MSBuildThisFileDirectory)..\..\..\..\..\extensions\GUI\CCControlExtension\CCControlStepper.cpp">
      <Filter>extension\GUI\CCControlExtensions</Filter>
    </ClCompile>
    <ClCompile Include="$(MSBuildThisFileDirectory)..\..\..\..\..\extensions\GUI\CCControlExtension\CCControlSwitch.cpp">
      <Filter>extension\GUI\CCControlExtensions</Filter>
    </ClCompile>
    <ClCompile Include="$(MSBuildThisFileDirectory)..\..\..\..\..\extensions\GUI\CCControlExtension\CCControlUtils.cpp">
      <Filter>extension\GUI\CCControlExtensions</Filter>
    </ClCompile>
    <ClCompile Include="$(MSBuildThisFileDirectory)..\..\..\..\..\extensions\GUI\CCControlExtension\CCInvocation.cpp">
      <Filter>extension\GUI\CCControlExtensions</Filter>
    </ClCompile>
    <ClCompile Include="$(MSBuildThisFileDirectory)..\..\..\..\..\extensions\GUI\CCScrollView\CCScrollView.cpp">
      <Filter>extension\GUI\CCScrollView</Filter>
    </ClCompile>
    <ClCompile Include="$(MSBuildThisFileDirectory)..\..\..\..\..\extensions\GUI\CCScrollView\CCTableView.cpp">
      <Filter>extension\GUI\CCScrollView</Filter>
    </ClCompile>
    <ClCompile Include="$(MSBuildThisFileDirectory)..\..\..\..\..\extensions\GUI\CCScrollView\CCTableViewCell.cpp">
      <Filter>extension\GUI\CCScrollView</Filter>
    </ClCompile>
    <ClCompile Include="$(MSBuildThisFileDirectory)..\..\..\..\..\extensions\physics-nodes\CCPhysicsDebugNode.cpp">
      <Filter>extension\physics_nodes</Filter>
    </ClCompile>
    <ClCompile Include="$(MSBuildThisFileDirectory)..\..\..\..\..\extensions\physics-nodes\CCPhysicsSprite.cpp">
      <Filter>extension\physics_nodes</Filter>
    </ClCompile>
    <ClCompile Include="$(MSBuildThisFileDirectory)..\..\..\..\network\HttpClient.cpp">
      <Filter>network\Source Files</Filter>
    </ClCompile>
    <ClCompile Include="$(MSBuildThisFileDirectory)..\..\..\..\network\SocketIO.cpp">
      <Filter>network\Source Files</Filter>
    </ClCompile>
    <ClCompile Include="$(MSBuildThisFileDirectory)..\..\..\..\network\WebSocket.cpp">
      <Filter>network\Source Files</Filter>
    </ClCompile>
    <ClCompile Include="$(MSBuildThisFileDirectory)..\..\..\..\platform\CCFileUtils.cpp">
      <Filter>platform</Filter>
    </ClCompile>
    <ClCompile Include="$(MSBuildThisFileDirectory)..\..\..\..\platform\CCGLView.cpp">
      <Filter>platform</Filter>
    </ClCompile>
    <ClCompile Include="$(MSBuildThisFileDirectory)..\..\..\..\platform\CCImage.cpp">
      <Filter>platform</Filter>
    </ClCompile>
    <ClCompile Include="$(MSBuildThisFileDirectory)..\..\..\..\platform\CCSAXParser.cpp">
      <Filter>platform</Filter>
    </ClCompile>
    <ClCompile Include="$(MSBuildThisFileDirectory)..\..\..\..\platform\CCThread.cpp">
      <Filter>platform</Filter>
    </ClCompile>
    <ClCompile Include="$(MSBuildThisFileDirectory)..\..\..\..\platform\winrt\pch.cpp" />
    <ClCompile Include="$(MSBuildThisFileDirectory)..\..\..\..\editor-support\cocostudio\CocoLoader.cpp">
      <Filter>cocostudio\json</Filter>
    </ClCompile>
    <ClCompile Include="$(MSBuildThisFileDirectory)..\..\..\..\editor-support\cocostudio\DictionaryHelper.cpp">
      <Filter>cocostudio\json</Filter>
    </ClCompile>
    <ClCompile Include="$(MSBuildThisFileDirectory)..\..\..\..\platform\winrt\CCApplication.cpp">
      <Filter>platform\winrt</Filter>
    </ClCompile>
    <ClCompile Include="$(MSBuildThisFileDirectory)..\..\..\..\platform\winrt\CCCommon.cpp">
      <Filter>platform\winrt</Filter>
    </ClCompile>
    <ClCompile Include="$(MSBuildThisFileDirectory)..\..\..\..\platform\winrt\CCDevice.cpp">
      <Filter>platform\winrt</Filter>
    </ClCompile>
    <ClCompile Include="$(MSBuildThisFileDirectory)..\..\..\..\platform\winrt\CCFileUtilsWinRT.cpp">
      <Filter>platform\winrt</Filter>
    </ClCompile>
    <ClCompile Include="$(MSBuildThisFileDirectory)..\..\..\..\platform\winrt\CCFreeTypeFont.cpp">
      <Filter>platform\winrt</Filter>
    </ClCompile>
    <ClCompile Include="$(MSBuildThisFileDirectory)..\..\..\..\platform\winrt\CCPThreadWinRT.cpp">
      <Filter>platform\winrt</Filter>
    </ClCompile>
    <ClCompile Include="$(MSBuildThisFileDirectory)..\..\..\..\platform\winrt\CCStdC.cpp">
      <Filter>platform\winrt</Filter>
    </ClCompile>
    <ClCompile Include="$(MSBuildThisFileDirectory)..\..\..\..\platform\winrt\CCWinRTUtils.cpp">
      <Filter>platform\winrt</Filter>
    </ClCompile>
    <ClCompile Include="$(MSBuildThisFileDirectory)..\..\..\..\platform\winrt\inet_ntop_winrt.cpp">
      <Filter>platform\winrt</Filter>
    </ClCompile>
    <ClCompile Include="$(MSBuildThisFileDirectory)..\..\..\..\platform\winrt\InputEvent.cpp">
      <Filter>platform\winrt</Filter>
    </ClCompile>
    <ClCompile Include="$(MSBuildThisFileDirectory)..\..\..\..\editor-support\cocostudio\ActionTimeline\CCActionTimeline.cpp">
      <Filter>cocostudio\TimelineAction</Filter>
    </ClCompile>
    <ClCompile Include="$(MSBuildThisFileDirectory)..\..\..\..\editor-support\cocostudio\ActionTimeline\CCActionTimelineCache.cpp">
      <Filter>cocostudio\TimelineAction</Filter>
    </ClCompile>
    <ClCompile Include="$(MSBuildThisFileDirectory)..\..\..\..\editor-support\cocostudio\ActionTimeline\CCFrame.cpp">
      <Filter>cocostudio\TimelineAction</Filter>
    </ClCompile>
    <ClCompile Include="$(MSBuildThisFileDirectory)..\..\..\..\editor-support\cocostudio\ActionTimeline\CCTimeLine.cpp">
      <Filter>cocostudio\TimelineAction</Filter>
    </ClCompile>
    <ClCompile Include="$(MSBuildThisFileDirectory)..\..\..\..\editor-support\cocostudio\TriggerBase.cpp">
      <Filter>cocostudio\trigger</Filter>
    </ClCompile>
    <ClCompile Include="$(MSBuildThisFileDirectory)..\..\..\..\editor-support\cocostudio\TriggerMng.cpp">
      <Filter>cocostudio\trigger</Filter>
    </ClCompile>
    <ClCompile Include="$(MSBuildThisFileDirectory)..\..\..\..\editor-support\cocostudio\TriggerObj.cpp">
      <Filter>cocostudio\trigger</Filter>
    </ClCompile>
    <ClCompile Include="$(MSBuildThisFileDirectory)..\..\..\..\audio\winrt\Audio.cpp">
      <Filter>cocosdenshion\Source Files</Filter>
    </ClCompile>
    <ClCompile Include="$(MSBuildThisFileDirectory)..\..\..\..\audio\winrt\MediaStreamer.cpp">
      <Filter>cocosdenshion\Source Files</Filter>
    </ClCompile>
    <ClCompile Include="$(MSBuildThisFileDirectory)..\..\..\..\audio\winrt\SimpleAudioEngine.cpp">
      <Filter>cocosdenshion\Source Files</Filter>
    </ClCompile>
    <ClCompile Include="$(MSBuildThisFileDirectory)..\..\..\..\editor-support\cocostudio\CCSGUIReader.cpp">
      <Filter>cocostudio\reader</Filter>
    </ClCompile>
    <ClCompile Include="$(MSBuildThisFileDirectory)..\..\..\..\editor-support\cocostudio\CCSSceneReader.cpp">
      <Filter>cocostudio\reader</Filter>
    </ClCompile>
    <ClCompile Include="$(MSBuildThisFileDirectory)..\..\..\..\ui\UIImageView.cpp">
      <Filter>ui\UIWidgets</Filter>
    </ClCompile>
    <ClCompile Include="$(MSBuildThisFileDirectory)..\..\..\..\platform\winrt\CCGLViewImpl-winrt.cpp">
      <Filter>platform\winrt</Filter>
    </ClCompile>
    <ClCompile Include="$(MSBuildThisFileDirectory)..\..\..\..\platform\winrt\CCPrecompiledShaders.cpp">
      <Filter>platform</Filter>
    </ClCompile>
    <ClCompile Include="$(MSBuildThisFileDirectory)..\..\..\..\platform\winrt\sha1.cpp">
      <Filter>platform\winrt</Filter>
    </ClCompile>
    <ClCompile Include="$(MSBuildThisFileDirectory)..\..\..\..\..\external\unzip\ioapi_mem.cpp">
      <Filter>external\unzip</Filter>
    </ClCompile>
    <ClCompile Include="$(MSBuildThisFileDirectory)..\..\..\..\editor-support\cocostudio\ActionTimeline\CSLoader.cpp">
      <Filter>cocostudio\TimelineAction</Filter>
    </ClCompile>
    <ClCompile Include="$(MSBuildThisFileDirectory)..\..\..\..\ui\UILayoutComponent.cpp">
      <Filter>ui\Layouts</Filter>
    </ClCompile>
    <ClCompile Include="$(MSBuildThisFileDirectory)..\..\..\..\..\extensions\assets-manager\AssetsManagerEx.cpp">
      <Filter>extension\AssetsManager</Filter>
    </ClCompile>
    <ClCompile Include="$(MSBuildThisFileDirectory)..\..\..\..\..\extensions\assets-manager\CCEventAssetsManagerEx.cpp">
      <Filter>extension\AssetsManager</Filter>
    </ClCompile>
    <ClCompile Include="$(MSBuildThisFileDirectory)..\..\..\..\..\extensions\assets-manager\CCEventListenerAssetsManagerEx.cpp">
      <Filter>extension\AssetsManager</Filter>
    </ClCompile>
    <ClCompile Include="$(MSBuildThisFileDirectory)..\..\..\..\..\extensions\assets-manager\Downloader.cpp">
      <Filter>extension\AssetsManager</Filter>
    </ClCompile>
    <ClCompile Include="$(MSBuildThisFileDirectory)..\..\..\..\..\extensions\assets-manager\Manifest.cpp">
      <Filter>extension\AssetsManager</Filter>
    </ClCompile>
    <ClCompile Include="$(MSBuildThisFileDirectory)..\..\..\..\platform\winrt\Keyboard-winrt.cpp">
      <Filter>platform\winrt</Filter>
    </ClCompile>
    <ClCompile Include="$(MSBuildThisFileDirectory)..\..\..\..\ui\UIEditBox\UIEditBoxImpl-winrt.cpp">
      <Filter>ui\UIWidgets\EditBox</Filter>
    </ClCompile>
    <ClCompile Include="$(MSBuildThisFileDirectory)..\..\..\CCAction.cpp">
      <Filter>2d</Filter>
    </ClCompile>
    <ClCompile Include="$(MSBuildThisFileDirectory)..\..\..\CCActionCamera.cpp">
      <Filter>2d</Filter>
    </ClCompile>
    <ClCompile Include="$(MSBuildThisFileDirectory)..\..\..\CCActionCatmullRom.cpp">
      <Filter>2d</Filter>
    </ClCompile>
    <ClCompile Include="$(MSBuildThisFileDirectory)..\..\..\CCActionEase.cpp">
      <Filter>2d</Filter>
    </ClCompile>
    <ClCompile Include="$(MSBuildThisFileDirectory)..\..\..\CCActionGrid.cpp">
      <Filter>2d</Filter>
    </ClCompile>
    <ClCompile Include="$(MSBuildThisFileDirectory)..\..\..\CCActionGrid3D.cpp">
      <Filter>2d</Filter>
    </ClCompile>
    <ClCompile Include="$(MSBuildThisFileDirectory)..\..\..\CCActionInstant.cpp">
      <Filter>2d</Filter>
    </ClCompile>
    <ClCompile Include="$(MSBuildThisFileDirectory)..\..\..\CCActionInterval.cpp">
      <Filter>2d</Filter>
    </ClCompile>
    <ClCompile Include="$(MSBuildThisFileDirectory)..\..\..\CCActionManager.cpp">
      <Filter>2d</Filter>
    </ClCompile>
    <ClCompile Include="$(MSBuildThisFileDirectory)..\..\..\CCActionPageTurn3D.cpp">
      <Filter>2d</Filter>
    </ClCompile>
    <ClCompile Include="$(MSBuildThisFileDirectory)..\..\..\CCActionProgressTimer.cpp">
      <Filter>2d</Filter>
    </ClCompile>
    <ClCompile Include="$(MSBuildThisFileDirectory)..\..\..\CCActionTiledGrid.cpp">
      <Filter>2d</Filter>
    </ClCompile>
    <ClCompile Include="$(MSBuildThisFileDirectory)..\..\..\CCActionTween.cpp">
      <Filter>2d</Filter>
    </ClCompile>
    <ClCompile Include="$(MSBuildThisFileDirectory)..\..\..\CCAnimation.cpp">
      <Filter>2d</Filter>
    </ClCompile>
    <ClCompile Include="$(MSBuildThisFileDirectory)..\..\..\CCAnimationCache.cpp">
      <Filter>2d</Filter>
    </ClCompile>
    <ClCompile Include="$(MSBuildThisFileDirectory)..\..\..\CCAtlasNode.cpp">
      <Filter>2d</Filter>
    </ClCompile>
    <ClCompile Include="$(MSBuildThisFileDirectory)..\..\..\CCCamera.cpp">
      <Filter>2d</Filter>
    </ClCompile>
    <ClCompile Include="$(MSBuildThisFileDirectory)..\..\..\CCClippingNode.cpp">
      <Filter>2d</Filter>
    </ClCompile>
    <ClCompile Include="$(MSBuildThisFileDirectory)..\..\..\CCClippingRectangleNode.cpp">
      <Filter>2d</Filter>
    </ClCompile>
    <ClCompile Include="$(MSBuildThisFileDirectory)..\..\..\CCComponent.cpp">
      <Filter>2d</Filter>
    </ClCompile>
    <ClCompile Include="$(MSBuildThisFileDirectory)..\..\..\CCComponentContainer.cpp">
      <Filter>2d</Filter>
    </ClCompile>
    <ClCompile Include="$(MSBuildThisFileDirectory)..\..\..\CCDrawingPrimitives.cpp">
      <Filter>2d</Filter>
    </ClCompile>
    <ClCompile Include="$(MSBuildThisFileDirectory)..\..\..\CCDrawNode.cpp">
      <Filter>2d</Filter>
    </ClCompile>
    <ClCompile Include="$(MSBuildThisFileDirectory)..\..\..\CCFastTMXLayer.cpp">
      <Filter>2d</Filter>
    </ClCompile>
    <ClCompile Include="$(MSBuildThisFileDirectory)..\..\..\CCFastTMXTiledMap.cpp">
      <Filter>2d</Filter>
    </ClCompile>
    <ClCompile Include="$(MSBuildThisFileDirectory)..\..\..\CCFont.cpp">
      <Filter>2d</Filter>
    </ClCompile>
    <ClCompile Include="$(MSBuildThisFileDirectory)..\..\..\CCFontAtlas.cpp">
      <Filter>2d</Filter>
    </ClCompile>
    <ClCompile Include="$(MSBuildThisFileDirectory)..\..\..\CCFontAtlasCache.cpp">
      <Filter>2d</Filter>
    </ClCompile>
    <ClCompile Include="$(MSBuildThisFileDirectory)..\..\..\CCFontCharMap.cpp">
      <Filter>2d</Filter>
    </ClCompile>
    <ClCompile Include="$(MSBuildThisFileDirectory)..\..\..\CCFontFNT.cpp">
      <Filter>2d</Filter>
    </ClCompile>
    <ClCompile Include="$(MSBuildThisFileDirectory)..\..\..\CCFontFreeType.cpp">
      <Filter>2d</Filter>
    </ClCompile>
    <ClCompile Include="$(MSBuildThisFileDirectory)..\..\..\CCGLBufferedNode.cpp">
      <Filter>2d</Filter>
    </ClCompile>
    <ClCompile Include="$(MSBuildThisFileDirectory)..\..\..\CCGrabber.cpp">
      <Filter>2d</Filter>
    </ClCompile>
    <ClCompile Include="$(MSBuildThisFileDirectory)..\..\..\CCGrid.cpp">
      <Filter>2d</Filter>
    </ClCompile>
    <ClCompile Include="$(MSBuildThisFileDirectory)..\..\..\CCLabel.cpp">
      <Filter>2d</Filter>
    </ClCompile>
    <ClCompile Include="$(MSBuildThisFileDirectory)..\..\..\CCLabelAtlas.cpp">
      <Filter>2d</Filter>
    </ClCompile>
    <ClCompile Include="$(MSBuildThisFileDirectory)..\..\..\CCLabelBMFont.cpp">
      <Filter>2d</Filter>
    </ClCompile>
    <ClCompile Include="$(MSBuildThisFileDirectory)..\..\..\CCLabelTextFormatter.cpp">
      <Filter>2d</Filter>
    </ClCompile>
    <ClCompile Include="$(MSBuildThisFileDirectory)..\..\..\CCLabelTTF.cpp">
      <Filter>2d</Filter>
    </ClCompile>
    <ClCompile Include="$(MSBuildThisFileDirectory)..\..\..\CCLayer.cpp">
      <Filter>2d</Filter>
    </ClCompile>
    <ClCompile Include="$(MSBuildThisFileDirectory)..\..\..\CCLight.cpp">
      <Filter>2d</Filter>
    </ClCompile>
    <ClCompile Include="$(MSBuildThisFileDirectory)..\..\..\CCMenu.cpp">
      <Filter>2d</Filter>
    </ClCompile>
    <ClCompile Include="$(MSBuildThisFileDirectory)..\..\..\CCMenuItem.cpp">
      <Filter>2d</Filter>
    </ClCompile>
    <ClCompile Include="$(MSBuildThisFileDirectory)..\..\..\CCMotionStreak.cpp">
      <Filter>2d</Filter>
    </ClCompile>
    <ClCompile Include="$(MSBuildThisFileDirectory)..\..\..\CCNode.cpp">
      <Filter>2d</Filter>
    </ClCompile>
    <ClCompile Include="$(MSBuildThisFileDirectory)..\..\..\CCNodeGrid.cpp">
      <Filter>2d</Filter>
    </ClCompile>
    <ClCompile Include="$(MSBuildThisFileDirectory)..\..\..\CCParallaxNode.cpp">
      <Filter>2d</Filter>
    </ClCompile>
    <ClCompile Include="$(MSBuildThisFileDirectory)..\..\..\CCParticleBatchNode.cpp">
      <Filter>2d</Filter>
    </ClCompile>
    <ClCompile Include="$(MSBuildThisFileDirectory)..\..\..\CCParticleExamples.cpp">
      <Filter>2d</Filter>
    </ClCompile>
    <ClCompile Include="$(MSBuildThisFileDirectory)..\..\..\CCParticleSystem.cpp">
      <Filter>2d</Filter>
    </ClCompile>
    <ClCompile Include="$(MSBuildThisFileDirectory)..\..\..\CCParticleSystemQuad.cpp">
      <Filter>2d</Filter>
    </ClCompile>
    <ClCompile Include="$(MSBuildThisFileDirectory)..\..\..\CCProgressTimer.cpp">
      <Filter>2d</Filter>
    </ClCompile>
    <ClCompile Include="$(MSBuildThisFileDirectory)..\..\..\CCProtectedNode.cpp">
      <Filter>2d</Filter>
    </ClCompile>
    <ClCompile Include="$(MSBuildThisFileDirectory)..\..\..\CCRenderTexture.cpp">
      <Filter>2d</Filter>
    </ClCompile>
    <ClCompile Include="$(MSBuildThisFileDirectory)..\..\..\CCScene.cpp">
      <Filter>2d</Filter>
    </ClCompile>
    <ClCompile Include="$(MSBuildThisFileDirectory)..\..\..\CCSprite.cpp">
      <Filter>2d</Filter>
    </ClCompile>
    <ClCompile Include="$(MSBuildThisFileDirectory)..\..\..\CCSpriteBatchNode.cpp">
      <Filter>2d</Filter>
    </ClCompile>
    <ClCompile Include="$(MSBuildThisFileDirectory)..\..\..\CCSpriteFrame.cpp">
      <Filter>2d</Filter>
    </ClCompile>
    <ClCompile Include="$(MSBuildThisFileDirectory)..\..\..\CCSpriteFrameCache.cpp">
      <Filter>2d</Filter>
    </ClCompile>
    <ClCompile Include="$(MSBuildThisFileDirectory)..\..\..\CCTextFieldTTF.cpp">
      <Filter>2d</Filter>
    </ClCompile>
    <ClCompile Include="$(MSBuildThisFileDirectory)..\..\..\CCTileMapAtlas.cpp">
      <Filter>2d</Filter>
    </ClCompile>
    <ClCompile Include="$(MSBuildThisFileDirectory)..\..\..\CCTMXLayer.cpp">
      <Filter>2d</Filter>
    </ClCompile>
    <ClCompile Include="$(MSBuildThisFileDirectory)..\..\..\CCTMXObjectGroup.cpp">
      <Filter>2d</Filter>
    </ClCompile>
    <ClCompile Include="$(MSBuildThisFileDirectory)..\..\..\CCTMXTiledMap.cpp">
      <Filter>2d</Filter>
    </ClCompile>
    <ClCompile Include="$(MSBuildThisFileDirectory)..\..\..\CCTMXXMLParser.cpp">
      <Filter>2d</Filter>
    </ClCompile>
    <ClCompile Include="$(MSBuildThisFileDirectory)..\..\..\CCTransition.cpp">
      <Filter>2d</Filter>
    </ClCompile>
    <ClCompile Include="$(MSBuildThisFileDirectory)..\..\..\CCTransitionPageTurn.cpp">
      <Filter>2d</Filter>
    </ClCompile>
    <ClCompile Include="$(MSBuildThisFileDirectory)..\..\..\CCTransitionProgress.cpp">
      <Filter>2d</Filter>
    </ClCompile>
    <ClCompile Include="$(MSBuildThisFileDirectory)..\..\..\CCTweenFunction.cpp">
      <Filter>2d</Filter>
    </ClCompile>
    <ClCompile Include="$(MSBuildThisFileDirectory)..\..\..\..\base\atitc.cpp">
      <Filter>base</Filter>
    </ClCompile>
    <ClCompile Include="$(MSBuildThisFileDirectory)..\..\..\..\base\base64.cpp">
      <Filter>base</Filter>
    </ClCompile>
    <ClCompile Include="$(MSBuildThisFileDirectory)..\..\..\..\base\CCAutoreleasePool.cpp">
      <Filter>base</Filter>
    </ClCompile>
    <ClCompile Include="$(MSBuildThisFileDirectory)..\..\..\..\base\ccCArray.cpp">
      <Filter>base</Filter>
    </ClCompile>
    <ClCompile Include="$(MSBuildThisFileDirectory)..\..\..\..\base\CCConfiguration.cpp">
      <Filter>base</Filter>
    </ClCompile>
    <ClCompile Include="$(MSBuildThisFileDirectory)..\..\..\..\base\CCConsole.cpp">
      <Filter>base</Filter>
    </ClCompile>
    <ClCompile Include="$(MSBuildThisFileDirectory)..\..\..\..\base\CCController.cpp">
      <Filter>base</Filter>
    </ClCompile>
    <ClCompile Include="$(MSBuildThisFileDirectory)..\..\..\..\base\CCData.cpp">
      <Filter>base</Filter>
    </ClCompile>
    <ClCompile Include="$(MSBuildThisFileDirectory)..\..\..\..\base\CCDataVisitor.cpp">
      <Filter>base</Filter>
    </ClCompile>
    <ClCompile Include="$(MSBuildThisFileDirectory)..\..\..\..\base\CCDirector.cpp">
      <Filter>base</Filter>
    </ClCompile>
    <ClCompile Include="$(MSBuildThisFileDirectory)..\..\..\..\base\CCEvent.cpp">
      <Filter>base</Filter>
    </ClCompile>
    <ClCompile Include="$(MSBuildThisFileDirectory)..\..\..\..\base\CCEventAcceleration.cpp">
      <Filter>base</Filter>
    </ClCompile>
    <ClCompile Include="$(MSBuildThisFileDirectory)..\..\..\..\base\CCEventController.cpp">
      <Filter>base</Filter>
    </ClCompile>
    <ClCompile Include="$(MSBuildThisFileDirectory)..\..\..\..\base\CCEventCustom.cpp">
      <Filter>base</Filter>
    </ClCompile>
    <ClCompile Include="$(MSBuildThisFileDirectory)..\..\..\..\base\CCEventDispatcher.cpp">
      <Filter>base</Filter>
    </ClCompile>
    <ClCompile Include="$(MSBuildThisFileDirectory)..\..\..\..\base\CCEventFocus.cpp">
      <Filter>base</Filter>
    </ClCompile>
    <ClCompile Include="$(MSBuildThisFileDirectory)..\..\..\..\base\CCEventKeyboard.cpp">
      <Filter>base</Filter>
    </ClCompile>
    <ClCompile Include="$(MSBuildThisFileDirectory)..\..\..\..\base\CCEventListener.cpp">
      <Filter>base</Filter>
    </ClCompile>
    <ClCompile Include="$(MSBuildThisFileDirectory)..\..\..\..\base\CCEventListenerAcceleration.cpp">
      <Filter>base</Filter>
    </ClCompile>
    <ClCompile Include="$(MSBuildThisFileDirectory)..\..\..\..\base\CCEventListenerController.cpp">
      <Filter>base</Filter>
    </ClCompile>
    <ClCompile Include="$(MSBuildThisFileDirectory)..\..\..\..\base\CCEventListenerCustom.cpp">
      <Filter>base</Filter>
    </ClCompile>
    <ClCompile Include="$(MSBuildThisFileDirectory)..\..\..\..\base\CCEventListenerFocus.cpp">
      <Filter>base</Filter>
    </ClCompile>
    <ClCompile Include="$(MSBuildThisFileDirectory)..\..\..\..\base\CCEventListenerKeyboard.cpp">
      <Filter>base</Filter>
    </ClCompile>
    <ClCompile Include="$(MSBuildThisFileDirectory)..\..\..\..\base\CCEventListenerMouse.cpp">
      <Filter>base</Filter>
    </ClCompile>
    <ClCompile Include="$(MSBuildThisFileDirectory)..\..\..\..\base\CCEventListenerTouch.cpp">
      <Filter>base</Filter>
    </ClCompile>
    <ClCompile Include="$(MSBuildThisFileDirectory)..\..\..\..\base\CCEventMouse.cpp">
      <Filter>base</Filter>
    </ClCompile>
    <ClCompile Include="$(MSBuildThisFileDirectory)..\..\..\..\base\CCEventTouch.cpp">
      <Filter>base</Filter>
    </ClCompile>
    <ClCompile Include="$(MSBuildThisFileDirectory)..\..\..\..\base\ccFPSImages.c">
      <Filter>base</Filter>
    </ClCompile>
    <ClCompile Include="$(MSBuildThisFileDirectory)..\..\..\..\base\CCIMEDispatcher.cpp">
      <Filter>base</Filter>
    </ClCompile>
    <ClCompile Include="$(MSBuildThisFileDirectory)..\..\..\..\base\CCNS.cpp">
      <Filter>base</Filter>
    </ClCompile>
    <ClCompile Include="$(MSBuildThisFileDirectory)..\..\..\..\base\CCProfiling.cpp">
      <Filter>base</Filter>
    </ClCompile>
    <ClCompile Include="$(MSBuildThisFileDirectory)..\..\..\..\base\ccRandom.cpp">
      <Filter>base</Filter>
    </ClCompile>
    <ClCompile Include="$(MSBuildThisFileDirectory)..\..\..\..\base\CCRef.cpp">
      <Filter>base</Filter>
    </ClCompile>
    <ClCompile Include="$(MSBuildThisFileDirectory)..\..\..\..\base\CCScheduler.cpp">
      <Filter>base</Filter>
    </ClCompile>
    <ClCompile Include="$(MSBuildThisFileDirectory)..\..\..\..\base\CCScriptSupport.cpp">
      <Filter>base</Filter>
    </ClCompile>
    <ClCompile Include="$(MSBuildThisFileDirectory)..\..\..\..\base\CCTouch.cpp">
      <Filter>base</Filter>
    </ClCompile>
    <ClCompile Include="$(MSBuildThisFileDirectory)..\..\..\..\base\ccTypes.cpp">
      <Filter>base</Filter>
    </ClCompile>
    <ClCompile Include="$(MSBuildThisFileDirectory)..\..\..\..\base\ccUTF8.cpp">
      <Filter>base</Filter>
    </ClCompile>
    <ClCompile Include="$(MSBuildThisFileDirectory)..\..\..\..\base\ccUtils.cpp">
      <Filter>base</Filter>
    </ClCompile>
    <ClCompile Include="$(MSBuildThisFileDirectory)..\..\..\..\base\CCValue.cpp">
      <Filter>base</Filter>
    </ClCompile>
    <ClCompile Include="$(MSBuildThisFileDirectory)..\..\..\..\base\etc1.cpp">
      <Filter>base</Filter>
    </ClCompile>
    <ClCompile Include="$(MSBuildThisFileDirectory)..\..\..\..\base\ObjectFactory.cpp">
      <Filter>base</Filter>
    </ClCompile>
    <ClCompile Include="$(MSBuildThisFileDirectory)..\..\..\..\base\pvr.cpp">
      <Filter>base</Filter>
    </ClCompile>
    <ClCompile Include="$(MSBuildThisFileDirectory)..\..\..\..\base\s3tc.cpp">
      <Filter>base</Filter>
    </ClCompile>
    <ClCompile Include="$(MSBuildThisFileDirectory)..\..\..\..\base\TGAlib.cpp">
      <Filter>base</Filter>
    </ClCompile>
    <ClCompile Include="$(MSBuildThisFileDirectory)..\..\..\..\base\ZipUtils.cpp">
      <Filter>base</Filter>
    </ClCompile>
    <ClCompile Include="$(MSBuildThisFileDirectory)..\..\..\..\..\external\flatbuffers\idl_gen_cpp.cpp">
      <Filter>cocostudio\json\flatbuffers</Filter>
    </ClCompile>
    <ClCompile Include="$(MSBuildThisFileDirectory)..\..\..\..\..\external\flatbuffers\idl_gen_fbs.cpp">
      <Filter>cocostudio\json\flatbuffers</Filter>
    </ClCompile>
    <ClCompile Include="$(MSBuildThisFileDirectory)..\..\..\..\..\external\flatbuffers\idl_gen_general.cpp">
      <Filter>cocostudio\json\flatbuffers</Filter>
    </ClCompile>
    <ClCompile Include="$(MSBuildThisFileDirectory)..\..\..\..\..\external\flatbuffers\idl_gen_go.cpp">
      <Filter>cocostudio\json\flatbuffers</Filter>
    </ClCompile>
    <ClCompile Include="$(MSBuildThisFileDirectory)..\..\..\..\..\external\flatbuffers\idl_gen_text.cpp">
      <Filter>cocostudio\json\flatbuffers</Filter>
    </ClCompile>
    <ClCompile Include="$(MSBuildThisFileDirectory)..\..\..\..\..\external\flatbuffers\idl_parser.cpp">
      <Filter>cocostudio\json\flatbuffers</Filter>
    </ClCompile>
    <ClCompile Include="$(MSBuildThisFileDirectory)..\..\..\..\editor-support\cocostudio\FlatBuffersSerialize.cpp">
      <Filter>cocostudio\json</Filter>
    </ClCompile>
    <ClCompile Include="$(MSBuildThisFileDirectory)..\..\..\..\editor-support\cocostudio\WidgetCallBackHandlerProtocol.cpp">
      <Filter>cocostudio\json</Filter>
    </ClCompile>
    <ClCompile Include="$(MSBuildThisFileDirectory)..\..\..\..\editor-support\cocostudio\WidgetReader\ComAudioReader\ComAudioReader.cpp">
      <Filter>cocostudio\reader\WidgetReader\ComAudioReader</Filter>
    </ClCompile>
    <ClCompile Include="$(MSBuildThisFileDirectory)..\..\..\..\editor-support\cocostudio\WidgetReader\GameMapReader\GameMapReader.cpp">
      <Filter>cocostudio\reader\WidgetReader\GameMapReader</Filter>
    </ClCompile>
    <ClCompile Include="$(MSBuildThisFileDirectory)..\..\..\..\editor-support\cocostudio\WidgetReader\NodeReader\NodeReader.cpp">
      <Filter>cocostudio\reader\WidgetReader\NodeReader</Filter>
    </ClCompile>
    <ClCompile Include="$(MSBuildThisFileDirectory)..\..\..\..\editor-support\cocostudio\WidgetReader\SingleNodeReader\SingleNodeReader.cpp">
      <Filter>cocostudio\reader\WidgetReader\SpriteReader\SingleNodeReader</Filter>
    </ClCompile>
    <ClCompile Include="$(MSBuildThisFileDirectory)..\..\..\..\editor-support\cocostudio\WidgetReader\SpriteReader\SpriteReader.cpp">
      <Filter>cocostudio\reader\WidgetReader\SpriteReader</Filter>
    </ClCompile>
    <ClCompile Include="$(MSBuildThisFileDirectory)..\..\..\..\editor-support\cocostudio\WidgetReader\NodeReaderDefine.cpp">
      <Filter>cocostudio\reader\WidgetReader</Filter>
    </ClCompile>
    <ClCompile Include="$(MSBuildThisFileDirectory)..\..\..\..\editor-support\cocostudio\WidgetReader\NodeReaderProtocol.cpp">
      <Filter>cocostudio\reader\WidgetReader</Filter>
    </ClCompile>
    <ClCompile Include="$(MSBuildThisFileDirectory)..\..\..\..\editor-support\cocostudio\WidgetReader\ParticleReader\ParticleReader.cpp">
      <Filter>cocostudio\reader\WidgetReader\ParticleReader</Filter>
    </ClCompile>
    <ClCompile Include="$(MSBuildThisFileDirectory)..\..\..\..\editor-support\cocostudio\WidgetReader\ProjectNodeReader\ProjectNodeReader.cpp">
      <Filter>cocostudio\reader\WidgetReader\ProjectNodeReader</Filter>
    </ClCompile>
    <ClCompile Include="$(MSBuildThisFileDirectory)..\..\..\..\base\CCAsyncTaskPool.cpp">
      <Filter>base</Filter>
    </ClCompile>
    <ClCompile Include="$(MSBuildThisFileDirectory)..\..\..\..\editor-support\cocostudio\WidgetReader\ArmatureNodeReader\ArmatureNodeReader.cpp">
      <Filter>cocostudio\reader\WidgetReader\ArmatureNodeReader</Filter>
    </ClCompile>
    <ClCompile Include="$(MSBuildThisFileDirectory)..\..\..\..\editor-support\cocostudio\ActionTimeline\CCActionTimelineNode.cpp">
      <Filter>cocostudio\TimelineAction</Filter>
    </ClCompile>
    <ClCompile Include="$(MSBuildThisFileDirectory)..\..\..\..\3d\CCFrustum.cpp">
      <Filter>3d</Filter>
    </ClCompile>
    <ClCompile Include="$(MSBuildThisFileDirectory)..\..\..\..\3d\CCPlane.cpp">
      <Filter>3d</Filter>
    </ClCompile>
    <ClCompile Include="$(MSBuildThisFileDirectory)..\..\..\..\platform\winrt\inet_pton_winrt.cpp">
      <Filter>platform\winrt</Filter>
    </ClCompile>
    <ClCompile Include="$(MSBuildThisFileDirectory)..\..\..\..\base\allocator\CCAllocatorDiagnostics.cpp">
      <Filter>base\allocator</Filter>
    </ClCompile>
    <ClCompile Include="$(MSBuildThisFileDirectory)..\..\..\..\base\allocator\CCAllocatorGlobal.cpp">
      <Filter>base\allocator</Filter>
    </ClCompile>
    <ClCompile Include="$(MSBuildThisFileDirectory)..\..\..\..\base\allocator\CCAllocatorGlobalNewDelete.cpp">
      <Filter>base\allocator</Filter>
    </ClCompile>
    <ClCompile Include="$(MSBuildThisFileDirectory)..\..\..\..\editor-support\cocostudio\WidgetReader\Particle3DReader\Particle3DReader.cpp">
      <Filter>cocostudio\reader\WidgetReader\Particle3DReader</Filter>
    </ClCompile>
    <ClCompile Include="$(MSBuildThisFileDirectory)..\..\..\..\editor-support\cocostudio\WidgetReader\Particle3DReader\Particle3DReader.cpp">
      <Filter>cocostudio\reader\WidgetReader\Particle3DReader</Filter>
    </ClCompile>
    <ClCompile Include="$(MSBuildThisFileDirectory)..\..\..\..\..\extensions\Particle3D\CCParticle3DAffector.cpp">
      <Filter>extension\Particle3D</Filter>
    </ClCompile>
    <ClCompile Include="$(MSBuildThisFileDirectory)..\..\..\..\..\extensions\Particle3D\CCParticle3DEmitter.cpp">
      <Filter>extension\Particle3D</Filter>
    </ClCompile>
    <ClCompile Include="$(MSBuildThisFileDirectory)..\..\..\..\..\extensions\Particle3D\CCParticle3DRender.cpp">
      <Filter>extension\Particle3D</Filter>
    </ClCompile>
    <ClCompile Include="$(MSBuildThisFileDirectory)..\..\..\..\..\extensions\Particle3D\CCParticleSystem3D.cpp">
      <Filter>extension\Particle3D</Filter>
    </ClCompile>
    <ClCompile Include="$(MSBuildThisFileDirectory)..\..\..\..\..\extensions\Particle3D\PU\CCPUAffector.cpp">
      <Filter>extension\Particle3D\PU</Filter>
    </ClCompile>
    <ClCompile Include="$(MSBuildThisFileDirectory)..\..\..\..\..\extensions\Particle3D\PU\CCPUAffectorManager.cpp">
      <Filter>extension\Particle3D\PU</Filter>
    </ClCompile>
    <ClCompile Include="$(MSBuildThisFileDirectory)..\..\..\..\..\extensions\Particle3D\PU\CCPUAffectorTranslator.cpp">
      <Filter>extension\Particle3D\PU</Filter>
    </ClCompile>
    <ClCompile Include="$(MSBuildThisFileDirectory)..\..\..\..\..\extensions\Particle3D\PU\CCPUAlignAffector.cpp">
      <Filter>extension\Particle3D\PU</Filter>
    </ClCompile>
    <ClCompile Include="$(MSBuildThisFileDirectory)..\..\..\..\..\extensions\Particle3D\PU\CCPUAlignAffectorTranslator.cpp">
      <Filter>extension\Particle3D\PU</Filter>
    </ClCompile>
    <ClCompile Include="$(MSBuildThisFileDirectory)..\..\..\..\..\extensions\Particle3D\PU\CCPUBaseCollider.cpp">
      <Filter>extension\Particle3D\PU</Filter>
    </ClCompile>
    <ClCompile Include="$(MSBuildThisFileDirectory)..\..\..\..\..\extensions\Particle3D\PU\CCPUBaseColliderTranslator.cpp">
      <Filter>extension\Particle3D\PU</Filter>
    </ClCompile>
    <ClCompile Include="$(MSBuildThisFileDirectory)..\..\..\..\..\extensions\Particle3D\PU\CCPUBaseForceAffector.cpp">
      <Filter>extension\Particle3D\PU</Filter>
    </ClCompile>
    <ClCompile Include="$(MSBuildThisFileDirectory)..\..\..\..\..\extensions\Particle3D\PU\CCPUBaseForceAffectorTranslator.cpp">
      <Filter>extension\Particle3D\PU</Filter>
    </ClCompile>
    <ClCompile Include="$(MSBuildThisFileDirectory)..\..\..\..\..\extensions\Particle3D\PU\CCPUBeamRender.cpp">
      <Filter>extension\Particle3D\PU</Filter>
    </ClCompile>
    <ClCompile Include="$(MSBuildThisFileDirectory)..\..\..\..\..\extensions\Particle3D\PU\CCPUBehaviour.cpp">
      <Filter>extension\Particle3D\PU</Filter>
    </ClCompile>
    <ClCompile Include="$(MSBuildThisFileDirectory)..\..\..\..\..\extensions\Particle3D\PU\CCPUBehaviourManager.cpp">
      <Filter>extension\Particle3D\PU</Filter>
    </ClCompile>
    <ClCompile Include="$(MSBuildThisFileDirectory)..\..\..\..\..\extensions\Particle3D\PU\CCPUBehaviourTranslator.cpp">
      <Filter>extension\Particle3D\PU</Filter>
    </ClCompile>
    <ClCompile Include="$(MSBuildThisFileDirectory)..\..\..\..\..\extensions\Particle3D\PU\CCPUBillboardChain.cpp">
      <Filter>extension\Particle3D\PU</Filter>
    </ClCompile>
    <ClCompile Include="$(MSBuildThisFileDirectory)..\..\..\..\..\extensions\Particle3D\PU\CCPUBoxCollider.cpp">
      <Filter>extension\Particle3D\PU</Filter>
    </ClCompile>
    <ClCompile Include="$(MSBuildThisFileDirectory)..\..\..\..\..\extensions\Particle3D\PU\CCPUBoxColliderTranslator.cpp">
      <Filter>extension\Particle3D\PU</Filter>
    </ClCompile>
    <ClCompile Include="$(MSBuildThisFileDirectory)..\..\..\..\..\extensions\Particle3D\PU\CCPUBoxEmitter.cpp">
      <Filter>extension\Particle3D\PU</Filter>
    </ClCompile>
    <ClCompile Include="$(MSBuildThisFileDirectory)..\..\..\..\..\extensions\Particle3D\PU\CCPUBoxEmitterTranslator.cpp">
      <Filter>extension\Particle3D\PU</Filter>
    </ClCompile>
    <ClCompile Include="$(MSBuildThisFileDirectory)..\..\..\..\..\extensions\Particle3D\PU\CCPUCircleEmitter.cpp">
      <Filter>extension\Particle3D\PU</Filter>
    </ClCompile>
    <ClCompile Include="$(MSBuildThisFileDirectory)..\..\..\..\..\extensions\Particle3D\PU\CCPUCircleEmitterTranslator.cpp">
      <Filter>extension\Particle3D\PU</Filter>
    </ClCompile>
    <ClCompile Include="$(MSBuildThisFileDirectory)..\..\..\..\..\extensions\Particle3D\PU\CCPUCollisionAvoidanceAffector.cpp">
      <Filter>extension\Particle3D\PU</Filter>
    </ClCompile>
    <ClCompile Include="$(MSBuildThisFileDirectory)..\..\..\..\..\extensions\Particle3D\PU\CCPUCollisionAvoidanceAffectorTranslator.cpp">
      <Filter>extension\Particle3D\PU</Filter>
    </ClCompile>
    <ClCompile Include="$(MSBuildThisFileDirectory)..\..\..\..\..\extensions\Particle3D\PU\CCPUColorAffector.cpp">
      <Filter>extension\Particle3D\PU</Filter>
    </ClCompile>
    <ClCompile Include="$(MSBuildThisFileDirectory)..\..\..\..\..\extensions\Particle3D\PU\CCPUColorAffectorTranslator.cpp">
      <Filter>extension\Particle3D\PU</Filter>
    </ClCompile>
    <ClCompile Include="$(MSBuildThisFileDirectory)..\..\..\..\..\extensions\Particle3D\PU\CCPUDoAffectorEventHandler.cpp">
      <Filter>extension\Particle3D\PU</Filter>
    </ClCompile>
    <ClCompile Include="$(MSBuildThisFileDirectory)..\..\..\..\..\extensions\Particle3D\PU\CCPUDoAffectorEventHandlerTranslator.cpp">
      <Filter>extension\Particle3D\PU</Filter>
    </ClCompile>
    <ClCompile Include="$(MSBuildThisFileDirectory)..\..\..\..\..\extensions\Particle3D\PU\CCPUDoEnableComponentEventHandler.cpp">
      <Filter>extension\Particle3D\PU</Filter>
    </ClCompile>
    <ClCompile Include="$(MSBuildThisFileDirectory)..\..\..\..\..\extensions\Particle3D\PU\CCPUDoEnableComponentEventHandlerTranslator.cpp">
      <Filter>extension\Particle3D\PU</Filter>
    </ClCompile>
    <ClCompile Include="$(MSBuildThisFileDirectory)..\..\..\..\..\extensions\Particle3D\PU\CCPUDoExpireEventHandler.cpp">
      <Filter>extension\Particle3D\PU</Filter>
    </ClCompile>
    <ClCompile Include="$(MSBuildThisFileDirectory)..\..\..\..\..\extensions\Particle3D\PU\CCPUDoExpireEventHandlerTranslator.cpp">
      <Filter>extension\Particle3D\PU</Filter>
    </ClCompile>
    <ClCompile Include="$(MSBuildThisFileDirectory)..\..\..\..\..\extensions\Particle3D\PU\CCPUDoFreezeEventHandler.cpp">
      <Filter>extension\Particle3D\PU</Filter>
    </ClCompile>
    <ClCompile Include="$(MSBuildThisFileDirectory)..\..\..\..\..\extensions\Particle3D\PU\CCPUDoFreezeEventHandlerTranslator.cpp">
      <Filter>extension\Particle3D\PU</Filter>
    </ClCompile>
    <ClCompile Include="$(MSBuildThisFileDirectory)..\..\..\..\..\extensions\Particle3D\PU\CCPUDoPlacementParticleEventHandler.cpp">
      <Filter>extension\Particle3D\PU</Filter>
    </ClCompile>
    <ClCompile Include="$(MSBuildThisFileDirectory)..\..\..\..\..\extensions\Particle3D\PU\CCPUDoPlacementParticleEventHandlerTranslator.cpp">
      <Filter>extension\Particle3D\PU</Filter>
    </ClCompile>
    <ClCompile Include="$(MSBuildThisFileDirectory)..\..\..\..\..\extensions\Particle3D\PU\CCPUDoScaleEventHandler.cpp">
      <Filter>extension\Particle3D\PU</Filter>
    </ClCompile>
    <ClCompile Include="$(MSBuildThisFileDirectory)..\..\..\..\..\extensions\Particle3D\PU\CCPUDoScaleEventHandlerTranslator.cpp">
      <Filter>extension\Particle3D\PU</Filter>
    </ClCompile>
    <ClCompile Include="$(MSBuildThisFileDirectory)..\..\..\..\..\extensions\Particle3D\PU\CCPUDoStopSystemEventHandler.cpp">
      <Filter>extension\Particle3D\PU</Filter>
    </ClCompile>
    <ClCompile Include="$(MSBuildThisFileDirectory)..\..\..\..\..\extensions\Particle3D\PU\CCPUDoStopSystemEventHandlerTranslator.cpp">
      <Filter>extension\Particle3D\PU</Filter>
    </ClCompile>
    <ClCompile Include="$(MSBuildThisFileDirectory)..\..\..\..\..\extensions\Particle3D\PU\CCPUDynamicAttribute.cpp">
      <Filter>extension\Particle3D\PU</Filter>
    </ClCompile>
    <ClCompile Include="$(MSBuildThisFileDirectory)..\..\..\..\..\extensions\Particle3D\PU\CCPUDynamicAttributeTranslator.cpp">
      <Filter>extension\Particle3D\PU</Filter>
    </ClCompile>
    <ClCompile Include="$(MSBuildThisFileDirectory)..\..\..\..\..\extensions\Particle3D\PU\CCPUEmitter.cpp">
      <Filter>extension\Particle3D\PU</Filter>
    </ClCompile>
    <ClCompile Include="$(MSBuildThisFileDirectory)..\..\..\..\..\extensions\Particle3D\PU\CCPUEmitterManager.cpp">
      <Filter>extension\Particle3D\PU</Filter>
    </ClCompile>
    <ClCompile Include="$(MSBuildThisFileDirectory)..\..\..\..\..\extensions\Particle3D\PU\CCPUEmitterTranslator.cpp">
      <Filter>extension\Particle3D\PU</Filter>
    </ClCompile>
    <ClCompile Include="$(MSBuildThisFileDirectory)..\..\..\..\..\extensions\Particle3D\PU\CCPUEventHandler.cpp">
      <Filter>extension\Particle3D\PU</Filter>
    </ClCompile>
    <ClCompile Include="$(MSBuildThisFileDirectory)..\..\..\..\..\extensions\Particle3D\PU\CCPUEventHandlerManager.cpp">
      <Filter>extension\Particle3D\PU</Filter>
    </ClCompile>
    <ClCompile Include="$(MSBuildThisFileDirectory)..\..\..\..\..\extensions\Particle3D\PU\CCPUEventHandlerTranslator.cpp">
      <Filter>extension\Particle3D\PU</Filter>
    </ClCompile>
    <ClCompile Include="$(MSBuildThisFileDirectory)..\..\..\..\..\extensions\Particle3D\PU\CCPUFlockCenteringAffector.cpp">
      <Filter>extension\Particle3D\PU</Filter>
    </ClCompile>
    <ClCompile Include="$(MSBuildThisFileDirectory)..\..\..\..\..\extensions\Particle3D\PU\CCPUFlockCenteringAffectorTranslator.cpp">
      <Filter>extension\Particle3D\PU</Filter>
    </ClCompile>
    <ClCompile Include="$(MSBuildThisFileDirectory)..\..\..\..\..\extensions\Particle3D\PU\CCPUForceField.cpp">
      <Filter>extension\Particle3D\PU</Filter>
    </ClCompile>
    <ClCompile Include="$(MSBuildThisFileDirectory)..\..\..\..\..\extensions\Particle3D\PU\CCPUForceFieldAffector.cpp">
      <Filter>extension\Particle3D\PU</Filter>
    </ClCompile>
    <ClCompile Include="$(MSBuildThisFileDirectory)..\..\..\..\..\extensions\Particle3D\PU\CCPUForceFieldAffectorTranslator.cpp">
      <Filter>extension\Particle3D\PU</Filter>
    </ClCompile>
    <ClCompile Include="$(MSBuildThisFileDirectory)..\..\..\..\..\extensions\Particle3D\PU\CCPUGeometryRotator.cpp">
      <Filter>extension\Particle3D\PU</Filter>
    </ClCompile>
    <ClCompile Include="$(MSBuildThisFileDirectory)..\..\..\..\..\extensions\Particle3D\PU\CCPUGeometryRotatorTranslator.cpp">
      <Filter>extension\Particle3D\PU</Filter>
    </ClCompile>
    <ClCompile Include="$(MSBuildThisFileDirectory)..\..\..\..\..\extensions\Particle3D\PU\CCPUGravityAffector.cpp">
      <Filter>extension\Particle3D\PU</Filter>
    </ClCompile>
    <ClCompile Include="$(MSBuildThisFileDirectory)..\..\..\..\..\extensions\Particle3D\PU\CCPUGravityAffectorTranslator.cpp">
      <Filter>extension\Particle3D\PU</Filter>
    </ClCompile>
    <ClCompile Include="$(MSBuildThisFileDirectory)..\..\..\..\..\extensions\Particle3D\PU\CCPUInterParticleCollider.cpp">
      <Filter>extension\Particle3D\PU</Filter>
    </ClCompile>
    <ClCompile Include="$(MSBuildThisFileDirectory)..\..\..\..\..\extensions\Particle3D\PU\CCPUInterParticleColliderTranslator.cpp">
      <Filter>extension\Particle3D\PU</Filter>
    </ClCompile>
    <ClCompile Include="$(MSBuildThisFileDirectory)..\..\..\..\..\extensions\Particle3D\PU\CCPUJetAffector.cpp">
      <Filter>extension\Particle3D\PU</Filter>
    </ClCompile>
    <ClCompile Include="$(MSBuildThisFileDirectory)..\..\..\..\..\extensions\Particle3D\PU\CCPUJetAffectorTranslator.cpp">
      <Filter>extension\Particle3D\PU</Filter>
    </ClCompile>
    <ClCompile Include="$(MSBuildThisFileDirectory)..\..\..\..\..\extensions\Particle3D\PU\CCPULineAffector.cpp">
      <Filter>extension\Particle3D\PU</Filter>
    </ClCompile>
    <ClCompile Include="$(MSBuildThisFileDirectory)..\..\..\..\..\extensions\Particle3D\PU\CCPULineAffectorTranslator.cpp">
      <Filter>extension\Particle3D\PU</Filter>
    </ClCompile>
    <ClCompile Include="$(MSBuildThisFileDirectory)..\..\..\..\..\extensions\Particle3D\PU\CCPULinearForceAffector.cpp">
      <Filter>extension\Particle3D\PU</Filter>
    </ClCompile>
    <ClCompile Include="$(MSBuildThisFileDirectory)..\..\..\..\..\extensions\Particle3D\PU\CCPULinearForceAffectorTranslator.cpp">
      <Filter>extension\Particle3D\PU</Filter>
    </ClCompile>
    <ClCompile Include="$(MSBuildThisFileDirectory)..\..\..\..\..\extensions\Particle3D\PU\CCPULineEmitter.cpp">
      <Filter>extension\Particle3D\PU</Filter>
    </ClCompile>
    <ClCompile Include="$(MSBuildThisFileDirectory)..\..\..\..\..\extensions\Particle3D\PU\CCPULineEmitterTranslator.cpp">
      <Filter>extension\Particle3D\PU</Filter>
    </ClCompile>
    <ClCompile Include="$(MSBuildThisFileDirectory)..\..\..\..\..\extensions\Particle3D\PU\CCPUListener.cpp">
      <Filter>extension\Particle3D\PU</Filter>
    </ClCompile>
    <ClCompile Include="$(MSBuildThisFileDirectory)..\..\..\..\..\extensions\Particle3D\PU\CCPUMaterialManager.cpp">
      <Filter>extension\Particle3D\PU</Filter>
    </ClCompile>
    <ClCompile Include="$(MSBuildThisFileDirectory)..\..\..\..\..\extensions\Particle3D\PU\CCPUMaterialTranslator.cpp">
      <Filter>extension\Particle3D\PU</Filter>
    </ClCompile>
    <ClCompile Include="$(MSBuildThisFileDirectory)..\..\..\..\..\extensions\Particle3D\PU\CCPUMeshSurfaceEmitter.cpp">
      <Filter>extension\Particle3D\PU</Filter>
    </ClCompile>
    <ClCompile Include="$(MSBuildThisFileDirectory)..\..\..\..\..\extensions\Particle3D\PU\CCPUMeshSurfaceEmitterTranslator.cpp">
      <Filter>extension\Particle3D\PU</Filter>
    </ClCompile>
    <ClCompile Include="$(MSBuildThisFileDirectory)..\..\..\..\..\extensions\Particle3D\PU\CCPUNoise.cpp">
      <Filter>extension\Particle3D\PU</Filter>
    </ClCompile>
    <ClCompile Include="$(MSBuildThisFileDirectory)..\..\..\..\..\extensions\Particle3D\PU\CCPUObserver.cpp">
      <Filter>extension\Particle3D\PU</Filter>
    </ClCompile>
    <ClCompile Include="$(MSBuildThisFileDirectory)..\..\..\..\..\extensions\Particle3D\PU\CCPUObserverManager.cpp">
      <Filter>extension\Particle3D\PU</Filter>
    </ClCompile>
    <ClCompile Include="$(MSBuildThisFileDirectory)..\..\..\..\..\extensions\Particle3D\PU\CCPUObserverTranslator.cpp">
      <Filter>extension\Particle3D\PU</Filter>
    </ClCompile>
    <ClCompile Include="$(MSBuildThisFileDirectory)..\..\..\..\..\extensions\Particle3D\PU\CCPUOnClearObserver.cpp">
      <Filter>extension\Particle3D\PU</Filter>
    </ClCompile>
    <ClCompile Include="$(MSBuildThisFileDirectory)..\..\..\..\..\extensions\Particle3D\PU\CCPUOnClearObserverTranslator.cpp">
      <Filter>extension\Particle3D\PU</Filter>
    </ClCompile>
    <ClCompile Include="$(MSBuildThisFileDirectory)..\..\..\..\..\extensions\Particle3D\PU\CCPUOnCollisionObserver.cpp">
      <Filter>extension\Particle3D\PU</Filter>
    </ClCompile>
    <ClCompile Include="$(MSBuildThisFileDirectory)..\..\..\..\..\extensions\Particle3D\PU\CCPUOnCollisionObserverTranslator.cpp">
      <Filter>extension\Particle3D\PU</Filter>
    </ClCompile>
    <ClCompile Include="$(MSBuildThisFileDirectory)..\..\..\..\..\extensions\Particle3D\PU\CCPUOnCountObserver.cpp">
      <Filter>extension\Particle3D\PU</Filter>
    </ClCompile>
    <ClCompile Include="$(MSBuildThisFileDirectory)..\..\..\..\..\extensions\Particle3D\PU\CCPUOnCountObserverTranslator.cpp">
      <Filter>extension\Particle3D\PU</Filter>
    </ClCompile>
    <ClCompile Include="$(MSBuildThisFileDirectory)..\..\..\..\..\extensions\Particle3D\PU\CCPUOnEmissionObserver.cpp">
      <Filter>extension\Particle3D\PU</Filter>
    </ClCompile>
    <ClCompile Include="$(MSBuildThisFileDirectory)..\..\..\..\..\extensions\Particle3D\PU\CCPUOnEmissionObserverTranslator.cpp">
      <Filter>extension\Particle3D\PU</Filter>
    </ClCompile>
    <ClCompile Include="$(MSBuildThisFileDirectory)..\..\..\..\..\extensions\Particle3D\PU\CCPUOnEventFlagObserver.cpp">
      <Filter>extension\Particle3D\PU</Filter>
    </ClCompile>
    <ClCompile Include="$(MSBuildThisFileDirectory)..\..\..\..\..\extensions\Particle3D\PU\CCPUOnEventFlagObserverTranslator.cpp">
      <Filter>extension\Particle3D\PU</Filter>
    </ClCompile>
    <ClCompile Include="$(MSBuildThisFileDirectory)..\..\..\..\..\extensions\Particle3D\PU\CCPUOnExpireObserver.cpp">
      <Filter>extension\Particle3D\PU</Filter>
    </ClCompile>
    <ClCompile Include="$(MSBuildThisFileDirectory)..\..\..\..\..\extensions\Particle3D\PU\CCPUOnExpireObserverTranslator.cpp">
      <Filter>extension\Particle3D\PU</Filter>
    </ClCompile>
    <ClCompile Include="$(MSBuildThisFileDirectory)..\..\..\..\..\extensions\Particle3D\PU\CCPUOnPositionObserver.cpp">
      <Filter>extension\Particle3D\PU</Filter>
    </ClCompile>
    <ClCompile Include="$(MSBuildThisFileDirectory)..\..\..\..\..\extensions\Particle3D\PU\CCPUOnPositionObserverTranslator.cpp">
      <Filter>extension\Particle3D\PU</Filter>
    </ClCompile>
    <ClCompile Include="$(MSBuildThisFileDirectory)..\..\..\..\..\extensions\Particle3D\PU\CCPUOnQuotaObserver.cpp">
      <Filter>extension\Particle3D\PU</Filter>
    </ClCompile>
    <ClCompile Include="$(MSBuildThisFileDirectory)..\..\..\..\..\extensions\Particle3D\PU\CCPUOnQuotaObserverTranslator.cpp">
      <Filter>extension\Particle3D\PU</Filter>
    </ClCompile>
    <ClCompile Include="$(MSBuildThisFileDirectory)..\..\..\..\..\extensions\Particle3D\PU\CCPUOnRandomObserver.cpp">
      <Filter>extension\Particle3D\PU</Filter>
    </ClCompile>
    <ClCompile Include="$(MSBuildThisFileDirectory)..\..\..\..\..\extensions\Particle3D\PU\CCPUOnRandomObserverTranslator.cpp">
      <Filter>extension\Particle3D\PU</Filter>
    </ClCompile>
    <ClCompile Include="$(MSBuildThisFileDirectory)..\..\..\..\..\extensions\Particle3D\PU\CCPUOnTimeObserver.cpp">
      <Filter>extension\Particle3D\PU</Filter>
    </ClCompile>
    <ClCompile Include="$(MSBuildThisFileDirectory)..\..\..\..\..\extensions\Particle3D\PU\CCPUOnTimeObserverTranslator.cpp">
      <Filter>extension\Particle3D\PU</Filter>
    </ClCompile>
    <ClCompile Include="$(MSBuildThisFileDirectory)..\..\..\..\..\extensions\Particle3D\PU\CCPUOnVelocityObserver.cpp">
      <Filter>extension\Particle3D\PU</Filter>
    </ClCompile>
    <ClCompile Include="$(MSBuildThisFileDirectory)..\..\..\..\..\extensions\Particle3D\PU\CCPUOnVelocityObserverTranslator.cpp">
      <Filter>extension\Particle3D\PU</Filter>
    </ClCompile>
    <ClCompile Include="$(MSBuildThisFileDirectory)..\..\..\..\..\extensions\Particle3D\PU\CCPUParticleFollower.cpp">
      <Filter>extension\Particle3D\PU</Filter>
    </ClCompile>
    <ClCompile Include="$(MSBuildThisFileDirectory)..\..\..\..\..\extensions\Particle3D\PU\CCPUParticleFollowerTranslator.cpp">
      <Filter>extension\Particle3D\PU</Filter>
    </ClCompile>
    <ClCompile Include="$(MSBuildThisFileDirectory)..\..\..\..\..\extensions\Particle3D\PU\CCPUParticleSystem3D.cpp">
      <Filter>extension\Particle3D\PU</Filter>
    </ClCompile>
    <ClCompile Include="$(MSBuildThisFileDirectory)..\..\..\..\..\extensions\Particle3D\PU\CCPUParticleSystem3DTranslator.cpp">
      <Filter>extension\Particle3D\PU</Filter>
    </ClCompile>
    <ClCompile Include="$(MSBuildThisFileDirectory)..\..\..\..\..\extensions\Particle3D\PU\CCPUPathFollower.cpp">
      <Filter>extension\Particle3D\PU</Filter>
    </ClCompile>
    <ClCompile Include="$(MSBuildThisFileDirectory)..\..\..\..\..\extensions\Particle3D\PU\CCPUPathFollowerTranslator.cpp">
      <Filter>extension\Particle3D\PU</Filter>
    </ClCompile>
    <ClCompile Include="$(MSBuildThisFileDirectory)..\..\..\..\..\extensions\Particle3D\PU\CCPUPlane.cpp">
      <Filter>extension\Particle3D\PU</Filter>
    </ClCompile>
    <ClCompile Include="$(MSBuildThisFileDirectory)..\..\..\..\..\extensions\Particle3D\PU\CCPUPlaneCollider.cpp">
      <Filter>extension\Particle3D\PU</Filter>
    </ClCompile>
    <ClCompile Include="$(MSBuildThisFileDirectory)..\..\..\..\..\extensions\Particle3D\PU\CCPUPlaneColliderTranslator.cpp">
      <Filter>extension\Particle3D\PU</Filter>
    </ClCompile>
    <ClCompile Include="$(MSBuildThisFileDirectory)..\..\..\..\..\extensions\Particle3D\PU\CCPUPointEmitter.cpp">
      <Filter>extension\Particle3D\PU</Filter>
    </ClCompile>
    <ClCompile Include="$(MSBuildThisFileDirectory)..\..\..\..\..\extensions\Particle3D\PU\CCPUPointEmitterTranslator.cpp">
      <Filter>extension\Particle3D\PU</Filter>
    </ClCompile>
    <ClCompile Include="$(MSBuildThisFileDirectory)..\..\..\..\..\extensions\Particle3D\PU\CCPUPositionEmitter.cpp">
      <Filter>extension\Particle3D\PU</Filter>
    </ClCompile>
    <ClCompile Include="$(MSBuildThisFileDirectory)..\..\..\..\..\extensions\Particle3D\PU\CCPUPositionEmitterTranslator.cpp">
      <Filter>extension\Particle3D\PU</Filter>
    </ClCompile>
    <ClCompile Include="$(MSBuildThisFileDirectory)..\..\..\..\..\extensions\Particle3D\PU\CCPURandomiser.cpp">
      <Filter>extension\Particle3D\PU</Filter>
    </ClCompile>
    <ClCompile Include="$(MSBuildThisFileDirectory)..\..\..\..\..\extensions\Particle3D\PU\CCPURandomiserTranslator.cpp">
      <Filter>extension\Particle3D\PU</Filter>
    </ClCompile>
    <ClCompile Include="$(MSBuildThisFileDirectory)..\..\..\..\..\extensions\Particle3D\PU\CCPURender.cpp">
      <Filter>extension\Particle3D\PU</Filter>
    </ClCompile>
    <ClCompile Include="$(MSBuildThisFileDirectory)..\..\..\..\..\extensions\Particle3D\PU\CCPURendererTranslator.cpp">
      <Filter>extension\Particle3D\PU</Filter>
    </ClCompile>
    <ClCompile Include="$(MSBuildThisFileDirectory)..\..\..\..\..\extensions\Particle3D\PU\CCPURibbonTrail.cpp">
      <Filter>extension\Particle3D\PU</Filter>
    </ClCompile>
    <ClCompile Include="$(MSBuildThisFileDirectory)..\..\..\..\..\extensions\Particle3D\PU\CCPURibbonTrailRender.cpp">
      <Filter>extension\Particle3D\PU</Filter>
    </ClCompile>
    <ClCompile Include="$(MSBuildThisFileDirectory)..\..\..\..\..\extensions\Particle3D\PU\CCPUScaleAffector.cpp">
      <Filter>extension\Particle3D\PU</Filter>
    </ClCompile>
    <ClCompile Include="$(MSBuildThisFileDirectory)..\..\..\..\..\extensions\Particle3D\PU\CCPUScaleAffectorTranslator.cpp">
      <Filter>extension\Particle3D\PU</Filter>
    </ClCompile>
    <ClCompile Include="$(MSBuildThisFileDirectory)..\..\..\..\..\extensions\Particle3D\PU\CCPUScaleVelocityAffector.cpp">
      <Filter>extension\Particle3D\PU</Filter>
    </ClCompile>
    <ClCompile Include="$(MSBuildThisFileDirectory)..\..\..\..\..\extensions\Particle3D\PU\CCPUScaleVelocityAffectorTranslator.cpp">
      <Filter>extension\Particle3D\PU</Filter>
    </ClCompile>
    <ClCompile Include="$(MSBuildThisFileDirectory)..\..\..\..\..\extensions\Particle3D\PU\CCPUScriptCompiler.cpp">
      <Filter>extension\Particle3D\PU</Filter>
    </ClCompile>
    <ClCompile Include="$(MSBuildThisFileDirectory)..\..\..\..\..\extensions\Particle3D\PU\CCPUScriptLexer.cpp">
      <Filter>extension\Particle3D\PU</Filter>
    </ClCompile>
    <ClCompile Include="$(MSBuildThisFileDirectory)..\..\..\..\..\extensions\Particle3D\PU\CCPUScriptParser.cpp">
      <Filter>extension\Particle3D\PU</Filter>
    </ClCompile>
    <ClCompile Include="$(MSBuildThisFileDirectory)..\..\..\..\..\extensions\Particle3D\PU\CCPUScriptTranslator.cpp">
      <Filter>extension\Particle3D\PU</Filter>
    </ClCompile>
    <ClCompile Include="$(MSBuildThisFileDirectory)..\..\..\..\..\extensions\Particle3D\PU\CCPUSimpleSpline.cpp">
      <Filter>extension\Particle3D\PU</Filter>
    </ClCompile>
    <ClCompile Include="$(MSBuildThisFileDirectory)..\..\..\..\..\extensions\Particle3D\PU\CCPUSineForceAffector.cpp">
      <Filter>extension\Particle3D\PU</Filter>
    </ClCompile>
    <ClCompile Include="$(MSBuildThisFileDirectory)..\..\..\..\..\extensions\Particle3D\PU\CCPUSineForceAffectorTranslator.cpp">
      <Filter>extension\Particle3D\PU</Filter>
    </ClCompile>
    <ClCompile Include="$(MSBuildThisFileDirectory)..\..\..\..\..\extensions\Particle3D\PU\CCPUSlaveBehaviour.cpp">
      <Filter>extension\Particle3D\PU</Filter>
    </ClCompile>
    <ClCompile Include="$(MSBuildThisFileDirectory)..\..\..\..\..\extensions\Particle3D\PU\CCPUSlaveBehaviourTranslator.cpp">
      <Filter>extension\Particle3D\PU</Filter>
    </ClCompile>
    <ClCompile Include="$(MSBuildThisFileDirectory)..\..\..\..\..\extensions\Particle3D\PU\CCPUSlaveEmitter.cpp">
      <Filter>extension\Particle3D\PU</Filter>
    </ClCompile>
    <ClCompile Include="$(MSBuildThisFileDirectory)..\..\..\..\..\extensions\Particle3D\PU\CCPUSlaveEmitterTranslator.cpp">
      <Filter>extension\Particle3D\PU</Filter>
    </ClCompile>
    <ClCompile Include="$(MSBuildThisFileDirectory)..\..\..\..\..\extensions\Particle3D\PU\CCPUSphere.cpp">
      <Filter>extension\Particle3D\PU</Filter>
    </ClCompile>
    <ClCompile Include="$(MSBuildThisFileDirectory)..\..\..\..\..\extensions\Particle3D\PU\CCPUSphereCollider.cpp">
      <Filter>extension\Particle3D\PU</Filter>
    </ClCompile>
    <ClCompile Include="$(MSBuildThisFileDirectory)..\..\..\..\..\extensions\Particle3D\PU\CCPUSphereColliderTranslator.cpp">
      <Filter>extension\Particle3D\PU</Filter>
    </ClCompile>
    <ClCompile Include="$(MSBuildThisFileDirectory)..\..\..\..\..\extensions\Particle3D\PU\CCPUSphereSurfaceEmitter.cpp">
      <Filter>extension\Particle3D\PU</Filter>
    </ClCompile>
    <ClCompile Include="$(MSBuildThisFileDirectory)..\..\..\..\..\extensions\Particle3D\PU\CCPUSphereSurfaceEmitterTranslator.cpp">
      <Filter>extension\Particle3D\PU</Filter>
    </ClCompile>
    <ClCompile Include="$(MSBuildThisFileDirectory)..\..\..\..\..\extensions\Particle3D\PU\CCPUTechniqueTranslator.cpp">
      <Filter>extension\Particle3D\PU</Filter>
    </ClCompile>
    <ClCompile Include="$(MSBuildThisFileDirectory)..\..\..\..\..\extensions\Particle3D\PU\CCPUTextureAnimator.cpp">
      <Filter>extension\Particle3D\PU</Filter>
    </ClCompile>
    <ClCompile Include="$(MSBuildThisFileDirectory)..\..\..\..\..\extensions\Particle3D\PU\CCPUTextureAnimatorTranslator.cpp">
      <Filter>extension\Particle3D\PU</Filter>
    </ClCompile>
    <ClCompile Include="$(MSBuildThisFileDirectory)..\..\..\..\..\extensions\Particle3D\PU\CCPUTextureRotator.cpp">
      <Filter>extension\Particle3D\PU</Filter>
    </ClCompile>
    <ClCompile Include="$(MSBuildThisFileDirectory)..\..\..\..\..\extensions\Particle3D\PU\CCPUTextureRotatorTranslator.cpp">
      <Filter>extension\Particle3D\PU</Filter>
    </ClCompile>
    <ClCompile Include="$(MSBuildThisFileDirectory)..\..\..\..\..\extensions\Particle3D\PU\CCPUTranslateManager.cpp">
      <Filter>extension\Particle3D\PU</Filter>
    </ClCompile>
    <ClCompile Include="$(MSBuildThisFileDirectory)..\..\..\..\..\extensions\Particle3D\PU\CCPUUtil.cpp">
      <Filter>extension\Particle3D\PU</Filter>
    </ClCompile>
    <ClCompile Include="$(MSBuildThisFileDirectory)..\..\..\..\..\extensions\Particle3D\PU\CCPUVelocityMatchingAffector.cpp">
      <Filter>extension\Particle3D\PU</Filter>
    </ClCompile>
    <ClCompile Include="$(MSBuildThisFileDirectory)..\..\..\..\..\extensions\Particle3D\PU\CCPUVelocityMatchingAffectorTranslator.cpp">
      <Filter>extension\Particle3D\PU</Filter>
    </ClCompile>
    <ClCompile Include="$(MSBuildThisFileDirectory)..\..\..\..\..\extensions\Particle3D\PU\CCPUVertexEmitter.cpp">
      <Filter>extension\Particle3D\PU</Filter>
    </ClCompile>
    <ClCompile Include="$(MSBuildThisFileDirectory)..\..\..\..\..\extensions\Particle3D\PU\CCPUVortexAffector.cpp">
      <Filter>extension\Particle3D\PU</Filter>
    </ClCompile>
    <ClCompile Include="$(MSBuildThisFileDirectory)..\..\..\..\..\extensions\Particle3D\PU\CCPUVortexAffectorTranslator.cpp">
      <Filter>extension\Particle3D\PU</Filter>
    </ClCompile>
    <ClCompile Include="$(MSBuildThisFileDirectory)..\..\..\..\editor-support\cocostudio\WidgetReader\Particle3DReader\Particle3DReader.cpp" />
    <ClCompile Include="$(MSBuildThisFileDirectory)..\..\..\..\editor-support\cocostudio\WidgetReader\Particle3DReader\Particle3DReader.cpp" />
    <ClCompile Include="$(MSBuildThisFileDirectory)..\..\..\..\editor-support\cocostudio\CCObjectExtensionData.cpp">
      <Filter>cocostudio\json</Filter>
    </ClCompile>
    <ClCompile Include="$(MSBuildThisFileDirectory)..\..\..\..\3d\CCSkybox.cpp">
      <Filter>3d</Filter>
    </ClCompile>
    <ClCompile Include="$(MSBuildThisFileDirectory)..\..\..\..\3d\CCTextureCube.cpp">
      <Filter>3d</Filter>
    </ClCompile>
    <ClCompile Include="$(MSBuildThisFileDirectory)..\..\..\..\3d\CCTerrain.cpp">
      <Filter>3d</Filter>
    </ClCompile>
    <ClCompile Include="$(MSBuildThisFileDirectory)..\..\..\..\editor-support\cocostudio\CocoStudio.cpp">
      <Filter>cocostudio\json</Filter>
    </ClCompile>
    <ClCompile Include="$(MSBuildThisFileDirectory)..\..\..\..\platform\winrt\WICImageLoader-winrt.cpp">
      <Filter>platform\winrt</Filter>
    </ClCompile>
    <ClCompile Include="$(MSBuildThisFileDirectory)..\..\..\..\..\external\poly2tri\common\shapes.cc">
      <Filter>external\poly2tri\common</Filter>
    </ClCompile>
    <ClCompile Include="$(MSBuildThisFileDirectory)..\..\..\..\..\external\poly2tri\sweep\advancing_front.cc">
      <Filter>external\poly2tri\sweep</Filter>
    </ClCompile>
    <ClCompile Include="$(MSBuildThisFileDirectory)..\..\..\..\..\external\poly2tri\sweep\cdt.cc">
      <Filter>external\poly2tri\sweep</Filter>
    </ClCompile>
    <ClCompile Include="$(MSBuildThisFileDirectory)..\..\..\..\..\external\poly2tri\sweep\sweep.cc">
      <Filter>external\poly2tri\sweep</Filter>
    </ClCompile>
    <ClCompile Include="$(MSBuildThisFileDirectory)..\..\..\..\..\external\poly2tri\sweep\sweep_context.cc">
      <Filter>external\poly2tri\sweep</Filter>
    </ClCompile>
    <ClCompile Include="$(MSBuildThisFileDirectory)..\..\..\..\renderer\CCRenderState.cpp">
      <Filter>renderer</Filter>
    </ClCompile>
    <ClCompile Include="$(MSBuildThisFileDirectory)..\..\..\..\renderer\CCTechnique.cpp">
      <Filter>renderer</Filter>
    </ClCompile>
    <ClCompile Include="$(MSBuildThisFileDirectory)..\..\..\..\renderer\CCMaterial.cpp">
      <Filter>renderer</Filter>
    </ClCompile>
    <ClCompile Include="$(MSBuildThisFileDirectory)..\..\..\..\renderer\CCPass.cpp">
      <Filter>renderer</Filter>
    </ClCompile>
    <ClCompile Include="$(MSBuildThisFileDirectory)..\..\..\..\base\CCProperties.cpp">
      <Filter>base</Filter>
    </ClCompile>
    <ClCompile Include="$(MSBuildThisFileDirectory)..\..\..\..\renderer\CCVertexAttribBinding.cpp">
      <Filter>renderer</Filter>
    </ClCompile>
    <ClCompile Include="$(MSBuildThisFileDirectory)..\..\..\..\renderer\CCFrameBuffer.cpp">
      <Filter>renderer</Filter>
    </ClCompile>
    <ClCompile Include="$(MSBuildThisFileDirectory)..\..\..\..\audio\winrt\AudioCachePlayer.cpp">
      <Filter>audio</Filter>
    </ClCompile>
    <ClCompile Include="$(MSBuildThisFileDirectory)..\..\..\..\audio\AudioEngine.cpp">
      <Filter>audio</Filter>
    </ClCompile>
    <ClCompile Include="$(MSBuildThisFileDirectory)..\..\..\..\audio\winrt\AudioEngine-winrt.cpp">
      <Filter>audio</Filter>
    </ClCompile>
    <ClCompile Include="$(MSBuildThisFileDirectory)..\..\..\..\audio\winrt\AudioSourceReader.cpp">
      <Filter>audio</Filter>
    </ClCompile>
    <ClCompile Include="$(MSBuildThisFileDirectory)..\..\..\..\physics3d\CCPhysics3D.cpp">
      <Filter>physics3d</Filter>
    </ClCompile>
    <ClCompile Include="$(MSBuildThisFileDirectory)..\..\..\..\physics3d\CCPhysics3DComponent.cpp">
      <Filter>physics3d</Filter>
    </ClCompile>
    <ClCompile Include="$(MSBuildThisFileDirectory)..\..\..\..\physics3d\CCPhysics3DConstraint.cpp">
      <Filter>physics3d</Filter>
    </ClCompile>
    <ClCompile Include="$(MSBuildThisFileDirectory)..\..\..\..\navmesh\CCNavMesh.cpp">
      <Filter>navmesh</Filter>
    </ClCompile>
    <ClCompile Include="$(MSBuildThisFileDirectory)..\..\..\..\navmesh\CCNavMeshAgent.cpp">
      <Filter>navmesh</Filter>
    </ClCompile>
    <ClCompile Include="$(MSBuildThisFileDirectory)..\..\..\..\navmesh\CCNavMeshDebugDraw.cpp">
      <Filter>navmesh</Filter>
    </ClCompile>
    <ClCompile Include="$(MSBuildThisFileDirectory)..\..\..\..\navmesh\CCNavMeshObstacle.cpp">
      <Filter>navmesh</Filter>
    </ClCompile>
    <ClCompile Include="$(MSBuildThisFileDirectory)..\..\..\..\navmesh\CCNavMeshUtils.cpp">
      <Filter>navmesh</Filter>
    </ClCompile>
    <ClCompile Include="$(MSBuildThisFileDirectory)..\..\..\..\base\CCNinePatchImageParser.cpp">
      <Filter>base</Filter>
    </ClCompile>
    <ClCompile Include="$(MSBuildThisFileDirectory)..\..\..\..\physics3d\CCPhysics3DDebugDrawer.cpp">
      <Filter>physics3d</Filter>
    </ClCompile>
    <ClCompile Include="$(MSBuildThisFileDirectory)..\..\..\..\physics3d\CCPhysics3DObject.cpp">
      <Filter>physics3d</Filter>
    </ClCompile>
    <ClCompile Include="$(MSBuildThisFileDirectory)..\..\..\..\physics3d\CCPhysics3DShape.cpp">
      <Filter>physics3d</Filter>
    </ClCompile>
    <ClCompile Include="$(MSBuildThisFileDirectory)..\..\..\..\physics3d\CCPhysics3DWorld.cpp">
      <Filter>physics3d</Filter>
    </ClCompile>
    <ClCompile Include="$(MSBuildThisFileDirectory)..\..\..\..\physics3d\CCPhysicsSprite3D.cpp">
      <Filter>physics3d</Filter>
    </ClCompile>
    <ClCompile Include="$(MSBuildThisFileDirectory)..\..\..\..\base\CCUserDefault-winrt.cpp">
      <Filter>base</Filter>
    </ClCompile>
    <ClCompile Include="$(MSBuildThisFileDirectory)..\..\..\..\..\external\clipper\clipper.cpp" />
    <ClCompile Include="$(MSBuildThisFileDirectory)..\..\..\CCAutoPolygon.cpp" />
  </ItemGroup>
  <ItemGroup>
    <Filter Include="2d">
      <UniqueIdentifier>{5dce13cf-2a33-4a9d-bea1-1cf6228f6323}</UniqueIdentifier>
    </Filter>
    <Filter Include="3d">
      <UniqueIdentifier>{d1405feb-dfdf-4ddf-9513-6b22179dcd07}</UniqueIdentifier>
    </Filter>
    <Filter Include="base">
      <UniqueIdentifier>{47ffb3d6-a40e-475a-8018-eb9b04ece90a}</UniqueIdentifier>
    </Filter>
    <Filter Include="cocosbuilder">
      <UniqueIdentifier>{6b35b27f-9d44-4f64-a602-28da1d6eb831}</UniqueIdentifier>
    </Filter>
    <Filter Include="cocosdenshion">
      <UniqueIdentifier>{faf0ec2a-d245-4aa1-aade-91c36141ae81}</UniqueIdentifier>
    </Filter>
    <Filter Include="cocostudio">
      <UniqueIdentifier>{042742fb-0fcf-4bef-aa7e-ede8b84febae}</UniqueIdentifier>
    </Filter>
    <Filter Include="deprecated">
      <UniqueIdentifier>{cd078356-9cc6-46c2-8d39-dc702c994139}</UniqueIdentifier>
    </Filter>
    <Filter Include="extension">
      <UniqueIdentifier>{99e5454f-55e7-4a86-bf56-823dc80f02cd}</UniqueIdentifier>
    </Filter>
    <Filter Include="external">
      <UniqueIdentifier>{650a2fa5-095e-4d93-86d6-5b38663c2dcf}</UniqueIdentifier>
    </Filter>
    <Filter Include="math">
      <UniqueIdentifier>{862c9f7f-fb24-4ab3-9713-76eed9341c50}</UniqueIdentifier>
    </Filter>
    <Filter Include="network">
      <UniqueIdentifier>{6341b1da-4cfa-4ce5-a824-9f4ae73fb26c}</UniqueIdentifier>
    </Filter>
    <Filter Include="physics">
      <UniqueIdentifier>{7cf18e6c-00a8-4938-8f37-f899df2d4a78}</UniqueIdentifier>
    </Filter>
    <Filter Include="platform">
      <UniqueIdentifier>{9355ad31-9678-4680-8d7d-21864e11663a}</UniqueIdentifier>
    </Filter>
    <Filter Include="renderer">
      <UniqueIdentifier>{93a234af-ace5-4391-ba94-906f9d8b1ac8}</UniqueIdentifier>
    </Filter>
    <Filter Include="storage">
      <UniqueIdentifier>{90707a94-17e0-4a22-9871-ea02fa83b1d3}</UniqueIdentifier>
    </Filter>
    <Filter Include="ui">
      <UniqueIdentifier>{1aa91433-3e54-4b8d-adff-7f7ecae29867}</UniqueIdentifier>
    </Filter>
    <Filter Include="cocosbuilder\Header Files">
      <UniqueIdentifier>{d0b36fd3-ca94-4b7d-828b-0cbf964bd9e9}</UniqueIdentifier>
    </Filter>
    <Filter Include="cocosbuilder\Source Files">
      <UniqueIdentifier>{5367d407-978c-4535-aa47-65a659dcc490}</UniqueIdentifier>
    </Filter>
    <Filter Include="external\ConvertUTF">
      <UniqueIdentifier>{3ab7ab3b-98c2-428e-8715-df40a5f8deca}</UniqueIdentifier>
    </Filter>
    <Filter Include="external\edtaa">
      <UniqueIdentifier>{becaa915-a665-4657-8aae-722c99ae368b}</UniqueIdentifier>
    </Filter>
    <Filter Include="external\tinyxml2">
      <UniqueIdentifier>{0b41a5be-2392-4079-b980-14c701c7e349}</UniqueIdentifier>
    </Filter>
    <Filter Include="external\unzip">
      <UniqueIdentifier>{c2fddcbf-b255-4fb6-8f55-9ca85bd3809b}</UniqueIdentifier>
    </Filter>
    <Filter Include="external\xxhash">
      <UniqueIdentifier>{9a5d5bc4-80f9-42aa-8865-c79711dfa7d6}</UniqueIdentifier>
    </Filter>
    <Filter Include="cocostudio\action">
      <UniqueIdentifier>{7345e280-b8a5-4d89-a27c-60cf351952d2}</UniqueIdentifier>
    </Filter>
    <Filter Include="cocostudio\armature">
      <UniqueIdentifier>{e31070b5-5b5f-47d4-b5c5-72220fe506de}</UniqueIdentifier>
    </Filter>
    <Filter Include="cocostudio\components">
      <UniqueIdentifier>{26df0f77-db9e-4895-b648-118e42b24728}</UniqueIdentifier>
    </Filter>
    <Filter Include="cocostudio\json">
      <UniqueIdentifier>{506718ba-bcdf-4078-9c11-781089c8d9f5}</UniqueIdentifier>
    </Filter>
    <Filter Include="cocostudio\reader">
      <UniqueIdentifier>{45d1e3fe-f2de-457b-bc91-0d60cbc50d8f}</UniqueIdentifier>
    </Filter>
    <Filter Include="cocostudio\TimelineAction">
      <UniqueIdentifier>{c7545a66-40fe-43af-ac7b-cce94a5bde56}</UniqueIdentifier>
    </Filter>
    <Filter Include="cocostudio\trigger">
      <UniqueIdentifier>{90a35e19-a318-4dd8-96e0-42112c4de943}</UniqueIdentifier>
    </Filter>
    <Filter Include="cocostudio\armature\animation">
      <UniqueIdentifier>{d2f2d731-a0fc-4fca-916a-ce87b5fb5cab}</UniqueIdentifier>
    </Filter>
    <Filter Include="cocostudio\armature\datas">
      <UniqueIdentifier>{7d85e693-c5fb-4408-abe0-f9ff7df0e384}</UniqueIdentifier>
    </Filter>
    <Filter Include="cocostudio\armature\display">
      <UniqueIdentifier>{a9af9e6f-0fd3-4461-9b3a-2de2417624eb}</UniqueIdentifier>
    </Filter>
    <Filter Include="cocostudio\armature\physics">
      <UniqueIdentifier>{43ca9fc2-569b-4753-9150-ac5bfc6f543e}</UniqueIdentifier>
    </Filter>
    <Filter Include="cocostudio\armature\utils">
      <UniqueIdentifier>{7dfddab5-351a-48e7-9cd4-1df5268badfd}</UniqueIdentifier>
    </Filter>
    <Filter Include="cocostudio\reader\WidgetReader">
      <UniqueIdentifier>{c88afb13-dccb-4ff6-be05-fd91f19d9202}</UniqueIdentifier>
    </Filter>
    <Filter Include="cocostudio\reader\WidgetReader\ButtonReader">
      <UniqueIdentifier>{49a50e7b-bf26-480e-a4e6-25b19fc4a312}</UniqueIdentifier>
    </Filter>
    <Filter Include="cocostudio\reader\WidgetReader\CheckBoxReader">
      <UniqueIdentifier>{6559bb9c-34ce-4702-a0c7-cb3e93a22caf}</UniqueIdentifier>
    </Filter>
    <Filter Include="cocostudio\reader\WidgetReader\ImageViewReader">
      <UniqueIdentifier>{37576c88-e687-4089-a758-6ef970087d3d}</UniqueIdentifier>
    </Filter>
    <Filter Include="cocostudio\reader\WidgetReader\LayoutReader">
      <UniqueIdentifier>{dd2338c9-660d-4131-aaf6-3c3cc30dfbe8}</UniqueIdentifier>
    </Filter>
    <Filter Include="cocostudio\reader\WidgetReader\ListViewReader">
      <UniqueIdentifier>{16ad21b8-70cc-4ab6-8ec6-e84417a685e7}</UniqueIdentifier>
    </Filter>
    <Filter Include="cocostudio\reader\WidgetReader\LoadingBarReader">
      <UniqueIdentifier>{1647ffda-45c0-401d-a050-0217bc5c3b91}</UniqueIdentifier>
    </Filter>
    <Filter Include="cocostudio\reader\WidgetReader\PageViewReader">
      <UniqueIdentifier>{99d20297-341e-4d4f-ac32-bf0f957bb08e}</UniqueIdentifier>
    </Filter>
    <Filter Include="cocostudio\reader\WidgetReader\ScrollViewReader">
      <UniqueIdentifier>{0f1c084d-aee7-4f97-a65f-a40a0b28ff16}</UniqueIdentifier>
    </Filter>
    <Filter Include="cocostudio\reader\WidgetReader\SliderReader">
      <UniqueIdentifier>{5c9190b3-70ea-4189-b42a-442399baf629}</UniqueIdentifier>
    </Filter>
    <Filter Include="cocostudio\reader\WidgetReader\TextAtlasReader">
      <UniqueIdentifier>{c81f1e50-d504-432b-9e38-92d015c88f8f}</UniqueIdentifier>
    </Filter>
    <Filter Include="cocostudio\reader\WidgetReader\TextBMFontReader">
      <UniqueIdentifier>{f2018778-20b3-439e-9127-4080d18448db}</UniqueIdentifier>
    </Filter>
    <Filter Include="cocostudio\reader\WidgetReader\TextFieldReader">
      <UniqueIdentifier>{ffc571d4-dca4-4cf0-b62c-f35b5f26f204}</UniqueIdentifier>
    </Filter>
    <Filter Include="cocostudio\reader\WidgetReader\TextReader">
      <UniqueIdentifier>{c03ed815-ce08-4801-bdd6-1869ff3c014e}</UniqueIdentifier>
    </Filter>
    <Filter Include="cocostudio\reader\WidgetReader\Node3DReader">
      <UniqueIdentifier>{c03ed815-ce08-4801-bdd6-1104ff3c014e}</UniqueIdentifier>
    </Filter>
    <Filter Include="cocostudio\reader\WidgetReader\Sprite3DReader">
      <UniqueIdentifier>{c03ed815-ce10-4301-bdd6-1104ff3c014e}</UniqueIdentifier>
    </Filter>
    <Filter Include="cocostudio\reader\WidgetReader\UserCameraReader">
      <UniqueIdentifier>{c0310482-ce10-4301-bdd6-110fff3c014e}</UniqueIdentifier>
    </Filter>
    <Filter Include="cocostudio\reader\WidgetReader\Particle3DReader">
      <UniqueIdentifier>{c0310485-ce10-420b-bdd6-1104ff3c014e}</UniqueIdentifier>
    </Filter>
    <Filter Include="ui\BaseClasses">
      <UniqueIdentifier>{48ae1ce9-b81f-479f-b59c-b10e344699d8}</UniqueIdentifier>
    </Filter>
    <Filter Include="ui\Layouts">
      <UniqueIdentifier>{1a7fb736-f3df-4683-b892-b181bc26fb0d}</UniqueIdentifier>
    </Filter>
    <Filter Include="ui\System">
      <UniqueIdentifier>{ef54a6b1-dfbe-4808-86a2-8ba0664b15ad}</UniqueIdentifier>
    </Filter>
    <Filter Include="ui\UIWidgets">
      <UniqueIdentifier>{4f239b1b-f1ca-472c-acb9-d84fbb0aeb9d}</UniqueIdentifier>
    </Filter>
    <Filter Include="ui\UIWidgets\EditBox">
      <UniqueIdentifier>{39f7141f-d8ce-4780-b9ee-c0c8e5410dc8}</UniqueIdentifier>
    </Filter>
    <Filter Include="ui\UIWidgets\ScrollWidget">
      <UniqueIdentifier>{b8bf48f3-8e10-4010-ae69-367715f2755a}</UniqueIdentifier>
    </Filter>
    <Filter Include="extension\AssetsManager">
      <UniqueIdentifier>{03cfe246-9a82-45ed-8a0f-f5e7baa91e0d}</UniqueIdentifier>
    </Filter>
    <Filter Include="extension\GUI">
      <UniqueIdentifier>{9a84f2c8-f6bb-4c38-9669-b1c6e45ef658}</UniqueIdentifier>
    </Filter>
    <Filter Include="extension\physics_nodes">
      <UniqueIdentifier>{b24283d8-3e1c-4fbe-b632-fef2cef51d87}</UniqueIdentifier>
    </Filter>
    <Filter Include="extension\GUI\CCControlExtensions">
      <UniqueIdentifier>{161033d2-1f07-477f-a694-c664c942f102}</UniqueIdentifier>
    </Filter>
    <Filter Include="extension\GUI\CCScrollView">
      <UniqueIdentifier>{840515bd-a764-47a1-b1d1-ad4d9fdbde91}</UniqueIdentifier>
    </Filter>
    <Filter Include="network\Header Files">
      <UniqueIdentifier>{1d8b1ab3-9e58-4b9d-a5d4-91ac54f29a44}</UniqueIdentifier>
    </Filter>
    <Filter Include="network\Source Files">
      <UniqueIdentifier>{09977165-cfcf-4101-9b00-6a3dc5397aaf}</UniqueIdentifier>
    </Filter>
    <Filter Include="platform\winrt">
      <UniqueIdentifier>{f8d3d5c4-e469-4980-bf28-aa7f6dac53a1}</UniqueIdentifier>
    </Filter>
    <Filter Include="cocosdenshion\Header Files">
      <UniqueIdentifier>{354b91cc-c6f7-4a7e-bd72-737916af7e23}</UniqueIdentifier>
    </Filter>
    <Filter Include="cocosdenshion\Source Files">
      <UniqueIdentifier>{5f37f118-5902-4683-9243-fcc77bdbf3e1}</UniqueIdentifier>
    </Filter>
    <Filter Include="cocostudio\json\flatbuffers">
      <UniqueIdentifier>{ea248cf4-798f-418c-8beb-39c9c864a802}</UniqueIdentifier>
    </Filter>
    <Filter Include="cocostudio\reader\WidgetReader\ComAudioReader">
      <UniqueIdentifier>{a9889035-45b0-4671-97a0-61df5b0d9283}</UniqueIdentifier>
    </Filter>
    <Filter Include="cocostudio\reader\WidgetReader\GameMapReader">
      <UniqueIdentifier>{9020bd24-1e83-4a61-98ce-3727c6677cc9}</UniqueIdentifier>
    </Filter>
    <Filter Include="cocostudio\reader\WidgetReader\NodeReader">
      <UniqueIdentifier>{c98f9dbc-048a-4efe-95eb-a0867f320928}</UniqueIdentifier>
    </Filter>
    <Filter Include="cocostudio\reader\WidgetReader\SpriteReader">
      <UniqueIdentifier>{1b632e54-5bd0-4d5b-98b2-8d656f96fa5d}</UniqueIdentifier>
    </Filter>
    <Filter Include="cocostudio\reader\WidgetReader\ParticleReader">
      <UniqueIdentifier>{0bffceb2-5483-4697-a6d6-4e56f469e0af}</UniqueIdentifier>
    </Filter>
    <Filter Include="cocostudio\reader\WidgetReader\SpriteReader\SingleNodeReader">
      <UniqueIdentifier>{b6756a21-fab2-49e2-94ee-8100c134e797}</UniqueIdentifier>
    </Filter>
    <Filter Include="cocostudio\reader\WidgetReader\ProjectNodeReader">
      <UniqueIdentifier>{a6638f35-5c81-4835-9897-0f9efb0be02b}</UniqueIdentifier>
    </Filter>
    <Filter Include="cocostudio\reader\WidgetReader\ArmatureNodeReader">
      <UniqueIdentifier>{1151b6b3-739f-4cff-add0-6b772fa7d226}</UniqueIdentifier>
    </Filter>
    <Filter Include="base\allocator">
      <UniqueIdentifier>{673ca2c5-2183-424e-a2aa-728cd5231b62}</UniqueIdentifier>
    </Filter>
    <Filter Include="cocostudio\reader\WidgetReader\Particle3DReader">
      <UniqueIdentifier>{876146bd-d01b-43da-ab6f-405e99ff5bde}</UniqueIdentifier>
    </Filter>
    <Filter Include="extension\Particle3D">
      <UniqueIdentifier>{9db28ba6-311e-471b-ae34-0fc41cffc2b0}</UniqueIdentifier>
    </Filter>
    <Filter Include="extension\Particle3D\PU">
      <UniqueIdentifier>{ed044d4b-058f-4cee-911e-49fad0a03953}</UniqueIdentifier>
    </Filter>
    <Filter Include="external\poly2tri">
      <UniqueIdentifier>{1567b8a7-947d-4cf9-883d-5e0cd06efffc}</UniqueIdentifier>
    </Filter>
    <Filter Include="external\poly2tri\common">
      <UniqueIdentifier>{292e8d6b-015b-40ad-a77c-8d190940da04}</UniqueIdentifier>
    </Filter>
    <Filter Include="external\poly2tri\sweep">
      <UniqueIdentifier>{932c5f6e-07b3-4b34-97ae-2f3d42024149}</UniqueIdentifier>
    </Filter>
<<<<<<< HEAD
    <Filter Include="external\clipper">
      <UniqueIdentifier>{37ad3bdd-733d-46e4-b28d-b350521e6f54}</UniqueIdentifier>
=======
    <Filter Include="audio">
      <UniqueIdentifier>{f1c7e21a-6d78-44ba-9480-d7ba197c7b42}</UniqueIdentifier>
    </Filter>
    <Filter Include="physics3d">
      <UniqueIdentifier>{9cd5215e-ca71-4a7c-bc6d-a86d493b0a70}</UniqueIdentifier>
    </Filter>
    <Filter Include="navmesh">
      <UniqueIdentifier>{9a25af30-04d1-41a7-9e55-e34db6b712cd}</UniqueIdentifier>
>>>>>>> 9e937759
    </Filter>
  </ItemGroup>
  <ItemGroup>
    <None Include="$(MSBuildThisFileDirectory)..\..\..\cocos2d.def" />
    <None Include="$(MSBuildThisFileDirectory)..\..\..\..\math\Mat4.inl">
      <Filter>math</Filter>
    </None>
    <None Include="$(MSBuildThisFileDirectory)..\..\..\..\math\MathUtil.inl">
      <Filter>math</Filter>
    </None>
    <None Include="$(MSBuildThisFileDirectory)..\..\..\..\math\MathUtilNeon.inl">
      <Filter>math</Filter>
    </None>
    <None Include="$(MSBuildThisFileDirectory)..\..\..\..\math\MathUtilSSE.inl">
      <Filter>math</Filter>
    </None>
    <None Include="$(MSBuildThisFileDirectory)..\..\..\..\math\Quaternion.inl">
      <Filter>math</Filter>
    </None>
    <None Include="$(MSBuildThisFileDirectory)..\..\..\..\math\Vec2.inl">
      <Filter>math</Filter>
    </None>
    <None Include="$(MSBuildThisFileDirectory)..\..\..\..\math\Vec3.inl">
      <Filter>math</Filter>
    </None>
    <None Include="$(MSBuildThisFileDirectory)..\..\..\..\math\Vec4.inl">
      <Filter>math</Filter>
    </None>
    <None Include="$(MSBuildThisFileDirectory)..\..\..\..\renderer\ccShader_3D_Color.frag">
      <Filter>renderer</Filter>
    </None>
    <None Include="$(MSBuildThisFileDirectory)..\..\..\..\renderer\ccShader_3D_ColorTex.frag">
      <Filter>renderer</Filter>
    </None>
    <None Include="$(MSBuildThisFileDirectory)..\..\..\..\renderer\ccShader_3D_PositionTex.vert">
      <Filter>renderer</Filter>
    </None>
    <None Include="$(MSBuildThisFileDirectory)..\..\..\..\renderer\ccShader_Label.vert">
      <Filter>renderer</Filter>
    </None>
    <None Include="$(MSBuildThisFileDirectory)..\..\..\..\renderer\ccShader_Label_df.frag">
      <Filter>renderer</Filter>
    </None>
    <None Include="$(MSBuildThisFileDirectory)..\..\..\..\renderer\ccShader_Label_df_glow.frag">
      <Filter>renderer</Filter>
    </None>
    <None Include="$(MSBuildThisFileDirectory)..\..\..\..\renderer\ccShader_Label_normal.frag">
      <Filter>renderer</Filter>
    </None>
    <None Include="$(MSBuildThisFileDirectory)..\..\..\..\renderer\ccShader_Label_outline.frag">
      <Filter>renderer</Filter>
    </None>
    <None Include="$(MSBuildThisFileDirectory)..\..\..\..\renderer\ccShader_Position_uColor.frag">
      <Filter>renderer</Filter>
    </None>
    <None Include="$(MSBuildThisFileDirectory)..\..\..\..\renderer\ccShader_Position_uColor.vert">
      <Filter>renderer</Filter>
    </None>
    <None Include="$(MSBuildThisFileDirectory)..\..\..\..\renderer\ccShader_PositionColor.frag">
      <Filter>renderer</Filter>
    </None>
    <None Include="$(MSBuildThisFileDirectory)..\..\..\..\renderer\ccShader_PositionColor.vert">
      <Filter>renderer</Filter>
    </None>
    <None Include="$(MSBuildThisFileDirectory)..\..\..\..\renderer\ccShader_PositionColorLengthTexture.frag">
      <Filter>renderer</Filter>
    </None>
    <None Include="$(MSBuildThisFileDirectory)..\..\..\..\renderer\ccShader_PositionColorLengthTexture.vert">
      <Filter>renderer</Filter>
    </None>
    <None Include="$(MSBuildThisFileDirectory)..\..\..\..\renderer\ccShader_PositionTexture.frag">
      <Filter>renderer</Filter>
    </None>
    <None Include="$(MSBuildThisFileDirectory)..\..\..\..\renderer\ccShader_PositionTexture.vert">
      <Filter>renderer</Filter>
    </None>
    <None Include="$(MSBuildThisFileDirectory)..\..\..\..\renderer\ccShader_PositionTexture_uColor.frag">
      <Filter>renderer</Filter>
    </None>
    <None Include="$(MSBuildThisFileDirectory)..\..\..\..\renderer\ccShader_PositionTexture_uColor.vert">
      <Filter>renderer</Filter>
    </None>
    <None Include="$(MSBuildThisFileDirectory)..\..\..\..\renderer\ccShader_PositionTextureA8Color.frag">
      <Filter>renderer</Filter>
    </None>
    <None Include="$(MSBuildThisFileDirectory)..\..\..\..\renderer\ccShader_PositionTextureA8Color.vert">
      <Filter>renderer</Filter>
    </None>
    <None Include="$(MSBuildThisFileDirectory)..\..\..\..\renderer\ccShader_PositionTextureColor.frag">
      <Filter>renderer</Filter>
    </None>
    <None Include="$(MSBuildThisFileDirectory)..\..\..\..\renderer\ccShader_PositionTextureColor.vert">
      <Filter>renderer</Filter>
    </None>
    <None Include="$(MSBuildThisFileDirectory)..\..\..\..\renderer\ccShader_PositionTextureColor_noMVP.frag">
      <Filter>renderer</Filter>
    </None>
    <None Include="$(MSBuildThisFileDirectory)..\..\..\..\renderer\ccShader_PositionTextureColor_noMVP.vert">
      <Filter>renderer</Filter>
    </None>
    <None Include="$(MSBuildThisFileDirectory)..\..\..\..\renderer\ccShader_PositionTextureColorAlphaTest.frag">
      <Filter>renderer</Filter>
    </None>
    <None Include="$(MSBuildThisFileDirectory)..\..\..\..\renderer\ccShader_Position_uColor-no-gl_PointSize.vert">
      <Filter>renderer</Filter>
    </None>
    <None Include="$(MSBuildThisFileDirectory)..\..\..\libcocos2d.vcxproj.filters">
      <Filter>2d</Filter>
    </None>
    <None Include="$(MSBuildThisFileDirectory)..\..\..\libcocos2d_wp8.vcxproj.filters">
      <Filter>2d</Filter>
    </None>
    <None Include="$(MSBuildThisFileDirectory)..\..\..\..\3d\CCAnimationCurve.inl">
      <Filter>3d</Filter>
    </None>
  </ItemGroup>
</Project><|MERGE_RESOLUTION|>--- conflicted
+++ resolved
@@ -3760,10 +3760,9 @@
     <Filter Include="external\poly2tri\sweep">
       <UniqueIdentifier>{932c5f6e-07b3-4b34-97ae-2f3d42024149}</UniqueIdentifier>
     </Filter>
-<<<<<<< HEAD
     <Filter Include="external\clipper">
       <UniqueIdentifier>{37ad3bdd-733d-46e4-b28d-b350521e6f54}</UniqueIdentifier>
-=======
+    </Filter>
     <Filter Include="audio">
       <UniqueIdentifier>{f1c7e21a-6d78-44ba-9480-d7ba197c7b42}</UniqueIdentifier>
     </Filter>
@@ -3772,7 +3771,6 @@
     </Filter>
     <Filter Include="navmesh">
       <UniqueIdentifier>{9a25af30-04d1-41a7-9e55-e34db6b712cd}</UniqueIdentifier>
->>>>>>> 9e937759
     </Filter>
   </ItemGroup>
   <ItemGroup>
