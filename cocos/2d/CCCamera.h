/****************************************************************************
Copyright (c) 2014 Chukong Technologies Inc.

http://www.cocos2d-x.org

Permission is hereby granted, free of charge, to any person obtaining a copy
of this software and associated documentation files (the "Software"), to deal
in the Software without restriction, including without limitation the rights
to use, copy, modify, merge, publish, distribute, sublicense, and/or sell
copies of the Software, and to permit persons to whom the Software is
furnished to do so, subject to the following conditions:

The above copyright notice and this permission notice shall be included in
all copies or substantial portions of the Software.

THE SOFTWARE IS PROVIDED "AS IS", WITHOUT WARRANTY OF ANY KIND, EXPRESS OR
IMPLIED, INCLUDING BUT NOT LIMITED TO THE WARRANTIES OF MERCHANTABILITY,
FITNESS FOR A PARTICULAR PURPOSE AND NONINFRINGEMENT. IN NO EVENT SHALL THE
AUTHORS OR COPYRIGHT HOLDERS BE LIABLE FOR ANY CLAIM, DAMAGES OR OTHER
LIABILITY, WHETHER IN AN ACTION OF CONTRACT, TORT OR OTHERWISE, ARISING FROM,
OUT OF OR IN CONNECTION WITH THE SOFTWARE OR THE USE OR OTHER DEALINGS IN
THE SOFTWARE.

 Code based GamePlay3D's Camera: http://gameplay3d.org

 ****************************************************************************/
#ifndef _CCCAMERA_H__
#define _CCCAMERA_H__

#include "2d/CCNode.h"
#include "3d/CCFrustum.h"
#include "renderer/CCQuadCommand.h"
#include "renderer/CCCustomCommand.h"
#include "renderer/CCFrameBuffer.h"

NS_CC_BEGIN

class Scene;

/**
 * Note: 
 * Scene creates a default camera. And the default camera mask of Node is 1, therefore it can be seen by the default camera.
 * During rendering the scene, it draws the objects seen by each camera in the added order except default camera. The default camera is the last one being drawn with.
 * It's usually a good idea to render 3D objects in a separate camera.
 * And set the 3d camera flag to CameraFlag::USER1 or anything else except DEFAULT. Dedicate The DEFAULT camera for UI, because it is rendered at last.
 * You can change the camera order to get different result when depth test is not enabled.
 * For each camera, transparent 3d sprite is rendered after opaque 3d sprite and other 2d objects.
 */
enum class CameraFlag
{
    DEFAULT = 1,
    USER1 = 1 << 1,
    USER2 = 1 << 2,
    USER3 = 1 << 3,
    USER4 = 1 << 4,
    USER5 = 1 << 5,
    USER6 = 1 << 6,
    USER7 = 1 << 7,
    USER8 = 1 << 8,
};
/**
 * Defines a camera .
 */
class CC_DLL Camera :public Node
{
    friend class Scene;
    friend class Director;
    friend class EventDispatcher;
public:
    /**
    * The type of camera.
    */
    enum class Type
    {
        PERSPECTIVE = 1,
        ORTHOGRAPHIC = 2
    };
public:
    /**
    * Creates a perspective camera.
    *
    * @param fieldOfView The field of view for the perspective camera (normally in the range of 40-60 degrees).
    * @param aspectRatio The aspect ratio of the camera (normally the width of the viewport divided by the height of the viewport).
    * @param nearPlane The near plane distance.
    * @param farPlane The far plane distance.
    */
    static Camera* createPerspective(float fieldOfView, float aspectRatio, float nearPlane, float farPlane);
    /**
    * Creates an orthographic camera.
    *
    * @param zoomX The zoom factor along the X-axis of the orthographic projection (the width of the ortho projection).
    * @param zoomY The zoom factor along the Y-axis of the orthographic projection (the height of the ortho projection).
    * @param nearPlane The near plane distance.
    * @param farPlane The far plane distance.
    */
    static Camera* createOrthographic(float zoomX, float zoomY, float nearPlane, float farPlane);

    /** create default camera, the camera type depends on Director::getProjection, the depth of the default camera is 0 */
    static Camera* create();
    
    /**
    * Gets the type of camera.
    *
    * @return The camera type.
    */
    Camera::Type getType() const { return _type; }

    /**get & set Camera flag*/
    CameraFlag getCameraFlag() const { return (CameraFlag)_cameraFlag; }
    void setCameraFlag(CameraFlag flag) { _cameraFlag = (unsigned short)flag; }

    /**
    * Make Camera looks at target
    *
    * @param target The target camera is point at
    * @param up The up vector, usually it's Y axis
    */
    virtual void lookAt(const Vec3& target, const Vec3& up = Vec3::UNIT_Y);

    /**
    * Gets the camera's projection matrix.
    *
    * @return The camera projection matrix.
    */
    const Mat4& getProjectionMatrix() const;
    /**
    * Gets the camera's view matrix.
    *
    * @return The camera view matrix.
    */
    const Mat4& getViewMatrix() const;

    /**get view projection matrix*/
    const Mat4& getViewProjectionMatrix() const;
    
    /* convert the specified point in 3D world-space coordinates into the screen-space coordinates.
     *
     * Origin point at left top corner in screen-space.
     * @param src The world-space position.
     * @return The screen-space position.
     */
    Vec2 project(const Vec3& src) const;
    
    /* convert the specified point in 3D world-space coordinates into the GL-screen-space coordinates.
     *
     * Origin point at left bottom corner in GL-screen-space.
     * @param src The 3D world-space position.
     * @return The GL-screen-space position.
     */
    Vec2 projectGL(const Vec3& src) const;
    
    /**
     * Convert the specified point of screen-space coordinate into the 3D world-space coordinate.
     *
     * Origin point at left top corner in screen-space.
     * @param src The screen-space position.
     * @return The 3D world-space position.
     */
    Vec3 unproject(const Vec3& src) const;
    
    /**
     * Convert the specified point of GL-screen-space coordinate into the 3D world-space coordinate.
     *
     * Origin point at left bottom corner in GL-screen-space.
     * @param src The GL-screen-space position.
     * @return The 3D world-space position.
     */
    Vec3 unprojectGL(const Vec3& src) const;
    
    /**
     * Convert the specified point of screen-space coordinate into the 3D world-space coordinate.
     *
     * Origin point at left top corner in screen-space.
     * @param size The window size to use.
     * @param src  The screen-space position.
     * @param dst  The 3D world-space position.
     */
    void unproject(const Size& size, const Vec3* src, Vec3* dst) const;
    
    /**
     * Convert the specified point of GL-screen-space coordinate into the 3D world-space coordinate.
     *
     * Origin point at left bottom corner in GL-screen-space.
     * @param size The window size to use.
     * @param src  The GL-screen-space position.
     * @param dst  The 3D world-space position.
     */
    void unprojectGL(const Size& size, const Vec3* src, Vec3* dst) const;

    /**
     * Is this aabb visible in frustum
     */
    bool isVisibleInFrustum(const AABB* aabb) const;
    
    /**
     * Get object depth towards camera
     */
    float getDepthInView(const Mat4& transform) const;
    
    /**
     * set depth, camera with larger depth is drawn on top of camera with smaller depth, the depth of camera with CameraFlag::DEFAULT is 0, user defined camera is -1 by default
     */
    void setDepth(int8_t depth);
    
    /**
     * get depth, camera with larger depth is drawn on top of camera with smaller depth, the depth of camera with CameraFlag::DEFAULT is 0, user defined camera is -1 by default
     */
    int8_t getDepth() const { return _depth; }
    
    /**
     get rendered order
     */
    int getRenderOrder() const;
    
    /**
     * Get the frustum's far plane.
     */
    float getFarPlane() const { return _farPlane; }

    /**
     * Get the frustum's near plane.
     */
    float getNearPlane() const { return _nearPlane; }
    
    //override
    virtual void onEnter() override;
    virtual void onExit() override;

    /**
     * Get the visiting camera , the visiting camera shall be set on Scene::render
     */
    static const Camera* getVisitingCamera() { return _visitingCamera; }

    /**
     * Get the default camera of the current running scene.
     */
    static Camera* getDefaultCamera();
    /**
     Before rendering scene with this camera, the background need to be cleared.
     */
    void clearBackground(float depth);
    /**
     Apply the FBO, RenderTargets and viewport.
     */
    void apply();
    /**
     Set FBO, which will attacha several render target for the rendered result.
    */
    void setFrameBufferObject(experimental::FrameBuffer* fbo);
    /**
     Set Viewport for camera.
     */
    void setViewport(const experimental::Viewport& vp) { _viewport = vp; }
CC_CONSTRUCTOR_ACCESS:
    Camera();
    ~Camera();
    
    /**
     * Set the scene,this method shall not be invoke manually
     */
    void setScene(Scene* scene);
    
    /**set additional matrix for the projection matrix, it multiplys mat to projection matrix when called, used by WP8*/
    void setAdditionalProjection(const Mat4& mat);
    
    /** init camera */
    bool initDefault();
    bool initPerspective(float fieldOfView, float aspectRatio, float nearPlane, float farPlane);
    bool initOrthographic(float zoomX, float zoomY, float nearPlane, float farPlane);
    void applyFrameBufferObject();
    void applyViewport();
protected:

    Scene* _scene; //Scene camera belongs to
    Mat4 _projection;
    mutable Mat4 _view;
    mutable Mat4 _viewInv;
    mutable Mat4 _viewProjection;
    Vec3 _up;
    Camera::Type _type;
    float _fieldOfView;
    float _zoom[2];
    float _aspectRatio;
    float _nearPlane;
    float _farPlane;
    mutable bool  _viewProjectionDirty;
    unsigned short _cameraFlag; // camera flag
    mutable Frustum _frustum;   // camera frustum
    mutable bool _frustumDirty;
    int8_t  _depth;                 //camera depth, the depth of camera with CameraFlag::DEFAULT flag is 0 by default, a camera with larger depth is drawn on top of camera with smaller detph
    static Camera* _visitingCamera;
<<<<<<< HEAD
    
    friend class Director;
    experimental::Viewport _viewport;
    
    experimental::FrameBuffer* _fbo;
protected:
    static experimental::Viewport _defaultViewport;
public:
    static const experimental::Viewport& getDefaultViewport() { return _defaultViewport; }
    static void setDefaultViewport(const experimental::Viewport& vp) { _defaultViewport = vp; }
=======
>>>>>>> 1897eef0
};

NS_CC_END

#endif// __CCCAMERA_H_<|MERGE_RESOLUTION|>--- conflicted
+++ resolved
@@ -289,9 +289,7 @@
     mutable bool _frustumDirty;
     int8_t  _depth;                 //camera depth, the depth of camera with CameraFlag::DEFAULT flag is 0 by default, a camera with larger depth is drawn on top of camera with smaller detph
     static Camera* _visitingCamera;
-<<<<<<< HEAD
-    
-    friend class Director;
+    
     experimental::Viewport _viewport;
     
     experimental::FrameBuffer* _fbo;
@@ -300,8 +298,6 @@
 public:
     static const experimental::Viewport& getDefaultViewport() { return _defaultViewport; }
     static void setDefaultViewport(const experimental::Viewport& vp) { _defaultViewport = vp; }
-=======
->>>>>>> 1897eef0
 };
 
 NS_CC_END
