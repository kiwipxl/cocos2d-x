/****************************************************************************
Copyright (c) 2010-2012 cocos2d-x.org
Copyright (c) 2008-2010 Ricardo Quesada

http://www.cocos2d-x.org

Permission is hereby granted, free of charge, to any person obtaining a copy
of this software and associated documentation files (the "Software"), to deal
in the Software without restriction, including without limitation the rights
to use, copy, modify, merge, publish, distribute, sublicense, and/or sell
copies of the Software, and to permit persons to whom the Software is
furnished to do so, subject to the following conditions:

The above copyright notice and this permission notice shall be included in
all copies or substantial portions of the Software.

THE SOFTWARE IS PROVIDED "AS IS", WITHOUT WARRANTY OF ANY KIND, EXPRESS OR
IMPLIED, INCLUDING BUT NOT LIMITED TO THE WARRANTIES OF MERCHANTABILITY,
FITNESS FOR A PARTICULAR PURPOSE AND NONINFRINGEMENT. IN NO EVENT SHALL THE
AUTHORS OR COPYRIGHT HOLDERS BE LIABLE FOR ANY CLAIM, DAMAGES OR OTHER
LIABILITY, WHETHER IN AN ACTION OF CONTRACT, TORT OR OTHERWISE, ARISING FROM,
OUT OF OR IN CONNECTION WITH THE SOFTWARE OR THE USE OR OTHER DEALINGS IN
THE SOFTWARE.
****************************************************************************/
#ifndef __CCLABELTTF_H__
#define __CCLABELTTF_H__

#include "renderer/CCNewSprite.h"
#include "CCTexture2D.h"

NS_CC_BEGIN

/**
 * @addtogroup GUI
 * @{
 * @addtogroup label
 * @{
 */



/** @brief LabelTTF is a subclass of TextureNode that knows how to render text labels
 *
 * All features from TextureNode are valid in LabelTTF
 *
 * LabelTTF objects are slow. Consider using LabelAtlas or LabelBMFont instead.
 *
 * Custom ttf file can be put in assets/ or external storage that the Application can access.
 * @code
 * LabelTTF *label1 = LabelTTF::create("alignment left", "A Damn Mess", fontSize, blockSize, 
 *                                          TextHAlignment::LEFT, TextVAlignment::CENTER);
 * LabelTTF *label2 = LabelTTF::create("alignment right", "/mnt/sdcard/Scissor Cuts.ttf", fontSize, blockSize,
 *                                          TextHAlignment::LEFT, TextVAlignment::CENTER);
 * @endcode
 *
 */
class CC_DLL LabelTTF : public NewSprite, public LabelProtocol
{
public:
    /**
     * @js ctor
     */
    LabelTTF();
    /**
     * @js NA
     * @lua NA
     */
    virtual ~LabelTTF();

    /** creates a LabelTTF with a font name and font size in points
     @since v2.0.1
     */
    static LabelTTF * create(const std::string& string, const std::string& fontName, float fontSize);
    
    /** creates a LabelTTF from a fontname, horizontal alignment, dimension in points,  and font size in points.
     @since v2.0.1
     */
    static LabelTTF * create(const std::string& string, const std::string& fontName, float fontSize,
                             const Size& dimensions, TextHAlignment hAlignment);
  
    /** creates a Label from a fontname, alignment, dimension in points and font size in points
     @since v2.0.1
     */
    static LabelTTF * create(const std::string& string, const std::string& fontName, float fontSize,
                             const Size& dimensions, TextHAlignment hAlignment,
                             TextVAlignment vAlignment);
    
    
    /** Create a lable with string and a font definition*/
    static LabelTTF * createWithFontDefinition(const std::string& string, FontDefinition &textDefinition);
    
    /** initializes the LabelTTF with a font name and font size */
    bool initWithString(const std::string& string, const std::string& fontName, float fontSize);
    
    /** initializes the LabelTTF with a font name, alignment, dimension and font size */
    bool initWithString(const std::string& string, const std::string& fontName, float fontSize,
                        const Size& dimensions, TextHAlignment hAlignment);

    /** initializes the LabelTTF with a font name, alignment, dimension and font size */
    bool initWithString(const std::string& string, const std::string& fontName, float fontSize,
                        const Size& dimensions, TextHAlignment hAlignment, 
                        TextVAlignment vAlignment);
    
    /** initializes the LabelTTF with a font name, alignment, dimension and font size */
    bool initWithStringAndTextDefinition(const std::string& string, FontDefinition &textDefinition);
    
    /** set the text definition used by this label */
    void setTextDefinition(const FontDefinition& theDefinition);
    
    /** get the text definition used by this label */
    FontDefinition getTextDefinition();
    
    
    
    /** enable or disable shadow for the label */
    void enableShadow(const Size &shadowOffset, float shadowOpacity, float shadowBlur, bool mustUpdateTexture = true);
    
    /** disable shadow rendering */
    void disableShadow(bool mustUpdateTexture = true);
    
    /** enable or disable stroke */
    void enableStroke(const Color3B &strokeColor, float strokeSize, bool mustUpdateTexture = true);
    
    /** disable stroke */
    void disableStroke(bool mustUpdateTexture = true);
    
    /** set text tinting */
    void setFontFillColor(const Color3B &tintColor, bool mustUpdateTexture = true);

    
    
    /** initializes the LabelTTF */
    bool init();

    /** Creates an label.
     */
    static LabelTTF * create();

    /** changes the string to render
    * @warning Changing the string is as expensive as creating a new LabelTTF. To obtain better performance use LabelAtlas
    */
    virtual void setString(const std::string &label) override;
    virtual const std::string& getString(void) const override;
    
    TextHAlignment getHorizontalAlignment() const;
    void setHorizontalAlignment(TextHAlignment alignment);
    
    TextVAlignment getVerticalAlignment() const;
    void setVerticalAlignment(TextVAlignment verticalAlignment);
    
    const Size& getDimensions() const;
    void setDimensions(const Size &dim);
    
    float getFontSize() const;
    void setFontSize(float fontSize);
    
    const std::string& getFontName() const;
    void setFontName(const std::string& fontName);

    /**
     * @js NA
     * @lua NA
     */
    virtual std::string getDescription() const override;

protected:
    bool updateTexture();

    /** set the text definition for this label */
    void _updateWithTextDefinition(const FontDefinition& textDefinition, bool mustUpdateTexture = true);
    FontDefinition    _prepareTextDefinition(bool adjustForResolution = false);
    
    /** Dimensions of the label in Points */
    Size _dimensions;
    /** The alignment of the label */
    TextHAlignment         _alignment;
    /** The vertical alignment of the label */
    TextVAlignment _vAlignment;
    /** Font name used in the label */
    std::string _fontName;
    /** Font size of the label */
    float _fontSize;
    /** label's string */
    std::string _string;
    
    /** font shadow */
    bool    _shadowEnabled;
    Size    _shadowOffset;
    float   _shadowOpacity;
    float   _shadowBlur;
    
    
    /** font stroke */
    bool        _strokeEnabled;
    Color3B     _strokeColor;
    float       _strokeSize;
        
    /** font tint */
    Color3B   _textFillColor;
<<<<<<< HEAD


=======
>>>>>>> d42bd75a
};


// end of GUI group
/// @}
/// @}

NS_CC_END

#endif //__CCLABEL_H__
<|MERGE_RESOLUTION|>--- conflicted
+++ resolved
@@ -197,11 +197,6 @@
         
     /** font tint */
     Color3B   _textFillColor;
-<<<<<<< HEAD
-
-
-=======
->>>>>>> d42bd75a
 };
 
 
