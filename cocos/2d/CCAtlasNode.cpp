--- conflicted
+++ resolved
@@ -25,7 +25,6 @@
 THE SOFTWARE.
 ****************************************************************************/
 
-#include "2d/CCCamera.h"
 #include "CCAtlasNode.h"
 #include "renderer/CCTextureAtlas.h"
 #include "base/CCDirector.h"
@@ -133,35 +132,7 @@
 // AtlasNode - draw
 void AtlasNode::draw(Renderer *renderer, const Mat4 &transform, uint32_t flags)
 {
-<<<<<<< HEAD
-    //Render as 3D object
-    if (flags & FLAGS_RENDER_AS_3D)
-    {
-        float depth = Camera::getVisitingCamera()->getDepthInView(transform);
-        _quadCommand.init(
-                          depth,
-                          _textureAtlas->getTexture()->getName(),
-                          getGLProgramState(),
-                          _blendFunc,
-                          _textureAtlas->getQuads(),
-                          _quadsToDraw,
-                          transform);
-        _quadCommand.set3D(true);
-    }
-    else
-    {
-        _quadCommand.init(
-                          _globalZOrder,
-                          _textureAtlas->getTexture()->getName(),
-                          getGLProgramState(),
-                          _blendFunc,
-                          _textureAtlas->getQuads(),
-                          _quadsToDraw,
-                          transform);
-    }
-=======
     _quadCommand.init(_globalZOrder, _textureAtlas->getTexture()->getName(), getGLProgramState(), _blendFunc, _textureAtlas->getQuads(), _quadsToDraw, transform, flags);
->>>>>>> 15bf9190
     
     renderer->addCommand(&_quadCommand);
 
