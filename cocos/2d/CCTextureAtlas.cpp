--- conflicted
+++ resolved
@@ -62,12 +62,8 @@
 
     glDeleteBuffers(2, _buffersVBO);
 
-<<<<<<< HEAD
-    if (Configuration::getInstance()->supportsShareableVAO()) {
-=======
     if (Configuration::getInstance()->supportsShareableVAO())
     {
->>>>>>> f4c97948
         glDeleteVertexArrays(1, &_VAOname);
         GL::bindVAO(0);
     }
@@ -197,25 +193,15 @@
     
     this->setupIndices();
 
-<<<<<<< HEAD
-    if (Configuration::getInstance()->supportsShareableVAO()) {
+    if (Configuration::getInstance()->supportsShareableVAO())
+    {
         setupVBOandVAO();
     }
-    else {
+    else
+    {
         setupVBO();
     }
-    
-=======
-    if (Configuration::getInstance()->supportsShareableVAO())
-    {
-        setupVBOandVAO();
-    }
-    else
-    {
-        setupVBO();
-    }
-
->>>>>>> f4c97948
+
     _dirty = true;
 
     return true;
@@ -223,19 +209,12 @@
 
 void TextureAtlas::listenBackToForeground(Object *obj)
 {  
-<<<<<<< HEAD
-    if (Configuration::getInstance()->supportsShareableVAO()) {
+    if (Configuration::getInstance()->supportsShareableVAO())
+    {
         setupVBOandVAO();
     }
-    else {
-=======
-    if (Configuration::getInstance()->supportsShareableVAO())
-    {
-        setupVBOandVAO();
-    }
     else
     {
->>>>>>> f4c97948
         setupVBO();
     }
     
@@ -631,34 +610,6 @@
 
     GL::bindTexture2D(_texture->getName());
 
-<<<<<<< HEAD
-    if (Configuration::getInstance()->supportsShareableVAO()) {
-        //
-        // Using VBO and VAO
-        //
-
-        // XXX: update is done in draw... perhaps it should be done in a timer
-        if (_dirty) 
-        {
-            glBindBuffer(GL_ARRAY_BUFFER, _buffersVBO[0]);
-            // option 1: subdata
-            //glBufferSubData(GL_ARRAY_BUFFER, sizeof(_quads[0])*start, sizeof(_quads[0]) * n , &_quads[start] );
-            
-            // option 2: data
-            //		glBufferData(GL_ARRAY_BUFFER, sizeof(quads_[0]) * (n-start), &quads_[start], GL_DYNAMIC_DRAW);
-            
-            // option 3: orphaning + glMapBuffer
-            glBufferData(GL_ARRAY_BUFFER, sizeof(_quads[0]) * (numberOfQuads-start), NULL, GL_DYNAMIC_DRAW);
-            void *buf = glMapBuffer(GL_ARRAY_BUFFER, GL_WRITE_ONLY);
-            memcpy(buf, _quads, sizeof(_quads[0])* (numberOfQuads-start));
-            glUnmapBuffer(GL_ARRAY_BUFFER);
-            
-            glBindBuffer(GL_ARRAY_BUFFER, 0);
-
-            _dirty = false;
-        }
-
-=======
     if (Configuration::getInstance()->supportsShareableVAO())
     {
         //
@@ -686,7 +637,6 @@
             _dirty = false;
         }
 
->>>>>>> f4c97948
         GL::bindVAO(_VAOname);
 
 #if CC_REBIND_INDICES_BUFFER
@@ -705,12 +655,8 @@
 
 //    glBindVertexArray(0);
     }
-<<<<<<< HEAD
-    else {
-=======
     else
     {
->>>>>>> f4c97948
         //
         // Using VBO without VAO
         //
