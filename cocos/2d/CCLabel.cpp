--- conflicted
+++ resolved
@@ -23,7 +23,6 @@
  THE SOFTWARE.
  ****************************************************************************/
 
-#include "2d/CCCamera.h"
 #include "2d/CCLabel.h"
 #include "2d/CCFontAtlasCache.h"
 #include "2d/CCSprite.h"
@@ -904,22 +903,8 @@
     if(_insideBounds)
 #endif
     {
-<<<<<<< HEAD
-        if (flags & FLAGS_RENDER_AS_3D)
-        {
-            float depth = Camera::getVisitingCamera()->getDepthInView(transform);
-            _customCommand.init(depth);
-            _customCommand.func = CC_CALLBACK_0(Label::onDraw, this, transform, transformUpdated);
-        }
-        else
-        {
-            _customCommand.init(_globalZOrder);
-            _customCommand.func = CC_CALLBACK_0(Label::onDraw, this, transform, transformUpdated);
-        }
-=======
         _customCommand.init(_globalZOrder, transform, flags);
         _customCommand.func = CC_CALLBACK_0(Label::onDraw, this, transform, transformUpdated);
->>>>>>> 15bf9190
 
         renderer->addCommand(&_customCommand);
     }
