/****************************************************************************
 Copyright (c) 2013      Zynga Inc.
 Copyright (c) 2013-2015 Chukong Technologies Inc.

 http://www.cocos2d-x.org

 Permission is hereby granted, free of charge, to any person obtaining a copy
 of this software and associated documentation files (the "Software"), to deal
 in the Software without restriction, including without limitation the rights
 to use, copy, modify, merge, publish, distribute, sublicense, and/or sell
 copies of the Software, and to permit persons to whom the Software is
 furnished to do so, subject to the following conditions:

 The above copyright notice and this permission notice shall be included in
 all copies or substantial portions of the Software.

 THE SOFTWARE IS PROVIDED "AS IS", WITHOUT WARRANTY OF ANY KIND, EXPRESS OR
 IMPLIED, INCLUDING BUT NOT LIMITED TO THE WARRANTIES OF MERCHANTABILITY,
 FITNESS FOR A PARTICULAR PURPOSE AND NONINFRINGEMENT. IN NO EVENT SHALL THE
 AUTHORS OR COPYRIGHT HOLDERS BE LIABLE FOR ANY CLAIM, DAMAGES OR OTHER
 LIABILITY, WHETHER IN AN ACTION OF CONTRACT, TORT OR OTHERWISE, ARISING FROM,
 OUT OF OR IN CONNECTION WITH THE SOFTWARE OR THE USE OR OTHER DEALINGS IN
 THE SOFTWARE.
 ****************************************************************************/

#ifndef _COCOS2D_CCLABEL_H_
#define _COCOS2D_CCLABEL_H_

#include "2d/CCNode.h"
#include "renderer/CCCustomCommand.h"
#include "renderer/CCQuadCommand.h"
#include "2d/CCFontAtlas.h"
#include "base/ccTypes.h"

NS_CC_BEGIN

/**
 * @addtogroup _2d
 * @{
 */

<<<<<<< HEAD
/**
 * @brief @~english Possible GlyphCollection used by Label.
 * @~chinese 文本可以使用的字形集合
 *
 * @~english Specify a collections of characters to be load when Label created.
 * Consider using DYNAMIC.
 * @~chinese 当文本被创建的时候，指定加载一个字符集。推荐使用DYNAMIC.
 */
enum class GlyphCollection {
    DYNAMIC,
    NEHE,
    ASCII,
    CUSTOM
};

=======
>>>>>>> 7c091b75

/**
 * @struct TTFConfig
 * @see `GlyphCollection`
 */
typedef struct _ttfConfig
{
    std::string fontFilePath;
    int fontSize;

    GlyphCollection glyphs;
    const char *customGlyphs;

    bool distanceFieldEnabled;
    int outlineSize;

    _ttfConfig(const char* filePath = "",int size = 12, const GlyphCollection& glyphCollection = GlyphCollection::DYNAMIC,
        const char *customGlyphCollection = nullptr,bool useDistanceField = false,int outline = 0)
        :fontFilePath(filePath)
        ,fontSize(size)
        ,glyphs(glyphCollection)
        ,customGlyphs(customGlyphCollection)
        ,distanceFieldEnabled(useDistanceField)
        ,outlineSize(outline)
    {
        if(outline > 0)
        {
            distanceFieldEnabled = false;
        }
    }
}TTFConfig;

class Sprite;
class SpriteBatchNode;
class DrawNode;
class EventListenerCustom;

/**
<<<<<<< HEAD
 * @brief @~english Label is a subclass of SpriteBatchNode that knows how to render text labels.
=======
 * @brief Label is a subclass of Node that knows how to render text labels.
>>>>>>> 7c091b75
 *
 * Label can be created with:
 * - A true type font file.
 * - A bitmap font file.
 * - A char map file.
 * - The built in system font.
 *
 * Bitmap Font supported editors:
 * - http://glyphdesigner.71squared.com/ (Commercial, Mac OS X)
 * - http://www.n4te.com/hiero/hiero.jnlp (Free, Java)
 * - http://slick.cokeandcode.com/demos/hiero.jnlp (Free, Java)
 * - http://www.angelcode.com/products/bmfont/ (Free, Windows only)
 * @~chinese Label(文本)是SpriteBatchNode的子类,它知道如何渲染文本。
 * 
 * 文本可以通过以下方法来创建:
 * - 一个TTF字体文件。
 * - 一个位图字体文件。
 * - 一个字符映射文件。
 * -  内置的系统字体。
 * 
 * 支持位图字体的编辑器:
 * - http://glyphdesigner.71squared.com/ (商业的, Mac OS X)
 * - http://www.n4te.com/hiero/hiero.jnlp (免费的, Java)
 * - http://slick.cokeandcode.com/demos/hiero.jnlp (免费的, Java)
 * - http://www.angelcode.com/products/bmfont/ (免费的, Windows only)
 * @js NA
 */
class CC_DLL Label : public Node, public LabelProtocol, public BlendProtocol
{
public:
    /// @name Creators
    /// @{

    /**@~english
     * Allocates and initializes a Label, with default settings.
     *
     * @~chinese 
     * 使用默认设置分配和初始化一个文本。
     * 
     * @return @~english An automatically released Label object.
     * @~chinese 一个自动释放的文本对象。
     */
    static Label* create();

    /**@~english
     * Allocates and initializes a Label, base on platform-dependent API.
     *
     * @~chinese 
     * 基于平台相关的API创建和初始化一个文本
     * 
     * @param text @~english The initial text.
     * @~chinese 最始文本内容。
     * @param font @~english A font file or a font family name.
     * @~chinese 一个字体文件或字体名称。
     * @param fontSize @~english The font size. This value must be > 0.
     * @~chinese 字体大小。这个值必须大于0。
     * @param dimensions @~english dimensions of the label node
     * @~chinese 文本的内容大小。
     * @param hAlignment @~english The text horizontal alignment.
     * @~chinese 水平对齐方式。
     * @param vAlignment @~english The text vertical alignment.
     *
     * @~chinese 垂直对齐方式。
     * 
     * @warning @~english It will generate texture by the platform-dependent code.
     *
     * @~chinese 它将通过平台相关的代码来生成纹理。
     * 
     * @return @~english An automatically released Label object.
     * @~chinese 一个自动释放的文本对象。
     */
    static Label* createWithSystemFont(const std::string& text, const std::string& font, float fontSize,
        const Size& dimensions = Size::ZERO, TextHAlignment hAlignment = TextHAlignment::LEFT,
        TextVAlignment vAlignment = TextVAlignment::TOP);

    /**@~english
     * Allocates and initializes a Label, base on FreeType2.
     *
     * @~chinese 
     * 使用FreeType2库创建和初始化一个文本。
     * 
     * @param text @~english The initial text.
     * @~chinese 最初文本内容。
     * @param fontFilePath @~english A font file.
     * @~chinese 一个TTF字体文件。
     * @param fontSize @~english The font size. This value must be > 0.
     * @~chinese 字体大小。这个值必须大于0。
     * @param dimensions @~english dimensions of the label node
     * @~chinese 文本的内容大小
     * @param hAlignment @~english The text horizontal alignment.
     * @~chinese 水平对齐方式。
     * @param vAlignment @~english The text vertical alignment.
     *
     * @~chinese 垂直对齐方式。
     * 
     * @return @~english An automatically released Label object.
     * @~chinese 一个自动释放的文本对象。
     */
    static Label * createWithTTF(const std::string& text, const std::string& fontFilePath, float fontSize,
        const Size& dimensions = Size::ZERO, TextHAlignment hAlignment = TextHAlignment::LEFT,
        TextVAlignment vAlignment = TextVAlignment::TOP);

<<<<<<< HEAD
    /**@~english
     * Allocates and initializes a Label, base on FreeType2.
     *
     * @~chinese 
     * 使用FreeType2库创建和初始化一个文本
     * 
     * @param ttfConfig @~english A pointer to a TTFConfig object.
     * @~chinese 一个TTFConfig对象实例。
     * @param text @~english The initial text.
     * @~chinese 最初文本内容。
     * @param hAlignment @~english The text horizontal alignment.
     * @~chinese 水平对齐方式
     * @param maxLineWidth @~english The max line width.
     *
     * @~chinese 最大线宽
     * 
     * @return @~english An automatically released Label object.
     * @~chinese 一个自动释放的文本对象。
     * @see TTFConfig setTTFConfig setMaxLineWidth
     */
    static Label* createWithTTF(const TTFConfig& ttfConfig, const std::string& text, TextHAlignment hAlignment = TextHAlignment::LEFT, int maxLineWidth = 0);
=======
    /**
    * Allocates and initializes a Label, base on FreeType2.
    *
    * @param ttfConfig A pointer to a TTFConfig object.
    * @param text The initial text.
    * @param hAlignment The text horizontal alignment.
    * @param maxLineWidth The max line width.
    *
    * @return An automatically released Label object.
    * @see TTFConfig setTTFConfig setMaxLineWidth
    */
    static Label* createWithTTF(const TTFConfig& ttfConfig, const std::string& text, 
        TextHAlignment hAlignment = TextHAlignment::LEFT, int maxLineWidth = 0);
>>>>>>> 7c091b75

    /**@~english
     * Allocates and initializes a Label, with a bitmap font file.
     *
     * @~chinese 
     * 使用位图字体文件创建和初始化一个文本。
     * 
     * @param bmfontPath @~english A bitmap font file, it's a FNT format.
     * @~chinese 一个位图字体文件,它是FNT格式。
     * @param text @~english The initial text.
     * @~chinese 初始文本内容。
     * @param hAlignment @~english Text horizontal alignment.
     * @~chinese 水平对齐方式。
     * @param maxLineWidth @~english The max line width.
     * @~chinese 最大线宽
     * @param imageOffset The first character offset in BMfont
     *@~english
     * @~chinese 第一个字符的在位图文件中的偏移
     * 
     * @return @~english An automatically released Label object.
     * @~chinese 一个标签自动释放对象。
     * @see setBMFontFilePath setMaxLineWidth
     */
    static Label* createWithBMFont(const std::string& bmfontPath, const std::string& text,
        const TextHAlignment& hAlignment = TextHAlignment::LEFT, int maxLineWidth = 0,
        const Vec2& imageOffset = Vec2::ZERO);

    /**@~english
     * Allocates and initializes a Label, with char map configuration.
     *
     * @~chinese 
     * 使用字符映射文件来创建和初始化一个文本
     * 
     * @param charMapFile @~english A char map file, it's a PNG format.
     * @~chinese 一个字符映射文件,它是一个PNG格式的文件。
     * @param itemWidth @~english The width in points of each element.
     * @~chinese 每个元素的宽度,单位是“点”。
     * @param itemHeight @~english The height in points of each element.
     * @~chinese 每个元素的高度,单位“点”。
     * @param startCharMap @~english The starting char of the char map.
     *
     * @~chinese 字符映射文件的起始字符
     * 
     * @return @~english An automatically released Label object.
     * @~chinese 一个自动释放的文本对象。
     */
    static Label * createWithCharMap(const std::string& charMapFile, int itemWidth, int itemHeight, int startCharMap);

    /**@~english
     * Allocates and initializes a Label, with char map configuration.
     *
     * @~chinese 
     * 使用字符映射文件创建和初始化一个文本
     * 
     * @param texture @~english A pointer to an existing Texture2D object.
     * @~chinese 一个已有的纹理对象指针。
     * @param itemWidth @~english The width in points of each element.
     * @~chinese 每个元素的宽度,单位是“点”。
     * @param itemHeight @~english The height in points of each element.
     * @~chinese 每个元素的高度，单位是“点”。
     * @param startCharMap @~english The starting char of the char map.
     *
     * @~chinese 字符映射文件的起始字符
     * 
     * @return @~english An automatically released Label object.
     * @~chinese 一个自动释放的文本对象
     */
    static Label * createWithCharMap(Texture2D* texture, int itemWidth, int itemHeight, int startCharMap);

    /**@~english
     * Allocates and initializes a Label, with char map configuration.
     *
     * @~chinese 
     * 使用字符映射文件来创建和初始化一个文本
     * 
     * @param plistFile @~english A configuration file of char map.
     *
     * @~chinese 一个字符映射的配置文件。
     * 
     * @return @~english An automatically released Label object.
     * @~chinese 一个自动释放的文本对象
     */
    static Label * createWithCharMap(const std::string& plistFile);

    //  end of creators group
    /// @}

    /// @{
    /// @name Font methods

    /**@~english
     * Sets a new TTF configuration to Label.
     * @~chinese
     * 设置一个新的TTFConfig
     * @see `TTFConfig`
     */
    virtual bool setTTFConfig(const TTFConfig& ttfConfig);

    /**@~english
     * Returns the TTF configuration object used by the Label.
     * @~chinese 
     * 返回文本对象的TTF配置对象
     * @see `TTFConfig`
     */
    virtual const TTFConfig& getTTFConfig() const { return _fontConfig;}

    /** @~english Sets a new bitmap font to Label  @~chinese 给文本设置一个新的位图字体*/
    virtual bool setBMFontFilePath(const std::string& bmfontFilePath, const Vec2& imageOffset = Vec2::ZERO);

    /** @~english Returns the bitmap font used by the Label. @~chinese 返回当前文本使用的位图字体.*/
    const std::string& getBMFontFilePath() const { return _bmFontPath;}

    /**@~english
     * Sets a new char map configuration to Label.
     *
     * @~chinese 
     * 给文本设置一个新的字符映射文件。
     * 
     * @see `createWithCharMap(const std::string&,int,int,int)`
     */
    virtual bool setCharMap(const std::string& charMapFile, int itemWidth, int itemHeight, int startCharMap);

    /**@~english
     * Sets a new char map configuration to Label.
     *
     * @~chinese 
     * 给文本设置一个新的字符映射文件
     * 
     * @see `createWithCharMap(Texture2D*,int,int,int)`
     */
    virtual bool setCharMap(Texture2D* texture, int itemWidth, int itemHeight, int startCharMap);

    /**@~english
     * Sets a new char map configuration to Label.
     *
     * @~chinese 
     * 给文本设置一个新的字符映射文件
     * 
     * @see `createWithCharMap(const std::string&)`
     */
    virtual bool setCharMap(const std::string& plistFile);

    /**@~english
     * Sets a new system font to Label.
     *
     * @~chinese 
     * 给文本设置一个新的系统字体
     * 
     * @param font @~english A font file or a font family name.
     * @~chinese 一个字体文件或字体名称
     */
    virtual void setSystemFontName(const std::string& font);

    /** @~english Returns the system font used by the Label. @~chinese 返回文本使用的系统字体。*/
    virtual const std::string& getSystemFontName() const { return _systemFont;}

    /* @~english Sets the system font size of Label. @~chinese 设置文本使用的系统字体大小。*/
    virtual void setSystemFontSize(float fontSize);

    /** @~english Returns the bitmap font path used by the Label. @~chinese 返回文本使用的位图字体路径。*/
    virtual float getSystemFontSize() const { return _systemFontSize;}

    /**
     * @warning @~english This method is not recommended for game developers.
     * @~chinese 这个方法不推荐游戏开发者调用,它是给编辑器用的。
     */
    virtual void requestSystemFontRefresh() { _systemFontDirty = true;}

    //  end of font methods
    /// @}

    /** @~english Sets the text that this Label is to display. @~chinese 设置文本显示的字符串。*/
    virtual void setString(const std::string& text) override;

<<<<<<< HEAD
    /** @~english Return the text the Label is displaying. @~chinese 返回文本显示的字符串。*/
    virtual const std::string& getString() const override {  return _originalUTF8String; }

    /**
     * @~english Get the string's display line number.
     * @~chinese 获取文本显示的行数。
     *
     * @return @~english Label line number. @~chinese 文本行数。
     */
    int getStringNumLines() const;

    /**
     * @~english Get the string length.
     * @~chinese 获取字符串的长度
     *
     * @return @~english Label string length. @~chinese 文本的字符串长度
     */
    int getStringLength() const;
=======
    /** Return the text the Label is displaying.*/
    virtual const std::string& getString() const override {  return _utf8Text; }

    /**
     * Return the number of lines of text.
     */
    int getStringNumLines();

    /**
     * Return length of string.
     */
    int getStringLength();
>>>>>>> 7c091b75

    /**@~english
     * Sets the text color of Label.
     *
     * The text color is different from the color of Node.
     *
     * @~chinese 
     * 设置文本的字符串的颜色。
     * 
     * 文本的颜色不同于节点的颜色。
     * 
     * @warning @~english Limiting usage when the Label created with true type font or system font.
     * @~chinese 只有使用TTF字体或者系统字体创建的文本对象才可以调用这个方法。
     */
    virtual void setTextColor(const Color4B &color);

    /** @~english Returns the text color of the Label. @~chinese 返回文本的字符串的颜色。*/
    const Color4B& getTextColor() const { return _textColor;}

    /**@~english
     * Enable shadow effect to Label.
     *
     * @~chinese 
     * 激活文本的阴影效果
     * 
     */
    virtual void enableShadow(const Color4B& shadowColor = Color4B::BLACK,const Size &offset = Size(2,-2), int blurRadius = 0);

    /**@~english
     * Enable outline effect to Label.
     * @~chinese 
     * 激活文本的描边效果。
     * @warning @~english Limiting use to only when the Label created with true type font or system font.
     * @~chinese 只有使用TTF字体或者系统字体创建的文本对象才可以调用这个方法。
     */
    virtual void enableOutline(const Color4B& outlineColor,int outlineSize = -1);

    /**@~english
    * Enable glow effect to Label.
     * @~chinese 
     * 激活文本的发光效果
    * @warning @~english Limiting use to only when the Label created with true type font.
     * @~chinese 只有使用TTF字体创建的文本对象才可以调用这个方法。
    */
    virtual void enableGlow(const Color4B& glowColor);

    /**@~english
     * Disable all effect to Label.
     * @~chinese 
     * 禁用所有文本特效。
     * @warning @~english Please use disableEffect(LabelEffect::ALL) instead of this API.
     * @~chinese 请使用disableEffect(LabelEffect:ALL)而不是这个API。
     */
    virtual void disableEffect();

    /**@~english
     * Disable effect to Label.
     *
     * @~chinese 
     * 禁用文本特效。
     * 
     * @see `LabelEffect`
     */
    virtual void disableEffect(LabelEffect effect);

    /** @~english Sets the Label's text horizontal alignment. @~chinese 设置文本的水平对齐。*/
    void setAlignment(TextHAlignment hAlignment) { setAlignment(hAlignment,_vAlignment);}

    /** @~english Returns the Label's text horizontal alignment. @~chinese 获取文本的对齐方式。*/
    TextHAlignment getTextAlignment() const { return _hAlignment;}

    /** @~english Sets the Label's text alignment. @~chinese 设置文本的水平和垂直对齐方式。*/
    void setAlignment(TextHAlignment hAlignment,TextVAlignment vAlignment);

    /** @~english Sets the Label's text horizontal alignment. @~chinese 设置文本的水平对齐。*/
    void setHorizontalAlignment(TextHAlignment hAlignment) { setAlignment(hAlignment,_vAlignment); }

    /** @~english Returns the Label's text horizontal alignment. @~chinese 返回文本的水平对齐。*/
    TextHAlignment getHorizontalAlignment() const { return _hAlignment; }

    /** @~english Sets the Label's text vertical alignment. @~chinese 设置文本垂直对齐。*/
    void setVerticalAlignment(TextVAlignment vAlignment) { setAlignment(_hAlignment,vAlignment); }

    /** @~english Returns the Label's text vertical alignment. @~chinese 返回文本垂直对齐。*/
    TextVAlignment getVerticalAlignment() const { return _vAlignment; }

    /**@~english
     * Specify what happens when a line is too long for Label.
     *
     * @~chinese 
     * 指定当文本太长时，是否需要换行。
     * 
     * @param breakWithoutSpace @~english Lines are automatically broken between words if this value is false.
     * @~chinese 如果参数传false，那么当文本过长时会自动换行。
     */
    void setLineBreakWithoutSpace(bool breakWithoutSpace);

    /**@~english
     * Makes the Label at most this line untransformed width.
     * The Label's max line width be used for force line breaks if the value not equal zero.
     * @~chinese 
     * 设置文本的最大行宽。
     * 如果文本的行宽不等于零的话，那么它可以用来强制换行
     */
    void setMaxLineWidth(float maxLineWidth);
    /**
     *@~english Return the maximize line width.
     *@~chinese 获取文本的最大行宽
     * @return @~english The maximize line width. @~chinese 文本的最大行宽
     */
    float getMaxLineWidth() { return _maxLineWidth; }

    /**@~english
     * Makes the Label exactly this untransformed width.
     *
     * The Label's width be used for text align if the value not equal zero.
     * @~chinese 
     * 设置文本的行宽
     * 
     * 如果行宽不为0，则它可以用来对齐文本。
     */
    void setWidth(float width) { setDimensions(width,_labelHeight);}
    /**
     * @~english Get the label width.
     * @~chinese 返回文本的行宽
     *
     * @return @~english The line width. @~chinese 行宽
     */
    float getWidth() const { return _labelWidth; }

    /**@~english
     * Makes the Label exactly this untransformed height.
     *
     * The Label's height be used for text align if the value not equal zero.
     * The text will display of incomplete when the size of Label not enough to support display all text.
     * @~chinese 
     * 设置文本的行高
     * 
     * 如果行高不为0，则它可以用来对齐文本
     * 如果文本内容大于文本的大小，那么可能会显示不完整
     */
    void setHeight(float height){ setDimensions(_labelWidth, height); }
    /**
     *@~english Get the label height.
     *@~chinese 返回文本的行高
     *
     * @return @~english The line height. @~chinese 行高
     */
    float getHeight() const { return _labelHeight; }

    /** @~english Sets the untransformed size of the Label in a more efficient way.
     * @~chinese 更高效地设置文本大小的方法。这个大小是未进行坐标变换的大小。
     */
    void setDimensions(float width, float height);
    /**
     * @~english Get the dimension of label.
     * @~chinese 获取文本的大小
     *
     * @return @~english the dimension in Size. @~chinese 文本大小
     */
    const Size& getDimensions() const{ return _labelDimensions;}

    /** @~english Update content immediately. @~chinese 立即更新文本内容。*/
    virtual void updateContent();

    /**@~english
     * Provides a way to treats each character like a Sprite.
     * @~chinese 
     * 提供了一种方法,可以把每个字符当作精灵来看待。
     * @warning @~english No support system font.
     * @~chinese 不支持系统字体。
     */
    virtual Sprite * getLetter(int lettetIndex);

    /** @~english Makes the Label to clip upper and lower margin for reduce height of Label.
     *@~chinese 设置是否裁剪文本上下边距，主要用来减少文本的调试。
     */
    void setClipMarginEnabled(bool clipEnabled) { _clipEnabled = clipEnabled; }

    /**
     *@~english Determines whether clipping upper and lower margin of label.
     *@~chinese 判断文本是否裁剪上下边距
     *
     * @return @~english Retuen true if enable clipping margin, otherwise return false.
     * @~chinese 如果激活裁剪文本上下边框，则返回真，否则返回假。
     */
    bool isClipMarginEnabled() const { return _clipEnabled; }

    /** @~english Sets the line height of the Label.
     * @~chinese 设置文本的行高。
     * @warning @~english Not support system font.
     * @~chinese 不支持系统字体。
     * @since v3.2.0
     */
    void setLineHeight(float height);

    /**@~english
     * Returns the line height of this Label.
     * @~chinese 
     * 返回这个文本的行高。
     * @warning @~english Not support system font.
     * @~chinese 不支持系统字体
     * @since v3.2.0
     */
    float getLineHeight() const;

    /**@~english
     * Sets the additional kerning of the Label.
     *
     * @~chinese 
     * 设置文本的字符间距。
     * 
     * @warning @~english Not support system font.
     * @~chinese 不支持系统字体。
     * @since v3.2.0
     */
    void setAdditionalKerning(float space);

    /**@~english
     * Returns the additional kerning of the Label.
     *
     * @~chinese 
     * 返回文本的字符间距
     * 
     * @warning @~english Not support system font.
     * @~chinese 不支持系统字体。
     * @since v3.2.0
     */
    float getAdditionalKerning() const;

    /**
     * @~english Get the font atlas
     * @~chinese 返回一个FontAtlas对象指针
     *
     * @return @~english A FontAtlas pointer @~chinese FontAtlas指针
     */
    FontAtlas* getFontAtlas() { return _fontAtlas; }

    virtual const BlendFunc& getBlendFunc() const override { return _blendFunc; }
    virtual void setBlendFunc(const BlendFunc &blendFunc) override;

    virtual bool isOpacityModifyRGB() const override { return _isOpacityModifyRGB; }
    virtual void setOpacityModifyRGB(bool isOpacityModifyRGB) override;
    virtual void updateDisplayedColor(const Color3B& parentColor) override;
    virtual void updateDisplayedOpacity(GLubyte parentOpacity) override;

    virtual std::string getDescription() const override;

    virtual const Size& getContentSize() const override;
    virtual Rect getBoundingBox() const override;

    virtual void visit(Renderer *renderer, const Mat4 &parentTransform, uint32_t parentFlags) override;
    virtual void draw(Renderer *renderer, const Mat4 &transform, uint32_t flags) override;

    virtual void setCameraMask(unsigned short mask, bool applyChildren = true) override;

    virtual void removeAllChildrenWithCleanup(bool cleanup) override;
    virtual void removeChild(Node* child, bool cleanup = true) override;
    virtual void setGlobalZOrder(float globalZOrder) override;

    CC_DEPRECATED_ATTRIBUTE static Label* create(const std::string& text, const std::string& font, float fontSize,
        const Size& dimensions = Size::ZERO, TextHAlignment hAlignment = TextHAlignment::LEFT,
        TextVAlignment vAlignment = TextVAlignment::TOP);
    CC_DEPRECATED_ATTRIBUTE virtual void setFontDefinition(const FontDefinition& textDefinition);
    CC_DEPRECATED_ATTRIBUTE FontDefinition getFontDefinition() const { return _getFontDefinition(); }
    CC_DEPRECATED_ATTRIBUTE int getCommonLineHeight() const { return (int)getLineHeight();}

CC_CONSTRUCTOR_ACCESS:
    /**@~english
     * Constructor of Label.
     * @~chinese 
     * 构造函数的标签。
     * @js NA
     */
    Label(TextHAlignment hAlignment = TextHAlignment::LEFT,
      TextVAlignment vAlignment = TextVAlignment::TOP);

    /**@~english
     * Destructor of Label.
     * @~chinese 
     * 析构函数的标签。
     * @js NA
     * @lua NA
     */
    virtual ~Label();

protected:
    struct LetterInfo
    {
        char16_t utf16Char;
        bool valid;
        float positionX;
        float positionY;
        int atlasIndex;
        int lineIndex;
    };

    enum class LabelType {
        TTF,
        BMFONT,
        CHARMAP,
        STRING_TEXTURE
    };

    virtual void setFontAtlas(FontAtlas* atlas, bool distanceFieldEnabled = false, bool useA8Shader = false);

    void computeStringNumLines();

    void onDraw(const Mat4& transform, bool transformUpdated);
    void onDrawShadow(GLProgram* glProgram);
    void drawSelf(bool visibleByCamera, Renderer* renderer, uint32_t flags);

    bool multilineTextWrapByChar();
    bool multilineTextWrapByWord();

    void updateLabelLetters();
    virtual void alignText();
    void computeAlignmentOffset();
    bool computeHorizontalKernings(const std::u16string& stringToRender);

    void recordLetterInfo(const cocos2d::Vec2& point, char16_t utf16Char, int letterIndex, int lineIndex);
    void recordPlaceholderInfo(int letterIndex, char16_t utf16Char);
    
    void updateQuads();

    void createSpriteForSystemFont(const FontDefinition& fontDef);
    void createShadowSpriteForSystemFont(const FontDefinition& fontDef);

    virtual void updateShaderProgram();

    void reset();

    FontDefinition _getFontDefinition() const;

    virtual void updateColor() override;

    LabelType _currentLabelType;
    bool _contentDirty;
    std::u16string _utf16Text;
    std::string _utf8Text;
    int _numberOfLines;

    std::string _bmFontPath;
    TTFConfig _fontConfig;
    float _outlineSize;

    bool _systemFontDirty;
    std::string _systemFont;
    float _systemFontSize;
    Sprite* _textSprite;
    Sprite* _shadowNode;

    FontAtlas* _fontAtlas;
    Vector<SpriteBatchNode*> _batchNodes;
    std::vector<LetterInfo> _lettersInfo;

    //! used for optimization
    Sprite *_reusedLetter;
    Rect _reusedRect;
    int _lengthOfString;

    //layout relevant properties.
    float _lineHeight;
    float _additionalKerning;
    int* _horizontalKernings;
    bool _lineBreakWithoutSpaces;
    float _maxLineWidth;
    Size _labelDimensions;
    float _labelWidth;
    float _labelHeight;
    TextHAlignment _hAlignment;
    TextVAlignment _vAlignment;

    float _textDesiredHeight;
    std::vector<float> _linesWidth;
    std::vector<float> _linesOffsetX;
    float _letterOffsetY;
    float _tailoredTopY;
    float _tailoredBottomY;

    LabelEffect _currLabelEffect;
    Color4F _effectColorF;
    Color4B _textColor;
    Color4F _textColorF;

    QuadCommand _quadCommand;
    CustomCommand _customCommand;
    Mat4  _shadowTransform;
    GLuint _uniformEffectColor;
    GLuint _uniformTextColor;
    bool _useDistanceField;
    bool _useA8Shader;

    bool _shadowDirty;
    bool _shadowEnabled;
    Size _shadowOffset;
    
    Color4F _shadowColor4F;
    Color3B _shadowColor3B;
    GLubyte _shadowOpacity;
    float _shadowBlurRadius;

    bool _clipEnabled;
    bool _blendFuncDirty;
    BlendFunc _blendFunc;

    /// whether or not the label was inside bounds the previous frame
    bool _insideBounds;

    bool _isOpacityModifyRGB;

    std::unordered_map<int, Sprite*> _letters;

    EventListenerCustom* _purgeTextureListener;
    EventListenerCustom* _resetTextureListener;

#if CC_LABEL_DEBUG_DRAW
    DrawNode* _debugDrawNode;
#endif
private:
    CC_DISALLOW_COPY_AND_ASSIGN(Label);
};

// end group
/// @}

NS_CC_END

#endif /*__COCOS2D_CCLABEL_H */<|MERGE_RESOLUTION|>--- conflicted
+++ resolved
@@ -39,24 +39,6 @@
  * @{
  */
 
-<<<<<<< HEAD
-/**
- * @brief @~english Possible GlyphCollection used by Label.
- * @~chinese 文本可以使用的字形集合
- *
- * @~english Specify a collections of characters to be load when Label created.
- * Consider using DYNAMIC.
- * @~chinese 当文本被创建的时候，指定加载一个字符集。推荐使用DYNAMIC.
- */
-enum class GlyphCollection {
-    DYNAMIC,
-    NEHE,
-    ASCII,
-    CUSTOM
-};
-
-=======
->>>>>>> 7c091b75
 
 /**
  * @struct TTFConfig
@@ -95,11 +77,7 @@
 class EventListenerCustom;
 
 /**
-<<<<<<< HEAD
- * @brief @~english Label is a subclass of SpriteBatchNode that knows how to render text labels.
-=======
- * @brief Label is a subclass of Node that knows how to render text labels.
->>>>>>> 7c091b75
+ * @brief @~english Label is a subclass of Node that knows how to render text labels.
  *
  * Label can be created with:
  * - A true type font file.
@@ -112,7 +90,7 @@
  * - http://www.n4te.com/hiero/hiero.jnlp (Free, Java)
  * - http://slick.cokeandcode.com/demos/hiero.jnlp (Free, Java)
  * - http://www.angelcode.com/products/bmfont/ (Free, Windows only)
- * @~chinese Label(文本)是SpriteBatchNode的子类,它知道如何渲染文本。
+ * @~chinese Label(文本)是Node的子类,它知道如何渲染文本。
  * 
  * 文本可以通过以下方法来创建:
  * - 一个TTF字体文件。
@@ -176,7 +154,7 @@
         TextVAlignment vAlignment = TextVAlignment::TOP);
 
     /**@~english
-     * Allocates and initializes a Label, base on FreeType2.
+     * Allocates and initializes a Label, based on FreeType2.
      *
      * @~chinese 
      * 使用FreeType2库创建和初始化一个文本。
@@ -202,7 +180,6 @@
         const Size& dimensions = Size::ZERO, TextHAlignment hAlignment = TextHAlignment::LEFT,
         TextVAlignment vAlignment = TextVAlignment::TOP);
 
-<<<<<<< HEAD
     /**@~english
      * Allocates and initializes a Label, base on FreeType2.
      *
@@ -223,22 +200,8 @@
      * @~chinese 一个自动释放的文本对象。
      * @see TTFConfig setTTFConfig setMaxLineWidth
      */
-    static Label* createWithTTF(const TTFConfig& ttfConfig, const std::string& text, TextHAlignment hAlignment = TextHAlignment::LEFT, int maxLineWidth = 0);
-=======
-    /**
-    * Allocates and initializes a Label, base on FreeType2.
-    *
-    * @param ttfConfig A pointer to a TTFConfig object.
-    * @param text The initial text.
-    * @param hAlignment The text horizontal alignment.
-    * @param maxLineWidth The max line width.
-    *
-    * @return An automatically released Label object.
-    * @see TTFConfig setTTFConfig setMaxLineWidth
-    */
     static Label* createWithTTF(const TTFConfig& ttfConfig, const std::string& text, 
         TextHAlignment hAlignment = TextHAlignment::LEFT, int maxLineWidth = 0);
->>>>>>> 7c091b75
 
     /**@~english
      * Allocates and initializes a Label, with a bitmap font file.
@@ -413,9 +376,8 @@
     /** @~english Sets the text that this Label is to display. @~chinese 设置文本显示的字符串。*/
     virtual void setString(const std::string& text) override;
 
-<<<<<<< HEAD
     /** @~english Return the text the Label is displaying. @~chinese 返回文本显示的字符串。*/
-    virtual const std::string& getString() const override {  return _originalUTF8String; }
+    virtual const std::string& getString() const override {  return _utf8Text; }
 
     /**
      * @~english Get the string's display line number.
@@ -423,7 +385,7 @@
      *
      * @return @~english Label line number. @~chinese 文本行数。
      */
-    int getStringNumLines() const;
+    int getStringNumLines();
 
     /**
      * @~english Get the string length.
@@ -431,21 +393,7 @@
      *
      * @return @~english Label string length. @~chinese 文本的字符串长度
      */
-    int getStringLength() const;
-=======
-    /** Return the text the Label is displaying.*/
-    virtual const std::string& getString() const override {  return _utf8Text; }
-
-    /**
-     * Return the number of lines of text.
-     */
-    int getStringNumLines();
-
-    /**
-     * Return length of string.
-     */
     int getStringLength();
->>>>>>> 7c091b75
 
     /**@~english
      * Sets the text color of Label.
