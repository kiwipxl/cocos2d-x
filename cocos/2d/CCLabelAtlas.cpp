--- conflicted
+++ resolved
@@ -62,11 +62,7 @@
 
 bool LabelAtlas::initWithString(const std::string& string, Texture2D* texture, int itemWidth, int itemHeight, int startCharMap)
 {
-<<<<<<< HEAD
-    if (initWithTexture(texture, itemWidth, itemHeight, string.size()))
-=======
     if (AtlasNode::initWithTexture(texture, itemWidth, itemHeight, static_cast<int>(string.size())))
->>>>>>> f031cccd
     {
         _mapStartChar = startCharMap;
         this->setString(string);
