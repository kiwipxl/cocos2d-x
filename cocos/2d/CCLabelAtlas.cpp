--- conflicted
+++ resolved
@@ -248,13 +248,8 @@
 }
 
 //CCLabelAtlas - draw
-<<<<<<< HEAD
-
+#if CC_LABELATLAS_DEBUG_DRAW
 void LabelAtlas::draw(Renderer *renderer, const Matrix &transform, bool transformUpdated)
-=======
-#if CC_LABELATLAS_DEBUG_DRAW
-void LabelAtlas::draw(Renderer *renderer, const kmMat4 &transform, bool transformUpdated)
->>>>>>> 55911e1e
 {
     AtlasNode::draw(renderer, transform, transformUpdated);
 
@@ -263,12 +258,7 @@
     renderer->addCommand(&_customDebugDrawCommand);
 }
 
-<<<<<<< HEAD
-#if CC_LABELATLAS_DEBUG_DRAW
 void LabelAtlas::drawDebugData(const Matrix& transform, bool transformUpdated)
-=======
-void LabelAtlas::drawDebugData(const kmMat4& transform, bool transformUpdated)
->>>>>>> 55911e1e
 {
     Director* director = Director::getInstance();
     director->pushMatrix(MATRIX_STACK_TYPE::MATRIX_STACK_MODELVIEW);
