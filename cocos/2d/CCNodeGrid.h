/****************************************************************************
 Copyright (c) 2013-2014 Chukong Technologies Inc.

 http://www.cocos2d-x.org

 Permission is hereby granted, free of charge, to any person obtaining a copy
 of this software and associated documentation files (the "Software"), to deal
 in the Software without restriction, including without limitation the rights
 to use, copy, modify, merge, publish, distribute, sublicense, and/or sell
 copies of the Software, and to permit persons to whom the Software is
 furnished to do so, subject to the following conditions:

 The above copyright notice and this permission notice shall be included in
 all copies or substantial portions of the Software.

 THE SOFTWARE IS PROVIDED "AS IS", WITHOUT WARRANTY OF ANY KIND, EXPRESS OR
 IMPLIED, INCLUDING BUT NOT LIMITED TO THE WARRANTIES OF MERCHANTABILITY,
 FITNESS FOR A PARTICULAR PURPOSE AND NONINFRINGEMENT. IN NO EVENT SHALL THE
 AUTHORS OR COPYRIGHT HOLDERS BE LIABLE FOR ANY CLAIM, DAMAGES OR OTHER
 LIABILITY, WHETHER IN AN ACTION OF CONTRACT, TORT OR OTHERWISE, ARISING FROM,
 OUT OF OR IN CONNECTION WITH THE SOFTWARE OR THE USE OR OTHER DEALINGS IN
 THE SOFTWARE.
 ****************************************************************************/

#ifndef __MISCNODE_CCGRID_NODE_H__
#define __MISCNODE_CCGRID_NODE_H__

#include "2d/CCNode.h"
#include "renderer/CCGroupCommand.h"
#include "renderer/CCCustomCommand.h"

NS_CC_BEGIN

class GridBase;
/**
 *  @addtogroup _2d
 *  @{
 */

/** @class NodeGrid
 * @brief @~english Base class for Grid Node,the grid action's management class.
 * @~chinese 网格节点,网格动作的管理节点。网格节点的网格动作作用于所有子孙节点。
 */

class CC_DLL NodeGrid : public Node
{
public:
    /** @~english Create a grid node.
     *
     * @~chinese 创建一个网格节点。
     * 
     * @return @~english An autorelease Grid Node.
     * @~chinese 一个autorelease网格节点。
     */
    static NodeGrid* create();
    
<<<<<<< HEAD
    /** @~english Gets the grid action of NodeGrid. 
=======
    static NodeGrid* create(const Rect& rect);
    
    /** Get a Grid Node. 
>>>>>>> 7c091b75
     *
     * @~chinese 获取网格节点的网格动作。
     * 
     * @return @~english Return a GridBase.
     * @~chinese 返回网格动作GridBase。
     */
    GridBase* getGrid() { return _nodeGrid; }

    /**
     * @js NA
     */
    const GridBase* getGrid() const { return _nodeGrid; }

    /**@~english
     * Changes a grid object that is used when applying effects.
     *
     * @~chinese 
     * 设置网格节点的网格动作。
     * 
     * @param grid  @~english A Grid object that is used when applying effects.
     * @~chinese 一个网格动作对象。
     */
    void setGrid(GridBase *grid);
    
    /** @~english Set the Grid Target. 
     *
     * @~chinese 设置受网格动作作用的一个额外节点。
     * 
     * @param target @~english A Node is used to set the Grid Target.
     * @~chinese 目标节点。
     */
    void setTarget(Node *target);
    
    /**
     * @brief Set the effect grid rect.
     * @param gridRect The effect grid rect.
     */
    inline void setGridRect(const Rect& gridRect){_gridRect = gridRect;}
    /**
     * @brief Get the effect grid rect.
     * @return Return the effect grid rect.
     */
    inline const Rect& getGridRect() const { return _gridRect;}

    virtual void visit(Renderer *renderer, const Mat4 &parentTransform, uint32_t parentFlags) override;

CC_CONSTRUCTOR_ACCESS:
    NodeGrid();
    virtual ~NodeGrid();

protected:
    void onGridBeginDraw();
    void onGridEndDraw();

    Node* _gridTarget;
    GridBase* _nodeGrid;
    GroupCommand _groupCommand;
    CustomCommand _gridBeginCommand;
    CustomCommand _gridEndCommand;
    
    Rect _gridRect;

private:
    CC_DISALLOW_COPY_AND_ASSIGN(NodeGrid);
};
/** @} */
NS_CC_END

#endif<|MERGE_RESOLUTION|>--- conflicted
+++ resolved
@@ -53,14 +53,17 @@
      * @~chinese 一个autorelease网格节点。
      */
     static NodeGrid* create();
-    
-<<<<<<< HEAD
-    /** @~english Gets the grid action of NodeGrid. 
-=======
+
+    /** @~english Create a grid node with rect.
+     *
+     * @~chinese 用网格矩形创建一个网格节点。
+     * 
+     * @return @~english An autorelease Grid Node.
+     * @~chinese 一个autorelease网格节点。
+     */
     static NodeGrid* create(const Rect& rect);
     
-    /** Get a Grid Node. 
->>>>>>> 7c091b75
+    /** @~english Gets the grid action of NodeGrid.
      *
      * @~chinese 获取网格节点的网格动作。
      * 
