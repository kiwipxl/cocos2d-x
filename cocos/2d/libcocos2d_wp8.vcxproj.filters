﻿<?xml version="1.0" encoding="utf-8"?>
<Project ToolsVersion="4.0" xmlns="http://schemas.microsoft.com/developer/msbuild/2003">
  <ItemGroup>
    <Filter Include="Resource Files">
      <UniqueIdentifier>{67DA6AB6-F800-4c08-8B7A-83BB121AAD01}</UniqueIdentifier>
      <Extensions>rc;ico;cur;bmp;dlg;rc2;rct;bin;rgs;gif;jpg;jpeg;jpe;resx;tiff;tif;png;wav;mfcribbon-ms</Extensions>
    </Filter>
    <Filter Include="2d">
      <UniqueIdentifier>{7781bbd0-663f-497c-9d8b-8cbc7ea93999}</UniqueIdentifier>
    </Filter>
    <Filter Include="3d">
      <UniqueIdentifier>{72b2d0ea-8d6f-43a4-bc2f-5c11cdb95c5b}</UniqueIdentifier>
    </Filter>
    <Filter Include="base">
      <UniqueIdentifier>{3a28d334-186f-401c-aadd-70b4e023db1e}</UniqueIdentifier>
    </Filter>
    <Filter Include="deprecated">
      <UniqueIdentifier>{03cc06c3-283f-46fb-9680-b5a84dfa57df}</UniqueIdentifier>
    </Filter>
    <Filter Include="external">
      <UniqueIdentifier>{e8aa6119-28b7-4df6-ba01-9db968b1f002}</UniqueIdentifier>
    </Filter>
    <Filter Include="external\tinyxml2">
      <UniqueIdentifier>{d9999c21-df9a-4885-bda7-d267cdfbde01}</UniqueIdentifier>
    </Filter>
    <Filter Include="external\unzip">
      <UniqueIdentifier>{ef4bc857-41ca-412e-89a0-b02cb401fdc7}</UniqueIdentifier>
    </Filter>
    <Filter Include="external\edtaa">
      <UniqueIdentifier>{35781717-7235-4f1f-9ae7-716e64ccc6b9}</UniqueIdentifier>
    </Filter>
    <Filter Include="external\ConvertUTF">
      <UniqueIdentifier>{c7536592-2bd8-4a92-bcd0-8f8e21551eaa}</UniqueIdentifier>
    </Filter>
    <Filter Include="external\xxhash">
      <UniqueIdentifier>{9f40f0d1-83d9-42ce-a185-5f5756c90597}</UniqueIdentifier>
    </Filter>
    <Filter Include="math">
      <UniqueIdentifier>{6c1981b2-d955-4fe6-b81d-3bc84eed0590}</UniqueIdentifier>
    </Filter>
    <Filter Include="physics">
      <UniqueIdentifier>{a7501f5e-4fef-4f37-a646-ffe633008d9b}</UniqueIdentifier>
    </Filter>
    <Filter Include="physics\chipmunk">
      <UniqueIdentifier>{12ce37e2-709d-416e-a592-1c60b33fd6ce}</UniqueIdentifier>
    </Filter>
    <Filter Include="platform">
      <UniqueIdentifier>{1850cae0-9e70-47af-87d5-c90f8343c06a}</UniqueIdentifier>
    </Filter>
    <Filter Include="platform\wp8">
      <UniqueIdentifier>{81ef00d8-d5b6-4aac-9670-fe4af22ecbe7}</UniqueIdentifier>
    </Filter>
    <Filter Include="platform\winrt">
      <UniqueIdentifier>{a2fd6c36-9078-45e7-bc11-c235357f565e}</UniqueIdentifier>
    </Filter>
    <Filter Include="cocosbuilder">
      <UniqueIdentifier>{794d19d1-2992-497a-a770-081932fa9242}</UniqueIdentifier>
    </Filter>
    <Filter Include="cocosbuilder\Header Files">
      <UniqueIdentifier>{287bc50b-c080-40b5-b885-88ac1f1a617b}</UniqueIdentifier>
    </Filter>
    <Filter Include="cocosbuilder\Source Files">
      <UniqueIdentifier>{d6936bb0-d231-4ede-a33e-1de5c388fca0}</UniqueIdentifier>
    </Filter>
    <Filter Include="cocosdenshion">
      <UniqueIdentifier>{e657ad42-e62c-4bb5-98bd-42deeb214458}</UniqueIdentifier>
    </Filter>
    <Filter Include="cocosdenshion\Source Files">
      <UniqueIdentifier>{e78ebf14-f840-478a-985a-26f33c8a7a7f}</UniqueIdentifier>
    </Filter>
    <Filter Include="cocosdenshion\Header Files">
      <UniqueIdentifier>{d6ade174-8a80-4a3b-805d-31b33f3bb12e}</UniqueIdentifier>
    </Filter>
    <Filter Include="cocostudio">
      <UniqueIdentifier>{2da83f5a-eb55-4d14-831a-8a321ae76905}</UniqueIdentifier>
    </Filter>
    <Filter Include="cocostudio\action">
      <UniqueIdentifier>{412bbcff-4dc5-4c37-a6d9-0216d6b87418}</UniqueIdentifier>
    </Filter>
    <Filter Include="cocostudio\trigger">
      <UniqueIdentifier>{67dc1c20-1409-453b-8b1a-a22bd5af6176}</UniqueIdentifier>
    </Filter>
    <Filter Include="cocostudio\TimelineAction">
      <UniqueIdentifier>{4b45f82d-a5e2-4cfc-9b56-3dad70693c4a}</UniqueIdentifier>
    </Filter>
    <Filter Include="cocostudio\reader">
      <UniqueIdentifier>{954e3ba3-1bc6-4a7a-abe6-ca4a1e177099}</UniqueIdentifier>
    </Filter>
    <Filter Include="cocostudio\reader\WidgetReader">
      <UniqueIdentifier>{f3fb753f-e47b-4af3-a59d-4e65fddd73fc}</UniqueIdentifier>
    </Filter>
    <Filter Include="cocostudio\reader\WidgetReader\ButtonReader">
      <UniqueIdentifier>{b5456a67-16de-41ea-844f-46ef481ecad9}</UniqueIdentifier>
    </Filter>
    <Filter Include="cocostudio\reader\WidgetReader\CheckBoxReader">
      <UniqueIdentifier>{15cef3b1-e1b4-40ad-b4bb-4f918396ccce}</UniqueIdentifier>
    </Filter>
    <Filter Include="cocostudio\reader\WidgetReader\ImageViewReader">
      <UniqueIdentifier>{ab9c0e6c-fe51-42c6-89df-7962bf2cfeec}</UniqueIdentifier>
    </Filter>
    <Filter Include="cocostudio\reader\WidgetReader\LayoutReader">
      <UniqueIdentifier>{c26e58bf-de47-4895-bd07-4aa32ef93867}</UniqueIdentifier>
    </Filter>
    <Filter Include="cocostudio\reader\WidgetReader\ListViewReader">
      <UniqueIdentifier>{67812e0f-147f-4015-af72-6c878a9c4a06}</UniqueIdentifier>
    </Filter>
    <Filter Include="cocostudio\reader\WidgetReader\LoadingBarReader">
      <UniqueIdentifier>{b04a6ae6-7d66-4b83-88ed-1eea239c31d6}</UniqueIdentifier>
    </Filter>
    <Filter Include="cocostudio\reader\WidgetReader\PageViewReader">
      <UniqueIdentifier>{911eab6e-b192-4a3e-a80a-e7254477ac4b}</UniqueIdentifier>
    </Filter>
    <Filter Include="cocostudio\reader\WidgetReader\ScrollViewReader">
      <UniqueIdentifier>{45ec1342-efb4-480a-96e6-56d9167ddf2e}</UniqueIdentifier>
    </Filter>
    <Filter Include="cocostudio\reader\WidgetReader\SliderReader">
      <UniqueIdentifier>{7c1387e5-341a-476c-a2af-f4629e7445b4}</UniqueIdentifier>
    </Filter>
    <Filter Include="cocostudio\reader\WidgetReader\TextAtlasReader">
      <UniqueIdentifier>{8610c729-6bfa-43f2-b954-1c8ad06b0b4f}</UniqueIdentifier>
    </Filter>
    <Filter Include="cocostudio\reader\WidgetReader\TextBMFontReader">
      <UniqueIdentifier>{1c203621-0357-429a-aae0-766c816b1bfd}</UniqueIdentifier>
    </Filter>
    <Filter Include="cocostudio\reader\WidgetReader\TextFieldReader">
      <UniqueIdentifier>{60c2b17d-ed4d-44d9-b369-3421563e4369}</UniqueIdentifier>
    </Filter>
    <Filter Include="cocostudio\reader\WidgetReader\TextReader">
      <UniqueIdentifier>{89da718e-f2fa-4437-83e8-40755f6fc3a2}</UniqueIdentifier>
    </Filter>
    <Filter Include="cocostudio\json">
      <UniqueIdentifier>{20e787a6-57c3-4122-88ad-d803c892e7f4}</UniqueIdentifier>
    </Filter>
    <Filter Include="cocostudio\json\rapidjson">
      <UniqueIdentifier>{472edbc0-fbb6-41a4-8759-40c11a78b47c}</UniqueIdentifier>
    </Filter>
    <Filter Include="cocostudio\json\rapidjson\internal">
      <UniqueIdentifier>{77da5935-5a02-4f2b-82fa-d76be5533241}</UniqueIdentifier>
    </Filter>
    <Filter Include="cocostudio\components">
      <UniqueIdentifier>{38b491dc-2676-4d85-a50c-da867dc22ba8}</UniqueIdentifier>
    </Filter>
    <Filter Include="cocostudio\armature">
      <UniqueIdentifier>{ae1c235a-fe3f-49b1-98d5-907391591301}</UniqueIdentifier>
    </Filter>
    <Filter Include="cocostudio\armature\animation">
      <UniqueIdentifier>{b443b5e0-2fd5-439b-a9e6-ca4ad2520553}</UniqueIdentifier>
    </Filter>
    <Filter Include="cocostudio\armature\datas">
      <UniqueIdentifier>{39217b15-d4cb-44b5-8636-47f6c8026a13}</UniqueIdentifier>
    </Filter>
    <Filter Include="cocostudio\armature\display">
      <UniqueIdentifier>{e48826ef-5e90-4d47-8829-06cf2f32d759}</UniqueIdentifier>
    </Filter>
    <Filter Include="cocostudio\armature\physics">
      <UniqueIdentifier>{e8a7d029-142d-4e6e-a606-9b86b1539627}</UniqueIdentifier>
    </Filter>
    <Filter Include="cocostudio\armature\utils">
      <UniqueIdentifier>{ead17956-8c02-427d-8558-0d4abcae53c7}</UniqueIdentifier>
    </Filter>
    <Filter Include="extension">
      <UniqueIdentifier>{a63a9a3e-bfe9-4ebd-82eb-d08ee689c2af}</UniqueIdentifier>
    </Filter>
    <Filter Include="extension\AssetsManager">
      <UniqueIdentifier>{0a92e110-3c5e-4714-9616-a6f4c611d054}</UniqueIdentifier>
    </Filter>
    <Filter Include="extension\GUI">
      <UniqueIdentifier>{d8be569c-cf20-477a-8d2c-f177ecbb3098}</UniqueIdentifier>
    </Filter>
    <Filter Include="extension\GUI\CCControlExtension">
      <UniqueIdentifier>{3ef51a10-298c-43ff-99b0-04a7d9a16ad9}</UniqueIdentifier>
    </Filter>
    <Filter Include="extension\GUI\CCScrollView">
      <UniqueIdentifier>{5c1d3bda-e73f-4267-b97d-9431edf0cb9b}</UniqueIdentifier>
    </Filter>
    <Filter Include="extension\physics_nodes">
      <UniqueIdentifier>{e1d04fd8-3aaf-4744-b63c-ef284cea01e8}</UniqueIdentifier>
    </Filter>
    <Filter Include="storage">
      <UniqueIdentifier>{a9c25e42-8568-4b34-95c6-842d1c84cff1}</UniqueIdentifier>
    </Filter>
    <Filter Include="storage\Header Files">
      <UniqueIdentifier>{b8343db5-7783-4ebe-934a-13d079f35c04}</UniqueIdentifier>
    </Filter>
    <Filter Include="storage\Source Files">
      <UniqueIdentifier>{2cdbd301-d589-4a7b-bee5-f1e61359285b}</UniqueIdentifier>
    </Filter>
    <Filter Include="ui">
      <UniqueIdentifier>{9917270a-302d-4203-875b-abacc7d8313d}</UniqueIdentifier>
    </Filter>
    <Filter Include="ui\BaseClasses">
      <UniqueIdentifier>{0e7cd115-2c97-4059-8ee0-6e0915eab1d2}</UniqueIdentifier>
    </Filter>
    <Filter Include="ui\Layouts">
      <UniqueIdentifier>{14f51ffa-f405-4785-9eed-e6d059ab6886}</UniqueIdentifier>
    </Filter>
    <Filter Include="ui\System">
      <UniqueIdentifier>{02cd79b1-fdf9-459a-884d-cd584784f20c}</UniqueIdentifier>
    </Filter>
    <Filter Include="ui\UIWidgets">
      <UniqueIdentifier>{ae5cf6f4-8676-4f48-a4c6-74fefd9f502a}</UniqueIdentifier>
    </Filter>
    <Filter Include="ui\UIWidgets\ScrollWidget">
      <UniqueIdentifier>{a9981839-03f2-4d16-8170-db722dc0777f}</UniqueIdentifier>
    </Filter>
    <Filter Include="network">
      <UniqueIdentifier>{f3a0416f-0c3a-44c2-a9f3-e59fab18e37f}</UniqueIdentifier>
    </Filter>
    <Filter Include="network\Header Files">
      <UniqueIdentifier>{398440fd-bc31-41ce-8ac1-03e943d0c761}</UniqueIdentifier>
    </Filter>
    <Filter Include="network\Source Files">
      <UniqueIdentifier>{e3dc7161-12e0-4d3b-b364-00de56fe3755}</UniqueIdentifier>
    </Filter>
    <Filter Include="renderer">
      <UniqueIdentifier>{c52c9563-bc10-4b77-8bcc-0e061628fae7}</UniqueIdentifier>
    </Filter>
    <Filter Include="renderer\shaders">
      <UniqueIdentifier>{1be811ab-a9b0-44f7-9a37-b7ef7f1ef24a}</UniqueIdentifier>
    </Filter>
    <Filter Include="cocostudio\json\flatbuffers">
      <UniqueIdentifier>{9f28aa19-1a5e-4f76-b915-734cd7dc94cf}</UniqueIdentifier>
    </Filter>
    <Filter Include="cocostudio\reader\WidgetReader\ComAudioReader">
      <UniqueIdentifier>{af096722-1565-4e19-87fa-06d052073a2b}</UniqueIdentifier>
    </Filter>
    <Filter Include="cocostudio\reader\WidgetReader\NodeReader">
      <UniqueIdentifier>{8e995aa7-e8e2-40ee-9cfe-c22bf5efeae3}</UniqueIdentifier>
    </Filter>
    <Filter Include="cocostudio\reader\WidgetReader\ParticleReader">
      <UniqueIdentifier>{f247e00b-f848-448e-8c27-a64392192476}</UniqueIdentifier>
    </Filter>
    <Filter Include="cocostudio\reader\WidgetReader\ProjectNodeReader">
      <UniqueIdentifier>{d0f94ee2-2126-4391-94e2-8b3d59faa899}</UniqueIdentifier>
    </Filter>
    <Filter Include="cocostudio\reader\WidgetReader\SingleNodeReader">
      <UniqueIdentifier>{60b8a779-16d8-477f-9de4-a827679dce0a}</UniqueIdentifier>
    </Filter>
    <Filter Include="cocostudio\reader\WidgetReader\SpriteReader">
      <UniqueIdentifier>{fa1426ae-957e-4d62-82c2-9f55e7fbc524}</UniqueIdentifier>
    </Filter>
    <Filter Include="cocostudio\reader\WidgetReader\GameMapReader">
      <UniqueIdentifier>{02d389d5-8f57-4bd6-b12a-95af86c5b356}</UniqueIdentifier>
    </Filter>
    <Filter Include="cocostudio\reader\WidgetReader\ArmatureNodeReader">
      <UniqueIdentifier>{1dfee771-33de-4702-b4a2-a11c9446371f}</UniqueIdentifier>
    </Filter>
  </ItemGroup>
  <ItemGroup>
    <ClCompile Include="CCAction.cpp">
      <Filter>2d</Filter>
    </ClCompile>
    <ClCompile Include="CCActionCamera.cpp">
      <Filter>2d</Filter>
    </ClCompile>
    <ClCompile Include="CCActionCatmullRom.cpp">
      <Filter>2d</Filter>
    </ClCompile>
    <ClCompile Include="CCActionEase.cpp">
      <Filter>2d</Filter>
    </ClCompile>
    <ClCompile Include="CCActionGrid.cpp">
      <Filter>2d</Filter>
    </ClCompile>
    <ClCompile Include="CCActionGrid3D.cpp">
      <Filter>2d</Filter>
    </ClCompile>
    <ClCompile Include="CCActionInstant.cpp">
      <Filter>2d</Filter>
    </ClCompile>
    <ClCompile Include="CCActionInterval.cpp">
      <Filter>2d</Filter>
    </ClCompile>
    <ClCompile Include="CCActionManager.cpp">
      <Filter>2d</Filter>
    </ClCompile>
    <ClCompile Include="CCActionPageTurn3D.cpp">
      <Filter>2d</Filter>
    </ClCompile>
    <ClCompile Include="CCActionProgressTimer.cpp">
      <Filter>2d</Filter>
    </ClCompile>
    <ClCompile Include="CCActionTiledGrid.cpp">
      <Filter>2d</Filter>
    </ClCompile>
    <ClCompile Include="CCActionTween.cpp">
      <Filter>2d</Filter>
    </ClCompile>
    <ClCompile Include="CCAnimation.cpp">
      <Filter>2d</Filter>
    </ClCompile>
    <ClCompile Include="CCAnimationCache.cpp">
      <Filter>2d</Filter>
    </ClCompile>
    <ClCompile Include="CCAtlasNode.cpp">
      <Filter>2d</Filter>
    </ClCompile>
    <ClCompile Include="CCCamera.cpp">
      <Filter>2d</Filter>
    </ClCompile>
    <ClCompile Include="CCClippingNode.cpp">
      <Filter>2d</Filter>
    </ClCompile>
    <ClCompile Include="CCComponent.cpp">
      <Filter>2d</Filter>
    </ClCompile>
    <ClCompile Include="CCComponentContainer.cpp">
      <Filter>2d</Filter>
    </ClCompile>
    <ClCompile Include="CCDrawingPrimitives.cpp">
      <Filter>2d</Filter>
    </ClCompile>
    <ClCompile Include="CCDrawNode.cpp">
      <Filter>2d</Filter>
    </ClCompile>
    <ClCompile Include="CCFastTMXLayer.cpp">
      <Filter>2d</Filter>
    </ClCompile>
    <ClCompile Include="CCFastTMXTiledMap.cpp">
      <Filter>2d</Filter>
    </ClCompile>
    <ClCompile Include="CCFont.cpp">
      <Filter>2d</Filter>
    </ClCompile>
    <ClCompile Include="CCFontAtlas.cpp">
      <Filter>2d</Filter>
    </ClCompile>
    <ClCompile Include="CCFontAtlasCache.cpp">
      <Filter>2d</Filter>
    </ClCompile>
    <ClCompile Include="CCFontCharMap.cpp">
      <Filter>2d</Filter>
    </ClCompile>
    <ClCompile Include="CCFontFNT.cpp">
      <Filter>2d</Filter>
    </ClCompile>
    <ClCompile Include="CCFontFreeType.cpp">
      <Filter>2d</Filter>
    </ClCompile>
    <ClCompile Include="CCGLBufferedNode.cpp">
      <Filter>2d</Filter>
    </ClCompile>
    <ClCompile Include="CCGrabber.cpp">
      <Filter>2d</Filter>
    </ClCompile>
    <ClCompile Include="CCGrid.cpp">
      <Filter>2d</Filter>
    </ClCompile>
    <ClCompile Include="CCLabel.cpp">
      <Filter>2d</Filter>
    </ClCompile>
    <ClCompile Include="CCLabelAtlas.cpp">
      <Filter>2d</Filter>
    </ClCompile>
    <ClCompile Include="CCLabelBMFont.cpp">
      <Filter>2d</Filter>
    </ClCompile>
    <ClCompile Include="CCLabelTextFormatter.cpp">
      <Filter>2d</Filter>
    </ClCompile>
    <ClCompile Include="CCLabelTTF.cpp">
      <Filter>2d</Filter>
    </ClCompile>
    <ClCompile Include="CCLayer.cpp">
      <Filter>2d</Filter>
    </ClCompile>
    <ClCompile Include="CCLight.cpp">
      <Filter>2d</Filter>
    </ClCompile>
    <ClCompile Include="CCMenu.cpp">
      <Filter>2d</Filter>
    </ClCompile>
    <ClCompile Include="CCMenuItem.cpp">
      <Filter>2d</Filter>
    </ClCompile>
    <ClCompile Include="CCMotionStreak.cpp">
      <Filter>2d</Filter>
    </ClCompile>
    <ClCompile Include="CCNode.cpp">
      <Filter>2d</Filter>
    </ClCompile>
    <ClCompile Include="CCNodeGrid.cpp">
      <Filter>2d</Filter>
    </ClCompile>
    <ClCompile Include="CCParallaxNode.cpp">
      <Filter>2d</Filter>
    </ClCompile>
    <ClCompile Include="CCParticleBatchNode.cpp">
      <Filter>2d</Filter>
    </ClCompile>
    <ClCompile Include="CCParticleExamples.cpp">
      <Filter>2d</Filter>
    </ClCompile>
    <ClCompile Include="CCParticleSystem.cpp">
      <Filter>2d</Filter>
    </ClCompile>
    <ClCompile Include="CCParticleSystemQuad.cpp">
      <Filter>2d</Filter>
    </ClCompile>
    <ClCompile Include="CCProgressTimer.cpp">
      <Filter>2d</Filter>
    </ClCompile>
    <ClCompile Include="CCProtectedNode.cpp">
      <Filter>2d</Filter>
    </ClCompile>
    <ClCompile Include="CCRenderTexture.cpp">
      <Filter>2d</Filter>
    </ClCompile>
    <ClCompile Include="CCScene.cpp">
      <Filter>2d</Filter>
    </ClCompile>
    <ClCompile Include="CCSprite.cpp">
      <Filter>2d</Filter>
    </ClCompile>
    <ClCompile Include="CCSpriteBatchNode.cpp">
      <Filter>2d</Filter>
    </ClCompile>
    <ClCompile Include="CCSpriteFrame.cpp">
      <Filter>2d</Filter>
    </ClCompile>
    <ClCompile Include="CCSpriteFrameCache.cpp">
      <Filter>2d</Filter>
    </ClCompile>
    <ClCompile Include="CCTextFieldTTF.cpp">
      <Filter>2d</Filter>
    </ClCompile>
    <ClCompile Include="CCTileMapAtlas.cpp">
      <Filter>2d</Filter>
    </ClCompile>
    <ClCompile Include="CCTMXLayer.cpp">
      <Filter>2d</Filter>
    </ClCompile>
    <ClCompile Include="CCTMXObjectGroup.cpp">
      <Filter>2d</Filter>
    </ClCompile>
    <ClCompile Include="CCTMXTiledMap.cpp">
      <Filter>2d</Filter>
    </ClCompile>
    <ClCompile Include="CCTMXXMLParser.cpp">
      <Filter>2d</Filter>
    </ClCompile>
    <ClCompile Include="CCTransition.cpp">
      <Filter>2d</Filter>
    </ClCompile>
    <ClCompile Include="CCTransitionPageTurn.cpp">
      <Filter>2d</Filter>
    </ClCompile>
    <ClCompile Include="CCTransitionProgress.cpp">
      <Filter>2d</Filter>
    </ClCompile>
    <ClCompile Include="CCTweenFunction.cpp">
      <Filter>2d</Filter>
    </ClCompile>
    <ClCompile Include="..\3d\CCAABB.cpp">
      <Filter>3d</Filter>
    </ClCompile>
    <ClCompile Include="..\3d\CCAnimate3D.cpp">
      <Filter>3d</Filter>
    </ClCompile>
    <ClCompile Include="..\3d\CCAnimation3D.cpp">
      <Filter>3d</Filter>
    </ClCompile>
    <ClCompile Include="..\3d\CCAttachNode.cpp">
      <Filter>3d</Filter>
    </ClCompile>
    <ClCompile Include="..\3d\CCBillBoard.cpp">
      <Filter>3d</Filter>
    </ClCompile>
    <ClCompile Include="..\3d\CCBundle3D.cpp">
      <Filter>3d</Filter>
    </ClCompile>
    <ClCompile Include="..\3d\CCBundleReader.cpp">
      <Filter>3d</Filter>
    </ClCompile>
    <ClCompile Include="..\3d\CCMesh.cpp">
      <Filter>3d</Filter>
    </ClCompile>
    <ClCompile Include="..\3d\CCMeshSkin.cpp">
      <Filter>3d</Filter>
    </ClCompile>
    <ClCompile Include="..\3d\CCMeshVertexIndexData.cpp">
      <Filter>3d</Filter>
    </ClCompile>
    <ClCompile Include="..\3d\CCOBB.cpp">
      <Filter>3d</Filter>
    </ClCompile>
    <ClCompile Include="..\3d\CCObjLoader.cpp">
      <Filter>3d</Filter>
    </ClCompile>
    <ClCompile Include="..\3d\CCRay.cpp">
      <Filter>3d</Filter>
    </ClCompile>
    <ClCompile Include="..\3d\CCSkeleton3D.cpp">
      <Filter>3d</Filter>
    </ClCompile>
    <ClCompile Include="..\3d\CCSprite3D.cpp">
      <Filter>3d</Filter>
    </ClCompile>
    <ClCompile Include="..\3d\CCSprite3DMaterial.cpp">
      <Filter>3d</Filter>
    </ClCompile>
    <ClCompile Include="..\base\atitc.cpp">
      <Filter>base</Filter>
    </ClCompile>
    <ClCompile Include="..\base\base64.cpp">
      <Filter>base</Filter>
    </ClCompile>
    <ClCompile Include="..\base\CCAutoreleasePool.cpp">
      <Filter>base</Filter>
    </ClCompile>
    <ClCompile Include="..\base\ccCArray.cpp">
      <Filter>base</Filter>
    </ClCompile>
    <ClCompile Include="..\base\CCConfiguration.cpp">
      <Filter>base</Filter>
    </ClCompile>
    <ClCompile Include="..\base\CCConsole.cpp">
      <Filter>base</Filter>
    </ClCompile>
    <ClCompile Include="..\base\CCData.cpp">
      <Filter>base</Filter>
    </ClCompile>
    <ClCompile Include="..\base\CCDataVisitor.cpp">
      <Filter>base</Filter>
    </ClCompile>
    <ClCompile Include="..\base\CCDirector.cpp">
      <Filter>base</Filter>
    </ClCompile>
    <ClCompile Include="..\base\CCEvent.cpp">
      <Filter>base</Filter>
    </ClCompile>
    <ClCompile Include="..\base\CCEventAcceleration.cpp">
      <Filter>base</Filter>
    </ClCompile>
    <ClCompile Include="..\base\CCEventCustom.cpp">
      <Filter>base</Filter>
    </ClCompile>
    <ClCompile Include="..\base\CCEventDispatcher.cpp">
      <Filter>base</Filter>
    </ClCompile>
    <ClCompile Include="..\base\CCEventFocus.cpp">
      <Filter>base</Filter>
    </ClCompile>
    <ClCompile Include="..\base\CCEventKeyboard.cpp">
      <Filter>base</Filter>
    </ClCompile>
    <ClCompile Include="..\base\CCEventListener.cpp">
      <Filter>base</Filter>
    </ClCompile>
    <ClCompile Include="..\base\CCEventListenerAcceleration.cpp">
      <Filter>base</Filter>
    </ClCompile>
    <ClCompile Include="..\base\CCEventListenerCustom.cpp">
      <Filter>base</Filter>
    </ClCompile>
    <ClCompile Include="..\base\CCEventListenerFocus.cpp">
      <Filter>base</Filter>
    </ClCompile>
    <ClCompile Include="..\base\CCEventListenerKeyboard.cpp">
      <Filter>base</Filter>
    </ClCompile>
    <ClCompile Include="..\base\CCEventListenerMouse.cpp">
      <Filter>base</Filter>
    </ClCompile>
    <ClCompile Include="..\base\CCEventListenerTouch.cpp">
      <Filter>base</Filter>
    </ClCompile>
    <ClCompile Include="..\base\CCEventMouse.cpp">
      <Filter>base</Filter>
    </ClCompile>
    <ClCompile Include="..\base\CCEventTouch.cpp">
      <Filter>base</Filter>
    </ClCompile>
    <ClCompile Include="..\base\ccFPSImages.c">
      <Filter>base</Filter>
    </ClCompile>
    <ClCompile Include="..\base\CCIMEDispatcher.cpp">
      <Filter>base</Filter>
    </ClCompile>
    <ClCompile Include="..\base\CCNS.cpp">
      <Filter>base</Filter>
    </ClCompile>
    <ClCompile Include="..\base\CCProfiling.cpp">
      <Filter>base</Filter>
    </ClCompile>
    <ClCompile Include="..\base\ccRandom.cpp">
      <Filter>base</Filter>
    </ClCompile>
    <ClCompile Include="..\base\CCRef.cpp">
      <Filter>base</Filter>
    </ClCompile>
    <ClCompile Include="..\base\CCScheduler.cpp">
      <Filter>base</Filter>
    </ClCompile>
    <ClCompile Include="..\base\CCScriptSupport.cpp">
      <Filter>base</Filter>
    </ClCompile>
    <ClCompile Include="..\base\CCTouch.cpp">
      <Filter>base</Filter>
    </ClCompile>
    <ClCompile Include="..\base\ccTypes.cpp">
      <Filter>base</Filter>
    </ClCompile>
    <ClCompile Include="..\base\CCUserDefault.cpp">
      <Filter>base</Filter>
    </ClCompile>
    <ClCompile Include="..\base\ccUTF8.cpp">
      <Filter>base</Filter>
    </ClCompile>
    <ClCompile Include="..\base\ccUtils.cpp">
      <Filter>base</Filter>
    </ClCompile>
    <ClCompile Include="..\base\CCValue.cpp">
      <Filter>base</Filter>
    </ClCompile>
    <ClCompile Include="..\base\etc1.cpp">
      <Filter>base</Filter>
    </ClCompile>
    <ClCompile Include="..\base\ObjectFactory.cpp">
      <Filter>base</Filter>
    </ClCompile>
    <ClCompile Include="..\base\pvr.cpp">
      <Filter>base</Filter>
    </ClCompile>
    <ClCompile Include="..\base\s3tc.cpp">
      <Filter>base</Filter>
    </ClCompile>
    <ClCompile Include="..\base\TGAlib.cpp">
      <Filter>base</Filter>
    </ClCompile>
    <ClCompile Include="..\base\ZipUtils.cpp">
      <Filter>base</Filter>
    </ClCompile>
    <ClCompile Include="..\deprecated\CCArray.cpp">
      <Filter>deprecated</Filter>
    </ClCompile>
    <ClCompile Include="..\deprecated\CCDeprecated.cpp">
      <Filter>deprecated</Filter>
    </ClCompile>
    <ClCompile Include="..\deprecated\CCDictionary.cpp">
      <Filter>deprecated</Filter>
    </ClCompile>
    <ClCompile Include="..\deprecated\CCNotificationCenter.cpp">
      <Filter>deprecated</Filter>
    </ClCompile>
    <ClCompile Include="..\deprecated\CCSet.cpp">
      <Filter>deprecated</Filter>
    </ClCompile>
    <ClCompile Include="..\deprecated\CCString.cpp">
      <Filter>deprecated</Filter>
    </ClCompile>
    <ClCompile Include="..\..\external\tinyxml2\tinyxml2.cpp">
      <Filter>external\tinyxml2</Filter>
    </ClCompile>
    <ClCompile Include="..\..\external\unzip\ioapi.cpp">
      <Filter>external\unzip</Filter>
    </ClCompile>
    <ClCompile Include="..\..\external\unzip\unzip.cpp">
      <Filter>external\unzip</Filter>
    </ClCompile>
    <ClCompile Include="..\..\external\edtaa3func\edtaa3func.cpp">
      <Filter>external\edtaa</Filter>
    </ClCompile>
    <ClCompile Include="..\..\external\ConvertUTF\ConvertUTF.c">
      <Filter>external\ConvertUTF</Filter>
    </ClCompile>
    <ClCompile Include="..\..\external\ConvertUTF\ConvertUTFWrapper.cpp">
      <Filter>external\ConvertUTF</Filter>
    </ClCompile>
    <ClCompile Include="..\..\external\xxhash\xxhash.c">
      <Filter>external\xxhash</Filter>
    </ClCompile>
    <ClCompile Include="..\math\CCAffineTransform.cpp">
      <Filter>math</Filter>
    </ClCompile>
    <ClCompile Include="..\math\CCGeometry.cpp">
      <Filter>math</Filter>
    </ClCompile>
    <ClCompile Include="..\math\CCVertex.cpp">
      <Filter>math</Filter>
    </ClCompile>
    <ClCompile Include="..\math\Mat4.cpp">
      <Filter>math</Filter>
    </ClCompile>
    <ClCompile Include="..\math\MathUtil.cpp">
      <Filter>math</Filter>
    </ClCompile>
    <ClCompile Include="..\math\Quaternion.cpp">
      <Filter>math</Filter>
    </ClCompile>
    <ClCompile Include="..\math\TransformUtils.cpp">
      <Filter>math</Filter>
    </ClCompile>
    <ClCompile Include="..\math\Vec2.cpp">
      <Filter>math</Filter>
    </ClCompile>
    <ClCompile Include="..\math\Vec3.cpp">
      <Filter>math</Filter>
    </ClCompile>
    <ClCompile Include="..\math\Vec4.cpp">
      <Filter>math</Filter>
    </ClCompile>
    <ClCompile Include="..\physics\CCPhysicsBody.cpp">
      <Filter>physics</Filter>
    </ClCompile>
    <ClCompile Include="..\physics\CCPhysicsContact.cpp">
      <Filter>physics</Filter>
    </ClCompile>
    <ClCompile Include="..\physics\CCPhysicsJoint.cpp">
      <Filter>physics</Filter>
    </ClCompile>
    <ClCompile Include="..\physics\CCPhysicsShape.cpp">
      <Filter>physics</Filter>
    </ClCompile>
    <ClCompile Include="..\physics\CCPhysicsWorld.cpp">
      <Filter>physics</Filter>
    </ClCompile>
    <ClCompile Include="..\physics\chipmunk\CCPhysicsBodyInfo_chipmunk.cpp">
      <Filter>physics\chipmunk</Filter>
    </ClCompile>
    <ClCompile Include="..\physics\chipmunk\CCPhysicsContactInfo_chipmunk.cpp">
      <Filter>physics\chipmunk</Filter>
    </ClCompile>
    <ClCompile Include="..\physics\chipmunk\CCPhysicsJointInfo_chipmunk.cpp">
      <Filter>physics\chipmunk</Filter>
    </ClCompile>
    <ClCompile Include="..\physics\chipmunk\CCPhysicsShapeInfo_chipmunk.cpp">
      <Filter>physics\chipmunk</Filter>
    </ClCompile>
    <ClCompile Include="..\physics\chipmunk\CCPhysicsWorldInfo_chipmunk.cpp">
      <Filter>physics\chipmunk</Filter>
    </ClCompile>
    <ClCompile Include="..\platform\CCFileUtils.cpp">
      <Filter>platform</Filter>
    </ClCompile>
    <ClCompile Include="..\platform\CCGLView.cpp">
      <Filter>platform</Filter>
    </ClCompile>
    <ClCompile Include="..\platform\CCImage.cpp">
      <Filter>platform</Filter>
    </ClCompile>
    <ClCompile Include="..\platform\CCSAXParser.cpp">
      <Filter>platform</Filter>
    </ClCompile>
    <ClCompile Include="..\platform\CCThread.cpp">
      <Filter>platform</Filter>
    </ClCompile>
    <ClCompile Include="..\platform\wp8\CCGLViewImpl-wp8.cpp">
      <Filter>platform\wp8</Filter>
    </ClCompile>
    <ClCompile Include="..\platform\wp8\Direct3DBase.cpp">
      <Filter>platform\wp8</Filter>
    </ClCompile>
    <ClCompile Include="..\platform\wp8\DirectXBase.cpp">
      <Filter>platform\wp8</Filter>
    </ClCompile>
    <ClCompile Include="..\platform\winrt\CCApplication.cpp">
      <Filter>platform\winrt</Filter>
    </ClCompile>
    <ClCompile Include="..\platform\winrt\CCCommon.cpp">
      <Filter>platform\winrt</Filter>
    </ClCompile>
    <ClCompile Include="..\platform\winrt\CCDevice.cpp">
      <Filter>platform\winrt</Filter>
    </ClCompile>
    <ClCompile Include="..\platform\winrt\CCFileUtilsWinRT.cpp">
      <Filter>platform\winrt</Filter>
    </ClCompile>
    <ClCompile Include="..\platform\winrt\CCFreeTypeFont.cpp">
      <Filter>platform\winrt</Filter>
    </ClCompile>
    <ClCompile Include="..\platform\winrt\CCPrecompiledShaders.cpp">
      <Filter>platform\winrt</Filter>
    </ClCompile>
    <ClCompile Include="..\platform\winrt\CCPThreadWinRT.cpp">
      <Filter>platform\winrt</Filter>
    </ClCompile>
    <ClCompile Include="..\platform\winrt\CCStdC.cpp">
      <Filter>platform\winrt</Filter>
    </ClCompile>
    <ClCompile Include="..\platform\winrt\CCWinRTUtils.cpp">
      <Filter>platform\winrt</Filter>
    </ClCompile>
    <ClCompile Include="..\platform\winrt\inet_ntop_winrt.cpp">
      <Filter>platform\winrt</Filter>
    </ClCompile>
    <ClCompile Include="..\platform\winrt\InputEvent.cpp">
      <Filter>platform\winrt</Filter>
    </ClCompile>
    <ClCompile Include="..\platform\winrt\sha1.cpp">
      <Filter>platform\winrt</Filter>
    </ClCompile>
    <ClCompile Include="..\renderer\CCBatchCommand.cpp">
      <Filter>renderer</Filter>
    </ClCompile>
    <ClCompile Include="..\renderer\CCCustomCommand.cpp">
      <Filter>renderer</Filter>
    </ClCompile>
    <ClCompile Include="..\renderer\CCGLProgram.cpp">
      <Filter>renderer</Filter>
    </ClCompile>
    <ClCompile Include="..\renderer\CCGLProgramCache.cpp">
      <Filter>renderer</Filter>
    </ClCompile>
    <ClCompile Include="..\renderer\CCGLProgramState.cpp">
      <Filter>renderer</Filter>
    </ClCompile>
    <ClCompile Include="..\renderer\CCGLProgramStateCache.cpp">
      <Filter>renderer</Filter>
    </ClCompile>
    <ClCompile Include="..\renderer\ccGLStateCache.cpp">
      <Filter>renderer</Filter>
    </ClCompile>
    <ClCompile Include="..\renderer\CCGroupCommand.cpp">
      <Filter>renderer</Filter>
    </ClCompile>
    <ClCompile Include="..\renderer\CCMeshCommand.cpp">
      <Filter>renderer</Filter>
    </ClCompile>
    <ClCompile Include="..\renderer\CCPrimitive.cpp">
      <Filter>renderer</Filter>
    </ClCompile>
    <ClCompile Include="..\renderer\CCPrimitiveCommand.cpp">
      <Filter>renderer</Filter>
    </ClCompile>
    <ClCompile Include="..\renderer\CCQuadCommand.cpp">
      <Filter>renderer</Filter>
    </ClCompile>
    <ClCompile Include="..\renderer\CCRenderCommand.cpp">
      <Filter>renderer</Filter>
    </ClCompile>
    <ClCompile Include="..\renderer\CCRenderer.cpp">
      <Filter>renderer</Filter>
    </ClCompile>
    <ClCompile Include="..\renderer\ccShaders.cpp">
      <Filter>renderer</Filter>
    </ClCompile>
    <ClCompile Include="..\renderer\CCTexture2D.cpp">
      <Filter>renderer</Filter>
    </ClCompile>
    <ClCompile Include="..\renderer\CCTextureAtlas.cpp">
      <Filter>renderer</Filter>
    </ClCompile>
    <ClCompile Include="..\renderer\CCTextureCache.cpp">
      <Filter>renderer</Filter>
    </ClCompile>
    <ClCompile Include="..\renderer\CCTrianglesCommand.cpp">
      <Filter>renderer</Filter>
    </ClCompile>
    <ClCompile Include="..\renderer\CCVertexIndexBuffer.cpp">
      <Filter>renderer</Filter>
    </ClCompile>
    <ClCompile Include="..\renderer\CCVertexIndexData.cpp">
      <Filter>renderer</Filter>
    </ClCompile>
    <ClCompile Include="..\cocos2d.cpp" />
    <ClCompile Include="..\editor-support\cocosbuilder\CCBAnimationManager.cpp">
      <Filter>cocosbuilder\Source Files</Filter>
    </ClCompile>
    <ClCompile Include="..\editor-support\cocosbuilder\CCBFileLoader.cpp">
      <Filter>cocosbuilder\Source Files</Filter>
    </ClCompile>
    <ClCompile Include="..\editor-support\cocosbuilder\CCBKeyframe.cpp">
      <Filter>cocosbuilder\Source Files</Filter>
    </ClCompile>
    <ClCompile Include="..\editor-support\cocosbuilder\CCBReader.cpp">
      <Filter>cocosbuilder\Source Files</Filter>
    </ClCompile>
    <ClCompile Include="..\editor-support\cocosbuilder\CCBSequence.cpp">
      <Filter>cocosbuilder\Source Files</Filter>
    </ClCompile>
    <ClCompile Include="..\editor-support\cocosbuilder\CCBSequenceProperty.cpp">
      <Filter>cocosbuilder\Source Files</Filter>
    </ClCompile>
    <ClCompile Include="..\editor-support\cocosbuilder\CCControlButtonLoader.cpp">
      <Filter>cocosbuilder\Source Files</Filter>
    </ClCompile>
    <ClCompile Include="..\editor-support\cocosbuilder\CCControlLoader.cpp">
      <Filter>cocosbuilder\Source Files</Filter>
    </ClCompile>
    <ClCompile Include="..\editor-support\cocosbuilder\CCLabelBMFontLoader.cpp">
      <Filter>cocosbuilder\Source Files</Filter>
    </ClCompile>
    <ClCompile Include="..\editor-support\cocosbuilder\CCLabelTTFLoader.cpp">
      <Filter>cocosbuilder\Source Files</Filter>
    </ClCompile>
    <ClCompile Include="..\editor-support\cocosbuilder\CCLayerColorLoader.cpp">
      <Filter>cocosbuilder\Source Files</Filter>
    </ClCompile>
    <ClCompile Include="..\editor-support\cocosbuilder\CCLayerGradientLoader.cpp">
      <Filter>cocosbuilder\Source Files</Filter>
    </ClCompile>
    <ClCompile Include="..\editor-support\cocosbuilder\CCLayerLoader.cpp">
      <Filter>cocosbuilder\Source Files</Filter>
    </ClCompile>
    <ClCompile Include="..\editor-support\cocosbuilder\CCMenuItemImageLoader.cpp">
      <Filter>cocosbuilder\Source Files</Filter>
    </ClCompile>
    <ClCompile Include="..\editor-support\cocosbuilder\CCMenuItemLoader.cpp">
      <Filter>cocosbuilder\Source Files</Filter>
    </ClCompile>
    <ClCompile Include="..\editor-support\cocosbuilder\CCNode+CCBRelativePositioning.cpp">
      <Filter>cocosbuilder\Source Files</Filter>
    </ClCompile>
    <ClCompile Include="..\editor-support\cocosbuilder\CCNodeLoader.cpp">
      <Filter>cocosbuilder\Source Files</Filter>
    </ClCompile>
    <ClCompile Include="..\editor-support\cocosbuilder\CCNodeLoaderLibrary.cpp">
      <Filter>cocosbuilder\Source Files</Filter>
    </ClCompile>
    <ClCompile Include="..\editor-support\cocosbuilder\CCParticleSystemQuadLoader.cpp">
      <Filter>cocosbuilder\Source Files</Filter>
    </ClCompile>
    <ClCompile Include="..\editor-support\cocosbuilder\CCScale9SpriteLoader.cpp">
      <Filter>cocosbuilder\Source Files</Filter>
    </ClCompile>
    <ClCompile Include="..\editor-support\cocosbuilder\CCScrollViewLoader.cpp">
      <Filter>cocosbuilder\Source Files</Filter>
    </ClCompile>
    <ClCompile Include="..\editor-support\cocosbuilder\CCSpriteLoader.cpp">
      <Filter>cocosbuilder\Source Files</Filter>
    </ClCompile>
    <ClCompile Include="..\audio\wp8\Audio.cpp">
      <Filter>cocosdenshion\Source Files</Filter>
    </ClCompile>
    <ClCompile Include="..\audio\wp8\MediaStreamer.cpp">
      <Filter>cocosdenshion\Source Files</Filter>
    </ClCompile>
    <ClCompile Include="..\audio\wp8\SimpleAudioEngine.cpp">
      <Filter>cocosdenshion\Source Files</Filter>
    </ClCompile>
    <ClCompile Include="..\editor-support\cocostudio\CCActionFrame.cpp">
      <Filter>cocostudio\action</Filter>
    </ClCompile>
    <ClCompile Include="..\editor-support\cocostudio\CCActionFrameEasing.cpp">
      <Filter>cocostudio\action</Filter>
    </ClCompile>
    <ClCompile Include="..\editor-support\cocostudio\CCActionManagerEx.cpp">
      <Filter>cocostudio\action</Filter>
    </ClCompile>
    <ClCompile Include="..\editor-support\cocostudio\CCActionNode.cpp">
      <Filter>cocostudio\action</Filter>
    </ClCompile>
    <ClCompile Include="..\editor-support\cocostudio\CCActionObject.cpp">
      <Filter>cocostudio\action</Filter>
    </ClCompile>
    <ClCompile Include="..\editor-support\cocostudio\TriggerBase.cpp">
      <Filter>cocostudio\trigger</Filter>
    </ClCompile>
    <ClCompile Include="..\editor-support\cocostudio\TriggerMng.cpp">
      <Filter>cocostudio\trigger</Filter>
    </ClCompile>
    <ClCompile Include="..\editor-support\cocostudio\TriggerObj.cpp">
      <Filter>cocostudio\trigger</Filter>
    </ClCompile>
    <ClCompile Include="..\editor-support\cocostudio\ActionTimeline\CCActionTimeline.cpp">
      <Filter>cocostudio\TimelineAction</Filter>
    </ClCompile>
    <ClCompile Include="..\editor-support\cocostudio\ActionTimeline\CCActionTimelineCache.cpp">
      <Filter>cocostudio\TimelineAction</Filter>
    </ClCompile>
    <ClCompile Include="..\editor-support\cocostudio\ActionTimeline\CCFrame.cpp">
      <Filter>cocostudio\TimelineAction</Filter>
    </ClCompile>
    <ClCompile Include="..\editor-support\cocostudio\ActionTimeline\CCNodeReader.cpp">
      <Filter>cocostudio\TimelineAction</Filter>
    </ClCompile>
    <ClCompile Include="..\editor-support\cocostudio\ActionTimeline\CCTimeLine.cpp">
      <Filter>cocostudio\TimelineAction</Filter>
    </ClCompile>
    <ClCompile Include="..\editor-support\cocostudio\CCSGUIReader.cpp">
      <Filter>cocostudio\reader</Filter>
    </ClCompile>
    <ClCompile Include="..\editor-support\cocostudio\CCSSceneReader.cpp">
      <Filter>cocostudio\reader</Filter>
    </ClCompile>
    <ClCompile Include="..\editor-support\cocostudio\WidgetReader\WidgetReader.cpp">
      <Filter>cocostudio\reader\WidgetReader</Filter>
    </ClCompile>
    <ClCompile Include="..\editor-support\cocostudio\WidgetReader\ButtonReader\ButtonReader.cpp">
      <Filter>cocostudio\reader\WidgetReader\ButtonReader</Filter>
    </ClCompile>
    <ClCompile Include="..\editor-support\cocostudio\WidgetReader\CheckBoxReader\CheckBoxReader.cpp">
      <Filter>cocostudio\reader\WidgetReader\CheckBoxReader</Filter>
    </ClCompile>
    <ClCompile Include="..\editor-support\cocostudio\WidgetReader\ImageViewReader\ImageViewReader.cpp">
      <Filter>cocostudio\reader\WidgetReader\ImageViewReader</Filter>
    </ClCompile>
    <ClCompile Include="..\editor-support\cocostudio\WidgetReader\LayoutReader\LayoutReader.cpp">
      <Filter>cocostudio\reader\WidgetReader\LayoutReader</Filter>
    </ClCompile>
    <ClCompile Include="..\editor-support\cocostudio\WidgetReader\ListViewReader\ListViewReader.cpp">
      <Filter>cocostudio\reader\WidgetReader\ListViewReader</Filter>
    </ClCompile>
    <ClCompile Include="..\editor-support\cocostudio\WidgetReader\LoadingBarReader\LoadingBarReader.cpp">
      <Filter>cocostudio\reader\WidgetReader\LoadingBarReader</Filter>
    </ClCompile>
    <ClCompile Include="..\editor-support\cocostudio\WidgetReader\PageViewReader\PageViewReader.cpp">
      <Filter>cocostudio\reader\WidgetReader\PageViewReader</Filter>
    </ClCompile>
    <ClCompile Include="..\editor-support\cocostudio\WidgetReader\ScrollViewReader\ScrollViewReader.cpp">
      <Filter>cocostudio\reader\WidgetReader\ScrollViewReader</Filter>
    </ClCompile>
    <ClCompile Include="..\editor-support\cocostudio\WidgetReader\SliderReader\SliderReader.cpp">
      <Filter>cocostudio\reader\WidgetReader\SliderReader</Filter>
    </ClCompile>
    <ClCompile Include="..\editor-support\cocostudio\WidgetReader\TextAtlasReader\TextAtlasReader.cpp">
      <Filter>cocostudio\reader\WidgetReader\TextAtlasReader</Filter>
    </ClCompile>
    <ClCompile Include="..\editor-support\cocostudio\WidgetReader\TextBMFontReader\TextBMFontReader.cpp">
      <Filter>cocostudio\reader\WidgetReader\TextBMFontReader</Filter>
    </ClCompile>
    <ClCompile Include="..\editor-support\cocostudio\WidgetReader\TextFieldReader\TextFieldReader.cpp">
      <Filter>cocostudio\reader\WidgetReader\TextFieldReader</Filter>
    </ClCompile>
    <ClCompile Include="..\editor-support\cocostudio\WidgetReader\TextReader\TextReader.cpp">
      <Filter>cocostudio\reader\WidgetReader\TextReader</Filter>
    </ClCompile>
    <ClCompile Include="..\editor-support\cocostudio\CocoLoader.cpp">
      <Filter>cocostudio\json</Filter>
    </ClCompile>
    <ClCompile Include="..\editor-support\cocostudio\DictionaryHelper.cpp">
      <Filter>cocostudio\json</Filter>
    </ClCompile>
    <ClCompile Include="..\editor-support\cocostudio\CCComAttribute.cpp">
      <Filter>cocostudio\components</Filter>
    </ClCompile>
    <ClCompile Include="..\editor-support\cocostudio\CCComAudio.cpp">
      <Filter>cocostudio\components</Filter>
    </ClCompile>
    <ClCompile Include="..\editor-support\cocostudio\CCComController.cpp">
      <Filter>cocostudio\components</Filter>
    </ClCompile>
    <ClCompile Include="..\editor-support\cocostudio\CCComRender.cpp">
      <Filter>cocostudio\components</Filter>
    </ClCompile>
    <ClCompile Include="..\editor-support\cocostudio\CCInputDelegate.cpp">
      <Filter>cocostudio\components</Filter>
    </ClCompile>
    <ClCompile Include="..\editor-support\cocostudio\CCArmature.cpp">
      <Filter>cocostudio\armature</Filter>
    </ClCompile>
    <ClCompile Include="..\editor-support\cocostudio\CCBone.cpp">
      <Filter>cocostudio\armature</Filter>
    </ClCompile>
    <ClCompile Include="..\editor-support\cocostudio\CCArmatureAnimation.cpp">
      <Filter>cocostudio\armature\animation</Filter>
    </ClCompile>
    <ClCompile Include="..\editor-support\cocostudio\CCProcessBase.cpp">
      <Filter>cocostudio\armature\animation</Filter>
    </ClCompile>
    <ClCompile Include="..\editor-support\cocostudio\CCTween.cpp">
      <Filter>cocostudio\armature\animation</Filter>
    </ClCompile>
    <ClCompile Include="..\editor-support\cocostudio\CCDatas.cpp">
      <Filter>cocostudio\armature\datas</Filter>
    </ClCompile>
    <ClCompile Include="..\editor-support\cocostudio\CCBatchNode.cpp">
      <Filter>cocostudio\armature\display</Filter>
    </ClCompile>
    <ClCompile Include="..\editor-support\cocostudio\CCDecorativeDisplay.cpp">
      <Filter>cocostudio\armature\display</Filter>
    </ClCompile>
    <ClCompile Include="..\editor-support\cocostudio\CCDisplayFactory.cpp">
      <Filter>cocostudio\armature\display</Filter>
    </ClCompile>
    <ClCompile Include="..\editor-support\cocostudio\CCDisplayManager.cpp">
      <Filter>cocostudio\armature\display</Filter>
    </ClCompile>
    <ClCompile Include="..\editor-support\cocostudio\CCSkin.cpp">
      <Filter>cocostudio\armature\display</Filter>
    </ClCompile>
    <ClCompile Include="..\editor-support\cocostudio\CCColliderDetector.cpp">
      <Filter>cocostudio\armature\physics</Filter>
    </ClCompile>
    <ClCompile Include="..\editor-support\cocostudio\CCArmatureDataManager.cpp">
      <Filter>cocostudio\armature\utils</Filter>
    </ClCompile>
    <ClCompile Include="..\editor-support\cocostudio\CCArmatureDefine.cpp">
      <Filter>cocostudio\armature\utils</Filter>
    </ClCompile>
    <ClCompile Include="..\editor-support\cocostudio\CCDataReaderHelper.cpp">
      <Filter>cocostudio\armature\utils</Filter>
    </ClCompile>
    <ClCompile Include="..\editor-support\cocostudio\CCSpriteFrameCacheHelper.cpp">
      <Filter>cocostudio\armature\utils</Filter>
    </ClCompile>
    <ClCompile Include="..\editor-support\cocostudio\CCTransformHelp.cpp">
      <Filter>cocostudio\armature\utils</Filter>
    </ClCompile>
    <ClCompile Include="..\editor-support\cocostudio\CCUtilMath.cpp">
      <Filter>cocostudio\armature\utils</Filter>
    </ClCompile>
    <ClCompile Include="..\..\extensions\GUI\CCControlExtension\CCControl.cpp">
      <Filter>extension\GUI\CCControlExtension</Filter>
    </ClCompile>
    <ClCompile Include="..\..\extensions\GUI\CCControlExtension\CCControlButton.cpp">
      <Filter>extension\GUI\CCControlExtension</Filter>
    </ClCompile>
    <ClCompile Include="..\..\extensions\GUI\CCControlExtension\CCControlColourPicker.cpp">
      <Filter>extension\GUI\CCControlExtension</Filter>
    </ClCompile>
    <ClCompile Include="..\..\extensions\GUI\CCControlExtension\CCControlHuePicker.cpp">
      <Filter>extension\GUI\CCControlExtension</Filter>
    </ClCompile>
    <ClCompile Include="..\..\extensions\GUI\CCControlExtension\CCControlPotentiometer.cpp">
      <Filter>extension\GUI\CCControlExtension</Filter>
    </ClCompile>
    <ClCompile Include="..\..\extensions\GUI\CCControlExtension\CCControlSaturationBrightnessPicker.cpp">
      <Filter>extension\GUI\CCControlExtension</Filter>
    </ClCompile>
    <ClCompile Include="..\..\extensions\GUI\CCControlExtension\CCControlSlider.cpp">
      <Filter>extension\GUI\CCControlExtension</Filter>
    </ClCompile>
    <ClCompile Include="..\..\extensions\GUI\CCControlExtension\CCControlStepper.cpp">
      <Filter>extension\GUI\CCControlExtension</Filter>
    </ClCompile>
    <ClCompile Include="..\..\extensions\GUI\CCControlExtension\CCControlSwitch.cpp">
      <Filter>extension\GUI\CCControlExtension</Filter>
    </ClCompile>
    <ClCompile Include="..\..\extensions\GUI\CCControlExtension\CCControlUtils.cpp">
      <Filter>extension\GUI\CCControlExtension</Filter>
    </ClCompile>
    <ClCompile Include="..\..\extensions\GUI\CCControlExtension\CCInvocation.cpp">
      <Filter>extension\GUI\CCControlExtension</Filter>
    </ClCompile>
    <ClCompile Include="..\..\extensions\GUI\CCScrollView\CCScrollView.cpp">
      <Filter>extension\GUI\CCScrollView</Filter>
    </ClCompile>
    <ClCompile Include="..\..\extensions\GUI\CCScrollView\CCTableView.cpp">
      <Filter>extension\GUI\CCScrollView</Filter>
    </ClCompile>
    <ClCompile Include="..\..\extensions\GUI\CCScrollView\CCTableViewCell.cpp">
      <Filter>extension\GUI\CCScrollView</Filter>
    </ClCompile>
    <ClCompile Include="..\..\extensions\physics-nodes\CCPhysicsDebugNode.cpp">
      <Filter>extension\physics_nodes</Filter>
    </ClCompile>
    <ClCompile Include="..\..\extensions\physics-nodes\CCPhysicsSprite.cpp">
      <Filter>extension\physics_nodes</Filter>
    </ClCompile>
    <ClCompile Include="..\storage\local-storage\LocalStorage.cpp">
      <Filter>storage\Source Files</Filter>
    </ClCompile>
    <ClCompile Include="..\ui\UIWidget.cpp">
      <Filter>ui\BaseClasses</Filter>
    </ClCompile>
    <ClCompile Include="..\ui\UIScale9Sprite.cpp">
      <Filter>ui\BaseClasses</Filter>
    </ClCompile>
    <ClCompile Include="..\ui\UILayout.cpp">
      <Filter>ui\Layouts</Filter>
    </ClCompile>
    <ClCompile Include="..\ui\UILayoutParameter.cpp">
      <Filter>ui\Layouts</Filter>
    </ClCompile>
    <ClCompile Include="..\ui\UIVBox.cpp">
      <Filter>ui\Layouts</Filter>
    </ClCompile>
    <ClCompile Include="..\ui\UILayoutManager.cpp">
      <Filter>ui\Layouts</Filter>
    </ClCompile>
    <ClCompile Include="..\ui\UIRelativeBox.cpp">
      <Filter>ui\Layouts</Filter>
    </ClCompile>
    <ClCompile Include="..\ui\CocosGUI.cpp">
      <Filter>ui\System</Filter>
    </ClCompile>
    <ClCompile Include="..\ui\UIHelper.cpp">
      <Filter>ui\System</Filter>
    </ClCompile>
    <ClCompile Include="..\ui\UIDeprecated.cpp">
      <Filter>ui\System</Filter>
    </ClCompile>
    <ClCompile Include="..\ui\UIButton.cpp">
      <Filter>ui\UIWidgets</Filter>
    </ClCompile>
    <ClCompile Include="..\ui\UICheckBox.cpp">
      <Filter>ui\UIWidgets</Filter>
    </ClCompile>
    <ClCompile Include="..\ui\UIImageView.cpp">
      <Filter>ui\UIWidgets</Filter>
    </ClCompile>
    <ClCompile Include="..\ui\UILoadingBar.cpp">
      <Filter>ui\UIWidgets</Filter>
    </ClCompile>
    <ClCompile Include="..\ui\UIRichText.cpp">
      <Filter>ui\UIWidgets</Filter>
    </ClCompile>
    <ClCompile Include="..\ui\UISlider.cpp">
      <Filter>ui\UIWidgets</Filter>
    </ClCompile>
    <ClCompile Include="..\ui\UIText.cpp">
      <Filter>ui\UIWidgets</Filter>
    </ClCompile>
    <ClCompile Include="..\ui\UITextAtlas.cpp">
      <Filter>ui\UIWidgets</Filter>
    </ClCompile>
    <ClCompile Include="..\ui\UITextBMFont.cpp">
      <Filter>ui\UIWidgets</Filter>
    </ClCompile>
    <ClCompile Include="..\ui\UITextField.cpp">
      <Filter>ui\UIWidgets</Filter>
    </ClCompile>
    <ClCompile Include="..\ui\UIEditBox\UIEditBox.cpp">
      <Filter>ui\UIWidgets</Filter>
    </ClCompile>
    <ClCompile Include="..\ui\UIEditBox\UIEditBoxImpl-wp8.cpp">
      <Filter>ui\UIWidgets</Filter>
    </ClCompile>
    <ClCompile Include="..\ui\UIHBox.cpp">
      <Filter>ui\UIWidgets</Filter>
    </ClCompile>
    <ClCompile Include="..\ui\UIListView.cpp">
      <Filter>ui\UIWidgets\ScrollWidget</Filter>
    </ClCompile>
    <ClCompile Include="..\ui\UIPageView.cpp">
      <Filter>ui\UIWidgets\ScrollWidget</Filter>
    </ClCompile>
    <ClCompile Include="..\ui\UIScrollView.cpp">
      <Filter>ui\UIWidgets\ScrollWidget</Filter>
    </ClCompile>
    <ClCompile Include="..\network\HttpClient.cpp">
      <Filter>network\Source Files</Filter>
    </ClCompile>
    <ClCompile Include="..\network\SocketIO.cpp">
      <Filter>network\Source Files</Filter>
    </ClCompile>
    <ClCompile Include="..\network\WebSocket.cpp">
      <Filter>network\Source Files</Filter>
    </ClCompile>
    <ClCompile Include="..\platform\winrt\pch.cpp" />
    <ClCompile Include="..\..\extensions\assets-manager\AssetsManager.cpp">
      <Filter>extension\AssetsManager</Filter>
    </ClCompile>
    <ClCompile Include="..\..\external\unzip\ioapi_mem.cpp">
      <Filter>external\unzip</Filter>
    </ClCompile>
    <ClCompile Include="..\editor-support\cocostudio\ActionTimeline\CSLoader.cpp">
      <Filter>cocostudio\TimelineAction</Filter>
    </ClCompile>
    <ClCompile Include="..\ui\UILayoutComponent.cpp">
      <Filter>ui\Layouts</Filter>
    </ClCompile>
    <ClCompile Include="..\..\extensions\assets-manager\AssetsManagerEx.cpp">
      <Filter>extension\AssetsManager</Filter>
    </ClCompile>
    <ClCompile Include="..\..\extensions\assets-manager\CCEventAssetsManagerEx.cpp">
      <Filter>extension\AssetsManager</Filter>
    </ClCompile>
    <ClCompile Include="..\..\extensions\assets-manager\CCEventListenerAssetsManagerEx.cpp">
      <Filter>extension\AssetsManager</Filter>
    </ClCompile>
    <ClCompile Include="..\..\extensions\assets-manager\Downloader.cpp">
      <Filter>extension\AssetsManager</Filter>
    </ClCompile>
    <ClCompile Include="..\..\extensions\assets-manager\Manifest.cpp">
      <Filter>extension\AssetsManager</Filter>
    </ClCompile>
    <ClCompile Include="CCClippingRectangleNode.cpp">
      <Filter>2d</Filter>
    </ClCompile>
    <ClCompile Include="..\..\external\flatbuffers\idl_gen_cpp.cpp">
      <Filter>cocostudio\json\flatbuffers</Filter>
    </ClCompile>
    <ClCompile Include="..\..\external\flatbuffers\idl_gen_fbs.cpp">
      <Filter>cocostudio\json\flatbuffers</Filter>
    </ClCompile>
    <ClCompile Include="..\..\external\flatbuffers\idl_gen_general.cpp">
      <Filter>cocostudio\json\flatbuffers</Filter>
    </ClCompile>
    <ClCompile Include="..\..\external\flatbuffers\idl_gen_go.cpp">
      <Filter>cocostudio\json\flatbuffers</Filter>
    </ClCompile>
    <ClCompile Include="..\..\external\flatbuffers\idl_gen_text.cpp">
      <Filter>cocostudio\json\flatbuffers</Filter>
    </ClCompile>
    <ClCompile Include="..\..\external\flatbuffers\idl_parser.cpp">
      <Filter>cocostudio\json\flatbuffers</Filter>
    </ClCompile>
    <ClCompile Include="..\editor-support\cocostudio\WidgetReader\ComAudioReader\ComAudioReader.cpp">
      <Filter>cocostudio\reader\WidgetReader\ComAudioReader</Filter>
    </ClCompile>
    <ClCompile Include="..\editor-support\cocostudio\WidgetReader\NodeReader\NodeReader.cpp">
      <Filter>cocostudio\reader\WidgetReader\NodeReader</Filter>
    </ClCompile>
    <ClCompile Include="..\editor-support\cocostudio\WidgetReader\ParticleReader\ParticleReader.cpp">
      <Filter>cocostudio\reader\WidgetReader\ParticleReader</Filter>
    </ClCompile>
    <ClCompile Include="..\editor-support\cocostudio\WidgetReader\ProjectNodeReader\ProjectNodeReader.cpp">
      <Filter>cocostudio\reader\WidgetReader\ProjectNodeReader</Filter>
    </ClCompile>
    <ClCompile Include="..\editor-support\cocostudio\WidgetReader\SingleNodeReader\SingleNodeReader.cpp">
      <Filter>cocostudio\reader\WidgetReader\SingleNodeReader</Filter>
    </ClCompile>
    <ClCompile Include="..\editor-support\cocostudio\WidgetReader\SpriteReader\SpriteReader.cpp">
      <Filter>cocostudio\reader\WidgetReader\SpriteReader</Filter>
    </ClCompile>
    <ClCompile Include="..\editor-support\cocostudio\WidgetReader\NodeReaderDefine.cpp">
      <Filter>cocostudio\reader\WidgetReader</Filter>
    </ClCompile>
    <ClCompile Include="..\editor-support\cocostudio\WidgetReader\NodeReaderProtocol.cpp">
      <Filter>cocostudio\reader\WidgetReader</Filter>
    </ClCompile>
    <ClCompile Include="..\editor-support\cocostudio\FlatBuffersSerialize.cpp">
      <Filter>cocostudio\json</Filter>
    </ClCompile>
    <ClCompile Include="..\editor-support\cocostudio\WidgetCallBackHandlerProtocol.cpp">
      <Filter>cocostudio\json</Filter>
    </ClCompile>
    <ClCompile Include="..\editor-support\cocostudio\WidgetReader\GameMapReader\GameMapReader.cpp">
      <Filter>cocostudio\reader\WidgetReader\GameMapReader</Filter>
    </ClCompile>
<<<<<<< HEAD
    <ClCompile Include="..\editor-support\cocostudio\WidgetReader\ArmatureNodeReader\ArmatureNodeReader.cpp">
      <Filter>cocostudio\reader\WidgetReader\ArmatureNodeReader</Filter>
=======
    <ClCompile Include="..\base\CCAsyncTaskPool.cpp">
      <Filter>base</Filter>
>>>>>>> 5d8e004b
    </ClCompile>
  </ItemGroup>
  <ItemGroup>
    <ClInclude Include="CCAction.h">
      <Filter>2d</Filter>
    </ClInclude>
    <ClInclude Include="CCActionCamera.h">
      <Filter>2d</Filter>
    </ClInclude>
    <ClInclude Include="CCActionCatmullRom.h">
      <Filter>2d</Filter>
    </ClInclude>
    <ClInclude Include="CCActionEase.h">
      <Filter>2d</Filter>
    </ClInclude>
    <ClInclude Include="CCActionGrid.h">
      <Filter>2d</Filter>
    </ClInclude>
    <ClInclude Include="CCActionGrid3D.h">
      <Filter>2d</Filter>
    </ClInclude>
    <ClInclude Include="CCActionInstant.h">
      <Filter>2d</Filter>
    </ClInclude>
    <ClInclude Include="CCActionInterval.h">
      <Filter>2d</Filter>
    </ClInclude>
    <ClInclude Include="CCActionManager.h">
      <Filter>2d</Filter>
    </ClInclude>
    <ClInclude Include="CCActionPageTurn3D.h">
      <Filter>2d</Filter>
    </ClInclude>
    <ClInclude Include="CCActionProgressTimer.h">
      <Filter>2d</Filter>
    </ClInclude>
    <ClInclude Include="CCActionTiledGrid.h">
      <Filter>2d</Filter>
    </ClInclude>
    <ClInclude Include="CCActionTween.h">
      <Filter>2d</Filter>
    </ClInclude>
    <ClInclude Include="CCAnimation.h">
      <Filter>2d</Filter>
    </ClInclude>
    <ClInclude Include="CCAnimationCache.h">
      <Filter>2d</Filter>
    </ClInclude>
    <ClInclude Include="CCAtlasNode.h">
      <Filter>2d</Filter>
    </ClInclude>
    <ClInclude Include="CCCamera.h">
      <Filter>2d</Filter>
    </ClInclude>
    <ClInclude Include="CCClippingNode.h">
      <Filter>2d</Filter>
    </ClInclude>
    <ClInclude Include="CCComponent.h">
      <Filter>2d</Filter>
    </ClInclude>
    <ClInclude Include="CCComponentContainer.h">
      <Filter>2d</Filter>
    </ClInclude>
    <ClInclude Include="CCDrawingPrimitives.h">
      <Filter>2d</Filter>
    </ClInclude>
    <ClInclude Include="CCDrawNode.h">
      <Filter>2d</Filter>
    </ClInclude>
    <ClInclude Include="CCFastTMXLayer.h">
      <Filter>2d</Filter>
    </ClInclude>
    <ClInclude Include="CCFastTMXTiledMap.h">
      <Filter>2d</Filter>
    </ClInclude>
    <ClInclude Include="CCFont.h">
      <Filter>2d</Filter>
    </ClInclude>
    <ClInclude Include="CCFontAtlas.h">
      <Filter>2d</Filter>
    </ClInclude>
    <ClInclude Include="CCFontAtlasCache.h">
      <Filter>2d</Filter>
    </ClInclude>
    <ClInclude Include="CCFontCharMap.h">
      <Filter>2d</Filter>
    </ClInclude>
    <ClInclude Include="CCFontFNT.h">
      <Filter>2d</Filter>
    </ClInclude>
    <ClInclude Include="CCFontFreeType.h">
      <Filter>2d</Filter>
    </ClInclude>
    <ClInclude Include="CCGLBufferedNode.h">
      <Filter>2d</Filter>
    </ClInclude>
    <ClInclude Include="CCGrabber.h">
      <Filter>2d</Filter>
    </ClInclude>
    <ClInclude Include="CCGrid.h">
      <Filter>2d</Filter>
    </ClInclude>
    <ClInclude Include="CCLabel.h">
      <Filter>2d</Filter>
    </ClInclude>
    <ClInclude Include="CCLabelAtlas.h">
      <Filter>2d</Filter>
    </ClInclude>
    <ClInclude Include="CCLabelBMFont.h">
      <Filter>2d</Filter>
    </ClInclude>
    <ClInclude Include="CCLabelTextFormatter.h">
      <Filter>2d</Filter>
    </ClInclude>
    <ClInclude Include="CCLabelTTF.h">
      <Filter>2d</Filter>
    </ClInclude>
    <ClInclude Include="CCLayer.h">
      <Filter>2d</Filter>
    </ClInclude>
    <ClInclude Include="CCLight.h">
      <Filter>2d</Filter>
    </ClInclude>
    <ClInclude Include="CCMenu.h">
      <Filter>2d</Filter>
    </ClInclude>
    <ClInclude Include="CCMenuItem.h">
      <Filter>2d</Filter>
    </ClInclude>
    <ClInclude Include="CCMotionStreak.h">
      <Filter>2d</Filter>
    </ClInclude>
    <ClInclude Include="CCNode.h">
      <Filter>2d</Filter>
    </ClInclude>
    <ClInclude Include="CCNodeGrid.h">
      <Filter>2d</Filter>
    </ClInclude>
    <ClInclude Include="CCParallaxNode.h">
      <Filter>2d</Filter>
    </ClInclude>
    <ClInclude Include="CCParticleBatchNode.h">
      <Filter>2d</Filter>
    </ClInclude>
    <ClInclude Include="CCParticleExamples.h">
      <Filter>2d</Filter>
    </ClInclude>
    <ClInclude Include="CCParticleSystem.h">
      <Filter>2d</Filter>
    </ClInclude>
    <ClInclude Include="CCParticleSystemQuad.h">
      <Filter>2d</Filter>
    </ClInclude>
    <ClInclude Include="CCProgressTimer.h">
      <Filter>2d</Filter>
    </ClInclude>
    <ClInclude Include="CCProtectedNode.h">
      <Filter>2d</Filter>
    </ClInclude>
    <ClInclude Include="CCRenderTexture.h">
      <Filter>2d</Filter>
    </ClInclude>
    <ClInclude Include="CCScene.h">
      <Filter>2d</Filter>
    </ClInclude>
    <ClInclude Include="CCSprite.h">
      <Filter>2d</Filter>
    </ClInclude>
    <ClInclude Include="CCSpriteBatchNode.h">
      <Filter>2d</Filter>
    </ClInclude>
    <ClInclude Include="CCSpriteFrame.h">
      <Filter>2d</Filter>
    </ClInclude>
    <ClInclude Include="CCSpriteFrameCache.h">
      <Filter>2d</Filter>
    </ClInclude>
    <ClInclude Include="CCTextFieldTTF.h">
      <Filter>2d</Filter>
    </ClInclude>
    <ClInclude Include="CCTileMapAtlas.h">
      <Filter>2d</Filter>
    </ClInclude>
    <ClInclude Include="CCTMXLayer.h">
      <Filter>2d</Filter>
    </ClInclude>
    <ClInclude Include="CCTMXObjectGroup.h">
      <Filter>2d</Filter>
    </ClInclude>
    <ClInclude Include="CCTMXTiledMap.h">
      <Filter>2d</Filter>
    </ClInclude>
    <ClInclude Include="CCTMXXMLParser.h">
      <Filter>2d</Filter>
    </ClInclude>
    <ClInclude Include="CCTransition.h">
      <Filter>2d</Filter>
    </ClInclude>
    <ClInclude Include="CCTransitionPageTurn.h">
      <Filter>2d</Filter>
    </ClInclude>
    <ClInclude Include="CCTransitionProgress.h">
      <Filter>2d</Filter>
    </ClInclude>
    <ClInclude Include="CCTweenFunction.h">
      <Filter>2d</Filter>
    </ClInclude>
    <ClInclude Include="..\3d\CCAABB.h">
      <Filter>3d</Filter>
    </ClInclude>
    <ClInclude Include="..\3d\CCAnimate3D.h">
      <Filter>3d</Filter>
    </ClInclude>
    <ClInclude Include="..\3d\CCAnimation3D.h">
      <Filter>3d</Filter>
    </ClInclude>
    <ClInclude Include="..\3d\CCAnimationCurve.h">
      <Filter>3d</Filter>
    </ClInclude>
    <ClInclude Include="..\3d\CCAttachNode.h">
      <Filter>3d</Filter>
    </ClInclude>
    <ClInclude Include="..\3d\CCBillBoard.h">
      <Filter>3d</Filter>
    </ClInclude>
    <ClInclude Include="..\3d\CCBundle3D.h">
      <Filter>3d</Filter>
    </ClInclude>
    <ClInclude Include="..\3d\CCBundle3DData.h">
      <Filter>3d</Filter>
    </ClInclude>
    <ClInclude Include="..\3d\CCBundleReader.h">
      <Filter>3d</Filter>
    </ClInclude>
    <ClInclude Include="..\3d\CCMesh.h">
      <Filter>3d</Filter>
    </ClInclude>
    <ClInclude Include="..\3d\CCMeshSkin.h">
      <Filter>3d</Filter>
    </ClInclude>
    <ClInclude Include="..\3d\CCMeshVertexIndexData.h">
      <Filter>3d</Filter>
    </ClInclude>
    <ClInclude Include="..\3d\CCOBB.h">
      <Filter>3d</Filter>
    </ClInclude>
    <ClInclude Include="..\3d\CCObjLoader.h">
      <Filter>3d</Filter>
    </ClInclude>
    <ClInclude Include="..\3d\CCRay.h">
      <Filter>3d</Filter>
    </ClInclude>
    <ClInclude Include="..\3d\CCSkeleton3D.h">
      <Filter>3d</Filter>
    </ClInclude>
    <ClInclude Include="..\3d\CCSprite3D.h">
      <Filter>3d</Filter>
    </ClInclude>
    <ClInclude Include="..\3d\CCSprite3DMaterial.h">
      <Filter>3d</Filter>
    </ClInclude>
    <ClInclude Include="..\base\atitc.h">
      <Filter>base</Filter>
    </ClInclude>
    <ClInclude Include="..\base\base64.h">
      <Filter>base</Filter>
    </ClInclude>
    <ClInclude Include="..\base\CCAutoreleasePool.h">
      <Filter>base</Filter>
    </ClInclude>
    <ClInclude Include="..\base\ccCArray.h">
      <Filter>base</Filter>
    </ClInclude>
    <ClInclude Include="..\base\ccConfig.h">
      <Filter>base</Filter>
    </ClInclude>
    <ClInclude Include="..\base\CCConfiguration.h">
      <Filter>base</Filter>
    </ClInclude>
    <ClInclude Include="..\base\CCConsole.h">
      <Filter>base</Filter>
    </ClInclude>
    <ClInclude Include="..\base\CCData.h">
      <Filter>base</Filter>
    </ClInclude>
    <ClInclude Include="..\base\CCDataVisitor.h">
      <Filter>base</Filter>
    </ClInclude>
    <ClInclude Include="..\base\CCDirector.h">
      <Filter>base</Filter>
    </ClInclude>
    <ClInclude Include="..\base\CCEvent.h">
      <Filter>base</Filter>
    </ClInclude>
    <ClInclude Include="..\base\CCEventAcceleration.h">
      <Filter>base</Filter>
    </ClInclude>
    <ClInclude Include="..\base\CCEventCustom.h">
      <Filter>base</Filter>
    </ClInclude>
    <ClInclude Include="..\base\CCEventDispatcher.h">
      <Filter>base</Filter>
    </ClInclude>
    <ClInclude Include="..\base\CCEventFocus.h">
      <Filter>base</Filter>
    </ClInclude>
    <ClInclude Include="..\base\CCEventKeyboard.h">
      <Filter>base</Filter>
    </ClInclude>
    <ClInclude Include="..\base\CCEventListener.h">
      <Filter>base</Filter>
    </ClInclude>
    <ClInclude Include="..\base\CCEventListenerAcceleration.h">
      <Filter>base</Filter>
    </ClInclude>
    <ClInclude Include="..\base\CCEventListenerCustom.h">
      <Filter>base</Filter>
    </ClInclude>
    <ClInclude Include="..\base\CCEventListenerFocus.h">
      <Filter>base</Filter>
    </ClInclude>
    <ClInclude Include="..\base\CCEventListenerKeyboard.h">
      <Filter>base</Filter>
    </ClInclude>
    <ClInclude Include="..\base\CCEventListenerMouse.h">
      <Filter>base</Filter>
    </ClInclude>
    <ClInclude Include="..\base\CCEventListenerTouch.h">
      <Filter>base</Filter>
    </ClInclude>
    <ClInclude Include="..\base\CCEventMouse.h">
      <Filter>base</Filter>
    </ClInclude>
    <ClInclude Include="..\base\CCEventTouch.h">
      <Filter>base</Filter>
    </ClInclude>
    <ClInclude Include="..\base\CCEventType.h">
      <Filter>base</Filter>
    </ClInclude>
    <ClInclude Include="..\base\ccFPSImages.h">
      <Filter>base</Filter>
    </ClInclude>
    <ClInclude Include="..\base\CCIMEDelegate.h">
      <Filter>base</Filter>
    </ClInclude>
    <ClInclude Include="..\base\CCIMEDispatcher.h">
      <Filter>base</Filter>
    </ClInclude>
    <ClInclude Include="..\base\ccMacros.h">
      <Filter>base</Filter>
    </ClInclude>
    <ClInclude Include="..\base\CCMap.h">
      <Filter>base</Filter>
    </ClInclude>
    <ClInclude Include="..\base\CCNS.h">
      <Filter>base</Filter>
    </ClInclude>
    <ClInclude Include="..\base\CCProfiling.h">
      <Filter>base</Filter>
    </ClInclude>
    <ClInclude Include="..\base\CCProtocols.h">
      <Filter>base</Filter>
    </ClInclude>
    <ClInclude Include="..\base\ccRandom.h">
      <Filter>base</Filter>
    </ClInclude>
    <ClInclude Include="..\base\CCRef.h">
      <Filter>base</Filter>
    </ClInclude>
    <ClInclude Include="..\base\CCRefPtr.h">
      <Filter>base</Filter>
    </ClInclude>
    <ClInclude Include="..\base\CCScheduler.h">
      <Filter>base</Filter>
    </ClInclude>
    <ClInclude Include="..\base\CCScriptSupport.h">
      <Filter>base</Filter>
    </ClInclude>
    <ClInclude Include="..\base\CCTouch.h">
      <Filter>base</Filter>
    </ClInclude>
    <ClInclude Include="..\base\ccTypes.h">
      <Filter>base</Filter>
    </ClInclude>
    <ClInclude Include="..\base\CCUserDefault.h">
      <Filter>base</Filter>
    </ClInclude>
    <ClInclude Include="..\base\ccUTF8.h">
      <Filter>base</Filter>
    </ClInclude>
    <ClInclude Include="..\base\ccUtils.h">
      <Filter>base</Filter>
    </ClInclude>
    <ClInclude Include="..\base\CCValue.h">
      <Filter>base</Filter>
    </ClInclude>
    <ClInclude Include="..\base\CCVector.h">
      <Filter>base</Filter>
    </ClInclude>
    <ClInclude Include="..\base\etc1.h">
      <Filter>base</Filter>
    </ClInclude>
    <ClInclude Include="..\base\firePngData.h">
      <Filter>base</Filter>
    </ClInclude>
    <ClInclude Include="..\base\ObjectFactory.h">
      <Filter>base</Filter>
    </ClInclude>
    <ClInclude Include="..\base\pvr.h">
      <Filter>base</Filter>
    </ClInclude>
    <ClInclude Include="..\base\s3tc.h">
      <Filter>base</Filter>
    </ClInclude>
    <ClInclude Include="..\base\TGAlib.h">
      <Filter>base</Filter>
    </ClInclude>
    <ClInclude Include="..\base\uthash.h">
      <Filter>base</Filter>
    </ClInclude>
    <ClInclude Include="..\base\utlist.h">
      <Filter>base</Filter>
    </ClInclude>
    <ClInclude Include="..\base\ZipUtils.h">
      <Filter>base</Filter>
    </ClInclude>
    <ClInclude Include="..\deprecated\CCArray.h">
      <Filter>deprecated</Filter>
    </ClInclude>
    <ClInclude Include="..\deprecated\CCBool.h">
      <Filter>deprecated</Filter>
    </ClInclude>
    <ClInclude Include="..\deprecated\CCDeprecated.h">
      <Filter>deprecated</Filter>
    </ClInclude>
    <ClInclude Include="..\deprecated\CCDictionary.h">
      <Filter>deprecated</Filter>
    </ClInclude>
    <ClInclude Include="..\deprecated\CCDouble.h">
      <Filter>deprecated</Filter>
    </ClInclude>
    <ClInclude Include="..\deprecated\CCFloat.h">
      <Filter>deprecated</Filter>
    </ClInclude>
    <ClInclude Include="..\deprecated\CCInteger.h">
      <Filter>deprecated</Filter>
    </ClInclude>
    <ClInclude Include="..\deprecated\CCNotificationCenter.h">
      <Filter>deprecated</Filter>
    </ClInclude>
    <ClInclude Include="..\deprecated\CCSet.h">
      <Filter>deprecated</Filter>
    </ClInclude>
    <ClInclude Include="..\deprecated\CCString.h">
      <Filter>deprecated</Filter>
    </ClInclude>
    <ClInclude Include="..\..\external\tinyxml2\tinyxml2.h">
      <Filter>external\tinyxml2</Filter>
    </ClInclude>
    <ClInclude Include="..\..\external\unzip\ioapi.h">
      <Filter>external\unzip</Filter>
    </ClInclude>
    <ClInclude Include="..\..\external\unzip\unzip.h">
      <Filter>external\unzip</Filter>
    </ClInclude>
    <ClInclude Include="..\..\external\edtaa3func\edtaa3func.h">
      <Filter>external\edtaa</Filter>
    </ClInclude>
    <ClInclude Include="..\..\external\ConvertUTF\ConvertUTF.h">
      <Filter>external\ConvertUTF</Filter>
    </ClInclude>
    <ClInclude Include="..\..\external\xxhash\xxhash.h">
      <Filter>external\xxhash</Filter>
    </ClInclude>
    <ClInclude Include="..\math\CCAffineTransform.h">
      <Filter>math</Filter>
    </ClInclude>
    <ClInclude Include="..\math\CCGeometry.h">
      <Filter>math</Filter>
    </ClInclude>
    <ClInclude Include="..\math\CCMath.h">
      <Filter>math</Filter>
    </ClInclude>
    <ClInclude Include="..\math\CCMathBase.h">
      <Filter>math</Filter>
    </ClInclude>
    <ClInclude Include="..\math\CCVertex.h">
      <Filter>math</Filter>
    </ClInclude>
    <ClInclude Include="..\math\Mat4.h">
      <Filter>math</Filter>
    </ClInclude>
    <ClInclude Include="..\math\MathUtil.h">
      <Filter>math</Filter>
    </ClInclude>
    <ClInclude Include="..\math\Quaternion.h">
      <Filter>math</Filter>
    </ClInclude>
    <ClInclude Include="..\math\TransformUtils.h">
      <Filter>math</Filter>
    </ClInclude>
    <ClInclude Include="..\math\Vec2.h">
      <Filter>math</Filter>
    </ClInclude>
    <ClInclude Include="..\math\Vec3.h">
      <Filter>math</Filter>
    </ClInclude>
    <ClInclude Include="..\math\Vec4.h">
      <Filter>math</Filter>
    </ClInclude>
    <ClInclude Include="..\physics\CCPhysicsBody.h">
      <Filter>physics</Filter>
    </ClInclude>
    <ClInclude Include="..\physics\CCPhysicsContact.h">
      <Filter>physics</Filter>
    </ClInclude>
    <ClInclude Include="..\physics\CCPhysicsJoint.h">
      <Filter>physics</Filter>
    </ClInclude>
    <ClInclude Include="..\physics\CCPhysicsShape.h">
      <Filter>physics</Filter>
    </ClInclude>
    <ClInclude Include="..\physics\CCPhysicsWorld.h">
      <Filter>physics</Filter>
    </ClInclude>
    <ClInclude Include="..\physics\chipmunk\CCPhysicsBodyInfo_chipmunk.h">
      <Filter>physics\chipmunk</Filter>
    </ClInclude>
    <ClInclude Include="..\physics\chipmunk\CCPhysicsContactInfo_chipmunk.h">
      <Filter>physics\chipmunk</Filter>
    </ClInclude>
    <ClInclude Include="..\physics\chipmunk\CCPhysicsHelper_chipmunk.h">
      <Filter>physics\chipmunk</Filter>
    </ClInclude>
    <ClInclude Include="..\physics\chipmunk\CCPhysicsJointInfo_chipmunk.h">
      <Filter>physics\chipmunk</Filter>
    </ClInclude>
    <ClInclude Include="..\physics\chipmunk\CCPhysicsShapeInfo_chipmunk.h">
      <Filter>physics\chipmunk</Filter>
    </ClInclude>
    <ClInclude Include="..\physics\chipmunk\CCPhysicsWorldInfo_chipmunk.h">
      <Filter>physics\chipmunk</Filter>
    </ClInclude>
    <ClInclude Include="..\platform\CCApplication.h">
      <Filter>platform</Filter>
    </ClInclude>
    <ClInclude Include="..\platform\CCApplicationProtocol.h">
      <Filter>platform</Filter>
    </ClInclude>
    <ClInclude Include="..\platform\CCCommon.h">
      <Filter>platform</Filter>
    </ClInclude>
    <ClInclude Include="..\platform\CCDevice.h">
      <Filter>platform</Filter>
    </ClInclude>
    <ClInclude Include="..\platform\CCFileUtils.h">
      <Filter>platform</Filter>
    </ClInclude>
    <ClInclude Include="..\platform\CCGL.h">
      <Filter>platform</Filter>
    </ClInclude>
    <ClInclude Include="..\platform\CCGLView.h">
      <Filter>platform</Filter>
    </ClInclude>
    <ClInclude Include="..\platform\CCImage.h">
      <Filter>platform</Filter>
    </ClInclude>
    <ClInclude Include="..\platform\CCPlatformConfig.h">
      <Filter>platform</Filter>
    </ClInclude>
    <ClInclude Include="..\platform\CCPlatformDefine.h">
      <Filter>platform</Filter>
    </ClInclude>
    <ClInclude Include="..\platform\CCPlatformMacros.h">
      <Filter>platform</Filter>
    </ClInclude>
    <ClInclude Include="..\platform\CCSAXParser.h">
      <Filter>platform</Filter>
    </ClInclude>
    <ClInclude Include="..\platform\CCStdC.h">
      <Filter>platform</Filter>
    </ClInclude>
    <ClInclude Include="..\platform\CCThread.h">
      <Filter>platform</Filter>
    </ClInclude>
    <ClInclude Include="..\platform\wp8\CCGLViewImpl-wp8.h">
      <Filter>platform\wp8</Filter>
    </ClInclude>
    <ClInclude Include="..\platform\wp8\Direct3DBase.h">
      <Filter>platform\wp8</Filter>
    </ClInclude>
    <ClInclude Include="..\platform\wp8\DirectXBase.h">
      <Filter>platform\wp8</Filter>
    </ClInclude>
    <ClInclude Include="..\platform\winrt\CCApplication.h">
      <Filter>platform\winrt</Filter>
    </ClInclude>
    <ClInclude Include="..\platform\winrt\CCFileUtilsWinRT.h">
      <Filter>platform\winrt</Filter>
    </ClInclude>
    <ClInclude Include="..\platform\winrt\CCFreeTypeFont.h">
      <Filter>platform\winrt</Filter>
    </ClInclude>
    <ClInclude Include="..\platform\winrt\CCGL.h">
      <Filter>platform\winrt</Filter>
    </ClInclude>
    <ClInclude Include="..\platform\winrt\CCGL_Angle.h">
      <Filter>platform\winrt</Filter>
    </ClInclude>
    <ClInclude Include="..\platform\winrt\CCPlatformDefine-winrt.h">
      <Filter>platform\winrt</Filter>
    </ClInclude>
    <ClInclude Include="..\platform\winrt\CCPrecompiledShaders.h">
      <Filter>platform\winrt</Filter>
    </ClInclude>
    <ClInclude Include="..\platform\winrt\CCPThreadWinRT.h">
      <Filter>platform\winrt</Filter>
    </ClInclude>
    <ClInclude Include="..\platform\winrt\CCStdC.h">
      <Filter>platform\winrt</Filter>
    </ClInclude>
    <ClInclude Include="..\platform\winrt\CCWinRTUtils.h">
      <Filter>platform\winrt</Filter>
    </ClInclude>
    <ClInclude Include="..\platform\winrt\DirectXHelper.h">
      <Filter>platform\winrt</Filter>
    </ClInclude>
    <ClInclude Include="..\platform\winrt\inet_ntop_winrt.h">
      <Filter>platform\winrt</Filter>
    </ClInclude>
    <ClInclude Include="..\platform\winrt\InputEvent.h">
      <Filter>platform\winrt</Filter>
    </ClInclude>
    <ClInclude Include="..\platform\winrt\InputEventTypes.h">
      <Filter>platform\winrt</Filter>
    </ClInclude>
    <ClInclude Include="..\platform\winrt\sha1.h">
      <Filter>platform\winrt</Filter>
    </ClInclude>
    <ClInclude Include="..\renderer\CCBatchCommand.h">
      <Filter>renderer</Filter>
    </ClInclude>
    <ClInclude Include="..\renderer\CCCustomCommand.h">
      <Filter>renderer</Filter>
    </ClInclude>
    <ClInclude Include="..\renderer\CCGLProgram.h">
      <Filter>renderer</Filter>
    </ClInclude>
    <ClInclude Include="..\renderer\CCGLProgramCache.h">
      <Filter>renderer</Filter>
    </ClInclude>
    <ClInclude Include="..\renderer\CCGLProgramState.h">
      <Filter>renderer</Filter>
    </ClInclude>
    <ClInclude Include="..\renderer\CCGLProgramStateCache.h">
      <Filter>renderer</Filter>
    </ClInclude>
    <ClInclude Include="..\renderer\ccGLStateCache.h">
      <Filter>renderer</Filter>
    </ClInclude>
    <ClInclude Include="..\renderer\CCGroupCommand.h">
      <Filter>renderer</Filter>
    </ClInclude>
    <ClInclude Include="..\renderer\CCMeshCommand.h">
      <Filter>renderer</Filter>
    </ClInclude>
    <ClInclude Include="..\renderer\CCPrimitive.h">
      <Filter>renderer</Filter>
    </ClInclude>
    <ClInclude Include="..\renderer\CCPrimitiveCommand.h">
      <Filter>renderer</Filter>
    </ClInclude>
    <ClInclude Include="..\renderer\CCQuadCommand.h">
      <Filter>renderer</Filter>
    </ClInclude>
    <ClInclude Include="..\renderer\CCRenderCommand.h">
      <Filter>renderer</Filter>
    </ClInclude>
    <ClInclude Include="..\renderer\CCRenderCommandPool.h">
      <Filter>renderer</Filter>
    </ClInclude>
    <ClInclude Include="..\renderer\CCRenderer.h">
      <Filter>renderer</Filter>
    </ClInclude>
    <ClInclude Include="..\renderer\ccShaders.h">
      <Filter>renderer</Filter>
    </ClInclude>
    <ClInclude Include="..\renderer\CCTexture2D.h">
      <Filter>renderer</Filter>
    </ClInclude>
    <ClInclude Include="..\renderer\CCTextureAtlas.h">
      <Filter>renderer</Filter>
    </ClInclude>
    <ClInclude Include="..\renderer\CCTextureCache.h">
      <Filter>renderer</Filter>
    </ClInclude>
    <ClInclude Include="..\renderer\CCTrianglesCommand.h">
      <Filter>renderer</Filter>
    </ClInclude>
    <ClInclude Include="..\renderer\CCVertexIndexBuffer.h">
      <Filter>renderer</Filter>
    </ClInclude>
    <ClInclude Include="..\renderer\CCVertexIndexData.h">
      <Filter>renderer</Filter>
    </ClInclude>
    <ClInclude Include="..\editor-support\cocosbuilder\CCBAnimationManager.h">
      <Filter>cocosbuilder\Header Files</Filter>
    </ClInclude>
    <ClInclude Include="..\editor-support\cocosbuilder\CCBFileLoader.h">
      <Filter>cocosbuilder\Header Files</Filter>
    </ClInclude>
    <ClInclude Include="..\editor-support\cocosbuilder\CCBKeyframe.h">
      <Filter>cocosbuilder\Header Files</Filter>
    </ClInclude>
    <ClInclude Include="..\editor-support\cocosbuilder\CCBMemberVariableAssigner.h">
      <Filter>cocosbuilder\Header Files</Filter>
    </ClInclude>
    <ClInclude Include="..\editor-support\cocosbuilder\CCBReader.h">
      <Filter>cocosbuilder\Header Files</Filter>
    </ClInclude>
    <ClInclude Include="..\editor-support\cocosbuilder\CCBSelectorResolver.h">
      <Filter>cocosbuilder\Header Files</Filter>
    </ClInclude>
    <ClInclude Include="..\editor-support\cocosbuilder\CCBSequence.h">
      <Filter>cocosbuilder\Header Files</Filter>
    </ClInclude>
    <ClInclude Include="..\editor-support\cocosbuilder\CCBSequenceProperty.h">
      <Filter>cocosbuilder\Header Files</Filter>
    </ClInclude>
    <ClInclude Include="..\editor-support\cocosbuilder\CCControlButtonLoader.h">
      <Filter>cocosbuilder\Header Files</Filter>
    </ClInclude>
    <ClInclude Include="..\editor-support\cocosbuilder\CCControlLoader.h">
      <Filter>cocosbuilder\Header Files</Filter>
    </ClInclude>
    <ClInclude Include="..\editor-support\cocosbuilder\CCLabelBMFontLoader.h">
      <Filter>cocosbuilder\Header Files</Filter>
    </ClInclude>
    <ClInclude Include="..\editor-support\cocosbuilder\CCLabelTTFLoader.h">
      <Filter>cocosbuilder\Header Files</Filter>
    </ClInclude>
    <ClInclude Include="..\editor-support\cocosbuilder\CCLayerColorLoader.h">
      <Filter>cocosbuilder\Header Files</Filter>
    </ClInclude>
    <ClInclude Include="..\editor-support\cocosbuilder\CCLayerGradientLoader.h">
      <Filter>cocosbuilder\Header Files</Filter>
    </ClInclude>
    <ClInclude Include="..\editor-support\cocosbuilder\CCLayerLoader.h">
      <Filter>cocosbuilder\Header Files</Filter>
    </ClInclude>
    <ClInclude Include="..\editor-support\cocosbuilder\CCMenuItemImageLoader.h">
      <Filter>cocosbuilder\Header Files</Filter>
    </ClInclude>
    <ClInclude Include="..\editor-support\cocosbuilder\CCMenuItemLoader.h">
      <Filter>cocosbuilder\Header Files</Filter>
    </ClInclude>
    <ClInclude Include="..\editor-support\cocosbuilder\CCMenuLoader.h">
      <Filter>cocosbuilder\Header Files</Filter>
    </ClInclude>
    <ClInclude Include="..\editor-support\cocosbuilder\CCNode+CCBRelativePositioning.h">
      <Filter>cocosbuilder\Header Files</Filter>
    </ClInclude>
    <ClInclude Include="..\editor-support\cocosbuilder\CCNodeLoader.h">
      <Filter>cocosbuilder\Header Files</Filter>
    </ClInclude>
    <ClInclude Include="..\editor-support\cocosbuilder\CCNodeLoaderLibrary.h">
      <Filter>cocosbuilder\Header Files</Filter>
    </ClInclude>
    <ClInclude Include="..\editor-support\cocosbuilder\CCNodeLoaderListener.h">
      <Filter>cocosbuilder\Header Files</Filter>
    </ClInclude>
    <ClInclude Include="..\editor-support\cocosbuilder\CCParticleSystemQuadLoader.h">
      <Filter>cocosbuilder\Header Files</Filter>
    </ClInclude>
    <ClInclude Include="..\editor-support\cocosbuilder\CCScale9SpriteLoader.h">
      <Filter>cocosbuilder\Header Files</Filter>
    </ClInclude>
    <ClInclude Include="..\editor-support\cocosbuilder\CCScrollViewLoader.h">
      <Filter>cocosbuilder\Header Files</Filter>
    </ClInclude>
    <ClInclude Include="..\editor-support\cocosbuilder\CCSpriteLoader.h">
      <Filter>cocosbuilder\Header Files</Filter>
    </ClInclude>
    <ClInclude Include="..\editor-support\cocosbuilder\CocosBuilder.h">
      <Filter>cocosbuilder\Header Files</Filter>
    </ClInclude>
    <ClInclude Include="..\audio\wp8\Audio.h">
      <Filter>cocosdenshion\Source Files</Filter>
    </ClInclude>
    <ClInclude Include="..\audio\wp8\MediaStreamer.h">
      <Filter>cocosdenshion\Source Files</Filter>
    </ClInclude>
    <ClInclude Include="..\audio\include\Export.h">
      <Filter>cocosdenshion\Header Files</Filter>
    </ClInclude>
    <ClInclude Include="..\audio\include\SimpleAudioEngine.h">
      <Filter>cocosdenshion\Header Files</Filter>
    </ClInclude>
    <ClInclude Include="..\editor-support\cocostudio\CCActionFrame.h">
      <Filter>cocostudio\action</Filter>
    </ClInclude>
    <ClInclude Include="..\editor-support\cocostudio\CCActionFrameEasing.h">
      <Filter>cocostudio\action</Filter>
    </ClInclude>
    <ClInclude Include="..\editor-support\cocostudio\CCActionManagerEx.h">
      <Filter>cocostudio\action</Filter>
    </ClInclude>
    <ClInclude Include="..\editor-support\cocostudio\CCActionNode.h">
      <Filter>cocostudio\action</Filter>
    </ClInclude>
    <ClInclude Include="..\editor-support\cocostudio\CCActionObject.h">
      <Filter>cocostudio\action</Filter>
    </ClInclude>
    <ClInclude Include="..\editor-support\cocostudio\TriggerBase.h">
      <Filter>cocostudio\trigger</Filter>
    </ClInclude>
    <ClInclude Include="..\editor-support\cocostudio\TriggerMng.h">
      <Filter>cocostudio\trigger</Filter>
    </ClInclude>
    <ClInclude Include="..\editor-support\cocostudio\TriggerObj.h">
      <Filter>cocostudio\trigger</Filter>
    </ClInclude>
    <ClInclude Include="..\editor-support\cocostudio\ActionTimeline\CCActionTimeline.h">
      <Filter>cocostudio\TimelineAction</Filter>
    </ClInclude>
    <ClInclude Include="..\editor-support\cocostudio\ActionTimeline\CCActionTimelineCache.h">
      <Filter>cocostudio\TimelineAction</Filter>
    </ClInclude>
    <ClInclude Include="..\editor-support\cocostudio\ActionTimeline\CCFrame.h">
      <Filter>cocostudio\TimelineAction</Filter>
    </ClInclude>
    <ClInclude Include="..\editor-support\cocostudio\ActionTimeline\CCNodeReader.h">
      <Filter>cocostudio\TimelineAction</Filter>
    </ClInclude>
    <ClInclude Include="..\editor-support\cocostudio\ActionTimeline\CCTimeLine.h">
      <Filter>cocostudio\TimelineAction</Filter>
    </ClInclude>
    <ClInclude Include="..\editor-support\cocostudio\ActionTimeline\CCTimelineMacro.h">
      <Filter>cocostudio\TimelineAction</Filter>
    </ClInclude>
    <ClInclude Include="..\editor-support\cocostudio\CCSGUIReader.h">
      <Filter>cocostudio\reader</Filter>
    </ClInclude>
    <ClInclude Include="..\editor-support\cocostudio\CCSSceneReader.h">
      <Filter>cocostudio\reader</Filter>
    </ClInclude>
    <ClInclude Include="..\editor-support\cocostudio\WidgetReader\WidgetReader.h">
      <Filter>cocostudio\reader\WidgetReader</Filter>
    </ClInclude>
    <ClInclude Include="..\editor-support\cocostudio\WidgetReader\WidgetReaderProtocol.h">
      <Filter>cocostudio\reader\WidgetReader</Filter>
    </ClInclude>
    <ClInclude Include="..\editor-support\cocostudio\WidgetReader\ButtonReader\ButtonReader.h">
      <Filter>cocostudio\reader\WidgetReader\ButtonReader</Filter>
    </ClInclude>
    <ClInclude Include="..\editor-support\cocostudio\WidgetReader\CheckBoxReader\CheckBoxReader.h">
      <Filter>cocostudio\reader\WidgetReader\CheckBoxReader</Filter>
    </ClInclude>
    <ClInclude Include="..\editor-support\cocostudio\WidgetReader\ImageViewReader\ImageViewReader.h">
      <Filter>cocostudio\reader\WidgetReader\ImageViewReader</Filter>
    </ClInclude>
    <ClInclude Include="..\editor-support\cocostudio\WidgetReader\LayoutReader\LayoutReader.h">
      <Filter>cocostudio\reader\WidgetReader\LayoutReader</Filter>
    </ClInclude>
    <ClInclude Include="..\editor-support\cocostudio\WidgetReader\ListViewReader\ListViewReader.h">
      <Filter>cocostudio\reader\WidgetReader\ListViewReader</Filter>
    </ClInclude>
    <ClInclude Include="..\editor-support\cocostudio\WidgetReader\LoadingBarReader\LoadingBarReader.h">
      <Filter>cocostudio\reader\WidgetReader\LoadingBarReader</Filter>
    </ClInclude>
    <ClInclude Include="..\editor-support\cocostudio\WidgetReader\PageViewReader\PageViewReader.h">
      <Filter>cocostudio\reader\WidgetReader\PageViewReader</Filter>
    </ClInclude>
    <ClInclude Include="..\editor-support\cocostudio\WidgetReader\ScrollViewReader\ScrollViewReader.h">
      <Filter>cocostudio\reader\WidgetReader\ScrollViewReader</Filter>
    </ClInclude>
    <ClInclude Include="..\editor-support\cocostudio\WidgetReader\SliderReader\SliderReader.h">
      <Filter>cocostudio\reader\WidgetReader\SliderReader</Filter>
    </ClInclude>
    <ClInclude Include="..\editor-support\cocostudio\WidgetReader\TextAtlasReader\TextAtlasReader.h">
      <Filter>cocostudio\reader\WidgetReader\TextAtlasReader</Filter>
    </ClInclude>
    <ClInclude Include="..\editor-support\cocostudio\WidgetReader\TextBMFontReader\TextBMFontReader.h">
      <Filter>cocostudio\reader\WidgetReader\TextBMFontReader</Filter>
    </ClInclude>
    <ClInclude Include="..\editor-support\cocostudio\WidgetReader\TextFieldReader\TextFieldReader.h">
      <Filter>cocostudio\reader\WidgetReader\TextFieldReader</Filter>
    </ClInclude>
    <ClInclude Include="..\editor-support\cocostudio\WidgetReader\TextReader\TextReader.h">
      <Filter>cocostudio\reader\WidgetReader\TextReader</Filter>
    </ClInclude>
    <ClInclude Include="..\editor-support\cocostudio\CocoLoader.h">
      <Filter>cocostudio\json</Filter>
    </ClInclude>
    <ClInclude Include="..\editor-support\cocostudio\DictionaryHelper.h">
      <Filter>cocostudio\json</Filter>
    </ClInclude>
    <ClInclude Include="..\..\external\json\document.h">
      <Filter>cocostudio\json\rapidjson</Filter>
    </ClInclude>
    <ClInclude Include="..\..\external\json\filestream.h">
      <Filter>cocostudio\json\rapidjson</Filter>
    </ClInclude>
    <ClInclude Include="..\..\external\json\prettywriter.h">
      <Filter>cocostudio\json\rapidjson</Filter>
    </ClInclude>
    <ClInclude Include="..\..\external\json\rapidjson.h">
      <Filter>cocostudio\json\rapidjson</Filter>
    </ClInclude>
    <ClInclude Include="..\..\external\json\reader.h">
      <Filter>cocostudio\json\rapidjson</Filter>
    </ClInclude>
    <ClInclude Include="..\..\external\json\stringbuffer.h">
      <Filter>cocostudio\json\rapidjson</Filter>
    </ClInclude>
    <ClInclude Include="..\..\external\json\writer.h">
      <Filter>cocostudio\json\rapidjson</Filter>
    </ClInclude>
    <ClInclude Include="..\..\external\json\internal\pow10.h">
      <Filter>cocostudio\json\rapidjson\internal</Filter>
    </ClInclude>
    <ClInclude Include="..\..\external\json\internal\stack.h">
      <Filter>cocostudio\json\rapidjson\internal</Filter>
    </ClInclude>
    <ClInclude Include="..\..\external\json\internal\strfunc.h">
      <Filter>cocostudio\json\rapidjson\internal</Filter>
    </ClInclude>
    <ClInclude Include="..\editor-support\cocostudio\CCComAttribute.h">
      <Filter>cocostudio\components</Filter>
    </ClInclude>
    <ClInclude Include="..\editor-support\cocostudio\CCComAudio.h">
      <Filter>cocostudio\components</Filter>
    </ClInclude>
    <ClInclude Include="..\editor-support\cocostudio\CCComBase.h">
      <Filter>cocostudio\components</Filter>
    </ClInclude>
    <ClInclude Include="..\editor-support\cocostudio\CCComController.h">
      <Filter>cocostudio\components</Filter>
    </ClInclude>
    <ClInclude Include="..\editor-support\cocostudio\CCComRender.h">
      <Filter>cocostudio\components</Filter>
    </ClInclude>
    <ClInclude Include="..\editor-support\cocostudio\CCInputDelegate.h">
      <Filter>cocostudio\components</Filter>
    </ClInclude>
    <ClInclude Include="..\editor-support\cocostudio\CCArmature.h">
      <Filter>cocostudio\armature</Filter>
    </ClInclude>
    <ClInclude Include="..\editor-support\cocostudio\CCBone.h">
      <Filter>cocostudio\armature</Filter>
    </ClInclude>
    <ClInclude Include="..\editor-support\cocostudio\CCArmatureAnimation.h">
      <Filter>cocostudio\armature\animation</Filter>
    </ClInclude>
    <ClInclude Include="..\editor-support\cocostudio\CCProcessBase.h">
      <Filter>cocostudio\armature\animation</Filter>
    </ClInclude>
    <ClInclude Include="..\editor-support\cocostudio\CCTween.h">
      <Filter>cocostudio\armature\animation</Filter>
    </ClInclude>
    <ClInclude Include="..\editor-support\cocostudio\CCDatas.h">
      <Filter>cocostudio\armature\datas</Filter>
    </ClInclude>
    <ClInclude Include="..\editor-support\cocostudio\CCBatchNode.h">
      <Filter>cocostudio\armature\display</Filter>
    </ClInclude>
    <ClInclude Include="..\editor-support\cocostudio\CCDecorativeDisplay.h">
      <Filter>cocostudio\armature\display</Filter>
    </ClInclude>
    <ClInclude Include="..\editor-support\cocostudio\CCDisplayFactory.h">
      <Filter>cocostudio\armature\display</Filter>
    </ClInclude>
    <ClInclude Include="..\editor-support\cocostudio\CCDisplayManager.h">
      <Filter>cocostudio\armature\display</Filter>
    </ClInclude>
    <ClInclude Include="..\editor-support\cocostudio\CCSkin.h">
      <Filter>cocostudio\armature\display</Filter>
    </ClInclude>
    <ClInclude Include="..\editor-support\cocostudio\CCColliderDetector.h">
      <Filter>cocostudio\armature\physics</Filter>
    </ClInclude>
    <ClInclude Include="..\editor-support\cocostudio\CCArmatureDataManager.h">
      <Filter>cocostudio\armature\utils</Filter>
    </ClInclude>
    <ClInclude Include="..\editor-support\cocostudio\CCArmatureDefine.h">
      <Filter>cocostudio\armature\utils</Filter>
    </ClInclude>
    <ClInclude Include="..\editor-support\cocostudio\CCDataReaderHelper.h">
      <Filter>cocostudio\armature\utils</Filter>
    </ClInclude>
    <ClInclude Include="..\editor-support\cocostudio\CCSpriteFrameCacheHelper.h">
      <Filter>cocostudio\armature\utils</Filter>
    </ClInclude>
    <ClInclude Include="..\editor-support\cocostudio\CCTransformHelp.h">
      <Filter>cocostudio\armature\utils</Filter>
    </ClInclude>
    <ClInclude Include="..\editor-support\cocostudio\CCUtilMath.h">
      <Filter>cocostudio\armature\utils</Filter>
    </ClInclude>
    <ClInclude Include="..\..\extensions\GUI\CCControlExtension\CCControl.h">
      <Filter>extension\GUI\CCControlExtension</Filter>
    </ClInclude>
    <ClInclude Include="..\..\extensions\GUI\CCControlExtension\CCControlButton.h">
      <Filter>extension\GUI\CCControlExtension</Filter>
    </ClInclude>
    <ClInclude Include="..\..\extensions\GUI\CCControlExtension\CCControlColourPicker.h">
      <Filter>extension\GUI\CCControlExtension</Filter>
    </ClInclude>
    <ClInclude Include="..\..\extensions\GUI\CCControlExtension\CCControlExtensions.h">
      <Filter>extension\GUI\CCControlExtension</Filter>
    </ClInclude>
    <ClInclude Include="..\..\extensions\GUI\CCControlExtension\CCControlHuePicker.h">
      <Filter>extension\GUI\CCControlExtension</Filter>
    </ClInclude>
    <ClInclude Include="..\..\extensions\GUI\CCControlExtension\CCControlPotentiometer.h">
      <Filter>extension\GUI\CCControlExtension</Filter>
    </ClInclude>
    <ClInclude Include="..\..\extensions\GUI\CCControlExtension\CCControlSaturationBrightnessPicker.h">
      <Filter>extension\GUI\CCControlExtension</Filter>
    </ClInclude>
    <ClInclude Include="..\..\extensions\GUI\CCControlExtension\CCControlSlider.h">
      <Filter>extension\GUI\CCControlExtension</Filter>
    </ClInclude>
    <ClInclude Include="..\..\extensions\GUI\CCControlExtension\CCControlStepper.h">
      <Filter>extension\GUI\CCControlExtension</Filter>
    </ClInclude>
    <ClInclude Include="..\..\extensions\GUI\CCControlExtension\CCControlSwitch.h">
      <Filter>extension\GUI\CCControlExtension</Filter>
    </ClInclude>
    <ClInclude Include="..\..\extensions\GUI\CCControlExtension\CCControlUtils.h">
      <Filter>extension\GUI\CCControlExtension</Filter>
    </ClInclude>
    <ClInclude Include="..\..\extensions\GUI\CCControlExtension\CCInvocation.h">
      <Filter>extension\GUI\CCControlExtension</Filter>
    </ClInclude>
    <ClInclude Include="..\..\extensions\GUI\CCScrollView\CCScrollView.h">
      <Filter>extension\GUI\CCScrollView</Filter>
    </ClInclude>
    <ClInclude Include="..\..\extensions\GUI\CCScrollView\CCTableView.h">
      <Filter>extension\GUI\CCScrollView</Filter>
    </ClInclude>
    <ClInclude Include="..\..\extensions\GUI\CCScrollView\CCTableViewCell.h">
      <Filter>extension\GUI\CCScrollView</Filter>
    </ClInclude>
    <ClInclude Include="..\..\extensions\physics-nodes\CCPhysicsDebugNode.h">
      <Filter>extension\physics_nodes</Filter>
    </ClInclude>
    <ClInclude Include="..\..\extensions\physics-nodes\CCPhysicsSprite.h">
      <Filter>extension\physics_nodes</Filter>
    </ClInclude>
    <ClInclude Include="..\..\extensions\cocos-ext.h">
      <Filter>extension</Filter>
    </ClInclude>
    <ClInclude Include="..\..\extensions\ExtensionMacros.h">
      <Filter>extension</Filter>
    </ClInclude>
    <ClInclude Include="..\storage\local-storage\LocalStorage.h">
      <Filter>storage\Header Files</Filter>
    </ClInclude>
    <ClInclude Include="..\ui\UIWidget.h">
      <Filter>ui\BaseClasses</Filter>
    </ClInclude>
    <ClInclude Include="..\ui\UIScale9Sprite.h">
      <Filter>ui\BaseClasses</Filter>
    </ClInclude>
    <ClInclude Include="..\ui\UILayout.h">
      <Filter>ui\Layouts</Filter>
    </ClInclude>
    <ClInclude Include="..\ui\UILayoutParameter.h">
      <Filter>ui\Layouts</Filter>
    </ClInclude>
    <ClInclude Include="..\ui\UIVBox.h">
      <Filter>ui\Layouts</Filter>
    </ClInclude>
    <ClInclude Include="..\ui\UILayoutManager.h">
      <Filter>ui\Layouts</Filter>
    </ClInclude>
    <ClInclude Include="..\ui\UIRelativeBox.h">
      <Filter>ui\Layouts</Filter>
    </ClInclude>
    <ClInclude Include="..\ui\CocosGUI.h">
      <Filter>ui\System</Filter>
    </ClInclude>
    <ClInclude Include="..\ui\UIHelper.h">
      <Filter>ui\System</Filter>
    </ClInclude>
    <ClInclude Include="..\ui\UIDeprecated.h">
      <Filter>ui\System</Filter>
    </ClInclude>
    <ClInclude Include="..\ui\UIButton.h">
      <Filter>ui\UIWidgets</Filter>
    </ClInclude>
    <ClInclude Include="..\ui\UIImageView.h">
      <Filter>ui\UIWidgets</Filter>
    </ClInclude>
    <ClInclude Include="..\ui\UILoadingBar.h">
      <Filter>ui\UIWidgets</Filter>
    </ClInclude>
    <ClInclude Include="..\ui\UIRichText.h">
      <Filter>ui\UIWidgets</Filter>
    </ClInclude>
    <ClInclude Include="..\ui\UISlider.h">
      <Filter>ui\UIWidgets</Filter>
    </ClInclude>
    <ClInclude Include="..\ui\UIText.h">
      <Filter>ui\UIWidgets</Filter>
    </ClInclude>
    <ClInclude Include="..\ui\UITextAtlas.h">
      <Filter>ui\UIWidgets</Filter>
    </ClInclude>
    <ClInclude Include="..\ui\UITextBMFont.h">
      <Filter>ui\UIWidgets</Filter>
    </ClInclude>
    <ClInclude Include="..\ui\UITextField.h">
      <Filter>ui\UIWidgets</Filter>
    </ClInclude>
    <ClInclude Include="..\ui\UIEditBox\UIEditBox.h">
      <Filter>ui\UIWidgets</Filter>
    </ClInclude>
    <ClInclude Include="..\ui\UIEditBox\UIEditBoxImpl-wp8.h">
      <Filter>ui\UIWidgets</Filter>
    </ClInclude>
    <ClInclude Include="..\ui\UIEditBox\UIEditBoxImpl.h">
      <Filter>ui\UIWidgets</Filter>
    </ClInclude>
    <ClInclude Include="..\ui\UIHBox.h">
      <Filter>ui\UIWidgets</Filter>
    </ClInclude>
    <ClInclude Include="..\ui\UIListView.h">
      <Filter>ui\UIWidgets\ScrollWidget</Filter>
    </ClInclude>
    <ClInclude Include="..\ui\UIPageView.h">
      <Filter>ui\UIWidgets\ScrollWidget</Filter>
    </ClInclude>
    <ClInclude Include="..\ui\UIScrollView.h">
      <Filter>ui\UIWidgets\ScrollWidget</Filter>
    </ClInclude>
    <ClInclude Include="..\network\HttpClient.h">
      <Filter>network\Header Files</Filter>
    </ClInclude>
    <ClInclude Include="..\network\HttpRequest.h">
      <Filter>network\Header Files</Filter>
    </ClInclude>
    <ClInclude Include="..\network\HttpResponse.h">
      <Filter>network\Header Files</Filter>
    </ClInclude>
    <ClInclude Include="..\network\SocketIO.h">
      <Filter>network\Header Files</Filter>
    </ClInclude>
    <ClInclude Include="..\network\WebSocket.h">
      <Filter>network\Header Files</Filter>
    </ClInclude>
    <ClInclude Include="..\platform\winrt\pch.h" />
    <ClInclude Include="..\..\extensions\assets-manager\AssetsManager.h">
      <Filter>extension\AssetsManager</Filter>
    </ClInclude>
    <ClInclude Include="..\..\external\unzip\ioapi_mem.h">
      <Filter>external\unzip</Filter>
    </ClInclude>
    <ClInclude Include="..\editor-support\cocostudio\ActionTimeline\CSLoader.h">
      <Filter>cocostudio\TimelineAction</Filter>
    </ClInclude>
    <ClInclude Include="..\ui\UILayoutComponent.h">
      <Filter>ui\Layouts</Filter>
    </ClInclude>
    <ClInclude Include="..\..\extensions\assets-manager\AssetsManagerEx.h">
      <Filter>extension\AssetsManager</Filter>
    </ClInclude>
    <ClInclude Include="..\..\extensions\assets-manager\CCEventAssetsManagerEx.h">
      <Filter>extension\AssetsManager</Filter>
    </ClInclude>
    <ClInclude Include="..\..\extensions\assets-manager\CCEventListenerAssetsManagerEx.h">
      <Filter>extension\AssetsManager</Filter>
    </ClInclude>
    <ClInclude Include="..\..\extensions\assets-manager\Downloader.h">
      <Filter>extension\AssetsManager</Filter>
    </ClInclude>
    <ClInclude Include="..\..\extensions\assets-manager\Manifest.h">
      <Filter>extension\AssetsManager</Filter>
    </ClInclude>
    <ClInclude Include="CCClippingRectangleNode.h">
      <Filter>2d</Filter>
    </ClInclude>
    <ClInclude Include="..\..\external\flatbuffers\flatbuffers.h">
      <Filter>cocostudio\json\flatbuffers</Filter>
    </ClInclude>
    <ClInclude Include="..\..\external\flatbuffers\idl.h">
      <Filter>cocostudio\json\flatbuffers</Filter>
    </ClInclude>
    <ClInclude Include="..\..\external\flatbuffers\util.h">
      <Filter>cocostudio\json\flatbuffers</Filter>
    </ClInclude>
    <ClInclude Include="..\editor-support\cocostudio\WidgetReader\ComAudioReader\ComAudioReader.h">
      <Filter>cocostudio\reader\WidgetReader\ComAudioReader</Filter>
    </ClInclude>
    <ClInclude Include="..\editor-support\cocostudio\WidgetReader\NodeReader\NodeReader.h">
      <Filter>cocostudio\reader\WidgetReader\NodeReader</Filter>
    </ClInclude>
    <ClInclude Include="..\editor-support\cocostudio\WidgetReader\ParticleReader\ParticleReader.h">
      <Filter>cocostudio\reader\WidgetReader\ParticleReader</Filter>
    </ClInclude>
    <ClInclude Include="..\editor-support\cocostudio\WidgetReader\ProjectNodeReader\ProjectNodeReader.h">
      <Filter>cocostudio\reader\WidgetReader\ProjectNodeReader</Filter>
    </ClInclude>
    <ClInclude Include="..\editor-support\cocostudio\WidgetReader\SingleNodeReader\SingleNodeReader.h">
      <Filter>cocostudio\reader\WidgetReader\SingleNodeReader</Filter>
    </ClInclude>
    <ClInclude Include="..\editor-support\cocostudio\WidgetReader\SpriteReader\SpriteReader.h">
      <Filter>cocostudio\reader\WidgetReader\SpriteReader</Filter>
    </ClInclude>
    <ClInclude Include="..\editor-support\cocostudio\WidgetReader\NodeReaderDefine.h">
      <Filter>cocostudio\reader\WidgetReader</Filter>
    </ClInclude>
    <ClInclude Include="..\editor-support\cocostudio\WidgetReader\NodeReaderProtocol.h">
      <Filter>cocostudio\reader\WidgetReader</Filter>
    </ClInclude>
    <ClInclude Include="..\editor-support\cocostudio\CSParseBinary.pb.h">
      <Filter>cocostudio\json</Filter>
    </ClInclude>
    <ClInclude Include="..\editor-support\cocostudio\CSParseBinary_generated.h">
      <Filter>cocostudio\json</Filter>
    </ClInclude>
    <ClInclude Include="..\editor-support\cocostudio\FlatBuffersSerialize.h">
      <Filter>cocostudio\json</Filter>
    </ClInclude>
    <ClInclude Include="..\editor-support\cocostudio\WidgetCallBackHandlerProtocol.h">
      <Filter>cocostudio\json</Filter>
    </ClInclude>
    <ClInclude Include="..\editor-support\cocostudio\WidgetReader\GameMapReader\GameMapReader.h">
      <Filter>cocostudio\reader\WidgetReader\GameMapReader</Filter>
    </ClInclude>
<<<<<<< HEAD
    <ClInclude Include="..\editor-support\cocostudio\WidgetReader\ArmatureNodeReader\ArmatureNodeReader.h">
      <Filter>cocostudio\reader\WidgetReader\ArmatureNodeReader</Filter>
    </ClInclude>
    <ClInclude Include="..\editor-support\cocostudio\WidgetReader\ArmatureNodeReader\CSArmatureNode_generated.h">
      <Filter>cocostudio\reader\WidgetReader\ArmatureNodeReader</Filter>
=======
    <ClInclude Include="..\base\CCAsyncTaskPool.h">
      <Filter>base</Filter>
>>>>>>> 5d8e004b
    </ClInclude>
  </ItemGroup>
  <ItemGroup>
    <None Include="..\math\Mat4.inl">
      <Filter>math</Filter>
    </None>
    <None Include="..\math\MathUtil.inl">
      <Filter>math</Filter>
    </None>
    <None Include="..\math\MathUtilNeon.inl">
      <Filter>math</Filter>
    </None>
    <None Include="..\math\Quaternion.inl">
      <Filter>math</Filter>
    </None>
    <None Include="..\math\Vec2.inl">
      <Filter>math</Filter>
    </None>
    <None Include="..\math\Vec3.inl">
      <Filter>math</Filter>
    </None>
    <None Include="..\math\Vec4.inl">
      <Filter>math</Filter>
    </None>
    <None Include="..\renderer\ccShader_Label.vert">
      <Filter>renderer\shaders</Filter>
    </None>
    <None Include="..\renderer\ccShader_Label_df.frag">
      <Filter>renderer\shaders</Filter>
    </None>
    <None Include="..\renderer\ccShader_Label_df_glow.frag">
      <Filter>renderer\shaders</Filter>
    </None>
    <None Include="..\renderer\ccShader_Label_normal.frag">
      <Filter>renderer\shaders</Filter>
    </None>
    <None Include="..\renderer\ccShader_Label_outline.frag">
      <Filter>renderer\shaders</Filter>
    </None>
    <None Include="..\renderer\ccShader_PositionColor.frag">
      <Filter>renderer\shaders</Filter>
    </None>
    <None Include="..\renderer\ccShader_PositionColor.vert">
      <Filter>renderer\shaders</Filter>
    </None>
    <None Include="..\renderer\ccShader_PositionColorLengthTexture.frag">
      <Filter>renderer\shaders</Filter>
    </None>
    <None Include="..\renderer\ccShader_PositionColorLengthTexture.vert">
      <Filter>renderer\shaders</Filter>
    </None>
    <None Include="..\renderer\ccShader_PositionTexture.frag">
      <Filter>renderer\shaders</Filter>
    </None>
    <None Include="..\renderer\ccShader_PositionTexture.vert">
      <Filter>renderer\shaders</Filter>
    </None>
    <None Include="..\renderer\ccShader_PositionTextureA8Color.frag">
      <Filter>renderer\shaders</Filter>
    </None>
    <None Include="..\renderer\ccShader_PositionTextureA8Color.vert">
      <Filter>renderer\shaders</Filter>
    </None>
    <None Include="..\renderer\ccShader_PositionTextureColor.frag">
      <Filter>renderer\shaders</Filter>
    </None>
    <None Include="..\renderer\ccShader_PositionTextureColor.vert">
      <Filter>renderer\shaders</Filter>
    </None>
    <None Include="..\renderer\ccShader_PositionTextureColorAlphaTest.frag">
      <Filter>renderer\shaders</Filter>
    </None>
    <None Include="..\renderer\ccShader_PositionTextureColor_noMVP.frag">
      <Filter>renderer\shaders</Filter>
    </None>
    <None Include="..\renderer\ccShader_PositionTextureColor_noMVP.vert">
      <Filter>renderer\shaders</Filter>
    </None>
    <None Include="..\renderer\ccShader_PositionTexture_uColor.frag">
      <Filter>renderer\shaders</Filter>
    </None>
    <None Include="..\renderer\ccShader_PositionTexture_uColor.vert">
      <Filter>renderer\shaders</Filter>
    </None>
    <None Include="..\renderer\ccShader_Position_uColor.frag">
      <Filter>renderer\shaders</Filter>
    </None>
    <None Include="..\renderer\ccShader_Position_uColor.vert">
      <Filter>renderer\shaders</Filter>
    </None>
  </ItemGroup>
</Project><|MERGE_RESOLUTION|>--- conflicted
+++ resolved
@@ -243,7 +243,7 @@
       <UniqueIdentifier>{02d389d5-8f57-4bd6-b12a-95af86c5b356}</UniqueIdentifier>
     </Filter>
     <Filter Include="cocostudio\reader\WidgetReader\ArmatureNodeReader">
-      <UniqueIdentifier>{1dfee771-33de-4702-b4a2-a11c9446371f}</UniqueIdentifier>
+      <UniqueIdentifier>{939d9d3e-06b3-494e-affd-070c2c1cbe1d}</UniqueIdentifier>
     </Filter>
   </ItemGroup>
   <ItemGroup>
@@ -1311,13 +1311,11 @@
     <ClCompile Include="..\editor-support\cocostudio\WidgetReader\GameMapReader\GameMapReader.cpp">
       <Filter>cocostudio\reader\WidgetReader\GameMapReader</Filter>
     </ClCompile>
-<<<<<<< HEAD
+    <ClCompile Include="..\base\CCAsyncTaskPool.cpp">
+      <Filter>base</Filter>
+    </ClCompile>
     <ClCompile Include="..\editor-support\cocostudio\WidgetReader\ArmatureNodeReader\ArmatureNodeReader.cpp">
       <Filter>cocostudio\reader\WidgetReader\ArmatureNodeReader</Filter>
-=======
-    <ClCompile Include="..\base\CCAsyncTaskPool.cpp">
-      <Filter>base</Filter>
->>>>>>> 5d8e004b
     </ClCompile>
   </ItemGroup>
   <ItemGroup>
@@ -2549,16 +2547,14 @@
     <ClInclude Include="..\editor-support\cocostudio\WidgetReader\GameMapReader\GameMapReader.h">
       <Filter>cocostudio\reader\WidgetReader\GameMapReader</Filter>
     </ClInclude>
-<<<<<<< HEAD
+    <ClInclude Include="..\base\CCAsyncTaskPool.h">
+      <Filter>base</Filter>
+    </ClInclude>
     <ClInclude Include="..\editor-support\cocostudio\WidgetReader\ArmatureNodeReader\ArmatureNodeReader.h">
       <Filter>cocostudio\reader\WidgetReader\ArmatureNodeReader</Filter>
     </ClInclude>
     <ClInclude Include="..\editor-support\cocostudio\WidgetReader\ArmatureNodeReader\CSArmatureNode_generated.h">
       <Filter>cocostudio\reader\WidgetReader\ArmatureNodeReader</Filter>
-=======
-    <ClInclude Include="..\base\CCAsyncTaskPool.h">
-      <Filter>base</Filter>
->>>>>>> 5d8e004b
     </ClInclude>
   </ItemGroup>
   <ItemGroup>
