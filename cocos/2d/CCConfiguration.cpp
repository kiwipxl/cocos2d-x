--- conflicted
+++ resolved
@@ -259,19 +259,11 @@
 
 bool Configuration::supportsShareableVAO() const
 {
-<<<<<<< HEAD
-#if CC_TEXTURE_ATLAS_USE_VAO
-	return _supportsShareableVAO;
-#else
-    return false;
-#endif
-=======
 	#if CC_TEXTURE_ATLAS_USE_VAO
     	return _supportsShareableVAO;
  	#else
  		return false;
  	#endif
->>>>>>> eba059e4
 }
 
 //
