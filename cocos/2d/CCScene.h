/****************************************************************************
Copyright (c) 2008-2010 Ricardo Quesada
Copyright (c) 2010-2012 cocos2d-x.org
Copyright (c) 2011      Zynga Inc.
Copyright (c) 2013-2014 Chukong Technologies Inc.

http://www.cocos2d-x.org

Permission is hereby granted, free of charge, to any person obtaining a copy
of this software and associated documentation files (the "Software"), to deal
in the Software without restriction, including without limitation the rights
to use, copy, modify, merge, publish, distribute, sublicense, and/or sell
copies of the Software, and to permit persons to whom the Software is
furnished to do so, subject to the following conditions:

The above copyright notice and this permission notice shall be included in
all copies or substantial portions of the Software.

THE SOFTWARE IS PROVIDED "AS IS", WITHOUT WARRANTY OF ANY KIND, EXPRESS OR
IMPLIED, INCLUDING BUT NOT LIMITED TO THE WARRANTIES OF MERCHANTABILITY,
FITNESS FOR A PARTICULAR PURPOSE AND NONINFRINGEMENT. IN NO EVENT SHALL THE
AUTHORS OR COPYRIGHT HOLDERS BE LIABLE FOR ANY CLAIM, DAMAGES OR OTHER
LIABILITY, WHETHER IN AN ACTION OF CONTRACT, TORT OR OTHERWISE, ARISING FROM,
OUT OF OR IN CONNECTION WITH THE SOFTWARE OR THE USE OR OTHER DEALINGS IN
THE SOFTWARE.
****************************************************************************/

#ifndef __CCSCENE_H__
#define __CCSCENE_H__

#include <string>
#include "2d/CCNode.h"

NS_CC_BEGIN

class Camera;
<<<<<<< HEAD
class Light3D;
=======
class EventListenerCustom;
class EventCustom;
#if CC_USE_PHYSICS
class PhysicsWorld;
#endif
>>>>>>> d265cd48
/**
 * @addtogroup scene
 * @{
 */

/** @brief Scene is a subclass of Node that is used only as an abstract concept.

Scene and Node are almost identical with the difference that Scene has its
anchor point (by default) at the center of the screen.

For the moment Scene has no other logic than that, but in future releases it might have
additional logic.

It is a good practice to use a Scene as the parent of all your nodes.
*/
class CC_DLL Scene : public Node
{
public:
    /** creates a new Scene object */
    static Scene *create();

    /** creates a new Scene object with a predefined Size */
    static Scene *createWithSize(const Size& size);

    // Overrides
    virtual Scene *getScene() const override;

    using Node::addChild;
    virtual std::string getDescription() const override;
    
    /** get all cameras */
    const std::vector<Camera*>& getCameras() const { return _cameras; }

    const std::vector<Light3D*>& getLights() const { return _lights; }

    /**
     * Sets the ambient color of scene.
     *
     * @param color The ambient color of scene.
     */
    void setAmbientColor(const Color4F &color);

    /**
     * Returns the ambient color of scene.
     *
     * @return The ambient color of scene.
     */
    const Color4F& getAmbientColor() const;
    
CC_CONSTRUCTOR_ACCESS:
    Scene();
    virtual ~Scene();
    
    bool init();
    bool initWithSize(const Size& size);
    
    void onProjectionChanged(EventCustom* event);

protected:
    friend class Node;
    friend class ProtectedNode;
    friend class SpriteBatchNode;
    friend class Camera;
    friend class Director;
<<<<<<< HEAD
    friend class Light3D;
=======
    friend class Renderer;
>>>>>>> d265cd48
    
    std::vector<Camera*> _cameras; //weak ref to Camera
    Camera*              _defaultCamera; //weak ref, default camera created by scene, _cameras[0], Caution that the default camera can not be added to _cameras before onEnter is called
    EventListenerCustom*       _event;

    std::vector<Light3D *> _lights;
    Color4F _ambientColor;
    
private:
    CC_DISALLOW_COPY_AND_ASSIGN(Scene);
    
#if CC_USE_PHYSICS
public:
    virtual void addChild(Node* child, int zOrder, int tag) override;
    virtual void addChild(Node* child, int zOrder, const std::string &name) override;
    virtual void update(float delta) override;
    inline PhysicsWorld* getPhysicsWorld() { return _physicsWorld; }
    static Scene *createWithPhysics();
    
CC_CONSTRUCTOR_ACCESS:
    bool initWithPhysics();
    
protected:
    void addChildToPhysicsWorld(Node* child);

    PhysicsWorld* _physicsWorld;
#endif // CC_USE_PHYSICS
};

// end of scene group
/// @}

NS_CC_END

#endif // __CCSCENE_H__<|MERGE_RESOLUTION|>--- conflicted
+++ resolved
@@ -34,15 +34,12 @@
 NS_CC_BEGIN
 
 class Camera;
-<<<<<<< HEAD
 class Light3D;
-=======
 class EventListenerCustom;
 class EventCustom;
 #if CC_USE_PHYSICS
 class PhysicsWorld;
 #endif
->>>>>>> d265cd48
 /**
  * @addtogroup scene
  * @{
@@ -107,11 +104,8 @@
     friend class SpriteBatchNode;
     friend class Camera;
     friend class Director;
-<<<<<<< HEAD
     friend class Light3D;
-=======
     friend class Renderer;
->>>>>>> d265cd48
     
     std::vector<Camera*> _cameras; //weak ref to Camera
     Camera*              _defaultCamera; //weak ref, default camera created by scene, _cameras[0], Caution that the default camera can not be added to _cameras before onEnter is called
