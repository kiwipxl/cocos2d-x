/****************************************************************************
Copyright (c) 2008-2010 Ricardo Quesada
Copyright (c) 2010-2012 cocos2d-x.org
Copyright (c) 2011      Zynga Inc.
Copyright (c) 2013-2014 Chukong Technologies Inc.

http://www.cocos2d-x.org

Permission is hereby granted, free of charge, to any person obtaining a copy
of this software and associated documentation files (the "Software"), to deal
in the Software without restriction, including without limitation the rights
to use, copy, modify, merge, publish, distribute, sublicense, and/or sell
copies of the Software, and to permit persons to whom the Software is
furnished to do so, subject to the following conditions:

The above copyright notice and this permission notice shall be included in
all copies or substantial portions of the Software.

THE SOFTWARE IS PROVIDED "AS IS", WITHOUT WARRANTY OF ANY KIND, EXPRESS OR
IMPLIED, INCLUDING BUT NOT LIMITED TO THE WARRANTIES OF MERCHANTABILITY,
FITNESS FOR A PARTICULAR PURPOSE AND NONINFRINGEMENT. IN NO EVENT SHALL THE
AUTHORS OR COPYRIGHT HOLDERS BE LIABLE FOR ANY CLAIM, DAMAGES OR OTHER
LIABILITY, WHETHER IN AN ACTION OF CONTRACT, TORT OR OTHERWISE, ARISING FROM,
OUT OF OR IN CONNECTION WITH THE SOFTWARE OR THE USE OR OTHER DEALINGS IN
THE SOFTWARE.
****************************************************************************/

#ifndef __CCSCENE_H__
#define __CCSCENE_H__

#include <string>
#include "2d/CCNode.h"

NS_CC_BEGIN

class Camera;
class BaseLight;
class Renderer;
class EventListenerCustom;
class EventCustom;
#if CC_USE_PHYSICS
class PhysicsWorld;
#endif
#if CC_USE_3D_PHYSICS && CC_ENABLE_BULLET_INTEGRATION
class Physics3DWorld;
#endif
#if CC_USE_NAVMESH
class NavMesh;
#endif

/**
 * @addtogroup _2d
 * @{
 */

/** @class Scene
 * @brief @~english Scene is a subclass of Node that is used only as an abstract concept.
 * Scene and Node are almost identical with the difference that Scene has its
 * anchor point (by default) at the center of the screen.
 * 
 * It is a good practice to use a Scene as the parent of all your nodes.
 *  
 * Scene will create a default camera for you.
 * @~chinese 场景是 Node 的子类，仅作为一个抽象的概念。
 * 
 * 场景和节点是几乎相同，区别在于默认情况下场景的锚点在屏幕的中心。
 * 
 * 推荐使用一个场景做为父节点，场景将为您创建一个默认的相机。
*/
class CC_DLL Scene : public Node
{
public:
    /** @~english Creates a new Scene object. 
     *
     * @~chinese 创建一个新场景对象。
     * 
     * @return @~english An autoreleased Scene object.
     * @~chinese 一个 autorelease 的场景对象。
     */
    static Scene *create();

    /** @~english Creates a new Scene object with a predefined Size. 
     *
     * @~chinese 使用指定的大小创建一个新场景对象。
     * 
     * @param size @~english The predefined size of scene.
     * @~chinese 预定义的场景的大小。
     * @return @~english An autoreleased Scene object.
     * @~chinese 一个 autorelease 的场景对象。
     * @js NA
     */
    static Scene *createWithSize(const Size& size);

    using Node::addChild;
    virtual std::string getDescription() const override;
    
    /** @~english Get all cameras.
     * 
     * @~chinese 获取所有相机。
     * 
<<<<<<< HEAD
     * @return @~english The vector of all cameras.
     * @~chinese 相机对象的数组。
=======
     * @return The vector of all cameras, ordered by camera depth.
>>>>>>> 7c091b75
     * @js NA
     */
    const std::vector<Camera*>& getCameras();

    /** @~english Get the default camera.
     * @~chinese 获取默认的相机。
     * @return @~english The default camera of scene.
     * @~chinese 默认的相机对象。
     * @js NA
     */
    Camera* getDefaultCamera() const { return _defaultCamera; }

    /** @~english Get lights.
     * @~chinese 获取灯光数组
     * @return @~english The vector of lights.
     * @~chinese 灯光对象的数组
     * @js NA
     */
    const std::vector<BaseLight*>& getLights() const { return _lights; }
    
    /** @~english Render the scene.
     * @~chinese 渲染场景。
     * @param renderer @~english The renderer use to render the scene.
     * @~chinese 渲染场景使用的渲染器。
     * @js NA
     */
    void render(Renderer* renderer);
    
    virtual void removeAllChildren() override;
    
CC_CONSTRUCTOR_ACCESS:
    Scene();
    virtual ~Scene();
    
    bool init() override;
    bool initWithSize(const Size& size);
    
    void setCameraOrderDirty() { _cameraOrderDirty = true; }
    
    void onProjectionChanged(EventCustom* event);

protected:
    friend class Node;
    friend class ProtectedNode;
    friend class SpriteBatchNode;
    friend class Camera;
    friend class BaseLight;
    friend class Renderer;
    
    std::vector<Camera*> _cameras; //weak ref to Camera
    Camera*              _defaultCamera; //weak ref, default camera created by scene, _cameras[0], Caution that the default camera can not be added to _cameras before onEnter is called
    bool                 _cameraOrderDirty; // order is dirty, need sort
    EventListenerCustom*       _event;

    std::vector<BaseLight *> _lights;
    
private:
    CC_DISALLOW_COPY_AND_ASSIGN(Scene);
    
#if (CC_USE_PHYSICS || (CC_USE_3D_PHYSICS && CC_ENABLE_BULLET_INTEGRATION))
public:
    virtual void addChild(Node* child, int zOrder, int tag) override;
    virtual void addChild(Node* child, int zOrder, const std::string &name) override;
    
#if CC_USE_PHYSICS
    /** @~english Get the physics world of the scene.
     * @~chinese 获取场景使用的物理世界对象。
     * @return @~english The physics world of the scene.
     * @~chinese 物理世界对象。
     * @js NA
     */
    inline PhysicsWorld* getPhysicsWorld() { return _physicsWorld; }
#endif
    
#if CC_USE_3D_PHYSICS && CC_ENABLE_BULLET_INTEGRATION
    /** @~english Get the 3d physics world of the scene.
     * @~chinese 获得场景的 3D 物理世界。
     * @return @~english The 3d physics world of the scene.
     * @~chinese 3D 物理世界对象。
     * @js NA
     */
    inline Physics3DWorld* getPhysics3DWorld() { return _physics3DWorld; }
    
    /** @~english
     * Set Physics3D debug draw camera.
     * @~chinese 
     * 设置 Physics3D 调试相机。
     */
    void setPhysics3DDebugCamera(Camera* camera);
#endif
    
    /** @~english Create a scene with physics.
     * @~chinese 创建一个包含物理世界的场景。
     * @return @~english An autoreleased Scene object with physics.
     * @~chinese 一个包含物理世界的场景（已经被 autorelease）。
     * @js NA
     */
    static Scene *createWithPhysics();
    
CC_CONSTRUCTOR_ACCESS:
    bool initWithPhysics();
    
protected:
    void addChildToPhysicsWorld(Node* child);

#if CC_USE_PHYSICS
    PhysicsWorld* _physicsWorld;
#endif
    
#if CC_USE_3D_PHYSICS && CC_ENABLE_BULLET_INTEGRATION
    Physics3DWorld*            _physics3DWorld;
    Camera*                    _physics3dDebugCamera; //
#endif
#endif // (CC_USE_PHYSICS || CC_USE_3D_PHYSICS)
    
#if CC_USE_NAVMESH
public:
    /** set navigation mesh */
    void setNavMesh(NavMesh* navMesh);
    /** get navigation mesh */
    NavMesh* getNavMesh() const { return _navMesh; }
    /**
    * Set NavMesh debug draw camera.
    */
    void setNavMeshDebugCamera(Camera *camera);

protected:
    NavMesh*       _navMesh;
    Camera *       _navMeshDebugCamera;
#endif
    
#if (CC_USE_PHYSICS || (CC_USE_3D_PHYSICS && CC_ENABLE_BULLET_INTEGRATION) || CC_USE_NAVMESH)
public:
    void stepPhysicsAndNavigation(float deltaTime);
#endif
};

// end of _2d group
/// @}

NS_CC_END

#endif // __CCSCENE_H__<|MERGE_RESOLUTION|>--- conflicted
+++ resolved
@@ -98,12 +98,8 @@
      * 
      * @~chinese 获取所有相机。
      * 
-<<<<<<< HEAD
-     * @return @~english The vector of all cameras.
-     * @~chinese 相机对象的数组。
-=======
-     * @return The vector of all cameras, ordered by camera depth.
->>>>>>> 7c091b75
+     * @return @~english The vector of all cameras, ordered by camera depth.
+     * @~chinese 相机对象的数组，以相机深度排序
      * @js NA
      */
     const std::vector<Camera*>& getCameras();
