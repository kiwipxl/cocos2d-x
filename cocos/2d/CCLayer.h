--- conflicted
+++ resolved
@@ -151,21 +151,16 @@
     /** @deprecated Please override onKeyReleased and check the keycode of KeyboardEvent::KeyCode::Menu(KEY_BACKSPACE) instead. */
     CC_DEPRECATED_ATTRIBUTE virtual void keyBackClicked() final {};
     CC_DEPRECATED_ATTRIBUTE virtual void keyMenuClicked() final {};
-<<<<<<< HEAD
-
-protected:
+    //
+    // Overrides
+    //
+
+protected:      
     Layer();
     virtual ~Layer();
     virtual bool init();
 
-private:
-    CC_DISALLOW_COPY_AND_ASSIGN(Layer);
-=======
-    //
-    // Overrides
-    //
-
-protected:      
+
     CC_DEPRECATED_ATTRIBUTE void addTouchListener() { _addTouchListener();};
 
     bool _touchEnabled;
@@ -174,14 +169,15 @@
     EventListener* _touchListener;
     EventListenerKeyboard* _keyboardListener;
     EventListenerAcceleration* _accelerationListener;
-private:
-    //add the api for avoid use deprecated api  
+    //add the api for avoid use deprecated api
     void _addTouchListener();
 
     Touch::DispatchMode _touchMode;
     bool _swallowsTouches;
 
->>>>>>> e758f9ce
+private:
+    CC_DISALLOW_COPY_AND_ASSIGN(Layer);
+
 };
 
 #ifdef __apple__
