--- conflicted
+++ resolved
@@ -112,46 +112,6 @@
     //
     // Overrides
     //
-<<<<<<< HEAD
-    /**
-     * @js NA
-     * @lua NA
-     */
-    virtual void onEnter() override;
-    /**
-     * @js NA
-     * @lua NA
-     */
-    virtual void onExit() override;
-    /**
-     * @js NA
-     * @lua NA
-     */
-    virtual void onEnterTransitionDidFinish() override;
-
-protected:
-    void addTouchListener();
-    
-    bool _touchEnabled;
-    bool _accelerometerEnabled;
-    bool _keyboardEnabled;
-    EventListenerTouch* _touchListener;
-    EventListenerKeyboard* _keyboardListener;
-    EventListenerAcceleration* _accelerationListener;
-private:
-    Touch::DispatchMode _touchMode;
-    bool _swallowsTouches;
-    
-    int executeScriptTouchHandler(EventTouch::EventCode eventType, Touch* touch);
-    int executeScriptTouchesHandler(EventTouch::EventCode eventType, const std::vector<Touch*>& touches);
-=======
-    
-#ifdef CC_USE_PHYSICS
-    virtual void addChild(Node* child) override;
-    virtual void addChild(Node* child, int zOrder) override;
-    virtual void addChild(Node* child, int zOrder, int tag) override;
-#endif // CC_USE_PHYSICS
->>>>>>> 93cde4d8
 };
 
 #ifdef __apple__
