﻿/****************************************************************************
Copyright (c) 2008-2011 Ricardo Quesada
Copyright (c) 2010-2012 cocos2d-x.org
Copyright (c) 2011      Zynga Inc.
Copyright (c) 2013-2014 Chukong Technologies Inc.

http://www.cocos2d-x.org

Permission is hereby granted, free of charge, to any person obtaining a copy
of this software and associated documentation files (the "Software"), to deal
in the Software without restriction, including without limitation the rights
to use, copy, modify, merge, publish, distribute, sublicense, and/or sell
copies of the Software, and to permit persons to whom the Software is
furnished to do so, subject to the following conditions:

The above copyright notice and this permission notice shall be included in
all copies or substantial portions of the Software.

THE SOFTWARE IS PROVIDED "AS IS", WITHOUT WARRANTY OF ANY KIND, EXPRESS OR
IMPLIED, INCLUDING BUT NOT LIMITED TO THE WARRANTIES OF MERCHANTABILITY,
FITNESS FOR A PARTICULAR PURPOSE AND NONINFRINGEMENT. IN NO EVENT SHALL THE
AUTHORS OR COPYRIGHT HOLDERS BE LIABLE FOR ANY CLAIM, DAMAGES OR OTHER
LIABILITY, WHETHER IN AN ACTION OF CONTRACT, TORT OR OTHERWISE, ARISING FROM,
OUT OF OR IN CONNECTION WITH THE SOFTWARE OR THE USE OR OTHER DEALINGS IN
THE SOFTWARE.
****************************************************************************/

#ifndef __SPRITE_CCSPRITE_FRAME_H__
#define __SPRITE_CCSPRITE_FRAME_H__

#include "2d/CCNode.h"
#include "2d/CCAutoPolygon.h"
#include "base/CCRef.h"
#include "math/CCGeometry.h"

NS_CC_BEGIN

class Texture2D;

/**
 * @addtogroup _2d
 * @{
 */

/** @class SpriteFrame
<<<<<<< HEAD
 * @brief @~english A SpriteFrame has:
 *   - texture: A Texture2D that will be used by the Sprite
 *   - rectangle: A rectangle of the texture
 *
 *
 * You can modify the frame of a Sprite by doing:
 *  @code
 *   SpriteFrame *frame = SpriteFrame::createWithTexture(texture, rect);
 *   sprite->setSpriteFrame(frame);
 *  @endcode
 * @~chinese 一个 SpriteFrame 包含:
 * - 纹理: 会被 Sprite 使用的 Texture2D 对象。
 * - 矩形: 在纹理中的矩形区域。
 * 
 * 
 * 可以这样来修改 Sprite 使用的 SpriteFrame:
 * 
 *  @code
 *   SpriteFrame *frame = SpriteFrame::createWithTexture(texture, rect);
 *   sprite->setSpriteFrame(frame);
 *  @endcode
=======
 * @brief A SpriteFrame has:
    - texture: A Texture2D that will be used by the Sprite
    - rectangle: A rectangle of the texture


 You can modify the frame of a Sprite by doing:
 
 @code
    SpriteFrame* frame = SpriteFrame::createWithTexture(texture, rect);
    sprite->setSpriteFrame(frame);
 @endcode
>>>>>>> 794759f7
 */
class CC_DLL SpriteFrame : public Ref, public Clonable
{
public:

    /** @~english Create a SpriteFrame with a texture filename, rect in points.
     It is assumed that the frame was not trimmed.
     *
     * @~chinese 使用指定的图片文件与矩形区域创建一个 SpriteFrame。
     * 这个方法假设 SpriteFrame 没有进行修剪。
     * 
     * @param filename @~english Texture file name.
     * @~chinese 图片文件路径。
     * @param rect @~english A specified rect.
     * @~chinese 指定的矩形区域。
     * @return @~english An autoreleased SpriteFrame object.
     * @~chinese 一个 SpriteFrame 实例（已被 autorelease）。
     */
    static SpriteFrame* create(const std::string& filename, const Rect& rect);
    
    /** @~english Create a SpriteFrame with a texture filename, rect, rotated, offset and originalSize in pixels.
     The originalSize is the size in pixels of the frame before being trimmed.
     *
     * @~chinese 使用指定的图片文件，矩形区域，是否旋转，偏移量与原始大小创建一个 SpriteFrame。
     * originalSize 是 SpriteFrame 被修剪之前的大小(以像素为单位)。
     * 
     * @param filename @~english Texture filename
     * @~chinese 图片文件路径
     * @param rect @~english A specified rect.
     * @~chinese 指定的矩形区域。
     * @param rotated @~english Is rotated if true.
     * @~chinese 是否旋转。
     * @param offset @~english A specified offset.
     * @~chinese 指定的偏移量。
     * @param originalSize @~english A specified original size.
     * @~chinese 指定的原始大小。
     * @return @~english An autoreleased SpriteFrame object.
     * @~chinese 一个 SpriteFrame 实例（已被 autorelease）。
     */
    static SpriteFrame* create(const std::string& filename, const Rect& rect, bool rotated, const Vec2& offset, const Size& originalSize);
    
    /** @~english Create a SpriteFrame with a texture, rect in points.
     It is assumed that the frame was not trimmed.
     * @~chinese 使用指定的纹理与矩形区域创建一个 SpriteFrame。
     * 此方法假设 SpriteFrame 没有修剪。
     * @param pobTexture @~english The texture pointer.
     * @~chinese 指定的纹理实例。
     * @param rect @~english A specified rect.
     * @~chinese 指定的矩形区域。
     * @return @~english An autoreleased SpriteFrame object.
     * @~chinese 一个 SpriteFrame 实例（已被 autorelease）。
     */
    static SpriteFrame* createWithTexture(Texture2D* pobTexture, const Rect& rect);

    /** @~english Create a SpriteFrame with a texture, rect, rotated, offset and originalSize in pixels.
     The originalSize is the size in points of the frame before being trimmed.
     * @~chinese 使用指定的纹理，矩形区域，是否旋转，偏移量与原始大小创建一个 SpriteFrame。
     * originalSize 是 SpriteFrame 被修剪之前的大小(以像素为单位)。
     * @param pobTexture @~english The texture pointer.
     * @~chinese 指定的纹理实例。
     * @param rect @~english A specified rect.
     * @~chinese 指定的矩形区域。
     * @param rotated @~english Is rotated if true.
     * @~chinese 是否旋转。
     * @param offset @~english A specified offset.
     * @~chinese 指定的偏移量。
     * @param originalSize @~english A specified original size.
     * @~chinese 指定的原始大小。
     * @return @~english An autoreleased SpriteFrame object.
     * @~chinese 一个 SpriteFrame 实例（已被 autorelease）。
     */
    static SpriteFrame* createWithTexture(Texture2D* pobTexture, const Rect& rect, bool rotated, const Vec2& offset, const Size& originalSize);

    // attributes
    /** @~english Get rect of the sprite frame.
     *
     * @~chinese 获取 SpriteFrame 的纹理矩形区域。
     * 
     * @return @~english The rect of the sprite frame, in pixels.
     * @~chinese SpriteFrame 的纹理矩形区域，以像素为单位。
     */
    inline const Rect& getRectInPixels() const { return _rectInPixels; }
    /** @~english Set rect of the sprite frame.
     *
     * @~chinese 设置 SpriteFrame 的纹理矩形区域。。
     * 
     * @param rectInPixels @~english The rect of the sprite frame, in pixels.
     * @~chinese SpriteFrame 的纹理矩形区域，以像素为单位。
     */
    void setRectInPixels(const Rect& rectInPixels);

    /**@~english Is the sprite frame rotated or not.
     *
     * @~chinese 获取 SpriteFrame 是否旋转。
     * 
     * @return @~english Is rotated if true.
     * @~chinese 如果旋转则返回 true；否则返回 false。
     */
    inline bool isRotated() const { return _rotated; }
    /** @~english Set rotated of the sprite frame.
     *
     * @~chinese 设置 SpriteFrame 是否旋转。
     * 
     * @param rotated @~english Rotated the sprite frame if true.
     * @~chinese 如果为 true，则旋转；否则不旋转。
     */
    inline void setRotated(bool rotated) { _rotated = rotated; }

    /** @~english Get rect of the frame.
     *
     * @~chinese 获取 SpriteFrame 的纹理矩形区域。
     * 
     * @return @~english The rect of the sprite frame.
     * @~chinese SpriteFrame 的纹理矩形区域。
     */
    inline const Rect& getRect() const { return _rect; }
    /** @~english Set rect of the frame.
     *
     * @~chinese 设置 SpriteFrame 的纹理矩形区域。
     * 
     * @param rect @~english The rect of the sprite.
     * @~chinese SpriteFrame 的纹理矩形区域。
     */
    void setRect(const Rect& rect);

    /** @~english Get offset of the frame.
     * 
     * @~chinese 获取 SpriteFrame 的偏移量。
     * 
     * @return @~english The offset of the sprite frame, in pixels.
     * @~chinese SpriteFrame 的偏移量。
     */
    const Vec2& getOffsetInPixels() const;
    /** @~english Set offset of the frame.
     * 
     * @~chinese 设置 SpriteFrame 的偏移量。
     * 
     * @param offsetInPixels @~english The offset of the sprite frame, in pixels.
     * @~chinese SpriteFrame 的偏移量。
     */
    void setOffsetInPixels(const Vec2& offsetInPixels);

    /** @~english Get original size of the trimmed image.
     *
     * @~chinese 获取修剪前的原始大小。
     * 
     * @return @~english The original size of the trimmed image, in pixels.
     * @~chinese 修剪前的原始大小，以像素为单位。
     */
    inline const Size& getOriginalSizeInPixels() const { return _originalSizeInPixels; }
    /** @~english Set original size of the trimmed image.
     *
     * @~chinese 设置修剪前的原始大小。
     * 
     * @param sizeInPixels @~english The original size of the trimmed image, in pixels.
     * @~chinese 修剪前的原始大小，以像素为单位。
     */
    inline void setOriginalSizeInPixels(const Size& sizeInPixels) { _originalSizeInPixels = sizeInPixels; }

    /** @~english Get original size of the trimmed image.
     *
     * @~chinese 获取修剪前的原始大小。
     * 
     * @return @~english The original size of the trimmed image.
     * @~chinese 修剪前的原始大小。
     */
    inline const Size& getOriginalSize() const { return _originalSize; }
    /** @~english Set original size of the trimmed image.
     *
     * @~chinese 设置修剪前的原始大小。
     * 
     * @param sizeInPixels @~english The original size of the trimmed image.
     * @~chinese 修剪前的原始大小。
     */
    inline void setOriginalSize(const Size& sizeInPixels) { _originalSize = sizeInPixels; }

    /** @~english Get texture of the frame.
     *
     * @~chinese 获取使用的纹理实例。
     * 
     * @return @~english The texture of the sprite frame.
     * @~chinese 使用的纹理实例。
     */
    Texture2D* getTexture();
    /** @~english Set texture of the frame, the texture is retained.
     *
     * @~chinese 设置使用的纹理实例，会被 retain。
     * 
     * @param pobTexture @~english The texture of the sprite frame.
     * @~chinese 纹理实例。
     */
    void setTexture(Texture2D* pobTexture);

    /** @~english Get offset of the frame.
     *
     * @~chinese 获取偏移量。
     * 
     * @return @~english The offset of the sprite frame.
     * @~chinese 偏移量。
     */
    const Vec2& getOffset() const;
    /** @~english Set offset of the frame.
     *
     * @~chinese 设置偏移量。
     * 
     * @param offsets @~english The offset of the sprite frame.
     * @~chinese 偏移量。
     */
    void setOffset(const Vec2& offsets);

    /** Get anchor point of the frame.
     *
     * @return The anchor point of the sprite frame.
     */
    const Vec2& getAnchorPoint() const;
    /** Set anchor point of the frame.
     *
     * @param anchorPoint The anchor point of the sprite frame.
     */
    void setAnchorPoint(const Vec2& anchorPoint);
    /** Check if anchor point is defined for the frame.
     *
     * @return true if anchor point is available.
     */
    bool hasAnchorPoint() const;

    // Overrides
	virtual SpriteFrame *clone() const override;

    /** Set the polygon info for polygon mesh sprites
     *
     * @param polygonInfo triangle mesh of the sprite
     */
    void setPolygonInfo(const PolygonInfo &polygonInfo);

    /** Get the polygonInfo for this sprite
     *
     * @return polygonInfo structure
     */
    const PolygonInfo &getPolygonInfo() const;

    /** Check if sprite frame is a polygon sprite
     *
     * @return true if polygonInfo is available
     */
    bool hasPolygonInfo() const;

CC_CONSTRUCTOR_ACCESS:
    /**
     * @lua NA
     */
    SpriteFrame();
    
    /**
     * @lua NA
     */
    virtual ~SpriteFrame();
    
    /** @~english Initializes a SpriteFrame with a texture, rect in points.
     It is assumed that the frame was not trimmed.
     * @~chinese 使用指定的纹理与矩形区域初始化一个 SpriteFrame。
     * 此方法假设 SpriteFrame 没有修剪。
     */
    bool initWithTexture(Texture2D* pobTexture, const Rect& rect);
    
    /** @~english Initializes a SpriteFrame with a texture filename, rect in points;
     It is assumed that the frame was not trimmed.
     * @~chinese 使用指定的图片文件与矩形区域初始化一个 SpriteFrame。
     * 此方法假设 SpriteFrame 没有修剪。
     */
    bool initWithTextureFilename(const std::string& filename, const Rect& rect);
    
    /** @~english Initializes a SpriteFrame with a texture, rect, rotated, offset and originalSize in pixels.
     The originalSize is the size in points of the frame before being trimmed.
     * @~chinese 使用指定的纹理，矩形区域，是否旋转，偏移量与原始大小初始化一个 SpriteFrame。
     * originalSize 是 SpriteFrame 被修剪之前的大小(以像素为单位)。
     */
    bool initWithTexture(Texture2D* pobTexture, const Rect& rect, bool rotated, const Vec2& offset, const Size& originalSize);
    
    /** @~english Initializes a SpriteFrame with a texture, rect, rotated, offset and originalSize in pixels.
     The originalSize is the size in pixels of the frame before being trimmed.
     
     * @~chinese 使用指定的图片文件，矩形区域，是否旋转，偏移量与原始大小初始化一个 SpriteFrame。
     * originalSize 是 SpriteFrame 被修剪之前的大小(以像素为单位)。
     * 
     @since v1.1
     */
    bool initWithTextureFilename(const std::string& filename, const Rect& rect, bool rotated, const Vec2& offset, const Size& originalSize);

protected:
    Vec2 _offset;
    Vec2 _anchorPoint;
    Size _originalSize;
    Rect _rectInPixels;
    bool   _rotated;
    Rect _rect;
    Vec2 _offsetInPixels;
    Size _originalSizeInPixels;
    Texture2D *_texture;
    std::string  _textureFilename;
    PolygonInfo _polygonInfo;
};

// end of _2d group
/// @}

NS_CC_END

#endif //__SPRITE_CCSPRITE_FRAME_H__<|MERGE_RESOLUTION|>--- conflicted
+++ resolved
@@ -43,7 +43,6 @@
  */
 
 /** @class SpriteFrame
-<<<<<<< HEAD
  * @brief @~english A SpriteFrame has:
  *   - texture: A Texture2D that will be used by the Sprite
  *   - rectangle: A rectangle of the texture
@@ -51,7 +50,7 @@
  *
  * You can modify the frame of a Sprite by doing:
  *  @code
- *   SpriteFrame *frame = SpriteFrame::createWithTexture(texture, rect);
+ *   SpriteFrame* frame = SpriteFrame::createWithTexture(texture, rect);
  *   sprite->setSpriteFrame(frame);
  *  @endcode
  * @~chinese 一个 SpriteFrame 包含:
@@ -62,22 +61,9 @@
  * 可以这样来修改 Sprite 使用的 SpriteFrame:
  * 
  *  @code
- *   SpriteFrame *frame = SpriteFrame::createWithTexture(texture, rect);
+ *   SpriteFrame* frame = SpriteFrame::createWithTexture(texture, rect);
  *   sprite->setSpriteFrame(frame);
  *  @endcode
-=======
- * @brief A SpriteFrame has:
-    - texture: A Texture2D that will be used by the Sprite
-    - rectangle: A rectangle of the texture
-
-
- You can modify the frame of a Sprite by doing:
- 
- @code
-    SpriteFrame* frame = SpriteFrame::createWithTexture(texture, rect);
-    sprite->setSpriteFrame(frame);
- @endcode
->>>>>>> 794759f7
  */
 class CC_DLL SpriteFrame : public Ref, public Clonable
 {
