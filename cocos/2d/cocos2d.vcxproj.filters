--- conflicted
+++ resolved
@@ -580,16 +580,8 @@
     <ClCompile Include="..\3d\CCSprite3DMaterial.cpp">
       <Filter>3d</Filter>
     </ClCompile>
-<<<<<<< HEAD
-    <ClCompile Include="CCFastTMXLayer.cpp">
-      <Filter>2d</Filter>
-    </ClCompile>
-    <ClCompile Include="CCFastTMXTiledMap.cpp">
-      <Filter>2d</Filter>
-=======
     <ClCompile Include="..\3d\CCBundleReader.cpp">
       <Filter>3d</Filter>
->>>>>>> 4f79176d
     </ClCompile>
   </ItemGroup>
   <ItemGroup>
@@ -1191,16 +1183,8 @@
     <ClInclude Include="..\3d\CCSprite3DMaterial.h">
       <Filter>3d</Filter>
     </ClInclude>
-<<<<<<< HEAD
-    <ClInclude Include="CCFastTMXLayer.h">
-      <Filter>2d</Filter>
-    </ClInclude>
-    <ClInclude Include="CCFastTMXTiledMap.h">
-      <Filter>2d</Filter>
-=======
     <ClInclude Include="..\3d\CCBundleReader.h">
       <Filter>3d</Filter>
->>>>>>> 4f79176d
     </ClInclude>
   </ItemGroup>
   <ItemGroup>
