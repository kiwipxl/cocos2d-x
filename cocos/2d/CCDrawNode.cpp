/* Copyright (c) 2012 Scott Lembcke and Howling Moon Software
 * Copyright (c) 2012 cocos2d-x.org
 * Copyright (c) 2013-2014 Chukong Technologies Inc.
 *
 * Permission is hereby granted, free of charge, to any person obtaining a copy
 * of this software and associated documentation files (the "Software"), to deal
 * in the Software without restriction, including without limitation the rights
 * to use, copy, modify, merge, publish, distribute, sublicense, and/or sell
 * copies of the Software, and to permit persons to whom the Software is
 * furnished to do so, subject to the following conditions:
 *
 * The above copyright notice and this permission notice shall be included in
 * all copies or substantial portions of the Software.
 *
 * THE SOFTWARE IS PROVIDED "AS IS", WITHOUT WARRANTY OF ANY KIND, EXPRESS OR
 * IMPLIED, INCLUDING BUT NOT LIMITED TO THE WARRANTIES OF MERCHANTABILITY,
 * FITNESS FOR A PARTICULAR PURPOSE AND NONINFRINGEMENT. IN NO EVENT SHALL THE
 * AUTHORS OR COPYRIGHT HOLDERS BE LIABLE FOR ANY CLAIM, DAMAGES OR OTHER
 * LIABILITY, WHETHER IN AN ACTION OF CONTRACT, TORT OR OTHERWISE, ARISING FROM,
 * OUT OF OR IN CONNECTION WITH THE SOFTWARE OR THE USE OR OTHER DEALINGS IN THE
 * SOFTWARE.
 */

#include "2d/CCDrawNode.h"
#include "base/CCEventType.h"
#include "base/CCConfiguration.h"
#include "renderer/CCRenderer.h"
#include "renderer/CCVertexIndexBuffer.h"
#include "renderer/CCVertexIndexData.h"
#include "renderer/ccGLStateCache.h"
#include "renderer/CCGLProgramState.h"
#include "renderer/CCGLProgramCache.h"
#include "base/CCDirector.h"
#include "base/CCEventListenerCustom.h"
#include "base/CCEventDispatcher.h"
#include "2d/CCActionCatmullRom.h"
//#include "platform/CCGL.h"

NS_CC_BEGIN

// Vec2 == CGPoint in 32-bits, but not in 64-bits (OS X)
// that's why the "v2f" functions are needed
static Vec2 v2fzero(0.0f,0.0f);

static inline Vec2 v2f(float x, float y)
{
    Vec2 ret(x, y);
    return ret;
}

static inline Vec2 v2fadd(const Vec2 &v0, const Vec2 &v1)
{
    return v2f(v0.x+v1.x, v0.y+v1.y);
}

static inline Vec2 v2fsub(const Vec2 &v0, const Vec2 &v1)
{
    return v2f(v0.x-v1.x, v0.y-v1.y);
}

static inline Vec2 v2fmult(const Vec2 &v, float s)
{
    return v2f(v.x * s, v.y * s);
}

static inline Vec2 v2fperp(const Vec2 &p0)
{
    return v2f(-p0.y, p0.x);
}

static inline Vec2 v2fneg(const Vec2 &p0)
{
    return v2f(-p0.x, - p0.y);
}

static inline float v2fdot(const Vec2 &p0, const Vec2 &p1)
{
    return  p0.x * p1.x + p0.y * p1.y;
}

static inline Vec2 v2fforangle(float _a_)
{
    return v2f(cosf(_a_), sinf(_a_));
}

static inline Vec2 v2fnormalize(const Vec2 &p)
{
    Vec2 r = Vec2(p.x, p.y).getNormalized();
    return v2f(r.x, r.y);
}

static inline Vec2 __v2f(const Vec2 &v)
{
//#ifdef __LP64__
    return v2f(v.x, v.y);
// #else
//     return * ((Vec2*) &v);
// #endif
}

static inline Tex2F __t(const Vec2 &v)
{
    return *(Tex2F*)&v;
}

// implementation of DrawNode

DrawNode::DrawNode()
<<<<<<< HEAD
//: _vao(0)
//, _vbo(0)
//, _vaoGLPoint(0)
//, _vboGLPoint(0)
//, _vaoGLLine(0)
//, _vboGLLine(0)
//, _bufferCapacity(0)
//, _bufferCount(0)
//, _buffer(nullptr)
//, _bufferCapacityGLPoint(0)
//, _bufferCountGLPoint(0)
//, _bufferGLPoint(nullptr)
: _pointColor(1,1,1,1)
, _pointSize(1)
, _vbTriangles(nullptr)
, _vdTriangles(nullptr)
//, _bufferCapacityGLLine(0)
//, _bufferCountGLLine(0)
//, _bufferGLLine(nullptr)
//, _dirty(false)
//, _dirtyGLPoint(false)
//, _dirtyGLLine(false)
=======
: _vao(0)
, _vbo(0)
, _vaoGLPoint(0)
, _vboGLPoint(0)
, _vaoGLLine(0)
, _vboGLLine(0)
, _bufferCapacity(0)
, _bufferCount(0)
, _buffer(nullptr)
, _bufferCapacityGLPoint(0)
, _bufferCountGLPoint(0)
, _bufferGLPoint(nullptr)
, _bufferCapacityGLLine(0)
, _bufferCountGLLine(0)
, _bufferGLLine(nullptr)
, _dirty(false)
, _dirtyGLPoint(false)
, _dirtyGLLine(false)
>>>>>>> 04eadefc
{
    _blendFunc = BlendFunc::ALPHA_PREMULTIPLIED;
}

DrawNode::~DrawNode()
{
    CC_SAFE_RELEASE(_vdTriangles);
    CC_SAFE_RELEASE(_vbTriangles);
    
//    free(_buffer);
//    _buffer = nullptr;
//    free(_bufferGLPoint);
//    _bufferGLPoint = nullptr;
//    free(_bufferGLLine);
//    _bufferGLLine = nullptr;
//    
//    glDeleteBuffers(1, &_vbo);
//    glDeleteBuffers(1, &_vboGLLine);
//    glDeleteBuffers(1, &_vboGLPoint);
//    _vbo = 0;
//    _vboGLPoint = 0;
//    _vboGLLine = 0;
//    
//    if (Configuration::getInstance()->supportsShareableVAO())
//    {
//        glDeleteVertexArrays(1, &_vao);
//        glDeleteVertexArrays(1, &_vaoGLLine);
//        glDeleteVertexArrays(1, &_vaoGLPoint);
//        GL::bindVAO(0);
//        _vao = 0;
//    }
}

DrawNode* DrawNode::create()
{
    DrawNode* ret = new (std::nothrow) DrawNode();
    if (ret && ret->init())
    {
        ret->autorelease();
    }
    else
    {
        CC_SAFE_DELETE(ret);
    }
    
    return ret;
}

<<<<<<< HEAD
//void DrawNode::ensureCapacity(int count)
//{
//    CCASSERT(count>=0, "capacity must be >= 0");
//    
//    if(_bufferCount + count > _bufferCapacity)
//    {
//		_bufferCapacity += MAX(_bufferCapacity, count);
//		_buffer = (V2F_C4B_T2F*)realloc(_buffer, _bufferCapacity*sizeof(V2F_C4B_T2F));
//	}
//}
//
//void DrawNode::ensureCapacityGLPoint(int count)
//{
//    CCASSERT(count>=0, "capacity must be >= 0");
//    
//    if(_bufferCountGLPoint + count > _bufferCapacityGLPoint)
//    {
//        _bufferCapacityGLPoint += MAX(_bufferCapacityGLPoint, count);
//        _bufferGLPoint = (V2F_C4B_T2F*)realloc(_bufferGLPoint, _bufferCapacityGLPoint*sizeof(V2F_C4B_T2F));
//    }
//}
//
//void DrawNode::ensureCapacityGLLine(int count)
//{
//    CCASSERT(count>=0, "capacity must be >= 0");
//    
//    if(_bufferCountGLLine + count > _bufferCapacityGLLine)
//    {
//        _bufferCapacityGLLine += MAX(_bufferCapacityGLLine, count);
//        _bufferGLLine = (V2F_C4B_T2F*)realloc(_bufferGLLine, _bufferCapacityGLLine*sizeof(V2F_C4B_T2F));
//    }
//}
=======
void DrawNode::ensureCapacity(int count)
{
    CCASSERT(count>=0, "capacity must be >= 0");
    
    if(_bufferCount + count > _bufferCapacity)
    {
        _bufferCapacity += MAX(_bufferCapacity, count);
        _buffer = (V2F_C4B_T2F*)realloc(_buffer, _bufferCapacity*sizeof(V2F_C4B_T2F));
    }
}

void DrawNode::ensureCapacityGLPoint(int count)
{
    CCASSERT(count>=0, "capacity must be >= 0");
    
    if(_bufferCountGLPoint + count > _bufferCapacityGLPoint)
    {
        _bufferCapacityGLPoint += MAX(_bufferCapacityGLPoint, count);
        _bufferGLPoint = (V2F_C4B_PF*)realloc(_bufferGLPoint, _bufferCapacityGLPoint*sizeof(V2F_C4B_PF));
    }
}

void DrawNode::ensureCapacityGLLine(int count)
{
    CCASSERT(count>=0, "capacity must be >= 0");
    
    if(_bufferCountGLLine + count > _bufferCapacityGLLine)
    {
        _bufferCapacityGLLine += MAX(_bufferCapacityGLLine, count);
        _bufferGLLine = (V2F_C4B_T2F*)realloc(_bufferGLLine, _bufferCapacityGLLine*sizeof(V2F_C4B_T2F));
    }
}
>>>>>>> 04eadefc

bool DrawNode::init()
{
    setGLProgramState(GLProgramState::getOrCreateWithGLProgramName(GLProgram::SHADER_NAME_POSITION_LENGTH_TEXTURE_COLOR));
<<<<<<< HEAD

    _vbTriangles = VertexBuffer::create(sizeof(V2F_C4B_T2F), 512, VertexBuffer::ArrayType::All, VertexBuffer::ArrayMode::Dynamic);
    _vdTriangles = VertexData::create();
    _vdTriangles->setStream(_vbTriangles, VertexStreamAttribute(offsetof(V3F_C4B_T2F, vertices),  GLProgram::VERTEX_ATTRIB_POSITION, GL_FLOAT, 3));
    _vdTriangles->setStream(_vbTriangles, VertexStreamAttribute(offsetof(V3F_C4B_T2F, colors),    GLProgram::VERTEX_ATTRIB_COLOR, GL_UNSIGNED_BYTE, 4, true));
    _vdTriangles->setStream(_vbTriangles, VertexStreamAttribute(offsetof(V3F_C4B_T2F, texCoords), GLProgram::VERTEX_ATTRIB_TEX_COORD, GL_FLOAT, 2));
    CC_SAFE_RETAIN(_vdTriangles);
    CC_SAFE_RETAIN(_vbTriangles);
    
    _vbLines = VertexBuffer::create(sizeof(V2F_C4B_T2F), 512, VertexBuffer::ArrayType::All, VertexBuffer::ArrayMode::Dynamic);
    _vdLines = VertexData::create();
    _vdLines->setStream(_vbLines, VertexStreamAttribute(offsetof(V3F_C4B_T2F, vertices),  GLProgram::VERTEX_ATTRIB_POSITION, GL_FLOAT, 3));
    _vdLines->setStream(_vbLines, VertexStreamAttribute(offsetof(V3F_C4B_T2F, colors),    GLProgram::VERTEX_ATTRIB_COLOR, GL_UNSIGNED_BYTE, 4, true));
    _vdLines->setStream(_vbLines, VertexStreamAttribute(offsetof(V3F_C4B_T2F, texCoords), GLProgram::VERTEX_ATTRIB_TEX_COORD, GL_FLOAT, 2));
    CC_SAFE_RETAIN(_vdLines);
    CC_SAFE_RETAIN(_vbLines);

    _vbPoints = VertexBuffer::create(sizeof(V2F_C4B_T2F), 512, VertexBuffer::ArrayType::All, VertexBuffer::ArrayMode::Dynamic);
    _vdPoints = VertexData::create();
    _vdPoints->setStream(_vbPoints, VertexStreamAttribute(offsetof(V3F_C4B_T2F, vertices),  GLProgram::VERTEX_ATTRIB_POSITION, GL_FLOAT, 3));
    _vdPoints->setStream(_vbPoints, VertexStreamAttribute(offsetof(V3F_C4B_T2F, colors),    GLProgram::VERTEX_ATTRIB_COLOR, GL_UNSIGNED_BYTE, 4, true));
    _vdPoints->setStream(_vbPoints, VertexStreamAttribute(offsetof(V3F_C4B_T2F, texCoords), GLProgram::VERTEX_ATTRIB_TEX_COORD, GL_FLOAT, 2));
    CC_SAFE_RETAIN(_vdPoints);
    CC_SAFE_RETAIN(_vbPoints);

//    ensureCapacity(512);
//    ensureCapacityGLPoint(64);
//    ensureCapacityGLLine(256);
//    
//    if (Configuration::getInstance()->supportsShareableVAO())
//    {
//        glGenVertexArrays(1, &_vao);
//        GL::bindVAO(_vao);
//    }
//    glGenBuffers(1, &_vbo);
//    glBindBuffer(GL_ARRAY_BUFFER, _vbo);
//    glBufferData(GL_ARRAY_BUFFER, sizeof(V2F_C4B_T2F)* _bufferCapacity, _buffer, GL_STREAM_DRAW);
//    // vertex
//    glEnableVertexAttribArray(GLProgram::VERTEX_ATTRIB_POSITION);
//    glVertexAttribPointer(GLProgram::VERTEX_ATTRIB_POSITION, 2, GL_FLOAT, GL_FALSE, sizeof(V2F_C4B_T2F), (GLvoid *)offsetof(V2F_C4B_T2F, vertices));
//    // color
//    glEnableVertexAttribArray(GLProgram::VERTEX_ATTRIB_COLOR);
//    glVertexAttribPointer(GLProgram::VERTEX_ATTRIB_COLOR, 4, GL_UNSIGNED_BYTE, GL_TRUE, sizeof(V2F_C4B_T2F), (GLvoid *)offsetof(V2F_C4B_T2F, colors));
//    // texcood
//    glEnableVertexAttribArray(GLProgram::VERTEX_ATTRIB_TEX_COORD);
//    glVertexAttribPointer(GLProgram::VERTEX_ATTRIB_TEX_COORD, 2, GL_FLOAT, GL_FALSE, sizeof(V2F_C4B_T2F), (GLvoid *)offsetof(V2F_C4B_T2F, texCoords));
//    
//    if (Configuration::getInstance()->supportsShareableVAO())
//    {
//        glGenVertexArrays(1, &_vaoGLLine);
//        GL::bindVAO(_vaoGLLine);
//    }
//    glGenBuffers(1, &_vboGLLine);
//    glBindBuffer(GL_ARRAY_BUFFER, _vboGLLine);
//    glBufferData(GL_ARRAY_BUFFER, sizeof(V2F_C4B_T2F)*_bufferCapacityGLLine, _bufferGLLine, GL_STREAM_DRAW);
//    // vertex
//    glEnableVertexAttribArray(GLProgram::VERTEX_ATTRIB_POSITION);
//    glVertexAttribPointer(GLProgram::VERTEX_ATTRIB_POSITION, 2, GL_FLOAT, GL_FALSE, sizeof(V2F_C4B_T2F), (GLvoid *)offsetof(V2F_C4B_T2F, vertices));
//    // color
//    glEnableVertexAttribArray(GLProgram::VERTEX_ATTRIB_COLOR);
//    glVertexAttribPointer(GLProgram::VERTEX_ATTRIB_COLOR, 4, GL_UNSIGNED_BYTE, GL_TRUE, sizeof(V2F_C4B_T2F), (GLvoid *)offsetof(V2F_C4B_T2F, colors));
//    // texcood
//    glEnableVertexAttribArray(GLProgram::VERTEX_ATTRIB_TEX_COORD);
//    glVertexAttribPointer(GLProgram::VERTEX_ATTRIB_TEX_COORD, 2, GL_FLOAT, GL_FALSE, sizeof(V2F_C4B_T2F), (GLvoid *)offsetof(V2F_C4B_T2F, texCoords));
//    
//    if (Configuration::getInstance()->supportsShareableVAO())
//    {
//        glGenVertexArrays(1, &_vaoGLPoint);
//        GL::bindVAO(_vaoGLPoint);
//    }
//    glGenBuffers(1, &_vboGLPoint);
//    glBindBuffer(GL_ARRAY_BUFFER, _vboGLPoint);
//    glBufferData(GL_ARRAY_BUFFER, sizeof(V2F_C4B_T2F)*_bufferCapacityGLPoint, _bufferGLPoint, GL_STREAM_DRAW);
//    // vertex
//    glEnableVertexAttribArray(GLProgram::VERTEX_ATTRIB_POSITION);
//    glVertexAttribPointer(GLProgram::VERTEX_ATTRIB_POSITION, 2, GL_FLOAT, GL_FALSE, sizeof(V2F_C4B_T2F), (GLvoid *)offsetof(V2F_C4B_T2F, vertices));
//    // color
//    glEnableVertexAttribArray(GLProgram::VERTEX_ATTRIB_COLOR);
//    glVertexAttribPointer(GLProgram::VERTEX_ATTRIB_COLOR, 4, GL_UNSIGNED_BYTE, GL_TRUE, sizeof(V2F_C4B_T2F), (GLvoid *)offsetof(V2F_C4B_T2F, colors));
//    // texcood
//    glEnableVertexAttribArray(GLProgram::VERTEX_ATTRIB_TEX_COORD);
//    glVertexAttribPointer(GLProgram::VERTEX_ATTRIB_TEX_COORD, 2, GL_FLOAT, GL_FALSE, sizeof(V2F_C4B_T2F), (GLvoid *)offsetof(V2F_C4B_T2F, texCoords));
//
//    glBindBuffer(GL_ARRAY_BUFFER, 0);
//    if (Configuration::getInstance()->supportsShareableVAO())
//    {
//        GL::bindVAO(0);
//    }
//    
//    CHECK_GL_ERROR_DEBUG();
//    
//    _dirty = true;
//    _dirtyGLLine = true;
//    _dirtyGLPoint = true;
//    
//#if CC_ENABLE_CACHE_TEXTURE_DATA
//    // Need to listen the event only when not use batchnode, because it will use VBO
//    auto listener = EventListenerCustom::create(EVENT_RENDERER_RECREATED, [this](EventCustom* event){
//   /** listen the event that renderer was recreated on Android/WP8 */
//        this->init();
//    });
//
//    _eventDispatcher->addEventListenerWithSceneGraphPriority(listener, this);
//#endif
=======
    
    ensureCapacity(512);
    ensureCapacityGLPoint(64);
    ensureCapacityGLLine(256);
    
    if (Configuration::getInstance()->supportsShareableVAO())
    {
        glGenVertexArrays(1, &_vao);
        GL::bindVAO(_vao);
    }
    glGenBuffers(1, &_vbo);
    glBindBuffer(GL_ARRAY_BUFFER, _vbo);
    glBufferData(GL_ARRAY_BUFFER, sizeof(V2F_C4B_T2F)* _bufferCapacity, _buffer, GL_STREAM_DRAW);
    // vertex
    glEnableVertexAttribArray(GLProgram::VERTEX_ATTRIB_POSITION);
    glVertexAttribPointer(GLProgram::VERTEX_ATTRIB_POSITION, 2, GL_FLOAT, GL_FALSE, sizeof(V2F_C4B_T2F), (GLvoid *)offsetof(V2F_C4B_T2F, vertices));
    // color
    glEnableVertexAttribArray(GLProgram::VERTEX_ATTRIB_COLOR);
    glVertexAttribPointer(GLProgram::VERTEX_ATTRIB_COLOR, 4, GL_UNSIGNED_BYTE, GL_TRUE, sizeof(V2F_C4B_T2F), (GLvoid *)offsetof(V2F_C4B_T2F, colors));
    // texcood
    glEnableVertexAttribArray(GLProgram::VERTEX_ATTRIB_TEX_COORD);
    glVertexAttribPointer(GLProgram::VERTEX_ATTRIB_TEX_COORD, 2, GL_FLOAT, GL_FALSE, sizeof(V2F_C4B_T2F), (GLvoid *)offsetof(V2F_C4B_T2F, texCoords));
    
    if (Configuration::getInstance()->supportsShareableVAO())
    {
        glGenVertexArrays(1, &_vaoGLLine);
        GL::bindVAO(_vaoGLLine);
    }
    glGenBuffers(1, &_vboGLLine);
    glBindBuffer(GL_ARRAY_BUFFER, _vboGLLine);
    glBufferData(GL_ARRAY_BUFFER, sizeof(V2F_C4B_T2F)*_bufferCapacityGLLine, _bufferGLLine, GL_STREAM_DRAW);
    // vertex
    glEnableVertexAttribArray(GLProgram::VERTEX_ATTRIB_POSITION);
    glVertexAttribPointer(GLProgram::VERTEX_ATTRIB_POSITION, 2, GL_FLOAT, GL_FALSE, sizeof(V2F_C4B_T2F), (GLvoid *)offsetof(V2F_C4B_T2F, vertices));
    // color
    glEnableVertexAttribArray(GLProgram::VERTEX_ATTRIB_COLOR);
    glVertexAttribPointer(GLProgram::VERTEX_ATTRIB_COLOR, 4, GL_UNSIGNED_BYTE, GL_TRUE, sizeof(V2F_C4B_T2F), (GLvoid *)offsetof(V2F_C4B_T2F, colors));
    // texcood
    glEnableVertexAttribArray(GLProgram::VERTEX_ATTRIB_TEX_COORD);
    glVertexAttribPointer(GLProgram::VERTEX_ATTRIB_TEX_COORD, 2, GL_FLOAT, GL_FALSE, sizeof(V2F_C4B_T2F), (GLvoid *)offsetof(V2F_C4B_T2F, texCoords));
    
    if (Configuration::getInstance()->supportsShareableVAO())
    {
        glGenVertexArrays(1, &_vaoGLPoint);
        GL::bindVAO(_vaoGLPoint);
    }
    glGenBuffers(1, &_vboGLPoint);
    glBindBuffer(GL_ARRAY_BUFFER, _vboGLPoint);
    glBufferData(GL_ARRAY_BUFFER, sizeof(V2F_C4B_PF)*_bufferCapacityGLPoint, _bufferGLPoint, GL_STREAM_DRAW);
    // vertex
    glEnableVertexAttribArray(GLProgram::VERTEX_ATTRIB_POSITION);
    glVertexAttribPointer(GLProgram::VERTEX_ATTRIB_POSITION, 2, GL_FLOAT, GL_FALSE, sizeof(V2F_C4B_PF), (GLvoid *)offsetof(V2F_C4B_PF, vertices));
    // color
    glEnableVertexAttribArray(GLProgram::VERTEX_ATTRIB_COLOR);
    glVertexAttribPointer(GLProgram::VERTEX_ATTRIB_COLOR, 4, GL_UNSIGNED_BYTE, GL_TRUE, sizeof(V2F_C4B_PF), (GLvoid *)offsetof(V2F_C4B_PF, colors));
    // pointsize
    glEnableVertexAttribArray(GLProgram::VERTEX_ATTRIB_POINTSIZE);
    glVertexAttribPointer(GLProgram::VERTEX_ATTRIB_POINTSIZE, 1, GL_FLOAT, GL_FALSE, sizeof(V2F_C4B_PF), (GLvoid *)offsetof(V2F_C4B_PF, pointSize));

    glBindBuffer(GL_ARRAY_BUFFER, 0);
    if (Configuration::getInstance()->supportsShareableVAO())
    {
        GL::bindVAO(0);
    }
    
    CHECK_GL_ERROR_DEBUG();
    
    _dirty = true;
    _dirtyGLLine = true;
    _dirtyGLPoint = true;
    
#if CC_ENABLE_CACHE_TEXTURE_DATA
    // Need to listen the event only when not use batchnode, because it will use VBO
    auto listener = EventListenerCustom::create(EVENT_RENDERER_RECREATED, [this](EventCustom* event){
   /** listen the event that renderer was recreated on Android/WP8 */
        this->init();
    });

    _eventDispatcher->addEventListenerWithSceneGraphPriority(listener, this);
#endif
>>>>>>> 04eadefc
    
    return true;
}

void DrawNode::draw(Renderer *renderer, const Mat4 &transform, uint32_t flags)
{
<<<<<<< HEAD
    if (!_vdTriangles->empty())
    {
        _batchTriangles.init(_vdTriangles, nullptr, GL_TRIANGLES);
        _batchCommandTriangles.init(_globalZOrder, getGLProgram(), _blendFunc, nullptr, &_batchTriangles, _transform);
        renderer->addCommand(&_batchCommandTriangles);
    }
    
    if (!_vdLines->empty())
    {
        _batchLines.init(_vdLines, nullptr, GL_LINES);
        _batchCommandLines.init(_globalZOrder, getGLProgram(), _blendFunc, nullptr, &_batchLines, _transform);
        renderer->addCommand(&_batchCommandLines);
    }
    
    if (!_vdPoints->empty())
    {
        _batchPoints.init(_vdPoints, nullptr, GL_POINTS);
        _batchCommandPoints.init(_globalZOrder, getGLProgram(), _blendFunc, nullptr, &_batchPoints, _transform);
        renderer->addCommand(&_batchCommandPoints);
    }
    
//    if(_bufferCount)
//    {
//        _customCommand.init(_globalZOrder);
//        _customCommand.func = CC_CALLBACK_0(DrawNode::onDraw, this, transform, flags);
//        renderer->addCommand(&_customCommand);
//    }
//    
//    if(_bufferCountGLPoint)
//    {
//        _customCommandGLPoint.init(_globalZOrder);
//        _customCommandGLPoint.func = CC_CALLBACK_0(DrawNode::onDrawGLPoint, this, transform, flags);
//        renderer->addCommand(&_customCommandGLPoint);
//    }
//    
//    if(_bufferCountGLLine)
//    {
//        _customCommandGLLine.init(_globalZOrder);
//        _customCommandGLLine.func = CC_CALLBACK_0(DrawNode::onDrawGLLine, this, transform, flags);
//        renderer->addCommand(&_customCommandGLLine);
//    }
}

//void DrawNode::onDraw(const Mat4 &transform, uint32_t flags)
//{
//    auto glProgram = getGLProgram();
//    glProgram->use();
//    glProgram->setUniformsForBuiltins(transform);
//    
//    GL::blendFunc(_blendFunc.src, _blendFunc.dst);
//
//    if (_dirty)
//    {
//        glBindBuffer(GL_ARRAY_BUFFER, _vbo);
//        glBufferData(GL_ARRAY_BUFFER, sizeof(V2F_C4B_T2F)*_bufferCapacity, _buffer, GL_STREAM_DRAW);
//        
//        _dirty = false;
//    }
//    if (Configuration::getInstance()->supportsShareableVAO())
//    {
//        GL::bindVAO(_vao);
//    }
//    else
//    {
//        GL::enableVertexAttribs(GL::VERTEX_ATTRIB_FLAG_POS_COLOR_TEX);
//
//        glBindBuffer(GL_ARRAY_BUFFER, _vbo);
//        // vertex
//        glVertexAttribPointer(GLProgram::VERTEX_ATTRIB_POSITION, 2, GL_FLOAT, GL_FALSE, sizeof(V2F_C4B_T2F), (GLvoid *)offsetof(V2F_C4B_T2F, vertices));
//        // color
//        glVertexAttribPointer(GLProgram::VERTEX_ATTRIB_COLOR, 4, GL_UNSIGNED_BYTE, GL_TRUE, sizeof(V2F_C4B_T2F), (GLvoid *)offsetof(V2F_C4B_T2F, colors));
//        // texcood
//        glVertexAttribPointer(GLProgram::VERTEX_ATTRIB_TEX_COORD, 2, GL_FLOAT, GL_FALSE, sizeof(V2F_C4B_T2F), (GLvoid *)offsetof(V2F_C4B_T2F, texCoords));
//    }
//
//    glDrawArrays(GL_TRIANGLES, 0, _bufferCount);
//    glBindBuffer(GL_ARRAY_BUFFER, 0);
//    
//    CC_INCREMENT_GL_DRAWN_BATCHES_AND_VERTICES(1, _bufferCount);
//    CHECK_GL_ERROR_DEBUG();
//}
//
//void DrawNode::onDrawGLLine(const Mat4 &transform, uint32_t flags)
//{
//    auto glProgram = GLProgramCache::getInstance()->getGLProgram(GLProgram::SHADER_NAME_POSITION_LENGTH_TEXTURE_COLOR);
//    glProgram->use();
//    glProgram->setUniformsForBuiltins(transform);
//    
//    if (_dirtyGLLine)
//    {
//        glBindBuffer(GL_ARRAY_BUFFER, _vboGLLine);
//        glBufferData(GL_ARRAY_BUFFER, sizeof(V2F_C4B_T2F)*_bufferCapacityGLLine, _bufferGLLine, GL_STREAM_DRAW);
//        _dirtyGLLine = false;
//    }
//    if (Configuration::getInstance()->supportsShareableVAO())
//    {
//        GL::bindVAO(_vaoGLLine);
//    }
//    else
//    {
//        glBindBuffer(GL_ARRAY_BUFFER, _vboGLLine);
//        GL::enableVertexAttribs(GL::VERTEX_ATTRIB_FLAG_POS_COLOR_TEX);
//        // vertex
//        glVertexAttribPointer(GLProgram::VERTEX_ATTRIB_POSITION, 2, GL_FLOAT, GL_FALSE, sizeof(V2F_C4B_T2F), (GLvoid *)offsetof(V2F_C4B_T2F, vertices));
//        // color
//        glVertexAttribPointer(GLProgram::VERTEX_ATTRIB_COLOR, 4, GL_UNSIGNED_BYTE, GL_TRUE, sizeof(V2F_C4B_T2F), (GLvoid *)offsetof(V2F_C4B_T2F, colors));
//        // texcood
//        glVertexAttribPointer(GLProgram::VERTEX_ATTRIB_TEX_COORD, 2, GL_FLOAT, GL_FALSE, sizeof(V2F_C4B_T2F), (GLvoid *)offsetof(V2F_C4B_T2F, texCoords));
//    }
//    glLineWidth(2);
//    glDrawArrays(GL_LINES, 0, _bufferCountGLLine);
//    glBindBuffer(GL_ARRAY_BUFFER, 0);
//    
//    CC_INCREMENT_GL_DRAWN_BATCHES_AND_VERTICES(1,_bufferCountGLLine);
//    CHECK_GL_ERROR_DEBUG();
//}
//
//void DrawNode::onDrawGLPoint(const Mat4 &transform, uint32_t flags)
//{
//    auto glProgram = GLProgramCache::getInstance()->getGLProgram(GLProgram::SHADER_NAME_POSITION_U_COLOR);
//    glProgram->use();
//    glProgram->setUniformsForBuiltins(transform);
//    
//    glProgram->setUniformLocationWith4fv(glProgram->getUniformLocation("u_color"), (GLfloat*) &_pointColor.r, 1);
//    glProgram->setUniformLocationWith1f(glProgram->getUniformLocation("u_pointSize"), _pointSize);
//    
//    if (_dirtyGLPoint)
//    {
//        glBindBuffer(GL_ARRAY_BUFFER, _vboGLPoint);
//        glBufferData(GL_ARRAY_BUFFER, sizeof(V2F_C4B_T2F)*_bufferCapacityGLPoint, _bufferGLPoint, GL_STREAM_DRAW);
//        
//        _dirtyGLPoint = false;
//    }
//    
//    if (Configuration::getInstance()->supportsShareableVAO())
//    {
//        GL::bindVAO(_vaoGLPoint);
//    }
//    else
//    {
//        glBindBuffer(GL_ARRAY_BUFFER, _vboGLPoint);
//        GL::enableVertexAttribs( GL::VERTEX_ATTRIB_FLAG_POSITION | GL::VERTEX_ATTRIB_FLAG_COLOR);
//        glVertexAttribPointer(GLProgram::VERTEX_ATTRIB_POSITION, 2, GL_FLOAT, GL_FALSE, sizeof(V2F_C4B_T2F), (GLvoid *)offsetof(V2F_C4B_T2F, vertices));
//        glVertexAttribPointer(GLProgram::VERTEX_ATTRIB_COLOR, 4, GL_UNSIGNED_BYTE, GL_TRUE, sizeof(V2F_C4B_T2F), (GLvoid *)offsetof(V2F_C4B_T2F, colors));
//        glBindBuffer(GL_ARRAY_BUFFER, _vboGLPoint);
//    }
//    
//    glDrawArrays(GL_POINTS, 0, _bufferCountGLPoint);
//    glBindBuffer(GL_ARRAY_BUFFER, 0);
//    
//    CC_INCREMENT_GL_DRAWN_BATCHES_AND_VERTICES(1,_bufferCountGLPoint);
//    CHECK_GL_ERROR_DEBUG();
//}

void DrawNode::drawPoint(const Vec2& position, const float pointSize, const Color4F &color)
{
    _vdPoints->append<V2F_C4B_T2F>({position, Color4B(color), Tex2F(0.0, 0.0) });
    _pointSize = pointSize;
    _pointColor = color;
=======
    if(_bufferCount)
    {
        _customCommand.init(_globalZOrder, transform, flags);
        _customCommand.func = CC_CALLBACK_0(DrawNode::onDraw, this, transform, flags);
        renderer->addCommand(&_customCommand);
    }
    
    if(_bufferCountGLPoint)
    {
        _customCommandGLPoint.init(_globalZOrder, transform, flags);
        _customCommandGLPoint.func = CC_CALLBACK_0(DrawNode::onDrawGLPoint, this, transform, flags);
        renderer->addCommand(&_customCommandGLPoint);
    }
    
    if(_bufferCountGLLine)
    {
        _customCommandGLLine.init(_globalZOrder, transform, flags);
        _customCommandGLLine.func = CC_CALLBACK_0(DrawNode::onDrawGLLine, this, transform, flags);
        renderer->addCommand(&_customCommandGLLine);
    }
}

void DrawNode::onDraw(const Mat4 &transform, uint32_t flags)
{
    auto glProgram = getGLProgram();
    glProgram->use();
    glProgram->setUniformsForBuiltins(transform);
    
    GL::blendFunc(_blendFunc.src, _blendFunc.dst);

    if (_dirty)
    {
        glBindBuffer(GL_ARRAY_BUFFER, _vbo);
        glBufferData(GL_ARRAY_BUFFER, sizeof(V2F_C4B_T2F)*_bufferCapacity, _buffer, GL_STREAM_DRAW);
        
        _dirty = false;
    }
    if (Configuration::getInstance()->supportsShareableVAO())
    {
        GL::bindVAO(_vao);
    }
    else
    {
        GL::enableVertexAttribs(GL::VERTEX_ATTRIB_FLAG_POS_COLOR_TEX);

        glBindBuffer(GL_ARRAY_BUFFER, _vbo);
        // vertex
        glVertexAttribPointer(GLProgram::VERTEX_ATTRIB_POSITION, 2, GL_FLOAT, GL_FALSE, sizeof(V2F_C4B_T2F), (GLvoid *)offsetof(V2F_C4B_T2F, vertices));
        // color
        glVertexAttribPointer(GLProgram::VERTEX_ATTRIB_COLOR, 4, GL_UNSIGNED_BYTE, GL_TRUE, sizeof(V2F_C4B_T2F), (GLvoid *)offsetof(V2F_C4B_T2F, colors));
        // texcood
        glVertexAttribPointer(GLProgram::VERTEX_ATTRIB_TEX_COORD, 2, GL_FLOAT, GL_FALSE, sizeof(V2F_C4B_T2F), (GLvoid *)offsetof(V2F_C4B_T2F, texCoords));
    }

    glDrawArrays(GL_TRIANGLES, 0, _bufferCount);
    glBindBuffer(GL_ARRAY_BUFFER, 0);
    
    CC_INCREMENT_GL_DRAWN_BATCHES_AND_VERTICES(1, _bufferCount);
    CHECK_GL_ERROR_DEBUG();
}

void DrawNode::onDrawGLLine(const Mat4 &transform, uint32_t flags)
{
    auto glProgram = GLProgramCache::getInstance()->getGLProgram(GLProgram::SHADER_NAME_POSITION_LENGTH_TEXTURE_COLOR);
    glProgram->use();
    glProgram->setUniformsForBuiltins(transform);
    
    if (_dirtyGLLine)
    {
        glBindBuffer(GL_ARRAY_BUFFER, _vboGLLine);
        glBufferData(GL_ARRAY_BUFFER, sizeof(V2F_C4B_T2F)*_bufferCapacityGLLine, _bufferGLLine, GL_STREAM_DRAW);
        _dirtyGLLine = false;
    }
    if (Configuration::getInstance()->supportsShareableVAO())
    {
        GL::bindVAO(_vaoGLLine);
    }
    else
    {
        glBindBuffer(GL_ARRAY_BUFFER, _vboGLLine);
        GL::enableVertexAttribs(GL::VERTEX_ATTRIB_FLAG_POS_COLOR_TEX);
        // vertex
        glVertexAttribPointer(GLProgram::VERTEX_ATTRIB_POSITION, 2, GL_FLOAT, GL_FALSE, sizeof(V2F_C4B_T2F), (GLvoid *)offsetof(V2F_C4B_T2F, vertices));
        // color
        glVertexAttribPointer(GLProgram::VERTEX_ATTRIB_COLOR, 4, GL_UNSIGNED_BYTE, GL_TRUE, sizeof(V2F_C4B_T2F), (GLvoid *)offsetof(V2F_C4B_T2F, colors));
        // texcood
        glVertexAttribPointer(GLProgram::VERTEX_ATTRIB_TEX_COORD, 2, GL_FLOAT, GL_FALSE, sizeof(V2F_C4B_T2F), (GLvoid *)offsetof(V2F_C4B_T2F, texCoords));
    }
    glLineWidth(2);
    glDrawArrays(GL_LINES, 0, _bufferCountGLLine);
    glBindBuffer(GL_ARRAY_BUFFER, 0);
    
    CC_INCREMENT_GL_DRAWN_BATCHES_AND_VERTICES(1,_bufferCountGLLine);
    CHECK_GL_ERROR_DEBUG();
}

void DrawNode::onDrawGLPoint(const Mat4 &transform, uint32_t flags)
{
    auto glProgram = GLProgramCache::getInstance()->getGLProgram(GLProgram::SHADER_NAME_POSITION_COLOR_POINTSIZE);
    glProgram->use();
    glProgram->setUniformsForBuiltins(transform);
    
    if (_dirtyGLPoint)
    {
        glBindBuffer(GL_ARRAY_BUFFER, _vboGLPoint);
        glBufferData(GL_ARRAY_BUFFER, sizeof(V2F_C4B_PF)*_bufferCapacityGLPoint, _bufferGLPoint, GL_STREAM_DRAW);
        
        _dirtyGLPoint = false;
    }
    
    if (Configuration::getInstance()->supportsShareableVAO())
    {
        GL::bindVAO(_vaoGLPoint);
    }
    else
    {
        glBindBuffer(GL_ARRAY_BUFFER, _vboGLPoint);
        GL::enableVertexAttribs( GL::VERTEX_ATTRIB_FLAG_POSITION | GL::VERTEX_ATTRIB_FLAG_COLOR);
        glVertexAttribPointer(GLProgram::VERTEX_ATTRIB_POSITION, 2, GL_FLOAT, GL_FALSE, sizeof(V2F_C4B_PF), (GLvoid *)offsetof(V2F_C4B_PF, vertices));
        glVertexAttribPointer(GLProgram::VERTEX_ATTRIB_COLOR, 4, GL_UNSIGNED_BYTE, GL_TRUE, sizeof(V2F_C4B_PF), (GLvoid *)offsetof(V2F_C4B_PF, colors));
        glVertexAttribPointer(GLProgram::VERTEX_ATTRIB_POINTSIZE, 1, GL_FLOAT, GL_FALSE, sizeof(V2F_C4B_PF), (GLvoid *)offsetof(V2F_C4B_PF, pointSize));
    }
    
    glDrawArrays(GL_POINTS, 0, _bufferCountGLPoint);
    glBindBuffer(GL_ARRAY_BUFFER, 0);
    
    CC_INCREMENT_GL_DRAWN_BATCHES_AND_VERTICES(1,_bufferCountGLPoint);
    CHECK_GL_ERROR_DEBUG();
}

void DrawNode::drawPoint(const Vec2& position, const float pointSize, const Color4F &color)
{
    ensureCapacityGLPoint(1);
    
    V2F_C4B_PF *point = (V2F_C4B_PF*)(_bufferGLPoint + _bufferCountGLPoint);
    V2F_C4B_PF a = {position, Color4B(color), pointSize};
    *point = a;
    
    _bufferCountGLPoint += 1;
    _dirtyGLPoint = true;
>>>>>>> 04eadefc
}

void DrawNode::drawPoints(const Vec2 *position, unsigned int numberOfPoints, const Color4F &color)
{
<<<<<<< HEAD
    for (auto i = 0; i < numberOfPoints; ++i)
        _vdPoints->append<V2F_C4B_T2F>({position[i], Color4B(color), Tex2F(0.0, 0.0)});
    _pointColor = color;
=======
    drawPoints(position, numberOfPoints, 1.0, color);
}

void DrawNode::drawPoints(const Vec2 *position, unsigned int numberOfPoints, const float pointSize, const Color4F &color)
{
    ensureCapacityGLPoint(numberOfPoints);
    
    V2F_C4B_PF *point = (V2F_C4B_PF*)(_bufferGLPoint + _bufferCountGLPoint);
    
    for(unsigned int i=0; i < numberOfPoints; i++,point++)
    {
        V2F_C4B_PF a = {position[i], Color4B(color), pointSize};
        *point = a;
    }
    
    _bufferCountGLPoint += numberOfPoints;
    _dirtyGLPoint = true;
>>>>>>> 04eadefc
}

void DrawNode::drawLine(const Vec2 &origin, const Vec2 &destination, const Color4F &color)
{
    _vdLines->append<V2F_C4B_T2F>({origin,      Color4B(color), Tex2F(0.0, 0.0)});
    _vdLines->append<V2F_C4B_T2F>({destination, Color4B(color), Tex2F(0.0, 0.0)});
}

void DrawNode::drawRect(const Vec2 &origin, const Vec2 &destination, const Color4F &color)
{
    drawLine(Vec2(origin.x, origin.y), Vec2(destination.x, origin.y), color);
    drawLine(Vec2(destination.x, origin.y), Vec2(destination.x, destination.y), color);
    drawLine(Vec2(destination.x, destination.y), Vec2(origin.x, destination.y), color);
    drawLine(Vec2(origin.x, destination.y), Vec2(origin.x, origin.y), color);
}

void DrawNode::drawPoly(const Vec2* poli, unsigned int numberOfPoints, bool closePolygon, const Color4F &color)
{
    int i = 0;
    for(; i < numberOfPoints - 1; ++i)
    {
        _vdLines->append<V2F_C4B_T2F>({poli[i],   Color4B(color), Tex2F(0.0, 0.0)});
        _vdLines->append<V2F_C4B_T2F>({poli[i+1], Color4B(color), Tex2F(0.0, 0.0)});
    }

    if (closePolygon)
    {
        _vdLines->append<V2F_C4B_T2F>({poli[i], Color4B(color), Tex2F(0.0, 0.0)});
        _vdLines->append<V2F_C4B_T2F>({poli[0], Color4B(color), Tex2F(0.0, 0.0)});
    }
}

void DrawNode::drawCircle(const Vec2& center, float radius, float angle, unsigned int segments, bool drawLineToCenter, float scaleX, float scaleY, const Color4F &color)
{
    const float coef = 2.0f * (float)M_PI/segments;
    
    Vec2 *vertices = new (std::nothrow) Vec2[segments+2];
    if( ! vertices )
        return;
    
    for(unsigned int i = 0;i <= segments; i++) {
        float rads = i*coef;
        GLfloat j = radius * cosf(rads + angle) * scaleX + center.x;
        GLfloat k = radius * sinf(rads + angle) * scaleY + center.y;
        
        vertices[i].x = j;
        vertices[i].y = k;
    }
    if(drawLineToCenter)
    {
        vertices[segments+1].x = center.x;
        vertices[segments+1].y = center.y;
        drawPoly(vertices, segments+2, true, color);
    }
    else
        drawPoly(vertices, segments+1, true, color);
    
    CC_SAFE_DELETE_ARRAY(vertices);
}

void DrawNode::drawCircle(const Vec2 &center, float radius, float angle, unsigned int segments, bool drawLineToCenter, const Color4F &color)
{
    drawCircle(center, radius, angle, segments, drawLineToCenter, 1.0f, 1.0f, color);
}

void DrawNode::drawQuadBezier(const Vec2 &origin, const Vec2 &control, const Vec2 &destination, unsigned int segments, const Color4F &color)
{
    Vec2* vertices = new (std::nothrow) Vec2[segments + 1];
    if( ! vertices )
        return;
    
    float t = 0.0f;
    for(unsigned int i = 0; i < segments; i++)
    {
        vertices[i].x = powf(1 - t, 2) * origin.x + 2.0f * (1 - t) * t * control.x + t * t * destination.x;
        vertices[i].y = powf(1 - t, 2) * origin.y + 2.0f * (1 - t) * t * control.y + t * t * destination.y;
        t += 1.0f / segments;
    }
    vertices[segments].x = destination.x;
    vertices[segments].y = destination.y;
    
    drawPoly(vertices, segments+1, false, color);

    CC_SAFE_DELETE_ARRAY(vertices);
}

void DrawNode::drawCubicBezier(const Vec2 &origin, const Vec2 &control1, const Vec2 &control2, const Vec2 &destination, unsigned int segments, const Color4F &color)
{
    Vec2* vertices = new (std::nothrow) Vec2[segments + 1];
    if( ! vertices )
        return;
    
    float t = 0;
    for (unsigned int i = 0; i < segments; i++)
    {
        vertices[i].x = powf(1 - t, 3) * origin.x + 3.0f * powf(1 - t, 2) * t * control1.x + 3.0f * (1 - t) * t * t * control2.x + t * t * t * destination.x;
        vertices[i].y = powf(1 - t, 3) * origin.y + 3.0f * powf(1 - t, 2) * t * control1.y + 3.0f * (1 - t) * t * t * control2.y + t * t * t * destination.y;
        t += 1.0f / segments;
    }
    vertices[segments].x = destination.x;
    vertices[segments].y = destination.y;
    
    drawPoly(vertices, segments+1, false, color);

    CC_SAFE_DELETE_ARRAY(vertices);
}

void DrawNode::drawCardinalSpline(PointArray *config, float tension,  unsigned int segments, const Color4F &color)
{
    Vec2* vertices = new (std::nothrow) Vec2[segments + 1];
    if( ! vertices )
        return;
    
    ssize_t p;
    float lt;
    float deltaT = 1.0f / config->count();
    
    for( unsigned int i=0; i < segments+1;i++) {
        
        float dt = (float)i / segments;
        
        // border
        if( dt == 1 ) {
            p = config->count() - 1;
            lt = 1;
        } else {
            p = dt / deltaT;
            lt = (dt - deltaT * (float)p) / deltaT;
        }
        
        // Interpolate
        Vec2 pp0 = config->getControlPointAtIndex(p-1);
        Vec2 pp1 = config->getControlPointAtIndex(p+0);
        Vec2 pp2 = config->getControlPointAtIndex(p+1);
        Vec2 pp3 = config->getControlPointAtIndex(p+2);
        
        Vec2 newPos = ccCardinalSplineAt( pp0, pp1, pp2, pp3, tension, lt);
        vertices[i].x = newPos.x;
        vertices[i].y = newPos.y;
    }
    
    drawPoly(vertices, segments+1, false, color);
    
    CC_SAFE_DELETE_ARRAY(vertices);
}

void DrawNode::drawCatmullRom(PointArray *points, unsigned int segments, const Color4F &color)
{
    drawCardinalSpline( points, 0.5f, segments, color);
}

void DrawNode::drawDot(const Vec2 &pos, float radius, const Color4F &color)
{
    unsigned int vertex_count = 2*3;
    ensureCapacity(vertex_count);
    
    V2F_C4B_T2F a = {Vec2(pos.x - radius, pos.y - radius), Color4B(color), Tex2F(-1.0, -1.0) };
    V2F_C4B_T2F b = {Vec2(pos.x - radius, pos.y + radius), Color4B(color), Tex2F(-1.0,  1.0) };
    V2F_C4B_T2F c = {Vec2(pos.x + radius, pos.y + radius), Color4B(color), Tex2F( 1.0,  1.0) };
    V2F_C4B_T2F d = {Vec2(pos.x + radius, pos.y - radius), Color4B(color), Tex2F( 1.0, -1.0) };
    
    V2F_C4B_T2F_Triangle *triangles = (V2F_C4B_T2F_Triangle *)(_buffer + _bufferCount);
    V2F_C4B_T2F_Triangle triangle0 = {a, b, c};
    V2F_C4B_T2F_Triangle triangle1 = {a, c, d};
    triangles[0] = triangle0;
    triangles[1] = triangle1;
    
    _bufferCount += vertex_count;
    
    _dirty = true;
}

void DrawNode::drawRect(const Vec2 &p1, const Vec2 &p2, const Vec2 &p3, const Vec2& p4, const Color4F &color)
{
    drawLine(Vec2(p1.x, p1.y), Vec2(p2.x, p2.y), color);
    drawLine(Vec2(p2.x, p2.y), Vec2(p3.x, p3.y), color);
    drawLine(Vec2(p3.x, p3.y), Vec2(p4.x, p4.y), color);
    drawLine(Vec2(p4.x, p4.y), Vec2(p1.x, p1.y), color);
}

void DrawNode::drawSegment(const Vec2 &from, const Vec2 &to, float radius, const Color4F &color)
{
    unsigned int vertex_count = 6*3;
    ensureCapacity(vertex_count);
    
    Vec2 a = __v2f(from);
    Vec2 b = __v2f(to);
    
    
    Vec2 n = v2fnormalize(v2fperp(v2fsub(b, a)));
    Vec2 t = v2fperp(n);
    
    Vec2 nw = v2fmult(n, radius);
    Vec2 tw = v2fmult(t, radius);
    Vec2 v0 = v2fsub(b, v2fadd(nw, tw));
    Vec2 v1 = v2fadd(b, v2fsub(nw, tw));
    Vec2 v2 = v2fsub(b, nw);
    Vec2 v3 = v2fadd(b, nw);
    Vec2 v4 = v2fsub(a, nw);
    Vec2 v5 = v2fadd(a, nw);
    Vec2 v6 = v2fsub(a, v2fsub(nw, tw));
    Vec2 v7 = v2fadd(a, v2fadd(nw, tw));
    
    
    V2F_C4B_T2F_Triangle *triangles = (V2F_C4B_T2F_Triangle *)(_buffer + _bufferCount);
    
    V2F_C4B_T2F_Triangle triangles0 = {
        {v0, Color4B(color), __t(v2fneg(v2fadd(n, t)))},
        {v1, Color4B(color), __t(v2fsub(n, t))},
        {v2, Color4B(color), __t(v2fneg(n))},
    };
    triangles[0] = triangles0;
    
    V2F_C4B_T2F_Triangle triangles1 = {
        {v3, Color4B(color), __t(n)},
        {v1, Color4B(color), __t(v2fsub(n, t))},
        {v2, Color4B(color), __t(v2fneg(n))},
    };
    triangles[1] = triangles1;
    
    V2F_C4B_T2F_Triangle triangles2 = {
        {v3, Color4B(color), __t(n)},
        {v4, Color4B(color), __t(v2fneg(n))},
        {v2, Color4B(color), __t(v2fneg(n))},
    };
    triangles[2] = triangles2;

    V2F_C4B_T2F_Triangle triangles3 = {
        {v3, Color4B(color), __t(n)},
        {v4, Color4B(color), __t(v2fneg(n))},
        {v5, Color4B(color), __t(n) },
    };
    triangles[3] = triangles3;

    V2F_C4B_T2F_Triangle triangles4 = {
        {v6, Color4B(color), __t(v2fsub(t, n))},
        {v4, Color4B(color), __t(v2fneg(n)) },
        {v5, Color4B(color), __t(n)},
    };
    triangles[4] = triangles4;

    V2F_C4B_T2F_Triangle triangles5 = {
        {v6, Color4B(color), __t(v2fsub(t, n))},
        {v7, Color4B(color), __t(v2fadd(n, t))},
        {v5, Color4B(color), __t(n)},
    };
    triangles[5] = triangles5;
    
    _bufferCount += vertex_count;
    
    _dirty = true;
}

void DrawNode::drawPolygon(const Vec2 *verts, int count, const Color4F &fillColor, float borderWidth, const Color4F &borderColor)
{
    CCASSERT(count >= 0, "invalid count value");
    
    bool outline = (borderColor.a > 0.0 && borderWidth > 0.0);
    
    auto  triangle_count = outline ? (3*count - 2) : (count - 2);
    auto vertex_count = 3*triangle_count;
    ensureCapacity(vertex_count);
    
    V2F_C4B_T2F_Triangle *triangles = (V2F_C4B_T2F_Triangle *)(_buffer + _bufferCount);
    V2F_C4B_T2F_Triangle *cursor = triangles;
    
    for (int i = 0; i < count-2; i++)
    {
        V2F_C4B_T2F_Triangle tmp = {
            {verts[0], Color4B(fillColor), __t(v2fzero)},
            {verts[i+1], Color4B(fillColor), __t(v2fzero)},
            {verts[i+2], Color4B(fillColor), __t(v2fzero)},
        };
        
        *cursor++ = tmp;
    }
    
    if(outline)
    {
        struct ExtrudeVerts {Vec2 offset, n;};
        struct ExtrudeVerts* extrude = (struct ExtrudeVerts*)malloc(sizeof(struct ExtrudeVerts)*count);
        memset(extrude, 0, sizeof(struct ExtrudeVerts)*count);
        
        for (int i = 0; i < count; i++)
        {
            Vec2 v0 = __v2f(verts[(i-1+count)%count]);
            Vec2 v1 = __v2f(verts[i]);
            Vec2 v2 = __v2f(verts[(i+1)%count]);
            
            Vec2 n1 = v2fnormalize(v2fperp(v2fsub(v1, v0)));
            Vec2 n2 = v2fnormalize(v2fperp(v2fsub(v2, v1)));
            
            Vec2 offset = v2fmult(v2fadd(n1, n2), 1.0/(v2fdot(n1, n2) + 1.0));
            struct ExtrudeVerts tmp = {offset, n2};
            extrude[i] = tmp;
        }
        
        for(int i = 0; i < count; i++)
        {
            int j = (i+1)%count;
            Vec2 v0 = __v2f(verts[i]);
            Vec2 v1 = __v2f(verts[j]);
            
            Vec2 n0 = extrude[i].n;
            
            Vec2 offset0 = extrude[i].offset;
            Vec2 offset1 = extrude[j].offset;
            
            Vec2 inner0 = v2fsub(v0, v2fmult(offset0, borderWidth));
            Vec2 inner1 = v2fsub(v1, v2fmult(offset1, borderWidth));
            Vec2 outer0 = v2fadd(v0, v2fmult(offset0, borderWidth));
            Vec2 outer1 = v2fadd(v1, v2fmult(offset1, borderWidth));
            
            V2F_C4B_T2F_Triangle tmp1 = {
                {inner0, Color4B(borderColor), __t(v2fneg(n0))},
                {inner1, Color4B(borderColor), __t(v2fneg(n0))},
                {outer1, Color4B(borderColor), __t(n0)}
            };
            *cursor++ = tmp1;
            
            V2F_C4B_T2F_Triangle tmp2 = {
                {inner0, Color4B(borderColor), __t(v2fneg(n0))},
                {outer0, Color4B(borderColor), __t(n0)},
                {outer1, Color4B(borderColor), __t(n0)}
            };
            *cursor++ = tmp2;
        }
        
        free(extrude);
    }
    
    _bufferCount += vertex_count;
    
    _dirty = true;
}

void DrawNode::drawSolidRect(const Vec2 &origin, const Vec2 &destination, const Color4F &color)
{
    Vec2 vertices[] = {
        origin,
        Vec2(destination.x, origin.y),
        destination,
        Vec2(origin.x, destination.y)
    };
    
    drawSolidPoly(vertices, 4, color );
}

void DrawNode::drawSolidPoly(const Vec2 *poli, unsigned int numberOfPoints, const Color4F &color)
{
    drawPolygon(poli, numberOfPoints, color, 0.0, Color4F(0.0, 0.0, 0.0, 0.0));
}

void DrawNode::drawSolidCircle(const Vec2& center, float radius, float angle, unsigned int segments, float scaleX, float scaleY, const Color4F &color)
{
    const float coef = 2.0f * (float)M_PI/segments;
    
    Vec2 *vertices = new (std::nothrow) Vec2[segments];
    if( ! vertices )
        return;
    
    for(unsigned int i = 0;i < segments; i++)
    {
        float rads = i*coef;
        GLfloat j = radius * cosf(rads + angle) * scaleX + center.x;
        GLfloat k = radius * sinf(rads + angle) * scaleY + center.y;
        
        vertices[i].x = j;
        vertices[i].y = k;
    }
    
    drawSolidPoly(vertices, segments, color);
    
    CC_SAFE_DELETE_ARRAY(vertices);
}

void DrawNode::drawSolidCircle( const Vec2& center, float radius, float angle, unsigned int segments, const Color4F& color)
{
    drawSolidCircle(center, radius, angle, segments, 1.0f, 1.0f, color);
}

void DrawNode::drawTriangle(const Vec2 &p1, const Vec2 &p2, const Vec2 &p3, const Color4F &color)
{
    unsigned int vertex_count = 3;
    ensureCapacity(vertex_count);

    Color4B col = Color4B(color);
    V2F_C4B_T2F a = {Vec2(p1.x, p1.y), col, Tex2F(0.0, 0.0) };
    V2F_C4B_T2F b = {Vec2(p2.x, p2.y), col, Tex2F(0.0,  0.0) };
    V2F_C4B_T2F c = {Vec2(p3.x, p3.y), col, Tex2F(0.0,  0.0) };

    V2F_C4B_T2F_Triangle *triangles = (V2F_C4B_T2F_Triangle *)(_buffer + _bufferCount);
    V2F_C4B_T2F_Triangle triangle = {a, b, c};
    triangles[0] = triangle;

    _bufferCount += vertex_count;
    _dirty = true;
}

void DrawNode::drawQuadraticBezier(const Vec2& from, const Vec2& control, const Vec2& to, unsigned int segments, const Color4F &color)
{
    drawQuadBezier(from, control, to, segments, color);
}

void DrawNode::clear()
{
    _bufferCount = 0;
    _dirty = true;
    _bufferCountGLLine = 0;
    _dirtyGLLine = true;
    _bufferCountGLPoint = 0;
    _dirtyGLPoint = true;
}

const BlendFunc& DrawNode::getBlendFunc() const
{
    return _blendFunc;
}

void DrawNode::setBlendFunc(const BlendFunc &blendFunc)
{
    _blendFunc = blendFunc;
}

NS_CC_END<|MERGE_RESOLUTION|>--- conflicted
+++ resolved
@@ -34,6 +34,7 @@
 #include "base/CCEventListenerCustom.h"
 #include "base/CCEventDispatcher.h"
 #include "2d/CCActionCatmullRom.h"
+#include "base/allocator/CCAllocatorMacros.h"
 //#include "platform/CCGL.h"
 
 NS_CC_BEGIN
@@ -106,7 +107,6 @@
 // implementation of DrawNode
 
 DrawNode::DrawNode()
-<<<<<<< HEAD
 //: _vao(0)
 //, _vbo(0)
 //, _vaoGLPoint(0)
@@ -129,26 +129,7 @@
 //, _dirty(false)
 //, _dirtyGLPoint(false)
 //, _dirtyGLLine(false)
-=======
-: _vao(0)
-, _vbo(0)
-, _vaoGLPoint(0)
-, _vboGLPoint(0)
-, _vaoGLLine(0)
-, _vboGLLine(0)
-, _bufferCapacity(0)
-, _bufferCount(0)
-, _buffer(nullptr)
-, _bufferCapacityGLPoint(0)
-, _bufferCountGLPoint(0)
-, _bufferGLPoint(nullptr)
-, _bufferCapacityGLLine(0)
-, _bufferCountGLLine(0)
-, _bufferGLLine(nullptr)
-, _dirty(false)
-, _dirtyGLPoint(false)
-, _dirtyGLLine(false)
->>>>>>> 04eadefc
+
 {
     _blendFunc = BlendFunc::ALPHA_PREMULTIPLIED;
 }
@@ -197,16 +178,15 @@
     return ret;
 }
 
-<<<<<<< HEAD
 //void DrawNode::ensureCapacity(int count)
 //{
 //    CCASSERT(count>=0, "capacity must be >= 0");
 //    
 //    if(_bufferCount + count > _bufferCapacity)
 //    {
-//		_bufferCapacity += MAX(_bufferCapacity, count);
-//		_buffer = (V2F_C4B_T2F*)realloc(_buffer, _bufferCapacity*sizeof(V2F_C4B_T2F));
-//	}
+//        _bufferCapacity += MAX(_bufferCapacity, count);
+//        _buffer = (V2F_C4B_T2F*)realloc(_buffer, _bufferCapacity*sizeof(V2F_C4B_T2F));
+//    }
 //}
 //
 //void DrawNode::ensureCapacityGLPoint(int count)
@@ -216,7 +196,7 @@
 //    if(_bufferCountGLPoint + count > _bufferCapacityGLPoint)
 //    {
 //        _bufferCapacityGLPoint += MAX(_bufferCapacityGLPoint, count);
-//        _bufferGLPoint = (V2F_C4B_T2F*)realloc(_bufferGLPoint, _bufferCapacityGLPoint*sizeof(V2F_C4B_T2F));
+//        _bufferGLPoint = (V2F_C4B_PF*)realloc(_bufferGLPoint, _bufferCapacityGLPoint*sizeof(V2F_C4B_PF));
 //    }
 //}
 //
@@ -230,45 +210,10 @@
 //        _bufferGLLine = (V2F_C4B_T2F*)realloc(_bufferGLLine, _bufferCapacityGLLine*sizeof(V2F_C4B_T2F));
 //    }
 //}
-=======
-void DrawNode::ensureCapacity(int count)
-{
-    CCASSERT(count>=0, "capacity must be >= 0");
-    
-    if(_bufferCount + count > _bufferCapacity)
-    {
-        _bufferCapacity += MAX(_bufferCapacity, count);
-        _buffer = (V2F_C4B_T2F*)realloc(_buffer, _bufferCapacity*sizeof(V2F_C4B_T2F));
-    }
-}
-
-void DrawNode::ensureCapacityGLPoint(int count)
-{
-    CCASSERT(count>=0, "capacity must be >= 0");
-    
-    if(_bufferCountGLPoint + count > _bufferCapacityGLPoint)
-    {
-        _bufferCapacityGLPoint += MAX(_bufferCapacityGLPoint, count);
-        _bufferGLPoint = (V2F_C4B_PF*)realloc(_bufferGLPoint, _bufferCapacityGLPoint*sizeof(V2F_C4B_PF));
-    }
-}
-
-void DrawNode::ensureCapacityGLLine(int count)
-{
-    CCASSERT(count>=0, "capacity must be >= 0");
-    
-    if(_bufferCountGLLine + count > _bufferCapacityGLLine)
-    {
-        _bufferCapacityGLLine += MAX(_bufferCapacityGLLine, count);
-        _bufferGLLine = (V2F_C4B_T2F*)realloc(_bufferGLLine, _bufferCapacityGLLine*sizeof(V2F_C4B_T2F));
-    }
-}
->>>>>>> 04eadefc
 
 bool DrawNode::init()
 {
     setGLProgramState(GLProgramState::getOrCreateWithGLProgramName(GLProgram::SHADER_NAME_POSITION_LENGTH_TEXTURE_COLOR));
-<<<<<<< HEAD
 
     _vbTriangles = VertexBuffer::create(sizeof(V2F_C4B_T2F), 512, VertexBuffer::ArrayType::All, VertexBuffer::ArrayMode::Dynamic);
     _vdTriangles = VertexData::create();
@@ -286,14 +231,14 @@
     CC_SAFE_RETAIN(_vdLines);
     CC_SAFE_RETAIN(_vbLines);
 
-    _vbPoints = VertexBuffer::create(sizeof(V2F_C4B_T2F), 512, VertexBuffer::ArrayType::All, VertexBuffer::ArrayMode::Dynamic);
+    _vbPoints = VertexBuffer::create(sizeof(V2F_C4B_PF), 512, VertexBuffer::ArrayType::All, VertexBuffer::ArrayMode::Dynamic);
     _vdPoints = VertexData::create();
-    _vdPoints->setStream(_vbPoints, VertexStreamAttribute(offsetof(V3F_C4B_T2F, vertices),  GLProgram::VERTEX_ATTRIB_POSITION, GL_FLOAT, 3));
-    _vdPoints->setStream(_vbPoints, VertexStreamAttribute(offsetof(V3F_C4B_T2F, colors),    GLProgram::VERTEX_ATTRIB_COLOR, GL_UNSIGNED_BYTE, 4, true));
-    _vdPoints->setStream(_vbPoints, VertexStreamAttribute(offsetof(V3F_C4B_T2F, texCoords), GLProgram::VERTEX_ATTRIB_TEX_COORD, GL_FLOAT, 2));
+    _vdPoints->setStream(_vbPoints, VertexStreamAttribute(offsetof(V2F_C4B_PF, vertices),  GLProgram::VERTEX_ATTRIB_POSITION, GL_FLOAT, 3));
+    _vdPoints->setStream(_vbPoints, VertexStreamAttribute(offsetof(V2F_C4B_PF, colors),    GLProgram::VERTEX_ATTRIB_COLOR, GL_UNSIGNED_BYTE, 4, true));
+    _vdPoints->setStream(_vbPoints, VertexStreamAttribute(offsetof(V2F_C4B_PF, pointSize), GLProgram::VERTEX_ATTRIB_POINTSIZE, GL_FLOAT, 2));
     CC_SAFE_RETAIN(_vdPoints);
     CC_SAFE_RETAIN(_vbPoints);
-
+    
 //    ensureCapacity(512);
 //    ensureCapacityGLPoint(64);
 //    ensureCapacityGLLine(256);
@@ -341,16 +286,16 @@
 //    }
 //    glGenBuffers(1, &_vboGLPoint);
 //    glBindBuffer(GL_ARRAY_BUFFER, _vboGLPoint);
-//    glBufferData(GL_ARRAY_BUFFER, sizeof(V2F_C4B_T2F)*_bufferCapacityGLPoint, _bufferGLPoint, GL_STREAM_DRAW);
+//    glBufferData(GL_ARRAY_BUFFER, sizeof(V2F_C4B_PF)*_bufferCapacityGLPoint, _bufferGLPoint, GL_STREAM_DRAW);
 //    // vertex
 //    glEnableVertexAttribArray(GLProgram::VERTEX_ATTRIB_POSITION);
-//    glVertexAttribPointer(GLProgram::VERTEX_ATTRIB_POSITION, 2, GL_FLOAT, GL_FALSE, sizeof(V2F_C4B_T2F), (GLvoid *)offsetof(V2F_C4B_T2F, vertices));
+//    glVertexAttribPointer(GLProgram::VERTEX_ATTRIB_POSITION, 2, GL_FLOAT, GL_FALSE, sizeof(V2F_C4B_PF), (GLvoid *)offsetof(V2F_C4B_PF, vertices));
 //    // color
 //    glEnableVertexAttribArray(GLProgram::VERTEX_ATTRIB_COLOR);
-//    glVertexAttribPointer(GLProgram::VERTEX_ATTRIB_COLOR, 4, GL_UNSIGNED_BYTE, GL_TRUE, sizeof(V2F_C4B_T2F), (GLvoid *)offsetof(V2F_C4B_T2F, colors));
-//    // texcood
-//    glEnableVertexAttribArray(GLProgram::VERTEX_ATTRIB_TEX_COORD);
-//    glVertexAttribPointer(GLProgram::VERTEX_ATTRIB_TEX_COORD, 2, GL_FLOAT, GL_FALSE, sizeof(V2F_C4B_T2F), (GLvoid *)offsetof(V2F_C4B_T2F, texCoords));
+//    glVertexAttribPointer(GLProgram::VERTEX_ATTRIB_COLOR, 4, GL_UNSIGNED_BYTE, GL_TRUE, sizeof(V2F_C4B_PF), (GLvoid *)offsetof(V2F_C4B_PF, colors));
+//    // pointsize
+//    glEnableVertexAttribArray(GLProgram::VERTEX_ATTRIB_POINTSIZE);
+//    glVertexAttribPointer(GLProgram::VERTEX_ATTRIB_POINTSIZE, 1, GL_FLOAT, GL_FALSE, sizeof(V2F_C4B_PF), (GLvoid *)offsetof(V2F_C4B_PF, pointSize));
 //
 //    glBindBuffer(GL_ARRAY_BUFFER, 0);
 //    if (Configuration::getInstance()->supportsShareableVAO())
@@ -373,95 +318,12 @@
 //
 //    _eventDispatcher->addEventListenerWithSceneGraphPriority(listener, this);
 //#endif
-=======
-    
-    ensureCapacity(512);
-    ensureCapacityGLPoint(64);
-    ensureCapacityGLLine(256);
-    
-    if (Configuration::getInstance()->supportsShareableVAO())
-    {
-        glGenVertexArrays(1, &_vao);
-        GL::bindVAO(_vao);
-    }
-    glGenBuffers(1, &_vbo);
-    glBindBuffer(GL_ARRAY_BUFFER, _vbo);
-    glBufferData(GL_ARRAY_BUFFER, sizeof(V2F_C4B_T2F)* _bufferCapacity, _buffer, GL_STREAM_DRAW);
-    // vertex
-    glEnableVertexAttribArray(GLProgram::VERTEX_ATTRIB_POSITION);
-    glVertexAttribPointer(GLProgram::VERTEX_ATTRIB_POSITION, 2, GL_FLOAT, GL_FALSE, sizeof(V2F_C4B_T2F), (GLvoid *)offsetof(V2F_C4B_T2F, vertices));
-    // color
-    glEnableVertexAttribArray(GLProgram::VERTEX_ATTRIB_COLOR);
-    glVertexAttribPointer(GLProgram::VERTEX_ATTRIB_COLOR, 4, GL_UNSIGNED_BYTE, GL_TRUE, sizeof(V2F_C4B_T2F), (GLvoid *)offsetof(V2F_C4B_T2F, colors));
-    // texcood
-    glEnableVertexAttribArray(GLProgram::VERTEX_ATTRIB_TEX_COORD);
-    glVertexAttribPointer(GLProgram::VERTEX_ATTRIB_TEX_COORD, 2, GL_FLOAT, GL_FALSE, sizeof(V2F_C4B_T2F), (GLvoid *)offsetof(V2F_C4B_T2F, texCoords));
-    
-    if (Configuration::getInstance()->supportsShareableVAO())
-    {
-        glGenVertexArrays(1, &_vaoGLLine);
-        GL::bindVAO(_vaoGLLine);
-    }
-    glGenBuffers(1, &_vboGLLine);
-    glBindBuffer(GL_ARRAY_BUFFER, _vboGLLine);
-    glBufferData(GL_ARRAY_BUFFER, sizeof(V2F_C4B_T2F)*_bufferCapacityGLLine, _bufferGLLine, GL_STREAM_DRAW);
-    // vertex
-    glEnableVertexAttribArray(GLProgram::VERTEX_ATTRIB_POSITION);
-    glVertexAttribPointer(GLProgram::VERTEX_ATTRIB_POSITION, 2, GL_FLOAT, GL_FALSE, sizeof(V2F_C4B_T2F), (GLvoid *)offsetof(V2F_C4B_T2F, vertices));
-    // color
-    glEnableVertexAttribArray(GLProgram::VERTEX_ATTRIB_COLOR);
-    glVertexAttribPointer(GLProgram::VERTEX_ATTRIB_COLOR, 4, GL_UNSIGNED_BYTE, GL_TRUE, sizeof(V2F_C4B_T2F), (GLvoid *)offsetof(V2F_C4B_T2F, colors));
-    // texcood
-    glEnableVertexAttribArray(GLProgram::VERTEX_ATTRIB_TEX_COORD);
-    glVertexAttribPointer(GLProgram::VERTEX_ATTRIB_TEX_COORD, 2, GL_FLOAT, GL_FALSE, sizeof(V2F_C4B_T2F), (GLvoid *)offsetof(V2F_C4B_T2F, texCoords));
-    
-    if (Configuration::getInstance()->supportsShareableVAO())
-    {
-        glGenVertexArrays(1, &_vaoGLPoint);
-        GL::bindVAO(_vaoGLPoint);
-    }
-    glGenBuffers(1, &_vboGLPoint);
-    glBindBuffer(GL_ARRAY_BUFFER, _vboGLPoint);
-    glBufferData(GL_ARRAY_BUFFER, sizeof(V2F_C4B_PF)*_bufferCapacityGLPoint, _bufferGLPoint, GL_STREAM_DRAW);
-    // vertex
-    glEnableVertexAttribArray(GLProgram::VERTEX_ATTRIB_POSITION);
-    glVertexAttribPointer(GLProgram::VERTEX_ATTRIB_POSITION, 2, GL_FLOAT, GL_FALSE, sizeof(V2F_C4B_PF), (GLvoid *)offsetof(V2F_C4B_PF, vertices));
-    // color
-    glEnableVertexAttribArray(GLProgram::VERTEX_ATTRIB_COLOR);
-    glVertexAttribPointer(GLProgram::VERTEX_ATTRIB_COLOR, 4, GL_UNSIGNED_BYTE, GL_TRUE, sizeof(V2F_C4B_PF), (GLvoid *)offsetof(V2F_C4B_PF, colors));
-    // pointsize
-    glEnableVertexAttribArray(GLProgram::VERTEX_ATTRIB_POINTSIZE);
-    glVertexAttribPointer(GLProgram::VERTEX_ATTRIB_POINTSIZE, 1, GL_FLOAT, GL_FALSE, sizeof(V2F_C4B_PF), (GLvoid *)offsetof(V2F_C4B_PF, pointSize));
-
-    glBindBuffer(GL_ARRAY_BUFFER, 0);
-    if (Configuration::getInstance()->supportsShareableVAO())
-    {
-        GL::bindVAO(0);
-    }
-    
-    CHECK_GL_ERROR_DEBUG();
-    
-    _dirty = true;
-    _dirtyGLLine = true;
-    _dirtyGLPoint = true;
-    
-#if CC_ENABLE_CACHE_TEXTURE_DATA
-    // Need to listen the event only when not use batchnode, because it will use VBO
-    auto listener = EventListenerCustom::create(EVENT_RENDERER_RECREATED, [this](EventCustom* event){
-   /** listen the event that renderer was recreated on Android/WP8 */
-        this->init();
-    });
-
-    _eventDispatcher->addEventListenerWithSceneGraphPriority(listener, this);
-#endif
->>>>>>> 04eadefc
     
     return true;
 }
 
 void DrawNode::draw(Renderer *renderer, const Mat4 &transform, uint32_t flags)
 {
-<<<<<<< HEAD
     if (!_vdTriangles->empty())
     {
         _batchTriangles.init(_vdTriangles, nullptr, GL_TRIANGLES);
@@ -482,27 +344,6 @@
         _batchCommandPoints.init(_globalZOrder, getGLProgram(), _blendFunc, nullptr, &_batchPoints, _transform);
         renderer->addCommand(&_batchCommandPoints);
     }
-    
-//    if(_bufferCount)
-//    {
-//        _customCommand.init(_globalZOrder);
-//        _customCommand.func = CC_CALLBACK_0(DrawNode::onDraw, this, transform, flags);
-//        renderer->addCommand(&_customCommand);
-//    }
-//    
-//    if(_bufferCountGLPoint)
-//    {
-//        _customCommandGLPoint.init(_globalZOrder);
-//        _customCommandGLPoint.func = CC_CALLBACK_0(DrawNode::onDrawGLPoint, this, transform, flags);
-//        renderer->addCommand(&_customCommandGLPoint);
-//    }
-//    
-//    if(_bufferCountGLLine)
-//    {
-//        _customCommandGLLine.init(_globalZOrder);
-//        _customCommandGLLine.func = CC_CALLBACK_0(DrawNode::onDrawGLLine, this, transform, flags);
-//        renderer->addCommand(&_customCommandGLLine);
-//    }
 }
 
 //void DrawNode::onDraw(const Mat4 &transform, uint32_t flags)
@@ -618,178 +459,13 @@
 
 void DrawNode::drawPoint(const Vec2& position, const float pointSize, const Color4F &color)
 {
-    _vdPoints->append<V2F_C4B_T2F>({position, Color4B(color), Tex2F(0.0, 0.0) });
-    _pointSize = pointSize;
-    _pointColor = color;
-=======
-    if(_bufferCount)
-    {
-        _customCommand.init(_globalZOrder, transform, flags);
-        _customCommand.func = CC_CALLBACK_0(DrawNode::onDraw, this, transform, flags);
-        renderer->addCommand(&_customCommand);
-    }
-    
-    if(_bufferCountGLPoint)
-    {
-        _customCommandGLPoint.init(_globalZOrder, transform, flags);
-        _customCommandGLPoint.func = CC_CALLBACK_0(DrawNode::onDrawGLPoint, this, transform, flags);
-        renderer->addCommand(&_customCommandGLPoint);
-    }
-    
-    if(_bufferCountGLLine)
-    {
-        _customCommandGLLine.init(_globalZOrder, transform, flags);
-        _customCommandGLLine.func = CC_CALLBACK_0(DrawNode::onDrawGLLine, this, transform, flags);
-        renderer->addCommand(&_customCommandGLLine);
-    }
-}
-
-void DrawNode::onDraw(const Mat4 &transform, uint32_t flags)
-{
-    auto glProgram = getGLProgram();
-    glProgram->use();
-    glProgram->setUniformsForBuiltins(transform);
-    
-    GL::blendFunc(_blendFunc.src, _blendFunc.dst);
-
-    if (_dirty)
-    {
-        glBindBuffer(GL_ARRAY_BUFFER, _vbo);
-        glBufferData(GL_ARRAY_BUFFER, sizeof(V2F_C4B_T2F)*_bufferCapacity, _buffer, GL_STREAM_DRAW);
-        
-        _dirty = false;
-    }
-    if (Configuration::getInstance()->supportsShareableVAO())
-    {
-        GL::bindVAO(_vao);
-    }
-    else
-    {
-        GL::enableVertexAttribs(GL::VERTEX_ATTRIB_FLAG_POS_COLOR_TEX);
-
-        glBindBuffer(GL_ARRAY_BUFFER, _vbo);
-        // vertex
-        glVertexAttribPointer(GLProgram::VERTEX_ATTRIB_POSITION, 2, GL_FLOAT, GL_FALSE, sizeof(V2F_C4B_T2F), (GLvoid *)offsetof(V2F_C4B_T2F, vertices));
-        // color
-        glVertexAttribPointer(GLProgram::VERTEX_ATTRIB_COLOR, 4, GL_UNSIGNED_BYTE, GL_TRUE, sizeof(V2F_C4B_T2F), (GLvoid *)offsetof(V2F_C4B_T2F, colors));
-        // texcood
-        glVertexAttribPointer(GLProgram::VERTEX_ATTRIB_TEX_COORD, 2, GL_FLOAT, GL_FALSE, sizeof(V2F_C4B_T2F), (GLvoid *)offsetof(V2F_C4B_T2F, texCoords));
-    }
-
-    glDrawArrays(GL_TRIANGLES, 0, _bufferCount);
-    glBindBuffer(GL_ARRAY_BUFFER, 0);
-    
-    CC_INCREMENT_GL_DRAWN_BATCHES_AND_VERTICES(1, _bufferCount);
-    CHECK_GL_ERROR_DEBUG();
-}
-
-void DrawNode::onDrawGLLine(const Mat4 &transform, uint32_t flags)
-{
-    auto glProgram = GLProgramCache::getInstance()->getGLProgram(GLProgram::SHADER_NAME_POSITION_LENGTH_TEXTURE_COLOR);
-    glProgram->use();
-    glProgram->setUniformsForBuiltins(transform);
-    
-    if (_dirtyGLLine)
-    {
-        glBindBuffer(GL_ARRAY_BUFFER, _vboGLLine);
-        glBufferData(GL_ARRAY_BUFFER, sizeof(V2F_C4B_T2F)*_bufferCapacityGLLine, _bufferGLLine, GL_STREAM_DRAW);
-        _dirtyGLLine = false;
-    }
-    if (Configuration::getInstance()->supportsShareableVAO())
-    {
-        GL::bindVAO(_vaoGLLine);
-    }
-    else
-    {
-        glBindBuffer(GL_ARRAY_BUFFER, _vboGLLine);
-        GL::enableVertexAttribs(GL::VERTEX_ATTRIB_FLAG_POS_COLOR_TEX);
-        // vertex
-        glVertexAttribPointer(GLProgram::VERTEX_ATTRIB_POSITION, 2, GL_FLOAT, GL_FALSE, sizeof(V2F_C4B_T2F), (GLvoid *)offsetof(V2F_C4B_T2F, vertices));
-        // color
-        glVertexAttribPointer(GLProgram::VERTEX_ATTRIB_COLOR, 4, GL_UNSIGNED_BYTE, GL_TRUE, sizeof(V2F_C4B_T2F), (GLvoid *)offsetof(V2F_C4B_T2F, colors));
-        // texcood
-        glVertexAttribPointer(GLProgram::VERTEX_ATTRIB_TEX_COORD, 2, GL_FLOAT, GL_FALSE, sizeof(V2F_C4B_T2F), (GLvoid *)offsetof(V2F_C4B_T2F, texCoords));
-    }
-    glLineWidth(2);
-    glDrawArrays(GL_LINES, 0, _bufferCountGLLine);
-    glBindBuffer(GL_ARRAY_BUFFER, 0);
-    
-    CC_INCREMENT_GL_DRAWN_BATCHES_AND_VERTICES(1,_bufferCountGLLine);
-    CHECK_GL_ERROR_DEBUG();
-}
-
-void DrawNode::onDrawGLPoint(const Mat4 &transform, uint32_t flags)
-{
-    auto glProgram = GLProgramCache::getInstance()->getGLProgram(GLProgram::SHADER_NAME_POSITION_COLOR_POINTSIZE);
-    glProgram->use();
-    glProgram->setUniformsForBuiltins(transform);
-    
-    if (_dirtyGLPoint)
-    {
-        glBindBuffer(GL_ARRAY_BUFFER, _vboGLPoint);
-        glBufferData(GL_ARRAY_BUFFER, sizeof(V2F_C4B_PF)*_bufferCapacityGLPoint, _bufferGLPoint, GL_STREAM_DRAW);
-        
-        _dirtyGLPoint = false;
-    }
-    
-    if (Configuration::getInstance()->supportsShareableVAO())
-    {
-        GL::bindVAO(_vaoGLPoint);
-    }
-    else
-    {
-        glBindBuffer(GL_ARRAY_BUFFER, _vboGLPoint);
-        GL::enableVertexAttribs( GL::VERTEX_ATTRIB_FLAG_POSITION | GL::VERTEX_ATTRIB_FLAG_COLOR);
-        glVertexAttribPointer(GLProgram::VERTEX_ATTRIB_POSITION, 2, GL_FLOAT, GL_FALSE, sizeof(V2F_C4B_PF), (GLvoid *)offsetof(V2F_C4B_PF, vertices));
-        glVertexAttribPointer(GLProgram::VERTEX_ATTRIB_COLOR, 4, GL_UNSIGNED_BYTE, GL_TRUE, sizeof(V2F_C4B_PF), (GLvoid *)offsetof(V2F_C4B_PF, colors));
-        glVertexAttribPointer(GLProgram::VERTEX_ATTRIB_POINTSIZE, 1, GL_FLOAT, GL_FALSE, sizeof(V2F_C4B_PF), (GLvoid *)offsetof(V2F_C4B_PF, pointSize));
-    }
-    
-    glDrawArrays(GL_POINTS, 0, _bufferCountGLPoint);
-    glBindBuffer(GL_ARRAY_BUFFER, 0);
-    
-    CC_INCREMENT_GL_DRAWN_BATCHES_AND_VERTICES(1,_bufferCountGLPoint);
-    CHECK_GL_ERROR_DEBUG();
-}
-
-void DrawNode::drawPoint(const Vec2& position, const float pointSize, const Color4F &color)
-{
-    ensureCapacityGLPoint(1);
-    
-    V2F_C4B_PF *point = (V2F_C4B_PF*)(_bufferGLPoint + _bufferCountGLPoint);
-    V2F_C4B_PF a = {position, Color4B(color), pointSize};
-    *point = a;
-    
-    _bufferCountGLPoint += 1;
-    _dirtyGLPoint = true;
->>>>>>> 04eadefc
-}
-
-void DrawNode::drawPoints(const Vec2 *position, unsigned int numberOfPoints, const Color4F &color)
-{
-<<<<<<< HEAD
+    _vdPoints->append<V2F_C4B_PF>({position, Color4B(color), pointSize});
+}
+
+void DrawNode::drawPoints(const Vec2 *position, unsigned int numberOfPoints, const Color4F &color, float pointSize)
+{
     for (auto i = 0; i < numberOfPoints; ++i)
-        _vdPoints->append<V2F_C4B_T2F>({position[i], Color4B(color), Tex2F(0.0, 0.0)});
-    _pointColor = color;
-=======
-    drawPoints(position, numberOfPoints, 1.0, color);
-}
-
-void DrawNode::drawPoints(const Vec2 *position, unsigned int numberOfPoints, const float pointSize, const Color4F &color)
-{
-    ensureCapacityGLPoint(numberOfPoints);
-    
-    V2F_C4B_PF *point = (V2F_C4B_PF*)(_bufferGLPoint + _bufferCountGLPoint);
-    
-    for(unsigned int i=0; i < numberOfPoints; i++,point++)
-    {
-        V2F_C4B_PF a = {position[i], Color4B(color), pointSize};
-        *point = a;
-    }
-    
-    _bufferCountGLPoint += numberOfPoints;
-    _dirtyGLPoint = true;
->>>>>>> 04eadefc
+        _vdPoints->append<V2F_C4B_PF>({position[i], Color4B(color), pointSize});
 }
 
 void DrawNode::drawLine(const Vec2 &origin, const Vec2 &destination, const Color4F &color)
@@ -800,10 +476,10 @@
 
 void DrawNode::drawRect(const Vec2 &origin, const Vec2 &destination, const Color4F &color)
 {
-    drawLine(Vec2(origin.x, origin.y), Vec2(destination.x, origin.y), color);
-    drawLine(Vec2(destination.x, origin.y), Vec2(destination.x, destination.y), color);
+    drawLine(Vec2(origin.x, origin.y),           Vec2(destination.x, origin.y), color);
+    drawLine(Vec2(destination.x, origin.y),      Vec2(destination.x, destination.y), color);
     drawLine(Vec2(destination.x, destination.y), Vec2(origin.x, destination.y), color);
-    drawLine(Vec2(origin.x, destination.y), Vec2(origin.x, origin.y), color);
+    drawLine(Vec2(origin.x, destination.y),      Vec2(origin.x, origin.y), color);
 }
 
 void DrawNode::drawPoly(const Vec2* poli, unsigned int numberOfPoints, bool closePolygon, const Color4F &color)
@@ -826,11 +502,10 @@
 {
     const float coef = 2.0f * (float)M_PI/segments;
     
-    Vec2 *vertices = new (std::nothrow) Vec2[segments+2];
-    if( ! vertices )
-        return;
-    
-    for(unsigned int i = 0;i <= segments; i++) {
+    auto vertices = (Vec2*)CC_ALLOCA((segments + 2) * sizeof(Vec2));
+    
+    for (auto i = 0; i <= segments; ++i)
+    {
         float rads = i*coef;
         GLfloat j = radius * cosf(rads + angle) * scaleX + center.x;
         GLfloat k = radius * sinf(rads + angle) * scaleY + center.y;
@@ -846,8 +521,6 @@
     }
     else
         drawPoly(vertices, segments+1, true, color);
-    
-    CC_SAFE_DELETE_ARRAY(vertices);
 }
 
 void DrawNode::drawCircle(const Vec2 &center, float radius, float angle, unsigned int segments, bool drawLineToCenter, const Color4F &color)
@@ -857,12 +530,10 @@
 
 void DrawNode::drawQuadBezier(const Vec2 &origin, const Vec2 &control, const Vec2 &destination, unsigned int segments, const Color4F &color)
 {
-    Vec2* vertices = new (std::nothrow) Vec2[segments + 1];
-    if( ! vertices )
-        return;
+    auto vertices = (Vec2*)CC_ALLOCA((segments + 1) * sizeof(Vec2));
     
     float t = 0.0f;
-    for(unsigned int i = 0; i < segments; i++)
+    for (auto i = 0; i < segments; ++i)
     {
         vertices[i].x = powf(1 - t, 2) * origin.x + 2.0f * (1 - t) * t * control.x + t * t * destination.x;
         vertices[i].y = powf(1 - t, 2) * origin.y + 2.0f * (1 - t) * t * control.y + t * t * destination.y;
@@ -872,15 +543,11 @@
     vertices[segments].y = destination.y;
     
     drawPoly(vertices, segments+1, false, color);
-
-    CC_SAFE_DELETE_ARRAY(vertices);
 }
 
 void DrawNode::drawCubicBezier(const Vec2 &origin, const Vec2 &control1, const Vec2 &control2, const Vec2 &destination, unsigned int segments, const Color4F &color)
 {
-    Vec2* vertices = new (std::nothrow) Vec2[segments + 1];
-    if( ! vertices )
-        return;
+    auto vertices = (Vec2*)CC_ALLOCA((segments + 1) * sizeof(Vec2));
     
     float t = 0;
     for (unsigned int i = 0; i < segments; i++)
@@ -893,15 +560,11 @@
     vertices[segments].y = destination.y;
     
     drawPoly(vertices, segments+1, false, color);
-
-    CC_SAFE_DELETE_ARRAY(vertices);
 }
 
 void DrawNode::drawCardinalSpline(PointArray *config, float tension,  unsigned int segments, const Color4F &color)
 {
-    Vec2* vertices = new (std::nothrow) Vec2[segments + 1];
-    if( ! vertices )
-        return;
+    auto vertices = (Vec2*)CC_ALLOCA((segments + 1) * sizeof(Vec2));
     
     ssize_t p;
     float lt;
@@ -932,8 +595,6 @@
     }
     
     drawPoly(vertices, segments+1, false, color);
-    
-    CC_SAFE_DELETE_ARRAY(vertices);
 }
 
 void DrawNode::drawCatmullRom(PointArray *points, unsigned int segments, const Color4F &color)
@@ -943,23 +604,16 @@
 
 void DrawNode::drawDot(const Vec2 &pos, float radius, const Color4F &color)
 {
-    unsigned int vertex_count = 2*3;
-    ensureCapacity(vertex_count);
-    
     V2F_C4B_T2F a = {Vec2(pos.x - radius, pos.y - radius), Color4B(color), Tex2F(-1.0, -1.0) };
     V2F_C4B_T2F b = {Vec2(pos.x - radius, pos.y + radius), Color4B(color), Tex2F(-1.0,  1.0) };
     V2F_C4B_T2F c = {Vec2(pos.x + radius, pos.y + radius), Color4B(color), Tex2F( 1.0,  1.0) };
     V2F_C4B_T2F d = {Vec2(pos.x + radius, pos.y - radius), Color4B(color), Tex2F( 1.0, -1.0) };
-    
-    V2F_C4B_T2F_Triangle *triangles = (V2F_C4B_T2F_Triangle *)(_buffer + _bufferCount);
-    V2F_C4B_T2F_Triangle triangle0 = {a, b, c};
-    V2F_C4B_T2F_Triangle triangle1 = {a, c, d};
-    triangles[0] = triangle0;
-    triangles[1] = triangle1;
-    
-    _bufferCount += vertex_count;
-    
-    _dirty = true;
+    _vdTriangles->append<V2F_C4B_T2F>(a);
+    _vdTriangles->append<V2F_C4B_T2F>(b);
+    _vdTriangles->append<V2F_C4B_T2F>(c);
+    _vdTriangles->append<V2F_C4B_T2F>(a);
+    _vdTriangles->append<V2F_C4B_T2F>(c);
+    _vdTriangles->append<V2F_C4B_T2F>(d);
 }
 
 void DrawNode::drawRect(const Vec2 &p1, const Vec2 &p2, const Vec2 &p3, const Vec2& p4, const Color4F &color)
@@ -972,9 +626,6 @@
 
 void DrawNode::drawSegment(const Vec2 &from, const Vec2 &to, float radius, const Color4F &color)
 {
-    unsigned int vertex_count = 6*3;
-    ensureCapacity(vertex_count);
-    
     Vec2 a = __v2f(from);
     Vec2 b = __v2f(to);
     
@@ -992,55 +643,25 @@
     Vec2 v5 = v2fadd(a, nw);
     Vec2 v6 = v2fsub(a, v2fsub(nw, tw));
     Vec2 v7 = v2fadd(a, v2fadd(nw, tw));
-    
-    
-    V2F_C4B_T2F_Triangle *triangles = (V2F_C4B_T2F_Triangle *)(_buffer + _bufferCount);
-    
-    V2F_C4B_T2F_Triangle triangles0 = {
-        {v0, Color4B(color), __t(v2fneg(v2fadd(n, t)))},
-        {v1, Color4B(color), __t(v2fsub(n, t))},
-        {v2, Color4B(color), __t(v2fneg(n))},
-    };
-    triangles[0] = triangles0;
-    
-    V2F_C4B_T2F_Triangle triangles1 = {
-        {v3, Color4B(color), __t(n)},
-        {v1, Color4B(color), __t(v2fsub(n, t))},
-        {v2, Color4B(color), __t(v2fneg(n))},
-    };
-    triangles[1] = triangles1;
-    
-    V2F_C4B_T2F_Triangle triangles2 = {
-        {v3, Color4B(color), __t(n)},
-        {v4, Color4B(color), __t(v2fneg(n))},
-        {v2, Color4B(color), __t(v2fneg(n))},
-    };
-    triangles[2] = triangles2;
-
-    V2F_C4B_T2F_Triangle triangles3 = {
-        {v3, Color4B(color), __t(n)},
-        {v4, Color4B(color), __t(v2fneg(n))},
-        {v5, Color4B(color), __t(n) },
-    };
-    triangles[3] = triangles3;
-
-    V2F_C4B_T2F_Triangle triangles4 = {
-        {v6, Color4B(color), __t(v2fsub(t, n))},
-        {v4, Color4B(color), __t(v2fneg(n)) },
-        {v5, Color4B(color), __t(n)},
-    };
-    triangles[4] = triangles4;
-
-    V2F_C4B_T2F_Triangle triangles5 = {
-        {v6, Color4B(color), __t(v2fsub(t, n))},
-        {v7, Color4B(color), __t(v2fadd(n, t))},
-        {v5, Color4B(color), __t(n)},
-    };
-    triangles[5] = triangles5;
-    
-    _bufferCount += vertex_count;
-    
-    _dirty = true;
+
+    _vdTriangles->append<V2F_C4B_T2F>({v0, Color4B(color), __t(v2fneg(v2fadd(n, t)))});
+    _vdTriangles->append<V2F_C4B_T2F>({v1, Color4B(color), __t(v2fsub(n, t))});
+    _vdTriangles->append<V2F_C4B_T2F>({v2, Color4B(color), __t(v2fneg(n))});
+    _vdTriangles->append<V2F_C4B_T2F>({v3, Color4B(color), __t(n)});
+    _vdTriangles->append<V2F_C4B_T2F>({v1, Color4B(color), __t(v2fsub(n, t))});
+    _vdTriangles->append<V2F_C4B_T2F>({v2, Color4B(color), __t(v2fneg(n))});
+    _vdTriangles->append<V2F_C4B_T2F>({v3, Color4B(color), __t(n)});
+    _vdTriangles->append<V2F_C4B_T2F>({v4, Color4B(color), __t(v2fneg(n))});
+    _vdTriangles->append<V2F_C4B_T2F>({v2, Color4B(color), __t(v2fneg(n))});
+    _vdTriangles->append<V2F_C4B_T2F>({v3, Color4B(color), __t(n)});
+    _vdTriangles->append<V2F_C4B_T2F>({v4, Color4B(color), __t(v2fneg(n))});
+    _vdTriangles->append<V2F_C4B_T2F>({v5, Color4B(color), __t(n)});
+    _vdTriangles->append<V2F_C4B_T2F>({v6, Color4B(color), __t(v2fsub(t, n))});
+    _vdTriangles->append<V2F_C4B_T2F>({v4, Color4B(color), __t(v2fneg(n))});
+    _vdTriangles->append<V2F_C4B_T2F>({v5, Color4B(color), __t(n)});
+    _vdTriangles->append<V2F_C4B_T2F>({v6, Color4B(color), __t(v2fsub(t, n))});
+    _vdTriangles->append<V2F_C4B_T2F>({v7, Color4B(color), __t(v2fadd(n, t))});
+    _vdTriangles->append<V2F_C4B_T2F>({v5, Color4B(color), __t(n)});
 }
 
 void DrawNode::drawPolygon(const Vec2 *verts, int count, const Color4F &fillColor, float borderWidth, const Color4F &borderColor)
@@ -1049,25 +670,14 @@
     
     bool outline = (borderColor.a > 0.0 && borderWidth > 0.0);
     
-    auto  triangle_count = outline ? (3*count - 2) : (count - 2);
-    auto vertex_count = 3*triangle_count;
-    ensureCapacity(vertex_count);
-    
-    V2F_C4B_T2F_Triangle *triangles = (V2F_C4B_T2F_Triangle *)(_buffer + _bufferCount);
-    V2F_C4B_T2F_Triangle *cursor = triangles;
-    
     for (int i = 0; i < count-2; i++)
     {
-        V2F_C4B_T2F_Triangle tmp = {
-            {verts[0], Color4B(fillColor), __t(v2fzero)},
-            {verts[i+1], Color4B(fillColor), __t(v2fzero)},
-            {verts[i+2], Color4B(fillColor), __t(v2fzero)},
-        };
-        
-        *cursor++ = tmp;
-    }
-    
-    if(outline)
+        _vdTriangles->append<V2F_C4B_T2F>({verts[0],   Color4B(fillColor), __t(v2fzero)});
+        _vdTriangles->append<V2F_C4B_T2F>({verts[i+1], Color4B(fillColor), __t(v2fzero)});
+        _vdTriangles->append<V2F_C4B_T2F>({verts[i+2], Color4B(fillColor), __t(v2fzero)});
+    }
+    
+    if (outline)
     {
         struct ExtrudeVerts {Vec2 offset, n;};
         struct ExtrudeVerts* extrude = (struct ExtrudeVerts*)malloc(sizeof(struct ExtrudeVerts)*count);
@@ -1103,27 +713,16 @@
             Vec2 outer0 = v2fadd(v0, v2fmult(offset0, borderWidth));
             Vec2 outer1 = v2fadd(v1, v2fmult(offset1, borderWidth));
             
-            V2F_C4B_T2F_Triangle tmp1 = {
-                {inner0, Color4B(borderColor), __t(v2fneg(n0))},
-                {inner1, Color4B(borderColor), __t(v2fneg(n0))},
-                {outer1, Color4B(borderColor), __t(n0)}
-            };
-            *cursor++ = tmp1;
-            
-            V2F_C4B_T2F_Triangle tmp2 = {
-                {inner0, Color4B(borderColor), __t(v2fneg(n0))},
-                {outer0, Color4B(borderColor), __t(n0)},
-                {outer1, Color4B(borderColor), __t(n0)}
-            };
-            *cursor++ = tmp2;
+            _vdTriangles->append<V2F_C4B_T2F>({inner0, Color4B(borderColor), __t(v2fneg(n0))});
+            _vdTriangles->append<V2F_C4B_T2F>({inner1, Color4B(borderColor), __t(v2fneg(n0))});
+            _vdTriangles->append<V2F_C4B_T2F>({outer1, Color4B(borderColor), __t(n0)});
+            _vdTriangles->append<V2F_C4B_T2F>({inner0, Color4B(borderColor), __t(v2fneg(n0))});
+            _vdTriangles->append<V2F_C4B_T2F>({outer0, Color4B(borderColor), __t(n0)});
+            _vdTriangles->append<V2F_C4B_T2F>({outer1, Color4B(borderColor), __t(n0)});
         }
         
         free(extrude);
     }
-    
-    _bufferCount += vertex_count;
-    
-    _dirty = true;
 }
 
 void DrawNode::drawSolidRect(const Vec2 &origin, const Vec2 &destination, const Color4F &color)
@@ -1173,20 +772,13 @@
 
 void DrawNode::drawTriangle(const Vec2 &p1, const Vec2 &p2, const Vec2 &p3, const Color4F &color)
 {
-    unsigned int vertex_count = 3;
-    ensureCapacity(vertex_count);
-
     Color4B col = Color4B(color);
     V2F_C4B_T2F a = {Vec2(p1.x, p1.y), col, Tex2F(0.0, 0.0) };
     V2F_C4B_T2F b = {Vec2(p2.x, p2.y), col, Tex2F(0.0,  0.0) };
     V2F_C4B_T2F c = {Vec2(p3.x, p3.y), col, Tex2F(0.0,  0.0) };
-
-    V2F_C4B_T2F_Triangle *triangles = (V2F_C4B_T2F_Triangle *)(_buffer + _bufferCount);
-    V2F_C4B_T2F_Triangle triangle = {a, b, c};
-    triangles[0] = triangle;
-
-    _bufferCount += vertex_count;
-    _dirty = true;
+    _vdTriangles->append<V2F_C4B_T2F>(a);
+    _vdTriangles->append<V2F_C4B_T2F>(b);
+    _vdTriangles->append<V2F_C4B_T2F>(c);
 }
 
 void DrawNode::drawQuadraticBezier(const Vec2& from, const Vec2& control, const Vec2& to, unsigned int segments, const Color4F &color)
@@ -1196,12 +788,9 @@
 
 void DrawNode::clear()
 {
-    _bufferCount = 0;
-    _dirty = true;
-    _bufferCountGLLine = 0;
-    _dirtyGLLine = true;
-    _bufferCountGLPoint = 0;
-    _dirtyGLPoint = true;
+    _vdTriangles->clear();
+    _vdLines->clear();
+    _vdPoints->clear();
 }
 
 const BlendFunc& DrawNode::getBlendFunc() const
