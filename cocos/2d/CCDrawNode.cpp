--- conflicted
+++ resolved
@@ -253,17 +253,15 @@
     }
     glGenBuffers(1, &_vboGLPoint);
     glBindBuffer(GL_ARRAY_BUFFER, _vboGLPoint);
-<<<<<<< HEAD
     glBufferData(GL_ARRAY_BUFFER, sizeof(V2F_C4B_T2F)*_bufferCapacityGLPoint, _bufferGLPoint, GL_STREAM_DRAW);
-    GL::enableVertexAttribs(GL::VERTEX_ATTRIB_FLAG_POS_COLOR_TEX);
-=======
-    glBufferData(GL_ARRAY_BUFFER, sizeof(V2F_C4B_PF)*_bufferCapacityGLPoint, _bufferGLPoint, GL_STREAM_DRAW);
->>>>>>> e8492438
     // vertex
+    glEnableVertexAttribArray(GLProgram::VERTEX_ATTRIB_POSITION);
     glVertexAttribPointer(GLProgram::VERTEX_ATTRIB_POSITION, 2, GL_FLOAT, GL_FALSE, sizeof(V2F_C4B_T2F), (GLvoid *)offsetof(V2F_C4B_T2F, vertices));
     // color
+    glEnableVertexAttribArray(GLProgram::VERTEX_ATTRIB_COLOR);
     glVertexAttribPointer(GLProgram::VERTEX_ATTRIB_COLOR, 4, GL_UNSIGNED_BYTE, GL_TRUE, sizeof(V2F_C4B_T2F), (GLvoid *)offsetof(V2F_C4B_T2F, colors));
     // Texture coord as pointsize
+    glEnableVertexAttribArray(GLProgram::VERTEX_ATTRIB_TEX_COORD);
     glVertexAttribPointer(GLProgram::VERTEX_ATTRIB_TEX_COORD, 2, GL_FLOAT, GL_FALSE, sizeof(V2F_C4B_T2F), (GLvoid *)offsetof(V2F_C4B_T2F, texCoords));
 
     glBindBuffer(GL_ARRAY_BUFFER, 0);
@@ -413,7 +411,7 @@
         GL::enableVertexAttribs( GL::VERTEX_ATTRIB_FLAG_POS_COLOR_TEX);
         glVertexAttribPointer(GLProgram::VERTEX_ATTRIB_POSITION, 2, GL_FLOAT, GL_FALSE, sizeof(V2F_C4B_T2F), (GLvoid *)offsetof(V2F_C4B_T2F, vertices));
         glVertexAttribPointer(GLProgram::VERTEX_ATTRIB_COLOR, 4, GL_UNSIGNED_BYTE, GL_TRUE, sizeof(V2F_C4B_T2F), (GLvoid *)offsetof(V2F_C4B_T2F, colors));
-        glVertexAttribPointer(GLProgram::VERTEX_ATTRIB_TEX_COORD, 1, GL_FLOAT, GL_FALSE, sizeof(V2F_C4B_T2F), (GLvoid *)offsetof(V2F_C4B_T2F, texCoords));
+        glVertexAttribPointer(GLProgram::VERTEX_ATTRIB_TEX_COORD, 2, GL_FLOAT, GL_FALSE, sizeof(V2F_C4B_T2F), (GLvoid *)offsetof(V2F_C4B_T2F, texCoords));
     }
     
     glDrawArrays(GL_POINTS, 0, _bufferCountGLPoint);
