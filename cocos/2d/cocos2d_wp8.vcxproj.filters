﻿<?xml version="1.0" encoding="utf-8"?>
<Project ToolsVersion="4.0" xmlns="http://schemas.microsoft.com/developer/msbuild/2003">
  <ItemGroup>
    <Filter Include="base_nodes">
      <UniqueIdentifier>{cc64f5ad-2234-494c-9c51-b7a20c8887aa}</UniqueIdentifier>
    </Filter>
    <Filter Include="effects">
      <UniqueIdentifier>{736cf4ab-e0d6-40ba-912a-b062d28d318a}</UniqueIdentifier>
    </Filter>
    <Filter Include="actions">
      <UniqueIdentifier>{1c7c61b8-3d36-4ba0-a87c-457eb4c782d0}</UniqueIdentifier>
    </Filter>
    <Filter Include="include">
      <UniqueIdentifier>{0b3a64bd-79fa-476a-a461-6b97e5072453}</UniqueIdentifier>
    </Filter>
    <Filter Include="label_nodes">
      <UniqueIdentifier>{e455af5e-da09-4f41-b79f-df4dd311820d}</UniqueIdentifier>
    </Filter>
    <Filter Include="layers_scenes_transitions_nodes">
      <UniqueIdentifier>{206bd96b-f80e-4722-8675-d7c6ff9b3639}</UniqueIdentifier>
    </Filter>
    <Filter Include="menu_nodes">
      <UniqueIdentifier>{075492ba-08bc-404c-92da-32029797a600}</UniqueIdentifier>
    </Filter>
    <Filter Include="misc_nodes">
      <UniqueIdentifier>{41abe422-1602-4fe0-ac1c-6b04a14c1abb}</UniqueIdentifier>
    </Filter>
    <Filter Include="particle_nodes">
      <UniqueIdentifier>{8bf0f517-2ac3-4fc3-a1ad-999d9ea103cd}</UniqueIdentifier>
    </Filter>
    <Filter Include="platform">
      <UniqueIdentifier>{926fc31c-8742-4984-9940-c972dd02fc8a}</UniqueIdentifier>
    </Filter>
    <Filter Include="sprite_nodes">
      <UniqueIdentifier>{755e5282-111e-46a5-9169-7c12b37f5ffc}</UniqueIdentifier>
    </Filter>
    <Filter Include="support">
      <UniqueIdentifier>{d94bbf20-8de9-49a7-ae20-6a1140cf633b}</UniqueIdentifier>
    </Filter>
    <Filter Include="support\data_support">
      <UniqueIdentifier>{4a64789e-cc8d-4f84-a869-e6dae2e0d58c}</UniqueIdentifier>
    </Filter>
    <Filter Include="support\image_support">
      <UniqueIdentifier>{bb98a889-9a48-4e31-af2f-117f14da388a}</UniqueIdentifier>
    </Filter>
    <Filter Include="support\zip_support">
      <UniqueIdentifier>{fdea327e-b905-47db-8c33-b70d7866166b}</UniqueIdentifier>
    </Filter>
    <Filter Include="textures">
      <UniqueIdentifier>{46c8d130-b8b5-47f5-a063-ca700e1c32cc}</UniqueIdentifier>
    </Filter>
    <Filter Include="tilemap_parallax_nodes">
      <UniqueIdentifier>{f2671200-b2d8-4d2e-9728-06719cf6f835}</UniqueIdentifier>
    </Filter>
    <Filter Include="text_input_node">
      <UniqueIdentifier>{535c04b0-fe2b-44c9-9a8c-9029e2b6de5c}</UniqueIdentifier>
    </Filter>
    <Filter Include="script_support">
      <UniqueIdentifier>{5b082c5c-d396-43ca-b3b1-997d0f6247d0}</UniqueIdentifier>
    </Filter>
    <Filter Include="kazmath">
      <UniqueIdentifier>{7751500e-ac9e-4604-a96d-670b30b7d8bd}</UniqueIdentifier>
    </Filter>
    <Filter Include="shaders">
      <UniqueIdentifier>{163895ae-8a8e-46bf-bdf2-98bb2c1347fc}</UniqueIdentifier>
    </Filter>
    <Filter Include="draw_nodes">
      <UniqueIdentifier>{1179d205-d065-49f0-8457-bc4c3f1d0cb3}</UniqueIdentifier>
    </Filter>
    <Filter Include="support\tinyxml2">
      <UniqueIdentifier>{cc25bb83-527d-4218-8d68-ebf963ce7698}</UniqueIdentifier>
    </Filter>
    <Filter Include="support\user_default">
      <UniqueIdentifier>{c45b97e8-fa1f-4e58-8ec5-d46371c2dd26}</UniqueIdentifier>
    </Filter>
    <Filter Include="support\component">
      <UniqueIdentifier>{caa78ce0-9b58-4314-b117-1acae278691e}</UniqueIdentifier>
    </Filter>
    <Filter Include="platform\etc">
      <UniqueIdentifier>{47fda93e-6eb4-4abc-b5bc-725bf667a395}</UniqueIdentifier>
    </Filter>
    <Filter Include="event_dispatcher">
      <UniqueIdentifier>{3ff2746c-a91b-4b86-93b7-43a9ec14825b}</UniqueIdentifier>
    </Filter>
    <Filter Include="physics">
      <UniqueIdentifier>{08593631-5bf5-46aa-9436-62595c4f7bf6}</UniqueIdentifier>
    </Filter>
    <Filter Include="physics\chipmunk">
      <UniqueIdentifier>{aeadfa95-9c89-4212-98ae-89ad57db596a}</UniqueIdentifier>
    </Filter>
    <Filter Include="base">
      <UniqueIdentifier>{aec8225f-81a7-4213-b97b-7004d5535398}</UniqueIdentifier>
    </Filter>
    <Filter Include="renderer">
      <UniqueIdentifier>{cba0f362-878c-438b-ad0f-43d287516357}</UniqueIdentifier>
    </Filter>
    <Filter Include="platform\wp8">
      <UniqueIdentifier>{d7ac4e48-57dd-4b9e-95de-2a973b22b1ce}</UniqueIdentifier>
    </Filter>
    <Filter Include="platform\winrt">
      <UniqueIdentifier>{14e6de7a-f7ef-4249-9141-abf17033d9c2}</UniqueIdentifier>
    </Filter>
    <Filter Include="xxhash">
<<<<<<< HEAD
      <UniqueIdentifier>{3bebfe86-bdb7-4b96-8439-be8c8c1538bc}</UniqueIdentifier>
=======
      <UniqueIdentifier>{a36c6808-a8d6-43f4-bfb0-e08ee2747a21}</UniqueIdentifier>
>>>>>>> 01aaed59
    </Filter>
  </ItemGroup>
  <ItemGroup>
    <ClCompile Include="..\physics\CCPhysicsBody.cpp">
      <Filter>physics</Filter>
    </ClCompile>
    <ClCompile Include="..\physics\CCPhysicsContact.cpp">
      <Filter>physics</Filter>
    </ClCompile>
    <ClCompile Include="..\physics\CCPhysicsJoint.cpp">
      <Filter>physics</Filter>
    </ClCompile>
    <ClCompile Include="..\physics\CCPhysicsShape.cpp">
      <Filter>physics</Filter>
    </ClCompile>
    <ClCompile Include="..\physics\CCPhysicsWorld.cpp">
      <Filter>physics</Filter>
    </ClCompile>
    <ClCompile Include="CCNode.cpp">
      <Filter>base_nodes</Filter>
    </ClCompile>
    <ClCompile Include="CCAtlasNode.cpp">
      <Filter>base_nodes</Filter>
    </ClCompile>
    <ClCompile Include="CCGrabber.cpp">
      <Filter>effects</Filter>
    </ClCompile>
    <ClCompile Include="CCGrid.cpp">
      <Filter>effects</Filter>
    </ClCompile>
    <ClCompile Include="CCEventDispatcher.cpp">
      <Filter>event_dispatcher</Filter>
    </ClCompile>
    <ClCompile Include="CCEventKeyboard.cpp">
      <Filter>event_dispatcher</Filter>
    </ClCompile>
    <ClCompile Include="CCEventListener.cpp">
      <Filter>event_dispatcher</Filter>
    </ClCompile>
    <ClCompile Include="CCEventListenerAcceleration.cpp">
      <Filter>event_dispatcher</Filter>
    </ClCompile>
    <ClCompile Include="CCEventListenerCustom.cpp">
      <Filter>event_dispatcher</Filter>
    </ClCompile>
    <ClCompile Include="CCEventListenerKeyboard.cpp">
      <Filter>event_dispatcher</Filter>
    </ClCompile>
    <ClCompile Include="CCEventListenerTouch.cpp">
      <Filter>event_dispatcher</Filter>
    </ClCompile>
    <ClCompile Include="CCEventTouch.cpp">
      <Filter>event_dispatcher</Filter>
    </ClCompile>
    <ClCompile Include="CCEvent.cpp">
      <Filter>event_dispatcher</Filter>
    </ClCompile>
    <ClCompile Include="CCEventAcceleration.cpp">
      <Filter>event_dispatcher</Filter>
    </ClCompile>
    <ClCompile Include="CCEventCustom.cpp">
      <Filter>event_dispatcher</Filter>
    </ClCompile>
    <ClCompile Include="CCTouch.cpp">
      <Filter>event_dispatcher</Filter>
    </ClCompile>
    <ClCompile Include="CCLayer.cpp">
      <Filter>layers_scenes_transitions_nodes</Filter>
    </ClCompile>
    <ClCompile Include="CCScene.cpp">
      <Filter>layers_scenes_transitions_nodes</Filter>
    </ClCompile>
    <ClCompile Include="CCTransition.cpp">
      <Filter>layers_scenes_transitions_nodes</Filter>
    </ClCompile>
    <ClCompile Include="CCTransitionPageTurn.cpp">
      <Filter>layers_scenes_transitions_nodes</Filter>
    </ClCompile>
    <ClCompile Include="CCTransitionProgress.cpp">
      <Filter>layers_scenes_transitions_nodes</Filter>
    </ClCompile>
    <ClCompile Include="CCMenuItem.cpp">
      <Filter>menu_nodes</Filter>
    </ClCompile>
    <ClCompile Include="CCMenu.cpp">
      <Filter>menu_nodes</Filter>
    </ClCompile>
    <ClCompile Include="CCClippingNode.cpp">
      <Filter>misc_nodes</Filter>
    </ClCompile>
    <ClCompile Include="CCMotionStreak.cpp">
      <Filter>misc_nodes</Filter>
    </ClCompile>
    <ClCompile Include="CCProgressTimer.cpp">
      <Filter>misc_nodes</Filter>
    </ClCompile>
    <ClCompile Include="CCRenderTexture.cpp">
      <Filter>misc_nodes</Filter>
    </ClCompile>
    <ClCompile Include="CCParticleBatchNode.cpp">
      <Filter>particle_nodes</Filter>
    </ClCompile>
    <ClCompile Include="CCParticleExamples.cpp">
      <Filter>particle_nodes</Filter>
    </ClCompile>
    <ClCompile Include="CCParticleSystem.cpp">
      <Filter>particle_nodes</Filter>
    </ClCompile>
    <ClCompile Include="CCParticleSystemQuad.cpp">
      <Filter>particle_nodes</Filter>
    </ClCompile>
    <ClCompile Include="CCScriptSupport.cpp">
      <Filter>script_support</Filter>
    </ClCompile>
    <ClCompile Include="CCAction.cpp">
      <Filter>actions</Filter>
    </ClCompile>
    <ClCompile Include="CCActionCamera.cpp">
      <Filter>actions</Filter>
    </ClCompile>
    <ClCompile Include="CCActionCatmullRom.cpp">
      <Filter>actions</Filter>
    </ClCompile>
    <ClCompile Include="CCActionEase.cpp">
      <Filter>actions</Filter>
    </ClCompile>
    <ClCompile Include="CCActionGrid.cpp">
      <Filter>actions</Filter>
    </ClCompile>
    <ClCompile Include="CCActionGrid3D.cpp">
      <Filter>actions</Filter>
    </ClCompile>
    <ClCompile Include="CCActionInstant.cpp">
      <Filter>actions</Filter>
    </ClCompile>
    <ClCompile Include="CCActionInterval.cpp">
      <Filter>actions</Filter>
    </ClCompile>
    <ClCompile Include="CCActionManager.cpp">
      <Filter>actions</Filter>
    </ClCompile>
    <ClCompile Include="CCActionPageTurn3D.cpp">
      <Filter>actions</Filter>
    </ClCompile>
    <ClCompile Include="CCActionProgressTimer.cpp">
      <Filter>actions</Filter>
    </ClCompile>
    <ClCompile Include="CCActionTiledGrid.cpp">
      <Filter>actions</Filter>
    </ClCompile>
    <ClCompile Include="CCActionTween.cpp">
      <Filter>actions</Filter>
    </ClCompile>
    <ClCompile Include="CCDrawNode.cpp">
      <Filter>draw_nodes</Filter>
    </ClCompile>
    <ClCompile Include="CCDrawingPrimitives.cpp">
      <Filter>draw_nodes</Filter>
    </ClCompile>
    <ClCompile Include="CCFont.cpp">
      <Filter>label_nodes</Filter>
    </ClCompile>
    <ClCompile Include="CCFontAtlas.cpp">
      <Filter>label_nodes</Filter>
    </ClCompile>
    <ClCompile Include="CCFontAtlasCache.cpp">
      <Filter>label_nodes</Filter>
    </ClCompile>
    <ClCompile Include="CCFontFNT.cpp">
      <Filter>label_nodes</Filter>
    </ClCompile>
    <ClCompile Include="CCFontFreeType.cpp">
      <Filter>label_nodes</Filter>
    </ClCompile>
    <ClCompile Include="CCLabel.cpp">
      <Filter>label_nodes</Filter>
    </ClCompile>
    <ClCompile Include="CCLabelAtlas.cpp">
      <Filter>label_nodes</Filter>
    </ClCompile>
    <ClCompile Include="CCLabelBMFont.cpp">
      <Filter>label_nodes</Filter>
    </ClCompile>
    <ClCompile Include="CCLabelTextFormatter.cpp">
      <Filter>label_nodes</Filter>
    </ClCompile>
    <ClCompile Include="CCLabelTTF.cpp">
      <Filter>label_nodes</Filter>
    </ClCompile>
    <ClCompile Include="..\base\etc1.cpp">
      <Filter>platform\etc</Filter>
    </ClCompile>
    <ClCompile Include="platform\CCGLViewProtocol.cpp">
      <Filter>platform</Filter>
    </ClCompile>
    <ClCompile Include="platform\CCFileUtils.cpp">
      <Filter>platform</Filter>
    </ClCompile>
    <ClCompile Include="platform\CCSAXParser.cpp">
      <Filter>platform</Filter>
    </ClCompile>
    <ClCompile Include="platform\CCThread.cpp">
      <Filter>platform</Filter>
    </ClCompile>
    <ClCompile Include="..\base\atitc.cpp">
      <Filter>platform</Filter>
    </ClCompile>
    <ClCompile Include="..\base\s3tc.cpp">
      <Filter>platform</Filter>
    </ClCompile>
    <ClCompile Include="CCGLProgram.cpp">
      <Filter>shaders</Filter>
    </ClCompile>
    <ClCompile Include="ccGLStateCache.cpp">
      <Filter>shaders</Filter>
    </ClCompile>
    <ClCompile Include="CCShaderCache.cpp">
      <Filter>shaders</Filter>
    </ClCompile>
    <ClCompile Include="ccShaders.cpp">
      <Filter>shaders</Filter>
    </ClCompile>
    <ClCompile Include="CCSpriteBatchNode.cpp">
      <Filter>sprite_nodes</Filter>
    </ClCompile>
    <ClCompile Include="CCSpriteFrame.cpp">
      <Filter>sprite_nodes</Filter>
    </ClCompile>
    <ClCompile Include="CCSpriteFrameCache.cpp">
      <Filter>sprite_nodes</Filter>
    </ClCompile>
    <ClCompile Include="CCSprite.cpp">
      <Filter>sprite_nodes</Filter>
    </ClCompile>
    <ClCompile Include="CCAnimation.cpp">
      <Filter>sprite_nodes</Filter>
    </ClCompile>
    <ClCompile Include="CCAnimationCache.cpp">
      <Filter>sprite_nodes</Filter>
    </ClCompile>
    <ClCompile Include="CCIMEDispatcher.cpp">
      <Filter>text_input_node</Filter>
    </ClCompile>
    <ClCompile Include="CCTextFieldTTF.cpp">
      <Filter>text_input_node</Filter>
    </ClCompile>
    <ClCompile Include="CCTexture2D.cpp">
      <Filter>textures</Filter>
    </ClCompile>
    <ClCompile Include="CCTextureAtlas.cpp">
      <Filter>textures</Filter>
    </ClCompile>
    <ClCompile Include="CCTextureCache.cpp">
      <Filter>textures</Filter>
    </ClCompile>
    <ClCompile Include="CCTMXLayer.cpp">
      <Filter>tilemap_parallax_nodes</Filter>
    </ClCompile>
    <ClCompile Include="CCTMXObjectGroup.cpp">
      <Filter>tilemap_parallax_nodes</Filter>
    </ClCompile>
    <ClCompile Include="CCTMXTiledMap.cpp">
      <Filter>tilemap_parallax_nodes</Filter>
    </ClCompile>
    <ClCompile Include="CCTMXXMLParser.cpp">
      <Filter>tilemap_parallax_nodes</Filter>
    </ClCompile>
    <ClCompile Include="CCTileMapAtlas.cpp">
      <Filter>tilemap_parallax_nodes</Filter>
    </ClCompile>
    <ClCompile Include="CCParallaxNode.cpp">
      <Filter>tilemap_parallax_nodes</Filter>
    </ClCompile>
    <ClCompile Include="CCConfiguration.cpp" />
    <ClCompile Include="CCDeprecated.cpp" />
    <ClCompile Include="CCDirector.cpp" />
    <ClCompile Include="ccFPSImages.c" />
    <ClCompile Include="CCScheduler.cpp" />
    <ClCompile Include="ccTypes.cpp" />
    <ClCompile Include="cocos2d.cpp" />
    <ClCompile Include="base64.cpp">
      <Filter>support</Filter>
    </ClCompile>
    <ClCompile Include="CCNotificationCenter.cpp">
      <Filter>support</Filter>
    </ClCompile>
    <ClCompile Include="CCProfiling.cpp">
      <Filter>support</Filter>
    </ClCompile>
    <ClCompile Include="ccUTF8.cpp">
      <Filter>support</Filter>
    </ClCompile>
    <ClCompile Include="CCVertex.cpp">
      <Filter>support</Filter>
    </ClCompile>
    <ClCompile Include="TransformUtils.cpp">
      <Filter>support</Filter>
    </ClCompile>
    <ClCompile Include="CCComponent.cpp">
      <Filter>support\component</Filter>
    </ClCompile>
    <ClCompile Include="CCComponentContainer.cpp">
      <Filter>support\component</Filter>
    </ClCompile>
    <ClCompile Include="ccCArray.cpp">
      <Filter>support\data_support</Filter>
    </ClCompile>
    <ClCompile Include="TGAlib.cpp">
      <Filter>support\image_support</Filter>
    </ClCompile>
    <ClCompile Include="..\..\external\tinyxml2\tinyxml2.cpp">
      <Filter>support\tinyxml2</Filter>
    </ClCompile>
    <ClCompile Include="CCUserDefault.cpp">
      <Filter>support\user_default</Filter>
    </ClCompile>
    <ClCompile Include="..\..\external\unzip\ioapi.cpp">
      <Filter>support\zip_support</Filter>
    </ClCompile>
    <ClCompile Include="..\..\external\unzip\unzip.cpp">
      <Filter>support\zip_support</Filter>
    </ClCompile>
    <ClCompile Include="ZipUtils.cpp">
      <Filter>support\zip_support</Filter>
    </ClCompile>
    <ClCompile Include="..\base\CCAffineTransform.cpp">
      <Filter>base</Filter>
    </ClCompile>
    <ClCompile Include="..\base\CCArray.cpp">
      <Filter>base</Filter>
    </ClCompile>
    <ClCompile Include="..\base\CCAutoreleasePool.cpp">
      <Filter>base</Filter>
    </ClCompile>
    <ClCompile Include="..\base\CCData.cpp">
      <Filter>base</Filter>
    </ClCompile>
    <ClCompile Include="..\base\CCDataVisitor.cpp">
      <Filter>base</Filter>
    </ClCompile>
    <ClCompile Include="..\base\CCDictionary.cpp">
      <Filter>base</Filter>
    </ClCompile>
    <ClCompile Include="..\base\CCGeometry.cpp">
      <Filter>base</Filter>
    </ClCompile>
    <ClCompile Include="..\base\CCNS.cpp">
      <Filter>base</Filter>
    </ClCompile>
    <ClCompile Include="..\base\CCRef.cpp">
      <Filter>base</Filter>
    </ClCompile>
    <ClCompile Include="..\base\CCSet.cpp">
      <Filter>base</Filter>
    </ClCompile>
    <ClCompile Include="..\base\CCString.cpp">
      <Filter>base</Filter>
    </ClCompile>
    <ClCompile Include="ccUtils.cpp">
      <Filter>support</Filter>
    </ClCompile>
    <ClCompile Include="CCEventListenerMouse.cpp">
      <Filter>event_dispatcher</Filter>
    </ClCompile>
    <ClCompile Include="CCEventMouse.cpp">
      <Filter>event_dispatcher</Filter>
    </ClCompile>
    <ClCompile Include="..\physics\chipmunk\CCPhysicsBodyInfo_chipmunk.cpp">
      <Filter>physics\chipmunk</Filter>
    </ClCompile>
    <ClCompile Include="..\physics\chipmunk\CCPhysicsContactInfo_chipmunk.cpp">
      <Filter>physics\chipmunk</Filter>
    </ClCompile>
    <ClCompile Include="..\physics\chipmunk\CCPhysicsJointInfo_chipmunk.cpp">
      <Filter>physics\chipmunk</Filter>
    </ClCompile>
    <ClCompile Include="..\physics\chipmunk\CCPhysicsShapeInfo_chipmunk.cpp">
      <Filter>physics\chipmunk</Filter>
    </ClCompile>
    <ClCompile Include="..\physics\chipmunk\CCPhysicsWorldInfo_chipmunk.cpp">
      <Filter>physics\chipmunk</Filter>
    </ClCompile>
    <ClCompile Include="..\base\CCValue.cpp">
      <Filter>base</Filter>
    </ClCompile>
    <ClCompile Include="CCNodeGrid.cpp">
      <Filter>misc_nodes</Filter>
    </ClCompile>
    <ClCompile Include="..\..\external\edtaa3func\edtaa3func.cpp">
      <Filter>label_nodes</Filter>
    </ClCompile>
    <ClCompile Include="renderer\CCCustomCommand.cpp">
      <Filter>renderer</Filter>
    </ClCompile>
    <ClCompile Include="renderer\CCFrustum.cpp">
      <Filter>renderer</Filter>
    </ClCompile>
    <ClCompile Include="renderer\CCGroupCommand.cpp">
      <Filter>renderer</Filter>
    </ClCompile>
    <ClCompile Include="renderer\CCMaterialManager.cpp">
      <Filter>renderer</Filter>
    </ClCompile>
    <ClCompile Include="renderer\CCQuadCommand.cpp">
      <Filter>renderer</Filter>
    </ClCompile>
    <ClCompile Include="renderer\CCRenderCommand.cpp">
      <Filter>renderer</Filter>
    </ClCompile>
    <ClCompile Include="renderer\CCRenderer.cpp">
      <Filter>renderer</Filter>
    </ClCompile>
    <ClCompile Include="renderer\CCRenderMaterial.cpp">
      <Filter>renderer</Filter>
    </ClCompile>
    <ClCompile Include="renderer\CCBatchCommand.cpp">
      <Filter>renderer</Filter>
    </ClCompile>
    <ClCompile Include="CCFontCharMap.cpp">
      <Filter>label_nodes</Filter>
    </ClCompile>
    <ClCompile Include="platform\CCImage.cpp">
      <Filter>platform</Filter>
    </ClCompile>
    <ClCompile Include="CCTweenFunction.cpp" />
    <ClCompile Include="platform\wp8\CCGLView.cpp">
      <Filter>platform\wp8</Filter>
    </ClCompile>
    <ClCompile Include="platform\wp8\DirectXBase.cpp">
      <Filter>platform\wp8</Filter>
    </ClCompile>
    <ClCompile Include="platform\winrt\CCApplication.cpp">
      <Filter>platform\winrt</Filter>
    </ClCompile>
    <ClCompile Include="platform\winrt\CCCommon.cpp">
      <Filter>platform\winrt</Filter>
    </ClCompile>
    <ClCompile Include="platform\winrt\CCFileUtilsWinRT.cpp">
      <Filter>platform\winrt</Filter>
    </ClCompile>
    <ClCompile Include="platform\winrt\CCStdC.cpp">
      <Filter>platform\winrt</Filter>
    </ClCompile>
    <ClCompile Include="..\base\CCConsole.cpp">
      <Filter>base</Filter>
    </ClCompile>
    <ClCompile Include="platform\winrt\CCWinRTUtils.cpp">
      <Filter>platform\winrt</Filter>
    </ClCompile>
    <ClCompile Include="platform\winrt\CCFreeTypeFont.cpp">
      <Filter>platform\winrt</Filter>
    </ClCompile>
    <ClCompile Include="platform\winrt\CCPrecompiledShaders.cpp">
      <Filter>platform\winrt</Filter>
    </ClCompile>
    <ClCompile Include="platform\winrt\CCDevice.cpp">
      <Filter>platform\winrt</Filter>
    </ClCompile>
    <ClCompile Include="platform\winrt\sha1.cpp">
      <Filter>platform\winrt</Filter>
    </ClCompile>
    <ClCompile Include="..\math\kazmath\kazmath\aabb.c">
      <Filter>kazmath</Filter>
    </ClCompile>
    <ClCompile Include="..\math\kazmath\kazmath\mat3.c">
      <Filter>kazmath</Filter>
    </ClCompile>
    <ClCompile Include="..\math\kazmath\kazmath\mat4.c">
      <Filter>kazmath</Filter>
    </ClCompile>
    <ClCompile Include="..\math\kazmath\kazmath\GL\mat4stack.c">
      <Filter>kazmath</Filter>
    </ClCompile>
    <ClCompile Include="..\math\kazmath\kazmath\GL\matrix.c">
      <Filter>kazmath</Filter>
    </ClCompile>
    <ClCompile Include="..\math\kazmath\kazmath\neon_matrix_impl.c">
      <Filter>kazmath</Filter>
    </ClCompile>
    <ClCompile Include="..\math\kazmath\kazmath\plane.c">
      <Filter>kazmath</Filter>
    </ClCompile>
    <ClCompile Include="..\math\kazmath\kazmath\quaternion.c">
      <Filter>kazmath</Filter>
    </ClCompile>
    <ClCompile Include="..\math\kazmath\kazmath\ray2.c">
      <Filter>kazmath</Filter>
    </ClCompile>
    <ClCompile Include="..\math\kazmath\kazmath\utility.c">
      <Filter>kazmath</Filter>
    </ClCompile>
    <ClCompile Include="..\math\kazmath\kazmath\vec2.c">
      <Filter>kazmath</Filter>
    </ClCompile>
    <ClCompile Include="..\math\kazmath\kazmath\vec4.c">
      <Filter>kazmath</Filter>
    </ClCompile>
    <ClCompile Include="..\math\kazmath\kazmath\vec3.c">
      <Filter>kazmath</Filter>
    </ClCompile>
    <ClCompile Include="..\math\kazmath\kazmath\ray3.c">
      <Filter>kazmath</Filter>
    </ClCompile>
    <ClCompile Include="platform\winrt\pch.cpp">
      <Filter>platform\winrt</Filter>
    </ClCompile>
    <ClCompile Include="..\..\external\xxhash\xxhash.c">
      <Filter>xxhash</Filter>
    </ClCompile>
  </ItemGroup>
  <ItemGroup>
    <ClInclude Include="..\physics\CCPhysicsBody.h">
      <Filter>physics</Filter>
    </ClInclude>
    <ClInclude Include="..\physics\CCPhysicsContact.h">
      <Filter>physics</Filter>
    </ClInclude>
    <ClInclude Include="..\physics\CCPhysicsJoint.h">
      <Filter>physics</Filter>
    </ClInclude>
    <ClInclude Include="..\physics\CCPhysicsShape.h">
      <Filter>physics</Filter>
    </ClInclude>
    <ClInclude Include="..\physics\CCPhysicsWorld.h">
      <Filter>physics</Filter>
    </ClInclude>
    <ClInclude Include="CCNode.h">
      <Filter>base_nodes</Filter>
    </ClInclude>
    <ClInclude Include="CCAtlasNode.h">
      <Filter>base_nodes</Filter>
    </ClInclude>
    <ClInclude Include="CCGrabber.h">
      <Filter>effects</Filter>
    </ClInclude>
    <ClInclude Include="CCGrid.h">
      <Filter>effects</Filter>
    </ClInclude>
    <ClInclude Include="CCEventDispatcher.h">
      <Filter>event_dispatcher</Filter>
    </ClInclude>
    <ClInclude Include="CCEventKeyboard.h">
      <Filter>event_dispatcher</Filter>
    </ClInclude>
    <ClInclude Include="CCEventListener.h">
      <Filter>event_dispatcher</Filter>
    </ClInclude>
    <ClInclude Include="CCEventListenerAcceleration.h">
      <Filter>event_dispatcher</Filter>
    </ClInclude>
    <ClInclude Include="CCEventListenerCustom.h">
      <Filter>event_dispatcher</Filter>
    </ClInclude>
    <ClInclude Include="CCEventListenerKeyboard.h">
      <Filter>event_dispatcher</Filter>
    </ClInclude>
    <ClInclude Include="CCEventListenerTouch.h">
      <Filter>event_dispatcher</Filter>
    </ClInclude>
    <ClInclude Include="CCEventTouch.h">
      <Filter>event_dispatcher</Filter>
    </ClInclude>
    <ClInclude Include="CCEvent.h">
      <Filter>event_dispatcher</Filter>
    </ClInclude>
    <ClInclude Include="CCEventAcceleration.h">
      <Filter>event_dispatcher</Filter>
    </ClInclude>
    <ClInclude Include="CCEventCustom.h">
      <Filter>event_dispatcher</Filter>
    </ClInclude>
    <ClInclude Include="CCTouch.h">
      <Filter>event_dispatcher</Filter>
    </ClInclude>
    <ClInclude Include="ccConfig.h">
      <Filter>include</Filter>
    </ClInclude>
    <ClInclude Include="CCDeprecated.h">
      <Filter>include</Filter>
    </ClInclude>
    <ClInclude Include="CCEventType.h">
      <Filter>include</Filter>
    </ClInclude>
    <ClInclude Include="ccMacros.h">
      <Filter>include</Filter>
    </ClInclude>
    <ClInclude Include="CCProtocols.h">
      <Filter>include</Filter>
    </ClInclude>
    <ClInclude Include="ccTypes.h">
      <Filter>include</Filter>
    </ClInclude>
    <ClInclude Include="cocos2d.h">
      <Filter>include</Filter>
    </ClInclude>
    <ClInclude Include="CCLayer.h">
      <Filter>layers_scenes_transitions_nodes</Filter>
    </ClInclude>
    <ClInclude Include="CCScene.h">
      <Filter>layers_scenes_transitions_nodes</Filter>
    </ClInclude>
    <ClInclude Include="CCTransition.h">
      <Filter>layers_scenes_transitions_nodes</Filter>
    </ClInclude>
    <ClInclude Include="CCTransitionPageTurn.h">
      <Filter>layers_scenes_transitions_nodes</Filter>
    </ClInclude>
    <ClInclude Include="CCTransitionProgress.h">
      <Filter>layers_scenes_transitions_nodes</Filter>
    </ClInclude>
    <ClInclude Include="CCMenu.h">
      <Filter>menu_nodes</Filter>
    </ClInclude>
    <ClInclude Include="CCMenuItem.h">
      <Filter>menu_nodes</Filter>
    </ClInclude>
    <ClInclude Include="CCClippingNode.h">
      <Filter>misc_nodes</Filter>
    </ClInclude>
    <ClInclude Include="CCMotionStreak.h">
      <Filter>misc_nodes</Filter>
    </ClInclude>
    <ClInclude Include="CCProgressTimer.h">
      <Filter>misc_nodes</Filter>
    </ClInclude>
    <ClInclude Include="CCRenderTexture.h">
      <Filter>misc_nodes</Filter>
    </ClInclude>
    <ClInclude Include="CCParticleBatchNode.h">
      <Filter>particle_nodes</Filter>
    </ClInclude>
    <ClInclude Include="CCParticleExamples.h">
      <Filter>particle_nodes</Filter>
    </ClInclude>
    <ClInclude Include="CCParticleSystem.h">
      <Filter>particle_nodes</Filter>
    </ClInclude>
    <ClInclude Include="CCParticleSystemQuad.h">
      <Filter>particle_nodes</Filter>
    </ClInclude>
    <ClInclude Include="CCScriptSupport.h">
      <Filter>script_support</Filter>
    </ClInclude>
    <ClInclude Include="CCAction.h">
      <Filter>actions</Filter>
    </ClInclude>
    <ClInclude Include="CCActionCamera.h">
      <Filter>actions</Filter>
    </ClInclude>
    <ClInclude Include="CCActionCatmullRom.h">
      <Filter>actions</Filter>
    </ClInclude>
    <ClInclude Include="CCActionEase.h">
      <Filter>actions</Filter>
    </ClInclude>
    <ClInclude Include="CCActionGrid.h">
      <Filter>actions</Filter>
    </ClInclude>
    <ClInclude Include="CCActionGrid3D.h">
      <Filter>actions</Filter>
    </ClInclude>
    <ClInclude Include="CCActionInstant.h">
      <Filter>actions</Filter>
    </ClInclude>
    <ClInclude Include="CCActionInterval.h">
      <Filter>actions</Filter>
    </ClInclude>
    <ClInclude Include="CCActionManager.h">
      <Filter>actions</Filter>
    </ClInclude>
    <ClInclude Include="CCActionPageTurn3D.h">
      <Filter>actions</Filter>
    </ClInclude>
    <ClInclude Include="CCActionProgressTimer.h">
      <Filter>actions</Filter>
    </ClInclude>
    <ClInclude Include="CCActionTiledGrid.h">
      <Filter>actions</Filter>
    </ClInclude>
    <ClInclude Include="CCActionTween.h">
      <Filter>actions</Filter>
    </ClInclude>
    <ClInclude Include="CCDrawNode.h">
      <Filter>draw_nodes</Filter>
    </ClInclude>
    <ClInclude Include="CCDrawingPrimitives.h">
      <Filter>draw_nodes</Filter>
    </ClInclude>
    <ClInclude Include="CCFont.h">
      <Filter>label_nodes</Filter>
    </ClInclude>
    <ClInclude Include="CCFontAtlas.h">
      <Filter>label_nodes</Filter>
    </ClInclude>
    <ClInclude Include="CCFontAtlasCache.h">
      <Filter>label_nodes</Filter>
    </ClInclude>
    <ClInclude Include="CCFontFNT.h">
      <Filter>label_nodes</Filter>
    </ClInclude>
    <ClInclude Include="CCFontFreeType.h">
      <Filter>label_nodes</Filter>
    </ClInclude>
    <ClInclude Include="CCLabel.h">
      <Filter>label_nodes</Filter>
    </ClInclude>
    <ClInclude Include="CCLabelAtlas.h">
      <Filter>label_nodes</Filter>
    </ClInclude>
    <ClInclude Include="CCLabelBMFont.h">
      <Filter>label_nodes</Filter>
    </ClInclude>
    <ClInclude Include="CCLabelTextFormatter.h">
      <Filter>label_nodes</Filter>
    </ClInclude>
    <ClInclude Include="CCLabelTTF.h">
      <Filter>label_nodes</Filter>
    </ClInclude>
    <ClInclude Include="..\base\etc1.h">
      <Filter>platform\etc</Filter>
    </ClInclude>
    <ClInclude Include="platform\CCApplicationProtocol.h">
      <Filter>platform</Filter>
    </ClInclude>
    <ClInclude Include="platform\CCCommon.h">
      <Filter>platform</Filter>
    </ClInclude>
    <ClInclude Include="platform\CCDevice.h">
      <Filter>platform</Filter>
    </ClInclude>
    <ClInclude Include="platform\CCGLViewProtocol.h">
      <Filter>platform</Filter>
    </ClInclude>
    <ClInclude Include="platform\CCFileUtils.h">
      <Filter>platform</Filter>
    </ClInclude>
    <ClInclude Include="platform\CCImage.h">
      <Filter>platform</Filter>
    </ClInclude>
    <ClInclude Include="platform\CCSAXParser.h">
      <Filter>platform</Filter>
    </ClInclude>
    <ClInclude Include="platform\CCThread.h">
      <Filter>platform</Filter>
    </ClInclude>
    <ClInclude Include="..\base\atitc.h">
      <Filter>platform</Filter>
    </ClInclude>
    <ClInclude Include="..\base\CCPlatformConfig.h">
      <Filter>platform</Filter>
    </ClInclude>
    <ClInclude Include="..\base\CCPlatformMacros.h">
      <Filter>platform</Filter>
    </ClInclude>
    <ClInclude Include="..\base\s3tc.h">
      <Filter>platform</Filter>
    </ClInclude>
    <ClInclude Include="ccShader_Position_uColor_frag.h">
      <Filter>shaders</Filter>
    </ClInclude>
    <ClInclude Include="ccShader_Position_uColor_vert.h">
      <Filter>shaders</Filter>
    </ClInclude>
    <ClInclude Include="ccShader_PositionColor_frag.h">
      <Filter>shaders</Filter>
    </ClInclude>
    <ClInclude Include="ccShader_PositionColor_vert.h">
      <Filter>shaders</Filter>
    </ClInclude>
    <ClInclude Include="ccShader_PositionColorLengthTexture_frag.h">
      <Filter>shaders</Filter>
    </ClInclude>
    <ClInclude Include="ccShader_PositionColorLengthTexture_vert.h">
      <Filter>shaders</Filter>
    </ClInclude>
    <ClInclude Include="ccShader_PositionTexture_frag.h">
      <Filter>shaders</Filter>
    </ClInclude>
    <ClInclude Include="ccShader_PositionTexture_uColor_frag.h">
      <Filter>shaders</Filter>
    </ClInclude>
    <ClInclude Include="ccShader_PositionTexture_uColor_vert.h">
      <Filter>shaders</Filter>
    </ClInclude>
    <ClInclude Include="ccShader_PositionTexture_vert.h">
      <Filter>shaders</Filter>
    </ClInclude>
    <ClInclude Include="ccShader_PositionTextureA8Color_frag.h">
      <Filter>shaders</Filter>
    </ClInclude>
    <ClInclude Include="ccShader_PositionTextureA8Color_vert.h">
      <Filter>shaders</Filter>
    </ClInclude>
    <ClInclude Include="ccShader_PositionTextureColor_frag.h">
      <Filter>shaders</Filter>
    </ClInclude>
    <ClInclude Include="ccShader_PositionTextureColor_vert.h">
      <Filter>shaders</Filter>
    </ClInclude>
    <ClInclude Include="ccShader_PositionTextureColorAlphaTest_frag.h">
      <Filter>shaders</Filter>
    </ClInclude>
    <ClInclude Include="CCGLProgram.h">
      <Filter>shaders</Filter>
    </ClInclude>
    <ClInclude Include="ccGLStateCache.h">
      <Filter>shaders</Filter>
    </ClInclude>
    <ClInclude Include="CCShaderCache.h">
      <Filter>shaders</Filter>
    </ClInclude>
    <ClInclude Include="ccShaderEx_SwitchMask_frag.h">
      <Filter>shaders</Filter>
    </ClInclude>
    <ClInclude Include="ccShaders.h">
      <Filter>shaders</Filter>
    </ClInclude>
    <ClInclude Include="CCSpriteBatchNode.h">
      <Filter>sprite_nodes</Filter>
    </ClInclude>
    <ClInclude Include="CCSpriteFrame.h">
      <Filter>sprite_nodes</Filter>
    </ClInclude>
    <ClInclude Include="CCSpriteFrameCache.h">
      <Filter>sprite_nodes</Filter>
    </ClInclude>
    <ClInclude Include="CCSprite.h">
      <Filter>sprite_nodes</Filter>
    </ClInclude>
    <ClInclude Include="CCAnimation.h">
      <Filter>sprite_nodes</Filter>
    </ClInclude>
    <ClInclude Include="CCAnimationCache.h">
      <Filter>sprite_nodes</Filter>
    </ClInclude>
    <ClInclude Include="CCIMEDelegate.h">
      <Filter>text_input_node</Filter>
    </ClInclude>
    <ClInclude Include="CCIMEDispatcher.h">
      <Filter>text_input_node</Filter>
    </ClInclude>
    <ClInclude Include="CCTextFieldTTF.h">
      <Filter>text_input_node</Filter>
    </ClInclude>
    <ClInclude Include="CCTexture2D.h">
      <Filter>textures</Filter>
    </ClInclude>
    <ClInclude Include="CCTextureAtlas.h">
      <Filter>textures</Filter>
    </ClInclude>
    <ClInclude Include="CCTextureCache.h">
      <Filter>textures</Filter>
    </ClInclude>
    <ClInclude Include="CCTMXLayer.h">
      <Filter>tilemap_parallax_nodes</Filter>
    </ClInclude>
    <ClInclude Include="CCTMXObjectGroup.h">
      <Filter>tilemap_parallax_nodes</Filter>
    </ClInclude>
    <ClInclude Include="CCTMXTiledMap.h">
      <Filter>tilemap_parallax_nodes</Filter>
    </ClInclude>
    <ClInclude Include="CCTMXXMLParser.h">
      <Filter>tilemap_parallax_nodes</Filter>
    </ClInclude>
    <ClInclude Include="CCTileMapAtlas.h">
      <Filter>tilemap_parallax_nodes</Filter>
    </ClInclude>
    <ClInclude Include="CCParallaxNode.h">
      <Filter>tilemap_parallax_nodes</Filter>
    </ClInclude>
    <ClInclude Include="CCConfiguration.h" />
    <ClInclude Include="CCDirector.h" />
    <ClInclude Include="ccFPSImages.h" />
    <ClInclude Include="CCScheduler.h" />
    <ClInclude Include="base64.h">
      <Filter>support</Filter>
    </ClInclude>
    <ClInclude Include="CCNotificationCenter.h">
      <Filter>support</Filter>
    </ClInclude>
    <ClInclude Include="CCProfiling.h">
      <Filter>support</Filter>
    </ClInclude>
    <ClInclude Include="ccUTF8.h">
      <Filter>support</Filter>
    </ClInclude>
    <ClInclude Include="ccUtils.h">
      <Filter>support</Filter>
    </ClInclude>
    <ClInclude Include="CCVertex.h">
      <Filter>support</Filter>
    </ClInclude>
    <ClInclude Include="TransformUtils.h">
      <Filter>support</Filter>
    </ClInclude>
    <ClInclude Include="CCComponent.h">
      <Filter>support\component</Filter>
    </ClInclude>
    <ClInclude Include="CCComponentContainer.h">
      <Filter>support\component</Filter>
    </ClInclude>
    <ClInclude Include="ccCArray.h">
      <Filter>support\data_support</Filter>
    </ClInclude>
    <ClInclude Include="utlist.h">
      <Filter>support\data_support</Filter>
    </ClInclude>
    <ClInclude Include="uthash.h">
      <Filter>support\data_support</Filter>
    </ClInclude>
    <ClInclude Include="TGAlib.h">
      <Filter>support\image_support</Filter>
    </ClInclude>
    <ClInclude Include="..\..\external\tinyxml2\tinyxml2.h">
      <Filter>support\tinyxml2</Filter>
    </ClInclude>
    <ClInclude Include="CCUserDefault.h">
      <Filter>support\user_default</Filter>
    </ClInclude>
    <ClInclude Include="..\..\external\unzip\ioapi.h">
      <Filter>support\zip_support</Filter>
    </ClInclude>
    <ClInclude Include="..\..\external\unzip\unzip.h">
      <Filter>support\zip_support</Filter>
    </ClInclude>
    <ClInclude Include="ZipUtils.h">
      <Filter>support\zip_support</Filter>
    </ClInclude>
    <ClInclude Include="..\base\CCAffineTransform.h">
      <Filter>base</Filter>
    </ClInclude>
    <ClInclude Include="..\base\CCArray.h">
      <Filter>base</Filter>
    </ClInclude>
    <ClInclude Include="..\base\CCAutoreleasePool.h">
      <Filter>base</Filter>
    </ClInclude>
    <ClInclude Include="..\base\CCBool.h">
      <Filter>base</Filter>
    </ClInclude>
    <ClInclude Include="..\base\CCData.h">
      <Filter>base</Filter>
    </ClInclude>
    <ClInclude Include="..\base\CCDataVisitor.h">
      <Filter>base</Filter>
    </ClInclude>
    <ClInclude Include="..\base\CCDictionary.h">
      <Filter>base</Filter>
    </ClInclude>
    <ClInclude Include="..\base\CCDouble.h">
      <Filter>base</Filter>
    </ClInclude>
    <ClInclude Include="..\base\CCFloat.h">
      <Filter>base</Filter>
    </ClInclude>
    <ClInclude Include="..\base\CCGeometry.h">
      <Filter>base</Filter>
    </ClInclude>
    <ClInclude Include="..\base\CCInteger.h">
      <Filter>base</Filter>
    </ClInclude>
    <ClInclude Include="..\base\CCNS.h">
      <Filter>base</Filter>
    </ClInclude>
    <ClInclude Include="..\base\CCRef.h">
      <Filter>base</Filter>
    </ClInclude>
    <ClInclude Include="..\base\CCSet.h">
      <Filter>base</Filter>
    </ClInclude>
    <ClInclude Include="..\base\CCString.h">
      <Filter>base</Filter>
    </ClInclude>
    <ClInclude Include="CCEventListenerMouse.h">
      <Filter>event_dispatcher</Filter>
    </ClInclude>
    <ClInclude Include="CCEventMouse.h">
      <Filter>event_dispatcher</Filter>
    </ClInclude>
    <ClInclude Include="..\physics\chipmunk\CCPhysicsBodyInfo_chipmunk.h">
      <Filter>physics\chipmunk</Filter>
    </ClInclude>
    <ClInclude Include="..\physics\chipmunk\CCPhysicsContactInfo_chipmunk.h">
      <Filter>physics\chipmunk</Filter>
    </ClInclude>
    <ClInclude Include="..\physics\chipmunk\CCPhysicsHelper_chipmunk.h">
      <Filter>physics\chipmunk</Filter>
    </ClInclude>
    <ClInclude Include="..\physics\chipmunk\CCPhysicsJointInfo_chipmunk.h">
      <Filter>physics\chipmunk</Filter>
    </ClInclude>
    <ClInclude Include="..\physics\chipmunk\CCPhysicsShapeInfo_chipmunk.h">
      <Filter>physics\chipmunk</Filter>
    </ClInclude>
    <ClInclude Include="..\physics\chipmunk\CCPhysicsWorldInfo_chipmunk.h">
      <Filter>physics\chipmunk</Filter>
    </ClInclude>
    <ClInclude Include="..\base\CCMap.h">
      <Filter>base</Filter>
    </ClInclude>
    <ClInclude Include="..\base\CCValue.h">
      <Filter>base</Filter>
    </ClInclude>
    <ClInclude Include="..\base\CCVector.h">
      <Filter>base</Filter>
    </ClInclude>
    <ClInclude Include="CCNodeGrid.h">
      <Filter>misc_nodes</Filter>
    </ClInclude>
    <ClInclude Include="..\..\external\edtaa3func\edtaa3func.h">
      <Filter>label_nodes</Filter>
    </ClInclude>
    <ClInclude Include="renderer\CCCustomCommand.h">
      <Filter>renderer</Filter>
    </ClInclude>
    <ClInclude Include="renderer\CCFrustum.h">
      <Filter>renderer</Filter>
    </ClInclude>
    <ClInclude Include="renderer\CCGroupCommand.h">
      <Filter>renderer</Filter>
    </ClInclude>
    <ClInclude Include="renderer\CCMaterialManager.h">
      <Filter>renderer</Filter>
    </ClInclude>
    <ClInclude Include="renderer\CCQuadCommand.h">
      <Filter>renderer</Filter>
    </ClInclude>
    <ClInclude Include="renderer\CCRenderCommand.h">
      <Filter>renderer</Filter>
    </ClInclude>
    <ClInclude Include="renderer\CCRenderCommandPool.h">
      <Filter>renderer</Filter>
    </ClInclude>
    <ClInclude Include="renderer\CCRenderer.h">
      <Filter>renderer</Filter>
    </ClInclude>
    <ClInclude Include="renderer\CCRenderMaterial.h">
      <Filter>renderer</Filter>
    </ClInclude>
    <ClInclude Include="renderer\CCBatchCommand.h">
      <Filter>renderer</Filter>
    </ClInclude>
    <ClInclude Include="CCFontCharMap.h">
      <Filter>label_nodes</Filter>
    </ClInclude>
    <ClInclude Include="CCTweenFunction.h" />
    <ClInclude Include="platform\wp8\CCGLView.h">
      <Filter>platform\wp8</Filter>
    </ClInclude>
    <ClInclude Include="platform\wp8\DirectXBase.h">
      <Filter>platform\wp8</Filter>
    </ClInclude>
    <ClInclude Include="platform\winrt\CCApplication.h">
      <Filter>platform\winrt</Filter>
    </ClInclude>
    <ClInclude Include="platform\winrt\CCFileUtilsWinRT.h">
      <Filter>platform\winrt</Filter>
    </ClInclude>
    <ClInclude Include="platform\winrt\CCGL.h">
      <Filter>platform\winrt</Filter>
    </ClInclude>
    <ClInclude Include="platform\winrt\CCGL_Angle.h">
      <Filter>platform\winrt</Filter>
    </ClInclude>
    <ClInclude Include="platform\winrt\CCPlatformDefine.h">
      <Filter>platform\winrt</Filter>
    </ClInclude>
    <ClInclude Include="platform\winrt\CCStdC.h">
      <Filter>platform\winrt</Filter>
    </ClInclude>
    <ClInclude Include="..\base\CCConsole.h">
      <Filter>base</Filter>
    </ClInclude>
    <ClInclude Include="platform\winrt\CCWinRTUtils.h">
      <Filter>platform\winrt</Filter>
    </ClInclude>
    <ClInclude Include="platform\winrt\CCFreeTypeFont.h">
      <Filter>platform\winrt</Filter>
    </ClInclude>
    <ClInclude Include="platform\winrt\CCPrecompiledShaders.h">
      <Filter>platform\winrt</Filter>
    </ClInclude>
    <ClInclude Include="platform\winrt\sha1.h">
      <Filter>platform\winrt</Filter>
    </ClInclude>
    <ClInclude Include="..\math\kazmath\kazmath\aabb.h">
      <Filter>kazmath</Filter>
    </ClInclude>
    <ClInclude Include="..\math\kazmath\kazmath\kazmath.h">
      <Filter>kazmath</Filter>
    </ClInclude>
    <ClInclude Include="..\math\kazmath\kazmath\mat3.h">
      <Filter>kazmath</Filter>
    </ClInclude>
    <ClInclude Include="..\math\kazmath\kazmath\mat4.h">
      <Filter>kazmath</Filter>
    </ClInclude>
    <ClInclude Include="..\math\kazmath\kazmath\GL\mat4stack.h">
      <Filter>kazmath</Filter>
    </ClInclude>
    <ClInclude Include="..\math\kazmath\kazmath\GL\matrix.h">
      <Filter>kazmath</Filter>
    </ClInclude>
    <ClInclude Include="..\math\kazmath\kazmath\neon_matrix_impl.h">
      <Filter>kazmath</Filter>
    </ClInclude>
    <ClInclude Include="..\math\kazmath\kazmath\plane.h">
      <Filter>kazmath</Filter>
    </ClInclude>
    <ClInclude Include="..\math\kazmath\kazmath\quaternion.h">
      <Filter>kazmath</Filter>
    </ClInclude>
    <ClInclude Include="..\math\kazmath\kazmath\ray2.h">
      <Filter>kazmath</Filter>
    </ClInclude>
    <ClInclude Include="..\math\kazmath\kazmath\utility.h">
      <Filter>kazmath</Filter>
    </ClInclude>
    <ClInclude Include="..\math\kazmath\kazmath\vec4.h">
      <Filter>kazmath</Filter>
    </ClInclude>
    <ClInclude Include="..\math\kazmath\kazmath\vec3.h">
      <Filter>kazmath</Filter>
    </ClInclude>
    <ClInclude Include="..\math\kazmath\kazmath\vec2.h">
      <Filter>kazmath</Filter>
    </ClInclude>
    <ClInclude Include="..\math\kazmath\kazmath\ray3.h">
      <Filter>kazmath</Filter>
    </ClInclude>
    <ClInclude Include="platform\winrt\pch.h">
      <Filter>platform\winrt</Filter>
    </ClInclude>
    <ClInclude Include="..\..\external\xxhash\xxhash.h">
      <Filter>xxhash</Filter>
    </ClInclude>
  </ItemGroup>
</Project><|MERGE_RESOLUTION|>--- conflicted
+++ resolved
@@ -101,11 +101,7 @@
       <UniqueIdentifier>{14e6de7a-f7ef-4249-9141-abf17033d9c2}</UniqueIdentifier>
     </Filter>
     <Filter Include="xxhash">
-<<<<<<< HEAD
-      <UniqueIdentifier>{3bebfe86-bdb7-4b96-8439-be8c8c1538bc}</UniqueIdentifier>
-=======
       <UniqueIdentifier>{a36c6808-a8d6-43f4-bfb0-e08ee2747a21}</UniqueIdentifier>
->>>>>>> 01aaed59
     </Filter>
   </ItemGroup>
   <ItemGroup>
