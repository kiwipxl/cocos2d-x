--- conflicted
+++ resolved
@@ -69,33 +69,13 @@
     float getCommonLineHeight() const;
     void  setCommonLineHeight(float newHeight);
     
-<<<<<<< HEAD
-    Texture2D                 & getTexture(int slot);
-    const Font                * getFont() const;
-=======
     Texture2D& getTexture(int slot);
     const Font* getFont() const;
->>>>>>> 707a6c24
     
 private:
     bool renderCharAt(unsigned short int charToRender, int posX, int posY, unsigned char *destMemory, int destSize);
 
     void relaseTextures();
-<<<<<<< HEAD
-    std::map<int, Texture2D *>                      _atlasTextures;
-    std::map<unsigned short, FontLetterDefinition>  _fontLetterDefinitions;
-    float                                           _commonLineHeight;
-    Font *                                          _font;
-
-    // Dynamic GlyphCollection related stuff
-    int                                             _currentPage;
-    unsigned char                                  *_currentPageData;    
-    int                                             _currentPageDataSize;
-    float                                           _currentPageOrigX;
-    float                                           _currentPageOrigY;
-    float                                           _currentPageLineHeight;
-    float                                           _letterPadding;
-=======
     std::unordered_map<int, Texture2D*> _atlasTextures;
     std::unordered_map<unsigned short, FontLetterDefinition> _fontLetterDefinitions;
     float _commonLineHeight;
@@ -109,7 +89,6 @@
     float _currentPageOrigY;
     float _currentPageLineHeight;
     float _letterPadding;
->>>>>>> 707a6c24
 };
 
 
