﻿<?xml version="1.0" encoding="utf-8"?>
<Project ToolsVersion="4.0" xmlns="http://schemas.microsoft.com/developer/msbuild/2003">
  <ItemGroup>
    <Filter Include="physics">
      <UniqueIdentifier>{08593631-5bf5-46aa-9436-62595c4f7bf6}</UniqueIdentifier>
    </Filter>
    <Filter Include="physics\chipmunk">
      <UniqueIdentifier>{aeadfa95-9c89-4212-98ae-89ad57db596a}</UniqueIdentifier>
    </Filter>
    <Filter Include="deprecated">
      <UniqueIdentifier>{0b1152b1-c732-4560-8629-87843b0fbd7c}</UniqueIdentifier>
    </Filter>
    <Filter Include="2d">
      <UniqueIdentifier>{0965e868-aacd-4d73-9c78-31d3cdaaed52}</UniqueIdentifier>
    </Filter>
    <Filter Include="platform">
      <UniqueIdentifier>{4d0146d9-df5b-4430-a426-60aa395750a6}</UniqueIdentifier>
    </Filter>
    <Filter Include="renderer">
      <UniqueIdentifier>{a495c9fc-5276-476d-ba6b-5d627b31ef30}</UniqueIdentifier>
    </Filter>
    <Filter Include="base">
      <UniqueIdentifier>{87a7d557-f382-477f-b183-69901a320c17}</UniqueIdentifier>
    </Filter>
    <Filter Include="platform\win32">
      <UniqueIdentifier>{9ac3f4cb-fb7b-4bcc-8b5b-1d454f2ff564}</UniqueIdentifier>
    </Filter>
    <Filter Include="platform\desktop">
      <UniqueIdentifier>{fdea951b-e91d-45da-b5bd-22a1b875960a}</UniqueIdentifier>
    </Filter>
    <Filter Include="platform\win32\compat">
      <UniqueIdentifier>{3622d05e-fcef-4d4b-a51d-771d1c13a2ef}</UniqueIdentifier>
    </Filter>
    <Filter Include="math">
      <UniqueIdentifier>{a565f213-2d13-4d2d-a3a0-5b2d06cbd05f}</UniqueIdentifier>
    </Filter>
    <Filter Include="external">
      <UniqueIdentifier>{ec174f10-2de3-4568-9f30-b2f0a4e9396e}</UniqueIdentifier>
    </Filter>
    <Filter Include="external\tinyxml2">
      <UniqueIdentifier>{364c3b8c-77eb-46ed-a866-a8686b1b65bc}</UniqueIdentifier>
    </Filter>
    <Filter Include="external\unzip">
      <UniqueIdentifier>{589928bf-e550-41f1-ae21-64443dd5fe21}</UniqueIdentifier>
    </Filter>
    <Filter Include="external\edtaa">
      <UniqueIdentifier>{1849ae10-8a10-4784-bbad-66fa67a1ed04}</UniqueIdentifier>
    </Filter>
    <Filter Include="external\ConvertUTF">
      <UniqueIdentifier>{6c1e4a6b-c168-436b-aa63-0af7f4caebf9}</UniqueIdentifier>
    </Filter>
    <Filter Include="external\xxhash">
      <UniqueIdentifier>{b4e2b1e5-2d79-44a3-af45-728d47b7bdb2}</UniqueIdentifier>
    </Filter>
    <Filter Include="storage">
      <UniqueIdentifier>{44bdf58f-4af2-433c-b4af-58dc05ef96b5}</UniqueIdentifier>
    </Filter>
    <Filter Include="3d">
      <UniqueIdentifier>{63733c51-582a-4f0f-9a82-e066da459a72}</UniqueIdentifier>
    </Filter>
    <Filter Include="cocostudio">
      <UniqueIdentifier>{dbdbbfad-71fc-4f1d-a809-b43651f87267}</UniqueIdentifier>
    </Filter>
    <Filter Include="cocosdenshion">
      <UniqueIdentifier>{3bd71d42-dfa4-4649-bb01-ad607fdca1c2}</UniqueIdentifier>
    </Filter>
    <Filter Include="ui">
      <UniqueIdentifier>{704c4ce6-b7ad-4406-9414-71169734bbc1}</UniqueIdentifier>
    </Filter>
    <Filter Include="extension">
      <UniqueIdentifier>{976bf662-699e-482e-b5db-a20d4abab137}</UniqueIdentifier>
    </Filter>
    <Filter Include="extension\AssetsManager">
      <UniqueIdentifier>{ad47c713-2196-4c8f-9205-2a2a7ecc0b80}</UniqueIdentifier>
    </Filter>
    <Filter Include="extension\GUI">
      <UniqueIdentifier>{b27aba95-51a2-413c-8570-0aff9adf2b6b}</UniqueIdentifier>
    </Filter>
    <Filter Include="extension\GUI\CCScrollView">
      <UniqueIdentifier>{a1f539bc-d5be-4224-a4d2-01c0b6f17d6e}</UniqueIdentifier>
    </Filter>
    <Filter Include="extension\physics_nodes">
      <UniqueIdentifier>{1de7fce7-0dee-4571-8fcd-43eb617aaf8b}</UniqueIdentifier>
    </Filter>
    <Filter Include="cocosdenshion\Header Files">
      <UniqueIdentifier>{f42979de-0079-4eba-b469-81ebff9ec588}</UniqueIdentifier>
    </Filter>
    <Filter Include="cocosdenshion\Source Files">
      <UniqueIdentifier>{f42ec238-cddc-475a-b343-6d0984cb9681}</UniqueIdentifier>
    </Filter>
    <Filter Include="network">
      <UniqueIdentifier>{31338a7d-ebe1-4867-9c17-d3645122a864}</UniqueIdentifier>
    </Filter>
    <Filter Include="network\Header Files">
      <UniqueIdentifier>{5a094fe5-f941-4dd4-a892-28d721162ea7}</UniqueIdentifier>
    </Filter>
    <Filter Include="network\Source Files">
      <UniqueIdentifier>{9702eb68-42c9-405a-bc89-a1bd85a40ec7}</UniqueIdentifier>
    </Filter>
    <Filter Include="ui\BaseClasses">
      <UniqueIdentifier>{ad654e6b-96ee-4693-9789-dc4aa1c52e70}</UniqueIdentifier>
    </Filter>
    <Filter Include="ui\Layouts">
      <UniqueIdentifier>{177a9a30-a4a6-41e6-93f0-4a4cbe9e4039}</UniqueIdentifier>
    </Filter>
    <Filter Include="ui\System">
      <UniqueIdentifier>{c2ebbbc1-85b3-4d6f-a3c5-116eae2124e1}</UniqueIdentifier>
    </Filter>
    <Filter Include="ui\UIWidgets">
      <UniqueIdentifier>{0d201449-ce7a-4f87-86ab-9c30e803c901}</UniqueIdentifier>
    </Filter>
    <Filter Include="ui\UIWidgets\ScrollWidget">
      <UniqueIdentifier>{6ac0e3c8-d5b1-44d9-8c41-21662a767cc6}</UniqueIdentifier>
    </Filter>
    <Filter Include="cocostudio\trigger">
      <UniqueIdentifier>{0554a5b1-03a1-4d38-87a5-976dbe9a39d9}</UniqueIdentifier>
    </Filter>
    <Filter Include="cocostudio\TimelineAction">
      <UniqueIdentifier>{c75d4c37-d555-4a5b-a0ba-4bc9a3d846e1}</UniqueIdentifier>
    </Filter>
    <Filter Include="cocostudio\reader">
      <UniqueIdentifier>{67bdb22e-8cfc-41ed-bb07-861e88a31752}</UniqueIdentifier>
    </Filter>
    <Filter Include="cocostudio\reader\WidgetReader">
      <UniqueIdentifier>{284a709e-9efa-484a-a595-83db6c7836c8}</UniqueIdentifier>
    </Filter>
    <Filter Include="cocostudio\reader\WidgetReader\ButtonReader">
      <UniqueIdentifier>{3c7267f2-06ea-4c7c-a13c-552076a3dc8c}</UniqueIdentifier>
    </Filter>
    <Filter Include="cocostudio\reader\WidgetReader\CheckBoxReader">
      <UniqueIdentifier>{b47c2297-bf5e-43e6-ae70-741efee00689}</UniqueIdentifier>
    </Filter>
    <Filter Include="cocostudio\reader\WidgetReader\ImageViewReader">
      <UniqueIdentifier>{1b5e8a9e-87cf-4800-bb7b-4f63504fb132}</UniqueIdentifier>
    </Filter>
    <Filter Include="cocostudio\reader\WidgetReader\LayoutReader">
      <UniqueIdentifier>{d47fb3dd-9ab8-4559-b8b5-776d87aba319}</UniqueIdentifier>
    </Filter>
    <Filter Include="cocostudio\reader\WidgetReader\ListViewReader">
      <UniqueIdentifier>{65c0429b-5a85-46ac-ab4a-edb0aeb5d388}</UniqueIdentifier>
    </Filter>
    <Filter Include="cocostudio\reader\WidgetReader\LoadingBarReader">
      <UniqueIdentifier>{8bdf34ea-1e66-41b0-9dbf-7530ba14dce5}</UniqueIdentifier>
    </Filter>
    <Filter Include="cocostudio\reader\WidgetReader\PageViewReader">
      <UniqueIdentifier>{690fb572-be0b-4bb6-9b8b-a007afb99b39}</UniqueIdentifier>
    </Filter>
    <Filter Include="cocostudio\reader\WidgetReader\ScrollViewReader">
      <UniqueIdentifier>{5e397fa9-4e36-43f3-8c4f-1dd3382c1458}</UniqueIdentifier>
    </Filter>
    <Filter Include="cocostudio\reader\WidgetReader\SliderReader">
      <UniqueIdentifier>{fa2abcd0-6362-4741-a144-a3b0226fe4f1}</UniqueIdentifier>
    </Filter>
    <Filter Include="cocostudio\reader\WidgetReader\TextAtlasReader">
      <UniqueIdentifier>{03596848-0d59-4d69-8193-30f404683c7a}</UniqueIdentifier>
    </Filter>
    <Filter Include="cocostudio\reader\WidgetReader\TextBMFontReader">
      <UniqueIdentifier>{4d27423a-d9e8-496b-bcc4-8684230c6c18}</UniqueIdentifier>
    </Filter>
    <Filter Include="cocostudio\reader\WidgetReader\TextFieldReader">
      <UniqueIdentifier>{075b4cf0-63ae-4cb1-a6d8-e7cb24146531}</UniqueIdentifier>
    </Filter>
    <Filter Include="cocostudio\reader\WidgetReader\TextReader">
      <UniqueIdentifier>{9421ece2-69f8-4cee-8e59-575c3ba06f15}</UniqueIdentifier>
    </Filter>
    <Filter Include="cocostudio\json">
      <UniqueIdentifier>{a9901b6a-0c7b-4adb-8e17-105c872d744d}</UniqueIdentifier>
    </Filter>
    <Filter Include="cocostudio\json\rapidjson">
      <UniqueIdentifier>{a9a3bf20-9daf-465d-9525-cce2ab0d85a3}</UniqueIdentifier>
    </Filter>
    <Filter Include="cocostudio\json\rapidjson\internal">
      <UniqueIdentifier>{0cf2210c-3544-41ed-9d4e-88987a1c7bcf}</UniqueIdentifier>
    </Filter>
    <Filter Include="cocostudio\components">
      <UniqueIdentifier>{dc6e53e4-e518-403f-b2a9-97f6f7cd0961}</UniqueIdentifier>
    </Filter>
    <Filter Include="cocostudio\armature">
      <UniqueIdentifier>{22a4587f-d4ca-44fa-a734-ded122cd79e5}</UniqueIdentifier>
    </Filter>
    <Filter Include="cocostudio\armature\animation">
      <UniqueIdentifier>{137efcbb-0d14-4f1c-a856-7b1669a6d2af}</UniqueIdentifier>
    </Filter>
    <Filter Include="cocostudio\armature\datas">
      <UniqueIdentifier>{4825cd2d-ca8b-434c-8c79-2d3d3258086f}</UniqueIdentifier>
    </Filter>
    <Filter Include="cocostudio\armature\display">
      <UniqueIdentifier>{57ba2fcb-04bd-4b2f-9ae6-375992ad363a}</UniqueIdentifier>
    </Filter>
    <Filter Include="cocostudio\armature\physics">
      <UniqueIdentifier>{acdfaa6f-1374-4611-a5e7-9038dc6900c4}</UniqueIdentifier>
    </Filter>
    <Filter Include="cocostudio\armature\utils">
      <UniqueIdentifier>{f195e2f1-1030-4848-9498-f8142bf89009}</UniqueIdentifier>
    </Filter>
    <Filter Include="cocostudio\action">
      <UniqueIdentifier>{d48c8016-e933-48dd-a5c0-202b0a84b82a}</UniqueIdentifier>
    </Filter>
    <Filter Include="cocosbuilder">
      <UniqueIdentifier>{e25a6c9d-eaf2-446f-b9b2-d89fd21a9bdd}</UniqueIdentifier>
    </Filter>
    <Filter Include="cocosbuilder\Header Files">
      <UniqueIdentifier>{bbba68d3-e519-4e06-8a01-d8ee89b544f2}</UniqueIdentifier>
    </Filter>
    <Filter Include="cocosbuilder\Source Files">
      <UniqueIdentifier>{8579ed15-b266-4f80-818d-a3a9251c4248}</UniqueIdentifier>
    </Filter>
    <Filter Include="ui\UIWidgets\EditBox">
      <UniqueIdentifier>{89eb6312-dc7f-4fda-b9b2-ab67c31ddd55}</UniqueIdentifier>
    </Filter>
    <Filter Include="extension\GUI\CCControlExtensions">
      <UniqueIdentifier>{118d80ca-ccf2-480c-b87d-25220af23440}</UniqueIdentifier>
    </Filter>
  </ItemGroup>
  <ItemGroup>
    <ClCompile Include="..\physics\CCPhysicsBody.cpp">
      <Filter>physics</Filter>
    </ClCompile>
    <ClCompile Include="..\physics\CCPhysicsContact.cpp">
      <Filter>physics</Filter>
    </ClCompile>
    <ClCompile Include="..\physics\CCPhysicsJoint.cpp">
      <Filter>physics</Filter>
    </ClCompile>
    <ClCompile Include="..\physics\CCPhysicsShape.cpp">
      <Filter>physics</Filter>
    </ClCompile>
    <ClCompile Include="..\physics\CCPhysicsWorld.cpp">
      <Filter>physics</Filter>
    </ClCompile>
    <ClCompile Include="..\physics\chipmunk\CCPhysicsBodyInfo_chipmunk.cpp">
      <Filter>physics\chipmunk</Filter>
    </ClCompile>
    <ClCompile Include="..\physics\chipmunk\CCPhysicsContactInfo_chipmunk.cpp">
      <Filter>physics\chipmunk</Filter>
    </ClCompile>
    <ClCompile Include="..\physics\chipmunk\CCPhysicsJointInfo_chipmunk.cpp">
      <Filter>physics\chipmunk</Filter>
    </ClCompile>
    <ClCompile Include="..\physics\chipmunk\CCPhysicsShapeInfo_chipmunk.cpp">
      <Filter>physics\chipmunk</Filter>
    </ClCompile>
    <ClCompile Include="..\physics\chipmunk\CCPhysicsWorldInfo_chipmunk.cpp">
      <Filter>physics\chipmunk</Filter>
    </ClCompile>
    <ClCompile Include="..\..\external\xxhash\xxhash.c">
      <Filter>external\xxhash</Filter>
    </ClCompile>
    <ClCompile Include="..\deprecated\CCArray.cpp">
      <Filter>deprecated</Filter>
    </ClCompile>
    <ClCompile Include="..\deprecated\CCDeprecated.cpp">
      <Filter>deprecated</Filter>
    </ClCompile>
    <ClCompile Include="..\deprecated\CCDictionary.cpp">
      <Filter>deprecated</Filter>
    </ClCompile>
    <ClCompile Include="..\deprecated\CCNotificationCenter.cpp">
      <Filter>deprecated</Filter>
    </ClCompile>
    <ClCompile Include="..\deprecated\CCSet.cpp">
      <Filter>deprecated</Filter>
    </ClCompile>
    <ClCompile Include="..\deprecated\CCString.cpp">
      <Filter>deprecated</Filter>
    </ClCompile>
    <ClCompile Include="..\cocos2d.cpp" />
    <ClCompile Include="..\..\external\ConvertUTF\ConvertUTF.c">
      <Filter>external\ConvertUTF</Filter>
    </ClCompile>
    <ClCompile Include="..\..\external\ConvertUTF\ConvertUTFWrapper.cpp">
      <Filter>external\ConvertUTF</Filter>
    </ClCompile>
    <ClCompile Include="CCAction.cpp">
      <Filter>2d</Filter>
    </ClCompile>
    <ClCompile Include="CCActionCamera.cpp">
      <Filter>2d</Filter>
    </ClCompile>
    <ClCompile Include="CCActionCatmullRom.cpp">
      <Filter>2d</Filter>
    </ClCompile>
    <ClCompile Include="CCActionEase.cpp">
      <Filter>2d</Filter>
    </ClCompile>
    <ClCompile Include="CCActionGrid.cpp">
      <Filter>2d</Filter>
    </ClCompile>
    <ClCompile Include="CCActionGrid3D.cpp">
      <Filter>2d</Filter>
    </ClCompile>
    <ClCompile Include="CCActionInstant.cpp">
      <Filter>2d</Filter>
    </ClCompile>
    <ClCompile Include="CCActionInterval.cpp">
      <Filter>2d</Filter>
    </ClCompile>
    <ClCompile Include="CCActionManager.cpp">
      <Filter>2d</Filter>
    </ClCompile>
    <ClCompile Include="CCActionPageTurn3D.cpp">
      <Filter>2d</Filter>
    </ClCompile>
    <ClCompile Include="CCActionProgressTimer.cpp">
      <Filter>2d</Filter>
    </ClCompile>
    <ClCompile Include="CCActionTiledGrid.cpp">
      <Filter>2d</Filter>
    </ClCompile>
    <ClCompile Include="CCActionTween.cpp">
      <Filter>2d</Filter>
    </ClCompile>
    <ClCompile Include="CCAnimation.cpp">
      <Filter>2d</Filter>
    </ClCompile>
    <ClCompile Include="CCAnimationCache.cpp">
      <Filter>2d</Filter>
    </ClCompile>
    <ClCompile Include="CCAtlasNode.cpp">
      <Filter>2d</Filter>
    </ClCompile>
    <ClCompile Include="CCClippingNode.cpp">
      <Filter>2d</Filter>
    </ClCompile>
    <ClCompile Include="CCComponent.cpp">
      <Filter>2d</Filter>
    </ClCompile>
    <ClCompile Include="CCComponentContainer.cpp">
      <Filter>2d</Filter>
    </ClCompile>
    <ClCompile Include="CCDrawingPrimitives.cpp">
      <Filter>2d</Filter>
    </ClCompile>
    <ClCompile Include="CCDrawNode.cpp">
      <Filter>2d</Filter>
    </ClCompile>
    <ClCompile Include="CCFont.cpp">
      <Filter>2d</Filter>
    </ClCompile>
    <ClCompile Include="CCFontAtlas.cpp">
      <Filter>2d</Filter>
    </ClCompile>
    <ClCompile Include="CCFontAtlasCache.cpp">
      <Filter>2d</Filter>
    </ClCompile>
    <ClCompile Include="CCFontCharMap.cpp">
      <Filter>2d</Filter>
    </ClCompile>
    <ClCompile Include="CCFontFNT.cpp">
      <Filter>2d</Filter>
    </ClCompile>
    <ClCompile Include="CCFontFreeType.cpp">
      <Filter>2d</Filter>
    </ClCompile>
    <ClCompile Include="CCGLBufferedNode.cpp">
      <Filter>2d</Filter>
    </ClCompile>
    <ClCompile Include="CCGrabber.cpp">
      <Filter>2d</Filter>
    </ClCompile>
    <ClCompile Include="CCGrid.cpp">
      <Filter>2d</Filter>
    </ClCompile>
    <ClCompile Include="CCLabel.cpp">
      <Filter>2d</Filter>
    </ClCompile>
    <ClCompile Include="CCLabelAtlas.cpp">
      <Filter>2d</Filter>
    </ClCompile>
    <ClCompile Include="CCLabelBMFont.cpp">
      <Filter>2d</Filter>
    </ClCompile>
    <ClCompile Include="CCLabelTextFormatter.cpp">
      <Filter>2d</Filter>
    </ClCompile>
    <ClCompile Include="CCLabelTTF.cpp">
      <Filter>2d</Filter>
    </ClCompile>
    <ClCompile Include="CCLayer.cpp">
      <Filter>2d</Filter>
    </ClCompile>
    <ClCompile Include="CCMenu.cpp">
      <Filter>2d</Filter>
    </ClCompile>
    <ClCompile Include="CCMenuItem.cpp">
      <Filter>2d</Filter>
    </ClCompile>
    <ClCompile Include="CCMotionStreak.cpp">
      <Filter>2d</Filter>
    </ClCompile>
    <ClCompile Include="CCNode.cpp">
      <Filter>2d</Filter>
    </ClCompile>
    <ClCompile Include="CCNodeGrid.cpp">
      <Filter>2d</Filter>
    </ClCompile>
    <ClCompile Include="CCParallaxNode.cpp">
      <Filter>2d</Filter>
    </ClCompile>
    <ClCompile Include="CCParticleBatchNode.cpp">
      <Filter>2d</Filter>
    </ClCompile>
    <ClCompile Include="CCParticleExamples.cpp">
      <Filter>2d</Filter>
    </ClCompile>
    <ClCompile Include="CCParticleSystem.cpp">
      <Filter>2d</Filter>
    </ClCompile>
    <ClCompile Include="CCParticleSystemQuad.cpp">
      <Filter>2d</Filter>
    </ClCompile>
    <ClCompile Include="CCProgressTimer.cpp">
      <Filter>2d</Filter>
    </ClCompile>
    <ClCompile Include="CCRenderTexture.cpp">
      <Filter>2d</Filter>
    </ClCompile>
    <ClCompile Include="CCScene.cpp">
      <Filter>2d</Filter>
    </ClCompile>
    <ClCompile Include="CCSprite.cpp">
      <Filter>2d</Filter>
    </ClCompile>
    <ClCompile Include="CCSpriteBatchNode.cpp">
      <Filter>2d</Filter>
    </ClCompile>
    <ClCompile Include="CCSpriteFrame.cpp">
      <Filter>2d</Filter>
    </ClCompile>
    <ClCompile Include="CCSpriteFrameCache.cpp">
      <Filter>2d</Filter>
    </ClCompile>
    <ClCompile Include="CCTextFieldTTF.cpp">
      <Filter>2d</Filter>
    </ClCompile>
    <ClCompile Include="CCTileMapAtlas.cpp">
      <Filter>2d</Filter>
    </ClCompile>
    <ClCompile Include="CCTMXLayer.cpp">
      <Filter>2d</Filter>
    </ClCompile>
    <ClCompile Include="CCTMXObjectGroup.cpp">
      <Filter>2d</Filter>
    </ClCompile>
    <ClCompile Include="CCTMXTiledMap.cpp">
      <Filter>2d</Filter>
    </ClCompile>
    <ClCompile Include="CCTMXXMLParser.cpp">
      <Filter>2d</Filter>
    </ClCompile>
    <ClCompile Include="CCTransition.cpp">
      <Filter>2d</Filter>
    </ClCompile>
    <ClCompile Include="CCTransitionPageTurn.cpp">
      <Filter>2d</Filter>
    </ClCompile>
    <ClCompile Include="CCTransitionProgress.cpp">
      <Filter>2d</Filter>
    </ClCompile>
    <ClCompile Include="CCTweenFunction.cpp">
      <Filter>2d</Filter>
    </ClCompile>
    <ClCompile Include="..\base\atitc.cpp">
      <Filter>base</Filter>
    </ClCompile>
    <ClCompile Include="..\base\base64.cpp">
      <Filter>base</Filter>
    </ClCompile>
    <ClCompile Include="..\base\CCAutoreleasePool.cpp">
      <Filter>base</Filter>
    </ClCompile>
    <ClCompile Include="..\base\ccCArray.cpp">
      <Filter>base</Filter>
    </ClCompile>
    <ClCompile Include="..\base\CCConfiguration.cpp">
      <Filter>base</Filter>
    </ClCompile>
    <ClCompile Include="..\base\CCConsole.cpp">
      <Filter>base</Filter>
    </ClCompile>
    <ClCompile Include="..\base\CCData.cpp">
      <Filter>base</Filter>
    </ClCompile>
    <ClCompile Include="..\base\CCDataVisitor.cpp">
      <Filter>base</Filter>
    </ClCompile>
    <ClCompile Include="..\base\CCDirector.cpp">
      <Filter>base</Filter>
    </ClCompile>
    <ClCompile Include="..\base\CCEvent.cpp">
      <Filter>base</Filter>
    </ClCompile>
    <ClCompile Include="..\base\CCEventAcceleration.cpp">
      <Filter>base</Filter>
    </ClCompile>
    <ClCompile Include="..\base\CCEventCustom.cpp">
      <Filter>base</Filter>
    </ClCompile>
    <ClCompile Include="..\base\CCEventDispatcher.cpp">
      <Filter>base</Filter>
    </ClCompile>
    <ClCompile Include="..\base\CCEventFocus.cpp">
      <Filter>base</Filter>
    </ClCompile>
    <ClCompile Include="..\base\CCEventKeyboard.cpp">
      <Filter>base</Filter>
    </ClCompile>
    <ClCompile Include="..\base\CCEventListener.cpp">
      <Filter>base</Filter>
    </ClCompile>
    <ClCompile Include="..\base\CCEventListenerAcceleration.cpp">
      <Filter>base</Filter>
    </ClCompile>
    <ClCompile Include="..\base\CCEventListenerCustom.cpp">
      <Filter>base</Filter>
    </ClCompile>
    <ClCompile Include="..\base\CCEventListenerFocus.cpp">
      <Filter>base</Filter>
    </ClCompile>
    <ClCompile Include="..\base\CCEventListenerKeyboard.cpp">
      <Filter>base</Filter>
    </ClCompile>
    <ClCompile Include="..\base\CCEventListenerMouse.cpp">
      <Filter>base</Filter>
    </ClCompile>
    <ClCompile Include="..\base\CCEventListenerTouch.cpp">
      <Filter>base</Filter>
    </ClCompile>
    <ClCompile Include="..\base\CCEventMouse.cpp">
      <Filter>base</Filter>
    </ClCompile>
    <ClCompile Include="..\base\CCEventTouch.cpp">
      <Filter>base</Filter>
    </ClCompile>
    <ClCompile Include="..\base\ccFPSImages.c">
      <Filter>base</Filter>
    </ClCompile>
    <ClCompile Include="..\base\CCNS.cpp">
      <Filter>base</Filter>
    </ClCompile>
    <ClCompile Include="..\base\CCProfiling.cpp">
      <Filter>base</Filter>
    </ClCompile>
    <ClCompile Include="..\base\CCRef.cpp">
      <Filter>base</Filter>
    </ClCompile>
    <ClCompile Include="..\base\CCScheduler.cpp">
      <Filter>base</Filter>
    </ClCompile>
    <ClCompile Include="..\base\CCScriptSupport.cpp">
      <Filter>base</Filter>
    </ClCompile>
    <ClCompile Include="..\base\CCTouch.cpp">
      <Filter>base</Filter>
    </ClCompile>
    <ClCompile Include="..\base\ccTypes.cpp">
      <Filter>base</Filter>
    </ClCompile>
    <ClCompile Include="..\base\CCUserDefault.cpp">
      <Filter>base</Filter>
    </ClCompile>
    <ClCompile Include="..\base\ccUTF8.cpp">
      <Filter>base</Filter>
    </ClCompile>
    <ClCompile Include="..\base\ccUtils.cpp">
      <Filter>base</Filter>
    </ClCompile>
    <ClCompile Include="..\base\CCValue.cpp">
      <Filter>base</Filter>
    </ClCompile>
    <ClCompile Include="..\base\etc1.cpp">
      <Filter>base</Filter>
    </ClCompile>
    <ClCompile Include="..\base\pvr.cpp">
      <Filter>platform</Filter>
    </ClCompile>
    <ClCompile Include="..\base\s3tc.cpp">
      <Filter>base</Filter>
    </ClCompile>
    <ClCompile Include="..\base\TGAlib.cpp">
      <Filter>base</Filter>
    </ClCompile>
    <ClCompile Include="..\base\ZipUtils.cpp">
      <Filter>base</Filter>
    </ClCompile>
    <ClCompile Include="..\renderer\CCBatchCommand.cpp">
      <Filter>renderer</Filter>
    </ClCompile>
    <ClCompile Include="..\renderer\CCCustomCommand.cpp">
      <Filter>renderer</Filter>
    </ClCompile>
    <ClCompile Include="..\renderer\CCTrianglesCommand.cpp">
      <Filter>renderer</Filter>
    </ClCompile>
    <ClCompile Include="..\renderer\CCGLProgram.cpp">
      <Filter>renderer</Filter>
    </ClCompile>
    <ClCompile Include="..\renderer\CCGLProgramCache.cpp">
      <Filter>renderer</Filter>
    </ClCompile>
    <ClCompile Include="..\renderer\CCGLProgramState.cpp">
      <Filter>renderer</Filter>
    </ClCompile>
    <ClCompile Include="..\renderer\CCGLProgramStateCache.cpp">
      <Filter>renderer</Filter>
    </ClCompile>
    <ClCompile Include="..\renderer\ccGLStateCache.cpp">
      <Filter>renderer</Filter>
    </ClCompile>
    <ClCompile Include="..\renderer\CCGroupCommand.cpp">
      <Filter>renderer</Filter>
    </ClCompile>
    <ClCompile Include="..\renderer\CCQuadCommand.cpp">
      <Filter>renderer</Filter>
    </ClCompile>
    <ClCompile Include="..\renderer\CCRenderCommand.cpp">
      <Filter>renderer</Filter>
    </ClCompile>
    <ClCompile Include="..\renderer\CCRenderer.cpp">
      <Filter>renderer</Filter>
    </ClCompile>
    <ClCompile Include="..\renderer\ccShaders.cpp">
      <Filter>renderer</Filter>
    </ClCompile>
    <ClCompile Include="..\renderer\CCTexture2D.cpp">
      <Filter>renderer</Filter>
    </ClCompile>
    <ClCompile Include="..\renderer\CCTextureAtlas.cpp">
      <Filter>renderer</Filter>
    </ClCompile>
    <ClCompile Include="..\renderer\CCTextureCache.cpp">
      <Filter>renderer</Filter>
    </ClCompile>
    <ClCompile Include="..\math\CCAffineTransform.cpp">
      <Filter>math</Filter>
    </ClCompile>
    <ClCompile Include="..\math\CCGeometry.cpp">
      <Filter>math</Filter>
    </ClCompile>
    <ClCompile Include="..\math\CCVertex.cpp">
      <Filter>math</Filter>
    </ClCompile>
    <ClCompile Include="..\math\Mat4.cpp">
      <Filter>math</Filter>
    </ClCompile>
    <ClCompile Include="..\math\MathUtil.cpp">
      <Filter>math</Filter>
    </ClCompile>
    <ClCompile Include="..\math\Quaternion.cpp">
      <Filter>math</Filter>
    </ClCompile>
    <ClCompile Include="..\math\TransformUtils.cpp">
      <Filter>math</Filter>
    </ClCompile>
    <ClCompile Include="..\math\Vec2.cpp">
      <Filter>math</Filter>
    </ClCompile>
    <ClCompile Include="..\math\Vec3.cpp">
      <Filter>math</Filter>
    </ClCompile>
    <ClCompile Include="..\math\Vec4.cpp">
      <Filter>math</Filter>
    </ClCompile>
    <ClCompile Include="..\platform\CCFileUtils.cpp">
      <Filter>platform</Filter>
    </ClCompile>
    <ClCompile Include="..\platform\CCImage.cpp">
      <Filter>platform</Filter>
    </ClCompile>
    <ClCompile Include="..\platform\CCSAXParser.cpp">
      <Filter>platform</Filter>
    </ClCompile>
    <ClCompile Include="..\platform\CCThread.cpp">
      <Filter>platform</Filter>
    </ClCompile>
    <ClCompile Include="..\..\external\tinyxml2\tinyxml2.cpp">
      <Filter>external\tinyxml2</Filter>
    </ClCompile>
    <ClCompile Include="..\..\external\unzip\ioapi.cpp">
      <Filter>external\unzip</Filter>
    </ClCompile>
    <ClCompile Include="..\..\external\unzip\unzip.cpp">
      <Filter>external\unzip</Filter>
    </ClCompile>
    <ClCompile Include="..\..\external\edtaa3func\edtaa3func.cpp">
      <Filter>external\edtaa</Filter>
    </ClCompile>
    <ClCompile Include="..\base\CCIMEDispatcher.cpp">
      <Filter>base</Filter>
    </ClCompile>
    <ClCompile Include="..\renderer\CCMeshCommand.cpp">
      <Filter>renderer</Filter>
    </ClCompile>
    <ClCompile Include="..\base\ObjectFactory.cpp">
      <Filter>base</Filter>
    </ClCompile>
    <ClCompile Include="CCFastTMXLayer.cpp">
      <Filter>2d</Filter>
    </ClCompile>
    <ClCompile Include="CCFastTMXTiledMap.cpp">
      <Filter>2d</Filter>
    </ClCompile>
    <ClCompile Include="..\storage\local-storage\LocalStorage.cpp">
      <Filter>storage</Filter>
    </ClCompile>
    <ClCompile Include="..\platform\CCGLView.cpp">
      <Filter>platform</Filter>
    </ClCompile>
    <ClCompile Include="CCProtectedNode.cpp">
      <Filter>2d</Filter>
    </ClCompile>
    <ClCompile Include="..\base\CCCamera.cpp">
      <Filter>base</Filter>
    </ClCompile>
    <ClCompile Include="..\renderer\CCPrimitive.cpp">
      <Filter>renderer</Filter>
    </ClCompile>
    <ClCompile Include="..\renderer\CCPrimitiveCommand.cpp">
      <Filter>renderer</Filter>
    </ClCompile>
    <ClCompile Include="..\renderer\CCVertexIndexBuffer.cpp">
      <Filter>renderer</Filter>
    </ClCompile>
    <ClCompile Include="..\renderer\CCVertexIndexData.cpp">
      <Filter>renderer</Filter>
    </ClCompile>
    <ClCompile Include="..\base\ccRandom.cpp">
      <Filter>base</Filter>
    </ClCompile>
    <ClCompile Include="..\3d\CCAABB.cpp">
      <Filter>3d</Filter>
    </ClCompile>
    <ClCompile Include="..\3d\CCAnimate3D.cpp">
      <Filter>3d</Filter>
    </ClCompile>
    <ClCompile Include="..\3d\CCAnimation3D.cpp">
      <Filter>3d</Filter>
    </ClCompile>
    <ClCompile Include="..\3d\CCAttachNode.cpp">
      <Filter>3d</Filter>
    </ClCompile>
    <ClCompile Include="..\3d\CCBundle3D.cpp">
      <Filter>3d</Filter>
    </ClCompile>
    <ClCompile Include="..\3d\CCBundleReader.cpp">
      <Filter>3d</Filter>
    </ClCompile>
    <ClCompile Include="..\3d\CCMesh.cpp">
      <Filter>3d</Filter>
    </ClCompile>
    <ClCompile Include="..\3d\CCMeshSkin.cpp">
      <Filter>3d</Filter>
    </ClCompile>
    <ClCompile Include="..\3d\CCOBB.cpp">
      <Filter>3d</Filter>
    </ClCompile>
    <ClCompile Include="..\3d\CCObjLoader.cpp">
      <Filter>3d</Filter>
    </ClCompile>
    <ClCompile Include="..\3d\CCRay.cpp">
      <Filter>3d</Filter>
    </ClCompile>
    <ClCompile Include="..\3d\CCSkeleton3D.cpp">
      <Filter>3d</Filter>
    </ClCompile>
    <ClCompile Include="..\3d\CCSprite3D.cpp">
      <Filter>3d</Filter>
    </ClCompile>
    <ClCompile Include="..\3d\CCSprite3DMaterial.cpp">
      <Filter>3d</Filter>
    </ClCompile>
    <ClCompile Include="..\..\extensions\assets-manager\AssetsManager.cpp">
      <Filter>extension\AssetsManager</Filter>
    </ClCompile>
    <ClCompile Include="..\..\extensions\GUI\CCScrollView\CCScrollView.cpp">
      <Filter>extension\GUI\CCScrollView</Filter>
    </ClCompile>
    <ClCompile Include="..\..\extensions\GUI\CCScrollView\CCTableView.cpp">
      <Filter>extension\GUI\CCScrollView</Filter>
    </ClCompile>
    <ClCompile Include="..\..\extensions\GUI\CCScrollView\CCTableViewCell.cpp">
      <Filter>extension\GUI\CCScrollView</Filter>
    </ClCompile>
    <ClCompile Include="..\..\extensions\physics-nodes\CCPhysicsDebugNode.cpp">
      <Filter>extension\physics_nodes</Filter>
    </ClCompile>
    <ClCompile Include="..\..\extensions\physics-nodes\CCPhysicsSprite.cpp">
      <Filter>extension\physics_nodes</Filter>
    </ClCompile>
    <ClCompile Include="..\audio\win32\MciPlayer.cpp">
      <Filter>cocosdenshion\Source Files</Filter>
    </ClCompile>
    <ClCompile Include="..\audio\win32\SimpleAudioEngine.cpp">
      <Filter>cocosdenshion\Source Files</Filter>
    </ClCompile>
    <ClCompile Include="..\network\HttpClient.cpp">
      <Filter>network\Source Files</Filter>
    </ClCompile>
    <ClCompile Include="..\network\SocketIO.cpp">
      <Filter>network\Source Files</Filter>
    </ClCompile>
    <ClCompile Include="..\network\WebSocket.cpp">
      <Filter>network\Source Files</Filter>
    </ClCompile>
    <ClCompile Include="..\ui\UIScale9Sprite.cpp">
      <Filter>ui\BaseClasses</Filter>
    </ClCompile>
    <ClCompile Include="..\ui\UIWidget.cpp">
      <Filter>ui\BaseClasses</Filter>
    </ClCompile>
    <ClCompile Include="..\ui\UIHBox.cpp">
      <Filter>ui\Layouts</Filter>
    </ClCompile>
    <ClCompile Include="..\ui\UILayout.cpp">
      <Filter>ui\Layouts</Filter>
    </ClCompile>
    <ClCompile Include="..\ui\UILayoutManager.cpp">
      <Filter>ui\Layouts</Filter>
    </ClCompile>
    <ClCompile Include="..\ui\UILayoutParameter.cpp">
      <Filter>ui\Layouts</Filter>
    </ClCompile>
    <ClCompile Include="..\ui\UIRelativeBox.cpp">
      <Filter>ui\Layouts</Filter>
    </ClCompile>
    <ClCompile Include="..\ui\UIVBox.cpp">
      <Filter>ui\Layouts</Filter>
    </ClCompile>
    <ClCompile Include="..\ui\CocosGUI.cpp">
      <Filter>ui\System</Filter>
    </ClCompile>
    <ClCompile Include="..\ui\UIDeprecated.cpp">
      <Filter>ui\System</Filter>
    </ClCompile>
    <ClCompile Include="..\ui\UIHelper.cpp">
      <Filter>ui\System</Filter>
    </ClCompile>
    <ClCompile Include="..\ui\UIButton.cpp">
      <Filter>ui\UIWidgets</Filter>
    </ClCompile>
    <ClCompile Include="..\ui\UICheckBox.cpp">
      <Filter>ui\UIWidgets</Filter>
    </ClCompile>
    <ClCompile Include="..\ui\UIImageView.cpp">
      <Filter>ui\UIWidgets</Filter>
    </ClCompile>
    <ClCompile Include="..\ui\UILoadingBar.cpp">
      <Filter>ui\UIWidgets</Filter>
    </ClCompile>
    <ClCompile Include="..\ui\UIRichText.cpp">
      <Filter>ui\UIWidgets</Filter>
    </ClCompile>
    <ClCompile Include="..\ui\UISlider.cpp">
      <Filter>ui\UIWidgets</Filter>
    </ClCompile>
    <ClCompile Include="..\ui\UIText.cpp">
      <Filter>ui\UIWidgets</Filter>
    </ClCompile>
    <ClCompile Include="..\ui\UITextAtlas.cpp">
      <Filter>ui\UIWidgets</Filter>
    </ClCompile>
    <ClCompile Include="..\ui\UITextBMFont.cpp">
      <Filter>ui\UIWidgets</Filter>
    </ClCompile>
    <ClCompile Include="..\ui\UITextField.cpp">
      <Filter>ui\UIWidgets</Filter>
    </ClCompile>
    <ClCompile Include="..\ui\UIListView.cpp">
      <Filter>ui\UIWidgets\ScrollWidget</Filter>
    </ClCompile>
    <ClCompile Include="..\ui\UIPageView.cpp">
      <Filter>ui\UIWidgets\ScrollWidget</Filter>
    </ClCompile>
    <ClCompile Include="..\ui\UIScrollView.cpp">
      <Filter>ui\UIWidgets\ScrollWidget</Filter>
    </ClCompile>
    <ClCompile Include="..\editor-support\cocostudio\TriggerBase.cpp">
      <Filter>cocostudio\trigger</Filter>
    </ClCompile>
    <ClCompile Include="..\editor-support\cocostudio\TriggerMng.cpp">
      <Filter>cocostudio\trigger</Filter>
    </ClCompile>
    <ClCompile Include="..\editor-support\cocostudio\TriggerObj.cpp">
      <Filter>cocostudio\trigger</Filter>
    </ClCompile>
    <ClCompile Include="..\editor-support\cocostudio\ActionTimeline\CCActionTimeline.cpp">
      <Filter>cocostudio\TimelineAction</Filter>
    </ClCompile>
    <ClCompile Include="..\editor-support\cocostudio\ActionTimeline\CCFrame.cpp">
      <Filter>cocostudio\TimelineAction</Filter>
    </ClCompile>
    <ClCompile Include="..\editor-support\cocostudio\ActionTimeline\CCNodeReader.cpp">
      <Filter>cocostudio\TimelineAction</Filter>
    </ClCompile>
    <ClCompile Include="..\editor-support\cocostudio\ActionTimeline\CCActionTimelineCache.cpp">
      <Filter>cocostudio\TimelineAction</Filter>
    </ClCompile>
    <ClCompile Include="..\editor-support\cocostudio\ActionTimeline\CCTimeLine.cpp">
      <Filter>cocostudio\TimelineAction</Filter>
    </ClCompile>
    <ClCompile Include="..\editor-support\cocostudio\CCSGUIReader.cpp">
      <Filter>cocostudio\reader</Filter>
    </ClCompile>
    <ClCompile Include="..\editor-support\cocostudio\CCSSceneReader.cpp">
      <Filter>cocostudio\reader</Filter>
    </ClCompile>
    <ClCompile Include="..\editor-support\cocostudio\WidgetReader\WidgetReader.cpp">
      <Filter>cocostudio\reader\WidgetReader</Filter>
    </ClCompile>
    <ClCompile Include="..\editor-support\cocostudio\WidgetReader\ButtonReader\ButtonReader.cpp">
      <Filter>cocostudio\reader\WidgetReader\ButtonReader</Filter>
    </ClCompile>
    <ClCompile Include="..\editor-support\cocostudio\WidgetReader\CheckBoxReader\CheckBoxReader.cpp">
      <Filter>cocostudio\reader\WidgetReader\CheckBoxReader</Filter>
    </ClCompile>
    <ClCompile Include="..\editor-support\cocostudio\WidgetReader\ImageViewReader\ImageViewReader.cpp">
      <Filter>cocostudio\reader\WidgetReader\ImageViewReader</Filter>
    </ClCompile>
    <ClCompile Include="..\editor-support\cocostudio\WidgetReader\LayoutReader\LayoutReader.cpp">
      <Filter>cocostudio\reader\WidgetReader\LayoutReader</Filter>
    </ClCompile>
    <ClCompile Include="..\editor-support\cocostudio\WidgetReader\ListViewReader\ListViewReader.cpp">
      <Filter>cocostudio\reader\WidgetReader\ListViewReader</Filter>
    </ClCompile>
    <ClCompile Include="..\editor-support\cocostudio\WidgetReader\LoadingBarReader\LoadingBarReader.cpp">
      <Filter>cocostudio\reader\WidgetReader\LoadingBarReader</Filter>
    </ClCompile>
    <ClCompile Include="..\editor-support\cocostudio\WidgetReader\PageViewReader\PageViewReader.cpp">
      <Filter>cocostudio\reader\WidgetReader\PageViewReader</Filter>
    </ClCompile>
    <ClCompile Include="..\editor-support\cocostudio\WidgetReader\ScrollViewReader\ScrollViewReader.cpp">
      <Filter>cocostudio\reader\WidgetReader\ScrollViewReader</Filter>
    </ClCompile>
    <ClCompile Include="..\editor-support\cocostudio\WidgetReader\SliderReader\SliderReader.cpp">
      <Filter>cocostudio\reader\WidgetReader\SliderReader</Filter>
    </ClCompile>
    <ClCompile Include="..\editor-support\cocostudio\WidgetReader\TextAtlasReader\TextAtlasReader.cpp">
      <Filter>cocostudio\reader\WidgetReader\TextAtlasReader</Filter>
    </ClCompile>
    <ClCompile Include="..\editor-support\cocostudio\WidgetReader\TextBMFontReader\TextBMFontReader.cpp">
      <Filter>cocostudio\reader\WidgetReader\TextBMFontReader</Filter>
    </ClCompile>
    <ClCompile Include="..\editor-support\cocostudio\WidgetReader\TextFieldReader\TextFieldReader.cpp">
      <Filter>cocostudio\reader\WidgetReader\TextFieldReader</Filter>
    </ClCompile>
    <ClCompile Include="..\editor-support\cocostudio\WidgetReader\TextReader\TextReader.cpp">
      <Filter>cocostudio\reader\WidgetReader\TextReader</Filter>
    </ClCompile>
    <ClCompile Include="..\editor-support\cocostudio\CocoLoader.cpp">
      <Filter>cocostudio\json</Filter>
    </ClCompile>
    <ClCompile Include="..\editor-support\cocostudio\DictionaryHelper.cpp">
      <Filter>cocostudio\json</Filter>
    </ClCompile>
    <ClCompile Include="..\editor-support\cocostudio\CCComAttribute.cpp">
      <Filter>cocostudio\components</Filter>
    </ClCompile>
    <ClCompile Include="..\editor-support\cocostudio\CCComAudio.cpp">
      <Filter>cocostudio\components</Filter>
    </ClCompile>
    <ClCompile Include="..\editor-support\cocostudio\CCComController.cpp">
      <Filter>cocostudio\components</Filter>
    </ClCompile>
    <ClCompile Include="..\editor-support\cocostudio\CCComRender.cpp">
      <Filter>cocostudio\components</Filter>
    </ClCompile>
    <ClCompile Include="..\editor-support\cocostudio\CCInputDelegate.cpp">
      <Filter>cocostudio\components</Filter>
    </ClCompile>
    <ClCompile Include="..\editor-support\cocostudio\CCArmature.cpp">
      <Filter>cocostudio\armature</Filter>
    </ClCompile>
    <ClCompile Include="..\editor-support\cocostudio\CCBone.cpp">
      <Filter>cocostudio\armature</Filter>
    </ClCompile>
    <ClCompile Include="..\editor-support\cocostudio\CCArmatureAnimation.cpp">
      <Filter>cocostudio\armature\animation</Filter>
    </ClCompile>
    <ClCompile Include="..\editor-support\cocostudio\CCProcessBase.cpp">
      <Filter>cocostudio\armature\animation</Filter>
    </ClCompile>
    <ClCompile Include="..\editor-support\cocostudio\CCTween.cpp">
      <Filter>cocostudio\armature\animation</Filter>
    </ClCompile>
    <ClCompile Include="..\editor-support\cocostudio\CCDatas.cpp">
      <Filter>cocostudio\armature\datas</Filter>
    </ClCompile>
    <ClCompile Include="..\editor-support\cocostudio\CCBatchNode.cpp">
      <Filter>cocostudio\armature\display</Filter>
    </ClCompile>
    <ClCompile Include="..\editor-support\cocostudio\CCDecorativeDisplay.cpp">
      <Filter>cocostudio\armature\display</Filter>
    </ClCompile>
    <ClCompile Include="..\editor-support\cocostudio\CCDisplayFactory.cpp">
      <Filter>cocostudio\armature\display</Filter>
    </ClCompile>
    <ClCompile Include="..\editor-support\cocostudio\CCDisplayManager.cpp">
      <Filter>cocostudio\armature\display</Filter>
    </ClCompile>
    <ClCompile Include="..\editor-support\cocostudio\CCSkin.cpp">
      <Filter>cocostudio\armature\display</Filter>
    </ClCompile>
    <ClCompile Include="..\editor-support\cocostudio\CCColliderDetector.cpp">
      <Filter>cocostudio\armature\physics</Filter>
    </ClCompile>
    <ClCompile Include="..\editor-support\cocostudio\CCArmatureDataManager.cpp">
      <Filter>cocostudio\armature\utils</Filter>
    </ClCompile>
    <ClCompile Include="..\editor-support\cocostudio\CCArmatureDefine.cpp">
      <Filter>cocostudio\armature\utils</Filter>
    </ClCompile>
    <ClCompile Include="..\editor-support\cocostudio\CCDataReaderHelper.cpp">
      <Filter>cocostudio\armature\utils</Filter>
    </ClCompile>
    <ClCompile Include="..\editor-support\cocostudio\CCSpriteFrameCacheHelper.cpp">
      <Filter>cocostudio\armature\utils</Filter>
    </ClCompile>
    <ClCompile Include="..\editor-support\cocostudio\CCTransformHelp.cpp">
      <Filter>cocostudio\armature\utils</Filter>
    </ClCompile>
    <ClCompile Include="..\editor-support\cocostudio\CCUtilMath.cpp">
      <Filter>cocostudio\armature\utils</Filter>
    </ClCompile>
    <ClCompile Include="..\editor-support\cocostudio\CCActionFrame.cpp">
      <Filter>cocostudio\action</Filter>
    </ClCompile>
    <ClCompile Include="..\editor-support\cocostudio\CCActionFrameEasing.cpp">
      <Filter>cocostudio\action</Filter>
    </ClCompile>
    <ClCompile Include="..\editor-support\cocostudio\CCActionManagerEx.cpp">
      <Filter>cocostudio\action</Filter>
    </ClCompile>
    <ClCompile Include="..\editor-support\cocostudio\CCActionNode.cpp">
      <Filter>cocostudio\action</Filter>
    </ClCompile>
    <ClCompile Include="..\editor-support\cocostudio\CCActionObject.cpp">
      <Filter>cocostudio\action</Filter>
    </ClCompile>
    <ClCompile Include="..\3d\CCMeshVertexIndexData.cpp">
      <Filter>3d</Filter>
    </ClCompile>
    <ClCompile Include="..\editor-support\cocosbuilder\CCBAnimationManager.cpp">
      <Filter>cocosbuilder\Source Files</Filter>
    </ClCompile>
    <ClCompile Include="..\editor-support\cocosbuilder\CCBFileLoader.cpp">
      <Filter>cocosbuilder\Source Files</Filter>
    </ClCompile>
    <ClCompile Include="..\editor-support\cocosbuilder\CCBKeyframe.cpp">
      <Filter>cocosbuilder\Source Files</Filter>
    </ClCompile>
    <ClCompile Include="..\editor-support\cocosbuilder\CCBReader.cpp">
      <Filter>cocosbuilder\Source Files</Filter>
    </ClCompile>
    <ClCompile Include="..\editor-support\cocosbuilder\CCBSequence.cpp">
      <Filter>cocosbuilder\Source Files</Filter>
    </ClCompile>
    <ClCompile Include="..\editor-support\cocosbuilder\CCBSequenceProperty.cpp">
      <Filter>cocosbuilder\Source Files</Filter>
    </ClCompile>
    <ClCompile Include="..\editor-support\cocosbuilder\CCControlButtonLoader.cpp">
      <Filter>cocosbuilder\Source Files</Filter>
    </ClCompile>
    <ClCompile Include="..\editor-support\cocosbuilder\CCControlLoader.cpp">
      <Filter>cocosbuilder\Source Files</Filter>
    </ClCompile>
    <ClCompile Include="..\editor-support\cocosbuilder\CCLabelBMFontLoader.cpp">
      <Filter>cocosbuilder\Source Files</Filter>
    </ClCompile>
    <ClCompile Include="..\editor-support\cocosbuilder\CCLabelTTFLoader.cpp">
      <Filter>cocosbuilder\Source Files</Filter>
    </ClCompile>
    <ClCompile Include="..\editor-support\cocosbuilder\CCLayerColorLoader.cpp">
      <Filter>cocosbuilder\Source Files</Filter>
    </ClCompile>
    <ClCompile Include="..\editor-support\cocosbuilder\CCLayerGradientLoader.cpp">
      <Filter>cocosbuilder\Source Files</Filter>
    </ClCompile>
    <ClCompile Include="..\editor-support\cocosbuilder\CCLayerLoader.cpp">
      <Filter>cocosbuilder\Source Files</Filter>
    </ClCompile>
    <ClCompile Include="..\editor-support\cocosbuilder\CCMenuItemImageLoader.cpp">
      <Filter>cocosbuilder\Source Files</Filter>
    </ClCompile>
    <ClCompile Include="..\editor-support\cocosbuilder\CCMenuItemLoader.cpp">
      <Filter>cocosbuilder\Source Files</Filter>
    </ClCompile>
    <ClCompile Include="..\editor-support\cocosbuilder\CCNode+CCBRelativePositioning.cpp">
      <Filter>cocosbuilder\Source Files</Filter>
    </ClCompile>
    <ClCompile Include="..\editor-support\cocosbuilder\CCNodeLoader.cpp">
      <Filter>cocosbuilder\Source Files</Filter>
    </ClCompile>
    <ClCompile Include="..\editor-support\cocosbuilder\CCNodeLoaderLibrary.cpp">
      <Filter>cocosbuilder\Source Files</Filter>
    </ClCompile>
    <ClCompile Include="..\editor-support\cocosbuilder\CCParticleSystemQuadLoader.cpp">
      <Filter>cocosbuilder\Source Files</Filter>
    </ClCompile>
    <ClCompile Include="..\editor-support\cocosbuilder\CCScale9SpriteLoader.cpp">
      <Filter>cocosbuilder\Source Files</Filter>
    </ClCompile>
    <ClCompile Include="..\editor-support\cocosbuilder\CCScrollViewLoader.cpp">
      <Filter>cocosbuilder\Source Files</Filter>
    </ClCompile>
    <ClCompile Include="..\editor-support\cocosbuilder\CCSpriteLoader.cpp">
      <Filter>cocosbuilder\Source Files</Filter>
    </ClCompile>
    <ClCompile Include="..\3d\CCBillBoard.cpp">
      <Filter>3d</Filter>
    </ClCompile>
    <ClCompile Include="..\ui\UIEditBox\UIEditBox.cpp">
      <Filter>ui\UIWidgets\EditBox</Filter>
    </ClCompile>
    <ClCompile Include="..\..\extensions\GUI\CCControlExtension\CCControl.cpp">
      <Filter>extension\GUI\CCControlExtensions</Filter>
    </ClCompile>
    <ClCompile Include="..\..\extensions\GUI\CCControlExtension\CCControlButton.cpp">
      <Filter>extension\GUI\CCControlExtensions</Filter>
    </ClCompile>
    <ClCompile Include="..\..\extensions\GUI\CCControlExtension\CCControlColourPicker.cpp">
      <Filter>extension\GUI\CCControlExtensions</Filter>
    </ClCompile>
    <ClCompile Include="..\..\extensions\GUI\CCControlExtension\CCControlHuePicker.cpp">
      <Filter>extension\GUI\CCControlExtensions</Filter>
    </ClCompile>
    <ClCompile Include="..\..\extensions\GUI\CCControlExtension\CCControlPotentiometer.cpp">
      <Filter>extension\GUI\CCControlExtensions</Filter>
    </ClCompile>
    <ClCompile Include="..\..\extensions\GUI\CCControlExtension\CCControlSaturationBrightnessPicker.cpp">
      <Filter>extension\GUI\CCControlExtensions</Filter>
    </ClCompile>
    <ClCompile Include="..\..\extensions\GUI\CCControlExtension\CCControlSlider.cpp">
      <Filter>extension\GUI\CCControlExtensions</Filter>
    </ClCompile>
    <ClCompile Include="..\..\extensions\GUI\CCControlExtension\CCControlStepper.cpp">
      <Filter>extension\GUI\CCControlExtensions</Filter>
    </ClCompile>
    <ClCompile Include="..\..\extensions\GUI\CCControlExtension\CCControlSwitch.cpp">
      <Filter>extension\GUI\CCControlExtensions</Filter>
    </ClCompile>
    <ClCompile Include="..\..\extensions\GUI\CCControlExtension\CCControlUtils.cpp">
      <Filter>extension\GUI\CCControlExtensions</Filter>
    </ClCompile>
    <ClCompile Include="..\..\extensions\GUI\CCControlExtension\CCInvocation.cpp">
      <Filter>extension\GUI\CCControlExtensions</Filter>
    </ClCompile>
    <ClCompile Include="..\ui\proj.win32\Win32InputBox.cpp">
      <Filter>ui\UIWidgets\EditBox</Filter>
    </ClCompile>
    <ClCompile Include="..\platform\win32\CCApplication-win32.cpp">
      <Filter>platform\win32</Filter>
    </ClCompile>
    <ClCompile Include="..\platform\win32\CCCommon-win32.cpp">
      <Filter>platform\win32</Filter>
    </ClCompile>
    <ClCompile Include="..\platform\win32\CCDevice-win32.cpp">
      <Filter>platform\win32</Filter>
    </ClCompile>
    <ClCompile Include="..\platform\win32\CCFileUtils-win32.cpp">
      <Filter>platform\win32</Filter>
    </ClCompile>
    <ClCompile Include="..\platform\win32\CCStdC-win32.cpp">
      <Filter>platform\win32</Filter>
    </ClCompile>
    <ClCompile Include="..\platform\desktop\CCGLViewImpl-desktop.cpp">
      <Filter>platform\desktop</Filter>
    </ClCompile>
    <ClCompile Include="..\ui\UIEditBox\UIEditBoxImpl-win32.cpp">
      <Filter>ui\UIWidgets\EditBox</Filter>
    </ClCompile>
<<<<<<< HEAD
    <ClCompile Include="..\3d\CCLight3D.cpp">
      <Filter>3d</Filter>
=======
    <ClCompile Include="..\ui\UIWebViewImpl-win32.cpp">
      <Filter>ui\UIWidgets</Filter>
    </ClCompile>
    <ClCompile Include="..\ui\UIWebView.cpp">
      <Filter>ui\UIWidgets</Filter>
>>>>>>> efa1c86f
    </ClCompile>
  </ItemGroup>
  <ItemGroup>
    <ClInclude Include="..\physics\CCPhysicsBody.h">
      <Filter>physics</Filter>
    </ClInclude>
    <ClInclude Include="..\physics\CCPhysicsContact.h">
      <Filter>physics</Filter>
    </ClInclude>
    <ClInclude Include="..\physics\CCPhysicsJoint.h">
      <Filter>physics</Filter>
    </ClInclude>
    <ClInclude Include="..\physics\CCPhysicsShape.h">
      <Filter>physics</Filter>
    </ClInclude>
    <ClInclude Include="..\physics\CCPhysicsWorld.h">
      <Filter>physics</Filter>
    </ClInclude>
    <ClInclude Include="..\physics\chipmunk\CCPhysicsBodyInfo_chipmunk.h">
      <Filter>physics\chipmunk</Filter>
    </ClInclude>
    <ClInclude Include="..\physics\chipmunk\CCPhysicsContactInfo_chipmunk.h">
      <Filter>physics\chipmunk</Filter>
    </ClInclude>
    <ClInclude Include="..\physics\chipmunk\CCPhysicsHelper_chipmunk.h">
      <Filter>physics\chipmunk</Filter>
    </ClInclude>
    <ClInclude Include="..\physics\chipmunk\CCPhysicsJointInfo_chipmunk.h">
      <Filter>physics\chipmunk</Filter>
    </ClInclude>
    <ClInclude Include="..\physics\chipmunk\CCPhysicsShapeInfo_chipmunk.h">
      <Filter>physics\chipmunk</Filter>
    </ClInclude>
    <ClInclude Include="..\physics\chipmunk\CCPhysicsWorldInfo_chipmunk.h">
      <Filter>physics\chipmunk</Filter>
    </ClInclude>
    <ClInclude Include="..\..\external\xxhash\xxhash.h">
      <Filter>external\xxhash</Filter>
    </ClInclude>
    <ClInclude Include="..\deprecated\CCArray.h">
      <Filter>deprecated</Filter>
    </ClInclude>
    <ClInclude Include="..\deprecated\CCBool.h">
      <Filter>deprecated</Filter>
    </ClInclude>
    <ClInclude Include="..\deprecated\CCDeprecated.h">
      <Filter>deprecated</Filter>
    </ClInclude>
    <ClInclude Include="..\deprecated\CCDictionary.h">
      <Filter>deprecated</Filter>
    </ClInclude>
    <ClInclude Include="..\deprecated\CCDouble.h">
      <Filter>deprecated</Filter>
    </ClInclude>
    <ClInclude Include="..\deprecated\CCFloat.h">
      <Filter>deprecated</Filter>
    </ClInclude>
    <ClInclude Include="..\deprecated\CCInteger.h">
      <Filter>deprecated</Filter>
    </ClInclude>
    <ClInclude Include="..\deprecated\CCNotificationCenter.h">
      <Filter>deprecated</Filter>
    </ClInclude>
    <ClInclude Include="..\deprecated\CCSet.h">
      <Filter>deprecated</Filter>
    </ClInclude>
    <ClInclude Include="..\deprecated\CCString.h">
      <Filter>deprecated</Filter>
    </ClInclude>
    <ClInclude Include="..\cocos2d.h" />
    <ClInclude Include="..\..\external\ConvertUTF\ConvertUTF.h">
      <Filter>external\ConvertUTF</Filter>
    </ClInclude>
    <ClInclude Include="CCAction.h">
      <Filter>2d</Filter>
    </ClInclude>
    <ClInclude Include="CCActionCamera.h">
      <Filter>2d</Filter>
    </ClInclude>
    <ClInclude Include="CCActionCatmullRom.h">
      <Filter>2d</Filter>
    </ClInclude>
    <ClInclude Include="CCActionEase.h">
      <Filter>2d</Filter>
    </ClInclude>
    <ClInclude Include="CCActionGrid.h">
      <Filter>2d</Filter>
    </ClInclude>
    <ClInclude Include="CCActionGrid3D.h">
      <Filter>2d</Filter>
    </ClInclude>
    <ClInclude Include="CCActionInstant.h">
      <Filter>2d</Filter>
    </ClInclude>
    <ClInclude Include="CCActionInterval.h">
      <Filter>2d</Filter>
    </ClInclude>
    <ClInclude Include="CCActionManager.h">
      <Filter>2d</Filter>
    </ClInclude>
    <ClInclude Include="CCActionPageTurn3D.h">
      <Filter>2d</Filter>
    </ClInclude>
    <ClInclude Include="CCActionProgressTimer.h">
      <Filter>2d</Filter>
    </ClInclude>
    <ClInclude Include="CCActionTiledGrid.h">
      <Filter>2d</Filter>
    </ClInclude>
    <ClInclude Include="CCActionTween.h">
      <Filter>2d</Filter>
    </ClInclude>
    <ClInclude Include="CCAnimation.h">
      <Filter>2d</Filter>
    </ClInclude>
    <ClInclude Include="CCAnimationCache.h">
      <Filter>2d</Filter>
    </ClInclude>
    <ClInclude Include="CCAtlasNode.h">
      <Filter>2d</Filter>
    </ClInclude>
    <ClInclude Include="CCClippingNode.h">
      <Filter>2d</Filter>
    </ClInclude>
    <ClInclude Include="CCComponent.h">
      <Filter>2d</Filter>
    </ClInclude>
    <ClInclude Include="CCComponentContainer.h">
      <Filter>2d</Filter>
    </ClInclude>
    <ClInclude Include="CCDrawingPrimitives.h">
      <Filter>2d</Filter>
    </ClInclude>
    <ClInclude Include="CCDrawNode.h">
      <Filter>2d</Filter>
    </ClInclude>
    <ClInclude Include="CCFont.h">
      <Filter>2d</Filter>
    </ClInclude>
    <ClInclude Include="CCFontAtlas.h">
      <Filter>2d</Filter>
    </ClInclude>
    <ClInclude Include="CCFontAtlasCache.h">
      <Filter>2d</Filter>
    </ClInclude>
    <ClInclude Include="CCFontCharMap.h">
      <Filter>2d</Filter>
    </ClInclude>
    <ClInclude Include="CCFontFNT.h">
      <Filter>2d</Filter>
    </ClInclude>
    <ClInclude Include="CCFontFreeType.h">
      <Filter>2d</Filter>
    </ClInclude>
    <ClInclude Include="CCGLBufferedNode.h">
      <Filter>2d</Filter>
    </ClInclude>
    <ClInclude Include="CCGrabber.h">
      <Filter>2d</Filter>
    </ClInclude>
    <ClInclude Include="CCGrid.h">
      <Filter>2d</Filter>
    </ClInclude>
    <ClInclude Include="CCLabel.h">
      <Filter>2d</Filter>
    </ClInclude>
    <ClInclude Include="CCLabelAtlas.h">
      <Filter>2d</Filter>
    </ClInclude>
    <ClInclude Include="CCLabelBMFont.h">
      <Filter>2d</Filter>
    </ClInclude>
    <ClInclude Include="CCLabelTextFormatter.h">
      <Filter>2d</Filter>
    </ClInclude>
    <ClInclude Include="CCLabelTTF.h">
      <Filter>2d</Filter>
    </ClInclude>
    <ClInclude Include="CCLayer.h">
      <Filter>2d</Filter>
    </ClInclude>
    <ClInclude Include="CCMenu.h">
      <Filter>2d</Filter>
    </ClInclude>
    <ClInclude Include="CCMenuItem.h">
      <Filter>2d</Filter>
    </ClInclude>
    <ClInclude Include="CCMotionStreak.h">
      <Filter>2d</Filter>
    </ClInclude>
    <ClInclude Include="CCNode.h">
      <Filter>2d</Filter>
    </ClInclude>
    <ClInclude Include="CCNodeGrid.h">
      <Filter>2d</Filter>
    </ClInclude>
    <ClInclude Include="CCParallaxNode.h">
      <Filter>2d</Filter>
    </ClInclude>
    <ClInclude Include="CCParticleBatchNode.h">
      <Filter>2d</Filter>
    </ClInclude>
    <ClInclude Include="CCParticleExamples.h">
      <Filter>2d</Filter>
    </ClInclude>
    <ClInclude Include="CCParticleSystem.h">
      <Filter>2d</Filter>
    </ClInclude>
    <ClInclude Include="CCParticleSystemQuad.h">
      <Filter>2d</Filter>
    </ClInclude>
    <ClInclude Include="CCProgressTimer.h">
      <Filter>2d</Filter>
    </ClInclude>
    <ClInclude Include="CCRenderTexture.h">
      <Filter>2d</Filter>
    </ClInclude>
    <ClInclude Include="CCScene.h">
      <Filter>2d</Filter>
    </ClInclude>
    <ClInclude Include="CCSprite.h">
      <Filter>2d</Filter>
    </ClInclude>
    <ClInclude Include="CCSpriteBatchNode.h">
      <Filter>2d</Filter>
    </ClInclude>
    <ClInclude Include="CCSpriteFrame.h">
      <Filter>2d</Filter>
    </ClInclude>
    <ClInclude Include="CCSpriteFrameCache.h">
      <Filter>2d</Filter>
    </ClInclude>
    <ClInclude Include="CCTextFieldTTF.h">
      <Filter>2d</Filter>
    </ClInclude>
    <ClInclude Include="CCTileMapAtlas.h">
      <Filter>2d</Filter>
    </ClInclude>
    <ClInclude Include="CCTMXLayer.h">
      <Filter>2d</Filter>
    </ClInclude>
    <ClInclude Include="CCTMXObjectGroup.h">
      <Filter>2d</Filter>
    </ClInclude>
    <ClInclude Include="CCTMXTiledMap.h">
      <Filter>2d</Filter>
    </ClInclude>
    <ClInclude Include="CCTMXXMLParser.h">
      <Filter>2d</Filter>
    </ClInclude>
    <ClInclude Include="CCTransition.h">
      <Filter>2d</Filter>
    </ClInclude>
    <ClInclude Include="CCTransitionPageTurn.h">
      <Filter>2d</Filter>
    </ClInclude>
    <ClInclude Include="CCTransitionProgress.h">
      <Filter>2d</Filter>
    </ClInclude>
    <ClInclude Include="CCTweenFunction.h">
      <Filter>2d</Filter>
    </ClInclude>
    <ClInclude Include="..\base\atitc.h">
      <Filter>base</Filter>
    </ClInclude>
    <ClInclude Include="..\base\base64.h">
      <Filter>base</Filter>
    </ClInclude>
    <ClInclude Include="..\base\CCAutoreleasePool.h">
      <Filter>base</Filter>
    </ClInclude>
    <ClInclude Include="..\base\ccCArray.h">
      <Filter>base</Filter>
    </ClInclude>
    <ClInclude Include="..\base\ccConfig.h">
      <Filter>base</Filter>
    </ClInclude>
    <ClInclude Include="..\base\CCConfiguration.h">
      <Filter>base</Filter>
    </ClInclude>
    <ClInclude Include="..\base\CCConsole.h">
      <Filter>base</Filter>
    </ClInclude>
    <ClInclude Include="..\base\CCData.h">
      <Filter>base</Filter>
    </ClInclude>
    <ClInclude Include="..\base\CCDataVisitor.h">
      <Filter>base</Filter>
    </ClInclude>
    <ClInclude Include="..\base\CCDirector.h">
      <Filter>base</Filter>
    </ClInclude>
    <ClInclude Include="..\base\CCEvent.h">
      <Filter>base</Filter>
    </ClInclude>
    <ClInclude Include="..\base\CCEventAcceleration.h">
      <Filter>base</Filter>
    </ClInclude>
    <ClInclude Include="..\base\CCEventCustom.h">
      <Filter>base</Filter>
    </ClInclude>
    <ClInclude Include="..\base\CCEventDispatcher.h">
      <Filter>base</Filter>
    </ClInclude>
    <ClInclude Include="..\base\CCEventFocus.h">
      <Filter>base</Filter>
    </ClInclude>
    <ClInclude Include="..\base\CCEventKeyboard.h">
      <Filter>base</Filter>
    </ClInclude>
    <ClInclude Include="..\base\CCEventListener.h">
      <Filter>base</Filter>
    </ClInclude>
    <ClInclude Include="..\base\CCEventListenerAcceleration.h">
      <Filter>base</Filter>
    </ClInclude>
    <ClInclude Include="..\base\CCEventListenerCustom.h">
      <Filter>base</Filter>
    </ClInclude>
    <ClInclude Include="..\base\CCEventListenerFocus.h">
      <Filter>base</Filter>
    </ClInclude>
    <ClInclude Include="..\base\CCEventListenerKeyboard.h">
      <Filter>base</Filter>
    </ClInclude>
    <ClInclude Include="..\base\CCEventListenerMouse.h">
      <Filter>base</Filter>
    </ClInclude>
    <ClInclude Include="..\base\CCEventListenerTouch.h">
      <Filter>base</Filter>
    </ClInclude>
    <ClInclude Include="..\base\CCEventMouse.h">
      <Filter>base</Filter>
    </ClInclude>
    <ClInclude Include="..\base\CCEventTouch.h">
      <Filter>base</Filter>
    </ClInclude>
    <ClInclude Include="..\base\CCEventType.h">
      <Filter>base</Filter>
    </ClInclude>
    <ClInclude Include="..\base\ccFPSImages.h">
      <Filter>base</Filter>
    </ClInclude>
    <ClInclude Include="..\base\ccMacros.h">
      <Filter>base</Filter>
    </ClInclude>
    <ClInclude Include="..\base\CCMap.h">
      <Filter>base</Filter>
    </ClInclude>
    <ClInclude Include="..\base\CCNS.h">
      <Filter>base</Filter>
    </ClInclude>
    <ClInclude Include="..\base\CCPlatformConfig.h">
      <Filter>base</Filter>
    </ClInclude>
    <ClInclude Include="..\base\CCPlatformMacros.h">
      <Filter>base</Filter>
    </ClInclude>
    <ClInclude Include="..\base\CCProfiling.h">
      <Filter>base</Filter>
    </ClInclude>
    <ClInclude Include="..\base\CCProtocols.h">
      <Filter>base</Filter>
    </ClInclude>
    <ClInclude Include="..\base\CCRef.h">
      <Filter>base</Filter>
    </ClInclude>
    <ClInclude Include="..\base\CCRefPtr.h">
      <Filter>base</Filter>
    </ClInclude>
    <ClInclude Include="..\base\CCScheduler.h">
      <Filter>base</Filter>
    </ClInclude>
    <ClInclude Include="..\base\CCScriptSupport.h">
      <Filter>base</Filter>
    </ClInclude>
    <ClInclude Include="..\base\CCTouch.h">
      <Filter>base</Filter>
    </ClInclude>
    <ClInclude Include="..\base\ccTypes.h">
      <Filter>base</Filter>
    </ClInclude>
    <ClInclude Include="..\base\CCUserDefault.h">
      <Filter>base</Filter>
    </ClInclude>
    <ClInclude Include="..\base\ccUTF8.h">
      <Filter>base</Filter>
    </ClInclude>
    <ClInclude Include="..\base\ccUtils.h">
      <Filter>base</Filter>
    </ClInclude>
    <ClInclude Include="..\base\CCValue.h">
      <Filter>base</Filter>
    </ClInclude>
    <ClInclude Include="..\base\CCVector.h">
      <Filter>base</Filter>
    </ClInclude>
    <ClInclude Include="..\base\etc1.h">
      <Filter>base</Filter>
    </ClInclude>
    <ClInclude Include="..\base\pvr.h">
      <Filter>platform</Filter>
    </ClInclude>
    <ClInclude Include="..\base\firePngData.h">
      <Filter>base</Filter>
    </ClInclude>
    <ClInclude Include="..\base\s3tc.h">
      <Filter>base</Filter>
    </ClInclude>
    <ClInclude Include="..\base\TGAlib.h">
      <Filter>base</Filter>
    </ClInclude>
    <ClInclude Include="..\base\uthash.h">
      <Filter>base</Filter>
    </ClInclude>
    <ClInclude Include="..\base\utlist.h">
      <Filter>base</Filter>
    </ClInclude>
    <ClInclude Include="..\base\ZipUtils.h">
      <Filter>base</Filter>
    </ClInclude>
    <ClInclude Include="..\renderer\CCBatchCommand.h">
      <Filter>renderer</Filter>
    </ClInclude>
    <ClInclude Include="..\renderer\CCTrianglesCommand.h">
      <Filter>renderer</Filter>
    </ClInclude>
    <ClInclude Include="..\renderer\CCCustomCommand.h">
      <Filter>renderer</Filter>
    </ClInclude>
    <ClInclude Include="..\renderer\CCGLProgram.h">
      <Filter>renderer</Filter>
    </ClInclude>
    <ClInclude Include="..\renderer\CCGLProgramCache.h">
      <Filter>renderer</Filter>
    </ClInclude>
    <ClInclude Include="..\renderer\CCGLProgramState.h">
      <Filter>renderer</Filter>
    </ClInclude>
    <ClInclude Include="..\renderer\CCGLProgramStateCache.h">
      <Filter>renderer</Filter>
    </ClInclude>
    <ClInclude Include="..\renderer\ccGLStateCache.h">
      <Filter>renderer</Filter>
    </ClInclude>
    <ClInclude Include="..\renderer\CCGroupCommand.h">
      <Filter>renderer</Filter>
    </ClInclude>
    <ClInclude Include="..\renderer\CCQuadCommand.h">
      <Filter>renderer</Filter>
    </ClInclude>
    <ClInclude Include="..\renderer\CCRenderCommand.h">
      <Filter>renderer</Filter>
    </ClInclude>
    <ClInclude Include="..\renderer\CCRenderCommandPool.h">
      <Filter>renderer</Filter>
    </ClInclude>
    <ClInclude Include="..\renderer\CCRenderer.h">
      <Filter>renderer</Filter>
    </ClInclude>
    <ClInclude Include="..\renderer\ccShaders.h">
      <Filter>renderer</Filter>
    </ClInclude>
    <ClInclude Include="..\renderer\CCTexture2D.h">
      <Filter>renderer</Filter>
    </ClInclude>
    <ClInclude Include="..\renderer\CCTextureAtlas.h">
      <Filter>renderer</Filter>
    </ClInclude>
    <ClInclude Include="..\renderer\CCTextureCache.h">
      <Filter>renderer</Filter>
    </ClInclude>
    <ClInclude Include="..\platform\win32\compat\stdint.h">
      <Filter>platform\win32\compat</Filter>
    </ClInclude>
    <ClInclude Include="..\math\CCAffineTransform.h">
      <Filter>math</Filter>
    </ClInclude>
    <ClInclude Include="..\math\CCGeometry.h">
      <Filter>math</Filter>
    </ClInclude>
    <ClInclude Include="..\math\CCMath.h">
      <Filter>math</Filter>
    </ClInclude>
    <ClInclude Include="..\math\CCMathBase.h">
      <Filter>math</Filter>
    </ClInclude>
    <ClInclude Include="..\math\CCVertex.h">
      <Filter>math</Filter>
    </ClInclude>
    <ClInclude Include="..\math\Mat4.h">
      <Filter>math</Filter>
    </ClInclude>
    <ClInclude Include="..\math\MathUtil.h">
      <Filter>math</Filter>
    </ClInclude>
    <ClInclude Include="..\math\Quaternion.h">
      <Filter>math</Filter>
    </ClInclude>
    <ClInclude Include="..\math\TransformUtils.h">
      <Filter>math</Filter>
    </ClInclude>
    <ClInclude Include="..\math\Vec2.h">
      <Filter>math</Filter>
    </ClInclude>
    <ClInclude Include="..\math\Vec3.h">
      <Filter>math</Filter>
    </ClInclude>
    <ClInclude Include="..\math\Vec4.h">
      <Filter>math</Filter>
    </ClInclude>
    <ClInclude Include="..\platform\CCApplicationProtocol.h">
      <Filter>platform</Filter>
    </ClInclude>
    <ClInclude Include="..\platform\CCCommon.h">
      <Filter>platform</Filter>
    </ClInclude>
    <ClInclude Include="..\platform\CCDevice.h">
      <Filter>platform</Filter>
    </ClInclude>
    <ClInclude Include="..\platform\CCFileUtils.h">
      <Filter>platform</Filter>
    </ClInclude>
    <ClInclude Include="..\platform\CCImage.h">
      <Filter>platform</Filter>
    </ClInclude>
    <ClInclude Include="..\platform\CCSAXParser.h">
      <Filter>platform</Filter>
    </ClInclude>
    <ClInclude Include="..\platform\CCThread.h">
      <Filter>platform</Filter>
    </ClInclude>
    <ClInclude Include="..\..\external\tinyxml2\tinyxml2.h">
      <Filter>external\tinyxml2</Filter>
    </ClInclude>
    <ClInclude Include="..\..\external\unzip\unzip.h">
      <Filter>external\unzip</Filter>
    </ClInclude>
    <ClInclude Include="..\..\external\unzip\ioapi.h">
      <Filter>external\unzip</Filter>
    </ClInclude>
    <ClInclude Include="..\..\external\edtaa3func\edtaa3func.h">
      <Filter>external\edtaa</Filter>
    </ClInclude>
    <ClInclude Include="..\base\CCIMEDelegate.h">
      <Filter>base</Filter>
    </ClInclude>
    <ClInclude Include="..\base\CCIMEDispatcher.h">
      <Filter>base</Filter>
    </ClInclude>
    <ClInclude Include="..\renderer\CCMeshCommand.h">
      <Filter>renderer</Filter>
    </ClInclude>
    <ClInclude Include="..\base\ObjectFactory.h">
      <Filter>base</Filter>
    </ClInclude>
    <ClInclude Include="CCFastTMXTiledMap.h">
      <Filter>2d</Filter>
    </ClInclude>
    <ClInclude Include="CCFastTMXLayer.h">
      <Filter>2d</Filter>
    </ClInclude>
    <ClInclude Include="..\storage\local-storage\LocalStorage.h">
      <Filter>storage</Filter>
    </ClInclude>
    <ClInclude Include="..\platform\CCGLView.h">
      <Filter>platform</Filter>
    </ClInclude>
    <ClInclude Include="CCProtectedNode.h">
      <Filter>2d</Filter>
    </ClInclude>
    <ClInclude Include="..\base\CCCamera.h">
      <Filter>base</Filter>
    </ClInclude>
    <ClInclude Include="..\renderer\CCPrimitive.h">
      <Filter>renderer</Filter>
    </ClInclude>
    <ClInclude Include="..\renderer\CCPrimitiveCommand.h">
      <Filter>renderer</Filter>
    </ClInclude>
    <ClInclude Include="..\renderer\CCVertexIndexBuffer.h">
      <Filter>renderer</Filter>
    </ClInclude>
    <ClInclude Include="..\renderer\CCVertexIndexData.h">
      <Filter>renderer</Filter>
    </ClInclude>
    <ClInclude Include="..\base\ccRandom.h">
      <Filter>base</Filter>
    </ClInclude>
    <ClInclude Include="..\3d\3dExport.h">
      <Filter>3d</Filter>
    </ClInclude>
    <ClInclude Include="..\3d\CCAABB.h">
      <Filter>3d</Filter>
    </ClInclude>
    <ClInclude Include="..\3d\CCAnimate3D.h">
      <Filter>3d</Filter>
    </ClInclude>
    <ClInclude Include="..\3d\CCAnimation3D.h">
      <Filter>3d</Filter>
    </ClInclude>
    <ClInclude Include="..\3d\CCAnimationCurve.h">
      <Filter>3d</Filter>
    </ClInclude>
    <ClInclude Include="..\3d\CCAttachNode.h">
      <Filter>3d</Filter>
    </ClInclude>
    <ClInclude Include="..\3d\CCBundle3D.h">
      <Filter>3d</Filter>
    </ClInclude>
    <ClInclude Include="..\3d\CCBundle3DData.h">
      <Filter>3d</Filter>
    </ClInclude>
    <ClInclude Include="..\3d\CCBundleReader.h">
      <Filter>3d</Filter>
    </ClInclude>
    <ClInclude Include="..\3d\CCMesh.h">
      <Filter>3d</Filter>
    </ClInclude>
    <ClInclude Include="..\3d\CCMeshSkin.h">
      <Filter>3d</Filter>
    </ClInclude>
    <ClInclude Include="..\3d\CCOBB.h">
      <Filter>3d</Filter>
    </ClInclude>
    <ClInclude Include="..\3d\CCObjLoader.h">
      <Filter>3d</Filter>
    </ClInclude>
    <ClInclude Include="..\3d\CCRay.h">
      <Filter>3d</Filter>
    </ClInclude>
    <ClInclude Include="..\3d\CCSkeleton3D.h">
      <Filter>3d</Filter>
    </ClInclude>
    <ClInclude Include="..\3d\CCSprite3D.h">
      <Filter>3d</Filter>
    </ClInclude>
    <ClInclude Include="..\3d\CCSprite3DMaterial.h">
      <Filter>3d</Filter>
    </ClInclude>
    <ClInclude Include="..\3d\cocos3d.h">
      <Filter>3d</Filter>
    </ClInclude>
    <ClInclude Include="..\..\extensions\assets-manager\AssetsManager.h">
      <Filter>extension\AssetsManager</Filter>
    </ClInclude>
    <ClInclude Include="..\..\extensions\GUI\CCScrollView\CCScrollView.h">
      <Filter>extension\GUI\CCScrollView</Filter>
    </ClInclude>
    <ClInclude Include="..\..\extensions\GUI\CCScrollView\CCTableView.h">
      <Filter>extension\GUI\CCScrollView</Filter>
    </ClInclude>
    <ClInclude Include="..\..\extensions\GUI\CCScrollView\CCTableViewCell.h">
      <Filter>extension\GUI\CCScrollView</Filter>
    </ClInclude>
    <ClInclude Include="..\..\extensions\physics-nodes\CCPhysicsDebugNode.h">
      <Filter>extension\physics_nodes</Filter>
    </ClInclude>
    <ClInclude Include="..\..\extensions\physics-nodes\CCPhysicsSprite.h">
      <Filter>extension\physics_nodes</Filter>
    </ClInclude>
    <ClInclude Include="..\..\extensions\cocos-ext.h">
      <Filter>extension</Filter>
    </ClInclude>
    <ClInclude Include="..\..\extensions\ExtensionExport.h">
      <Filter>extension</Filter>
    </ClInclude>
    <ClInclude Include="..\..\extensions\ExtensionMacros.h">
      <Filter>extension</Filter>
    </ClInclude>
    <ClInclude Include="..\audio\include\Export.h">
      <Filter>cocosdenshion\Header Files</Filter>
    </ClInclude>
    <ClInclude Include="..\audio\win32\MciPlayer.h">
      <Filter>cocosdenshion\Header Files</Filter>
    </ClInclude>
    <ClInclude Include="..\audio\include\SimpleAudioEngine.h">
      <Filter>cocosdenshion\Header Files</Filter>
    </ClInclude>
    <ClInclude Include="..\network\HttpClient.h">
      <Filter>network\Header Files</Filter>
    </ClInclude>
    <ClInclude Include="..\network\HttpRequest.h">
      <Filter>network\Header Files</Filter>
    </ClInclude>
    <ClInclude Include="..\network\HttpResponse.h">
      <Filter>network\Header Files</Filter>
    </ClInclude>
    <ClInclude Include="..\network\SocketIO.h">
      <Filter>network\Header Files</Filter>
    </ClInclude>
    <ClInclude Include="..\network\WebSocket.h">
      <Filter>network\Header Files</Filter>
    </ClInclude>
    <ClInclude Include="..\ui\UIScale9Sprite.h">
      <Filter>ui\BaseClasses</Filter>
    </ClInclude>
    <ClInclude Include="..\ui\UIWidget.h">
      <Filter>ui\BaseClasses</Filter>
    </ClInclude>
    <ClInclude Include="..\ui\UIHBox.h">
      <Filter>ui\Layouts</Filter>
    </ClInclude>
    <ClInclude Include="..\ui\UILayout.h">
      <Filter>ui\Layouts</Filter>
    </ClInclude>
    <ClInclude Include="..\ui\UILayoutManager.h">
      <Filter>ui\Layouts</Filter>
    </ClInclude>
    <ClInclude Include="..\ui\UILayoutParameter.h">
      <Filter>ui\Layouts</Filter>
    </ClInclude>
    <ClInclude Include="..\ui\UIRelativeBox.h">
      <Filter>ui\Layouts</Filter>
    </ClInclude>
    <ClInclude Include="..\ui\UIVBox.h">
      <Filter>ui\Layouts</Filter>
    </ClInclude>
    <ClInclude Include="..\ui\CocosGUI.h">
      <Filter>ui\System</Filter>
    </ClInclude>
    <ClInclude Include="..\ui\GUIExport.h">
      <Filter>ui\System</Filter>
    </ClInclude>
    <ClInclude Include="..\ui\UIDeprecated.h">
      <Filter>ui\System</Filter>
    </ClInclude>
    <ClInclude Include="..\ui\UIHelper.h">
      <Filter>ui\System</Filter>
    </ClInclude>
    <ClInclude Include="..\ui\UIButton.h">
      <Filter>ui\UIWidgets</Filter>
    </ClInclude>
    <ClInclude Include="..\ui\UICheckBox.h">
      <Filter>ui\UIWidgets</Filter>
    </ClInclude>
    <ClInclude Include="..\ui\UIImageView.h">
      <Filter>ui\UIWidgets</Filter>
    </ClInclude>
    <ClInclude Include="..\ui\UILoadingBar.h">
      <Filter>ui\UIWidgets</Filter>
    </ClInclude>
    <ClInclude Include="..\ui\UIRichText.h">
      <Filter>ui\UIWidgets</Filter>
    </ClInclude>
    <ClInclude Include="..\ui\UISlider.h">
      <Filter>ui\UIWidgets</Filter>
    </ClInclude>
    <ClInclude Include="..\ui\UIText.h">
      <Filter>ui\UIWidgets</Filter>
    </ClInclude>
    <ClInclude Include="..\ui\UITextAtlas.h">
      <Filter>ui\UIWidgets</Filter>
    </ClInclude>
    <ClInclude Include="..\ui\UITextBMFont.h">
      <Filter>ui\UIWidgets</Filter>
    </ClInclude>
    <ClInclude Include="..\ui\UITextField.h">
      <Filter>ui\UIWidgets</Filter>
    </ClInclude>
    <ClInclude Include="..\ui\UIListView.h">
      <Filter>ui\UIWidgets\ScrollWidget</Filter>
    </ClInclude>
    <ClInclude Include="..\ui\UIPageView.h">
      <Filter>ui\UIWidgets\ScrollWidget</Filter>
    </ClInclude>
    <ClInclude Include="..\ui\UIScrollView.h">
      <Filter>ui\UIWidgets\ScrollWidget</Filter>
    </ClInclude>
    <ClInclude Include="..\editor-support\cocostudio\CocosStudioExport.h">
      <Filter>cocostudio</Filter>
    </ClInclude>
    <ClInclude Include="..\editor-support\cocostudio\TriggerBase.h">
      <Filter>cocostudio\trigger</Filter>
    </ClInclude>
    <ClInclude Include="..\editor-support\cocostudio\TriggerMng.h">
      <Filter>cocostudio\trigger</Filter>
    </ClInclude>
    <ClInclude Include="..\editor-support\cocostudio\TriggerObj.h">
      <Filter>cocostudio\trigger</Filter>
    </ClInclude>
    <ClInclude Include="..\editor-support\cocostudio\ActionTimeline\CCActionTimeline.h">
      <Filter>cocostudio\TimelineAction</Filter>
    </ClInclude>
    <ClInclude Include="..\editor-support\cocostudio\ActionTimeline\CCFrame.h">
      <Filter>cocostudio\TimelineAction</Filter>
    </ClInclude>
    <ClInclude Include="..\editor-support\cocostudio\ActionTimeline\CCNodeReader.h">
      <Filter>cocostudio\TimelineAction</Filter>
    </ClInclude>
    <ClInclude Include="..\editor-support\cocostudio\ActionTimeline\CCActionTimelineCache.h">
      <Filter>cocostudio\TimelineAction</Filter>
    </ClInclude>
    <ClInclude Include="..\editor-support\cocostudio\ActionTimeline\CCTimeLine.h">
      <Filter>cocostudio\TimelineAction</Filter>
    </ClInclude>
    <ClInclude Include="..\editor-support\cocostudio\ActionTimeline\CCTimelineMacro.h">
      <Filter>cocostudio\TimelineAction</Filter>
    </ClInclude>
    <ClInclude Include="..\editor-support\cocostudio\CCSGUIReader.h">
      <Filter>cocostudio\reader</Filter>
    </ClInclude>
    <ClInclude Include="..\editor-support\cocostudio\CCSSceneReader.h">
      <Filter>cocostudio\reader</Filter>
    </ClInclude>
    <ClInclude Include="..\editor-support\cocostudio\WidgetReader\WidgetReader.h">
      <Filter>cocostudio\reader\WidgetReader</Filter>
    </ClInclude>
    <ClInclude Include="..\editor-support\cocostudio\WidgetReader\WidgetReaderProtocol.h">
      <Filter>cocostudio\reader\WidgetReader</Filter>
    </ClInclude>
    <ClInclude Include="..\editor-support\cocostudio\WidgetReader\ButtonReader\ButtonReader.h">
      <Filter>cocostudio\reader\WidgetReader\ButtonReader</Filter>
    </ClInclude>
    <ClInclude Include="..\editor-support\cocostudio\WidgetReader\CheckBoxReader\CheckBoxReader.h">
      <Filter>cocostudio\reader\WidgetReader\CheckBoxReader</Filter>
    </ClInclude>
    <ClInclude Include="..\editor-support\cocostudio\WidgetReader\ImageViewReader\ImageViewReader.h">
      <Filter>cocostudio\reader\WidgetReader\ImageViewReader</Filter>
    </ClInclude>
    <ClInclude Include="..\editor-support\cocostudio\WidgetReader\LayoutReader\LayoutReader.h">
      <Filter>cocostudio\reader\WidgetReader\LayoutReader</Filter>
    </ClInclude>
    <ClInclude Include="..\editor-support\cocostudio\WidgetReader\ListViewReader\ListViewReader.h">
      <Filter>cocostudio\reader\WidgetReader\ListViewReader</Filter>
    </ClInclude>
    <ClInclude Include="..\editor-support\cocostudio\WidgetReader\LoadingBarReader\LoadingBarReader.h">
      <Filter>cocostudio\reader\WidgetReader\LoadingBarReader</Filter>
    </ClInclude>
    <ClInclude Include="..\editor-support\cocostudio\WidgetReader\PageViewReader\PageViewReader.h">
      <Filter>cocostudio\reader\WidgetReader\PageViewReader</Filter>
    </ClInclude>
    <ClInclude Include="..\editor-support\cocostudio\WidgetReader\ScrollViewReader\ScrollViewReader.h">
      <Filter>cocostudio\reader\WidgetReader\ScrollViewReader</Filter>
    </ClInclude>
    <ClInclude Include="..\editor-support\cocostudio\WidgetReader\SliderReader\SliderReader.h">
      <Filter>cocostudio\reader\WidgetReader\SliderReader</Filter>
    </ClInclude>
    <ClInclude Include="..\editor-support\cocostudio\WidgetReader\TextAtlasReader\TextAtlasReader.h">
      <Filter>cocostudio\reader\WidgetReader\TextAtlasReader</Filter>
    </ClInclude>
    <ClInclude Include="..\editor-support\cocostudio\WidgetReader\TextBMFontReader\TextBMFontReader.h">
      <Filter>cocostudio\reader\WidgetReader\TextBMFontReader</Filter>
    </ClInclude>
    <ClInclude Include="..\editor-support\cocostudio\WidgetReader\TextFieldReader\TextFieldReader.h">
      <Filter>cocostudio\reader\WidgetReader\TextFieldReader</Filter>
    </ClInclude>
    <ClInclude Include="..\editor-support\cocostudio\WidgetReader\TextReader\TextReader.h">
      <Filter>cocostudio\reader\WidgetReader\TextReader</Filter>
    </ClInclude>
    <ClInclude Include="..\editor-support\cocostudio\CocoLoader.h">
      <Filter>cocostudio\json</Filter>
    </ClInclude>
    <ClInclude Include="..\editor-support\cocostudio\CocoStudio.h">
      <Filter>cocostudio\json</Filter>
    </ClInclude>
    <ClInclude Include="..\editor-support\cocostudio\DictionaryHelper.h">
      <Filter>cocostudio\json</Filter>
    </ClInclude>
    <ClInclude Include="..\..\external\json\document.h">
      <Filter>cocostudio\json\rapidjson</Filter>
    </ClInclude>
    <ClInclude Include="..\..\external\json\filestream.h">
      <Filter>cocostudio\json\rapidjson</Filter>
    </ClInclude>
    <ClInclude Include="..\..\external\json\prettywriter.h">
      <Filter>cocostudio\json\rapidjson</Filter>
    </ClInclude>
    <ClInclude Include="..\..\external\json\rapidjson.h">
      <Filter>cocostudio\json\rapidjson</Filter>
    </ClInclude>
    <ClInclude Include="..\..\external\json\reader.h">
      <Filter>cocostudio\json\rapidjson</Filter>
    </ClInclude>
    <ClInclude Include="..\..\external\json\stringbuffer.h">
      <Filter>cocostudio\json\rapidjson</Filter>
    </ClInclude>
    <ClInclude Include="..\..\external\json\writer.h">
      <Filter>cocostudio\json\rapidjson</Filter>
    </ClInclude>
    <ClInclude Include="..\..\external\json\internal\pow10.h">
      <Filter>cocostudio\json\rapidjson\internal</Filter>
    </ClInclude>
    <ClInclude Include="..\..\external\json\internal\stack.h">
      <Filter>cocostudio\json\rapidjson\internal</Filter>
    </ClInclude>
    <ClInclude Include="..\..\external\json\internal\strfunc.h">
      <Filter>cocostudio\json\rapidjson\internal</Filter>
    </ClInclude>
    <ClInclude Include="..\editor-support\cocostudio\CCComAttribute.h">
      <Filter>cocostudio\components</Filter>
    </ClInclude>
    <ClInclude Include="..\editor-support\cocostudio\CCComAudio.h">
      <Filter>cocostudio\components</Filter>
    </ClInclude>
    <ClInclude Include="..\editor-support\cocostudio\CCComBase.h">
      <Filter>cocostudio\components</Filter>
    </ClInclude>
    <ClInclude Include="..\editor-support\cocostudio\CCComController.h">
      <Filter>cocostudio\components</Filter>
    </ClInclude>
    <ClInclude Include="..\editor-support\cocostudio\CCComRender.h">
      <Filter>cocostudio\components</Filter>
    </ClInclude>
    <ClInclude Include="..\editor-support\cocostudio\CCInputDelegate.h">
      <Filter>cocostudio\components</Filter>
    </ClInclude>
    <ClInclude Include="..\editor-support\cocostudio\CCArmature.h">
      <Filter>cocostudio\armature</Filter>
    </ClInclude>
    <ClInclude Include="..\editor-support\cocostudio\CCBone.h">
      <Filter>cocostudio\armature</Filter>
    </ClInclude>
    <ClInclude Include="..\editor-support\cocostudio\CCArmatureAnimation.h">
      <Filter>cocostudio\armature\animation</Filter>
    </ClInclude>
    <ClInclude Include="..\editor-support\cocostudio\CCProcessBase.h">
      <Filter>cocostudio\armature\animation</Filter>
    </ClInclude>
    <ClInclude Include="..\editor-support\cocostudio\CCTween.h">
      <Filter>cocostudio\armature\animation</Filter>
    </ClInclude>
    <ClInclude Include="..\editor-support\cocostudio\CCDatas.h">
      <Filter>cocostudio\armature\datas</Filter>
    </ClInclude>
    <ClInclude Include="..\editor-support\cocostudio\CCBatchNode.h">
      <Filter>cocostudio\armature\display</Filter>
    </ClInclude>
    <ClInclude Include="..\editor-support\cocostudio\CCDecorativeDisplay.h">
      <Filter>cocostudio\armature\display</Filter>
    </ClInclude>
    <ClInclude Include="..\editor-support\cocostudio\CCDisplayFactory.h">
      <Filter>cocostudio\armature\display</Filter>
    </ClInclude>
    <ClInclude Include="..\editor-support\cocostudio\CCDisplayManager.h">
      <Filter>cocostudio\armature\display</Filter>
    </ClInclude>
    <ClInclude Include="..\editor-support\cocostudio\CCSkin.h">
      <Filter>cocostudio\armature\display</Filter>
    </ClInclude>
    <ClInclude Include="..\editor-support\cocostudio\CCColliderDetector.h">
      <Filter>cocostudio\armature\physics</Filter>
    </ClInclude>
    <ClInclude Include="..\editor-support\cocostudio\CCArmatureDataManager.h">
      <Filter>cocostudio\armature\utils</Filter>
    </ClInclude>
    <ClInclude Include="..\editor-support\cocostudio\CCArmatureDefine.h">
      <Filter>cocostudio\armature\utils</Filter>
    </ClInclude>
    <ClInclude Include="..\editor-support\cocostudio\CCDataReaderHelper.h">
      <Filter>cocostudio\armature\utils</Filter>
    </ClInclude>
    <ClInclude Include="..\editor-support\cocostudio\CCSpriteFrameCacheHelper.h">
      <Filter>cocostudio\armature\utils</Filter>
    </ClInclude>
    <ClInclude Include="..\editor-support\cocostudio\CCTransformHelp.h">
      <Filter>cocostudio\armature\utils</Filter>
    </ClInclude>
    <ClInclude Include="..\editor-support\cocostudio\CCUtilMath.h">
      <Filter>cocostudio\armature\utils</Filter>
    </ClInclude>
    <ClInclude Include="..\editor-support\cocostudio\CCActionFrame.h">
      <Filter>cocostudio\action</Filter>
    </ClInclude>
    <ClInclude Include="..\editor-support\cocostudio\CCActionFrameEasing.h">
      <Filter>cocostudio\action</Filter>
    </ClInclude>
    <ClInclude Include="..\editor-support\cocostudio\CCActionManagerEx.h">
      <Filter>cocostudio\action</Filter>
    </ClInclude>
    <ClInclude Include="..\editor-support\cocostudio\CCActionNode.h">
      <Filter>cocostudio\action</Filter>
    </ClInclude>
    <ClInclude Include="..\editor-support\cocostudio\CCActionObject.h">
      <Filter>cocostudio\action</Filter>
    </ClInclude>
    <ClInclude Include="..\3d\CCMeshVertexIndexData.h">
      <Filter>3d</Filter>
    </ClInclude>
    <ClInclude Include="..\editor-support\cocosbuilder\CCBAnimationManager.h">
      <Filter>cocosbuilder\Header Files</Filter>
    </ClInclude>
    <ClInclude Include="..\editor-support\cocosbuilder\CCBFileLoader.h">
      <Filter>cocosbuilder\Header Files</Filter>
    </ClInclude>
    <ClInclude Include="..\editor-support\cocosbuilder\CCBKeyframe.h">
      <Filter>cocosbuilder\Header Files</Filter>
    </ClInclude>
    <ClInclude Include="..\editor-support\cocosbuilder\CCBMemberVariableAssigner.h">
      <Filter>cocosbuilder\Header Files</Filter>
    </ClInclude>
    <ClInclude Include="..\editor-support\cocosbuilder\CCBReader.h">
      <Filter>cocosbuilder\Header Files</Filter>
    </ClInclude>
    <ClInclude Include="..\editor-support\cocosbuilder\CCBSelectorResolver.h">
      <Filter>cocosbuilder\Header Files</Filter>
    </ClInclude>
    <ClInclude Include="..\editor-support\cocosbuilder\CCBSequence.h">
      <Filter>cocosbuilder\Header Files</Filter>
    </ClInclude>
    <ClInclude Include="..\editor-support\cocosbuilder\CCBSequenceProperty.h">
      <Filter>cocosbuilder\Header Files</Filter>
    </ClInclude>
    <ClInclude Include="..\editor-support\cocosbuilder\CCControlButtonLoader.h">
      <Filter>cocosbuilder\Header Files</Filter>
    </ClInclude>
    <ClInclude Include="..\editor-support\cocosbuilder\CCControlLoader.h">
      <Filter>cocosbuilder\Header Files</Filter>
    </ClInclude>
    <ClInclude Include="..\editor-support\cocosbuilder\CCLabelBMFontLoader.h">
      <Filter>cocosbuilder\Header Files</Filter>
    </ClInclude>
    <ClInclude Include="..\editor-support\cocosbuilder\CCLabelTTFLoader.h">
      <Filter>cocosbuilder\Header Files</Filter>
    </ClInclude>
    <ClInclude Include="..\editor-support\cocosbuilder\CCLayerColorLoader.h">
      <Filter>cocosbuilder\Header Files</Filter>
    </ClInclude>
    <ClInclude Include="..\editor-support\cocosbuilder\CCLayerGradientLoader.h">
      <Filter>cocosbuilder\Header Files</Filter>
    </ClInclude>
    <ClInclude Include="..\editor-support\cocosbuilder\CCLayerLoader.h">
      <Filter>cocosbuilder\Header Files</Filter>
    </ClInclude>
    <ClInclude Include="..\editor-support\cocosbuilder\CCMenuItemImageLoader.h">
      <Filter>cocosbuilder\Header Files</Filter>
    </ClInclude>
    <ClInclude Include="..\editor-support\cocosbuilder\CCMenuItemLoader.h">
      <Filter>cocosbuilder\Header Files</Filter>
    </ClInclude>
    <ClInclude Include="..\editor-support\cocosbuilder\CCMenuLoader.h">
      <Filter>cocosbuilder\Header Files</Filter>
    </ClInclude>
    <ClInclude Include="..\editor-support\cocosbuilder\CCNode+CCBRelativePositioning.h">
      <Filter>cocosbuilder\Header Files</Filter>
    </ClInclude>
    <ClInclude Include="..\editor-support\cocosbuilder\CCNodeLoader.h">
      <Filter>cocosbuilder\Header Files</Filter>
    </ClInclude>
    <ClInclude Include="..\editor-support\cocosbuilder\CCNodeLoaderLibrary.h">
      <Filter>cocosbuilder\Header Files</Filter>
    </ClInclude>
    <ClInclude Include="..\editor-support\cocosbuilder\CCNodeLoaderListener.h">
      <Filter>cocosbuilder\Header Files</Filter>
    </ClInclude>
    <ClInclude Include="..\editor-support\cocosbuilder\CCParticleSystemQuadLoader.h">
      <Filter>cocosbuilder\Header Files</Filter>
    </ClInclude>
    <ClInclude Include="..\editor-support\cocosbuilder\CCScale9SpriteLoader.h">
      <Filter>cocosbuilder\Header Files</Filter>
    </ClInclude>
    <ClInclude Include="..\editor-support\cocosbuilder\CCScrollViewLoader.h">
      <Filter>cocosbuilder\Header Files</Filter>
    </ClInclude>
    <ClInclude Include="..\editor-support\cocosbuilder\CCSpriteLoader.h">
      <Filter>cocosbuilder\Header Files</Filter>
    </ClInclude>
    <ClInclude Include="..\editor-support\cocosbuilder\CocosBuilder.h">
      <Filter>cocosbuilder\Header Files</Filter>
    </ClInclude>
    <ClInclude Include="..\3d\CCBillBoard.h">
      <Filter>3d</Filter>
    </ClInclude>
    <ClInclude Include="..\ui\UIEditBox\UIEditBox.h">
      <Filter>ui\UIWidgets\EditBox</Filter>
    </ClInclude>
    <ClInclude Include="..\ui\UIEditBox\UIEditBoxImpl.h">
      <Filter>ui\UIWidgets\EditBox</Filter>
    </ClInclude>
    <ClInclude Include="..\..\extensions\GUI\CCControlExtension\CCControl.h">
      <Filter>extension\GUI\CCControlExtensions</Filter>
    </ClInclude>
    <ClInclude Include="..\..\extensions\GUI\CCControlExtension\CCControlButton.h">
      <Filter>extension\GUI\CCControlExtensions</Filter>
    </ClInclude>
    <ClInclude Include="..\..\extensions\GUI\CCControlExtension\CCControlColourPicker.h">
      <Filter>extension\GUI\CCControlExtensions</Filter>
    </ClInclude>
    <ClInclude Include="..\..\extensions\GUI\CCControlExtension\CCControlExtensions.h">
      <Filter>extension\GUI\CCControlExtensions</Filter>
    </ClInclude>
    <ClInclude Include="..\..\extensions\GUI\CCControlExtension\CCControlHuePicker.h">
      <Filter>extension\GUI\CCControlExtensions</Filter>
    </ClInclude>
    <ClInclude Include="..\..\extensions\GUI\CCControlExtension\CCControlPotentiometer.h">
      <Filter>extension\GUI\CCControlExtensions</Filter>
    </ClInclude>
    <ClInclude Include="..\..\extensions\GUI\CCControlExtension\CCControlSaturationBrightnessPicker.h">
      <Filter>extension\GUI\CCControlExtensions</Filter>
    </ClInclude>
    <ClInclude Include="..\..\extensions\GUI\CCControlExtension\CCControlSlider.h">
      <Filter>extension\GUI\CCControlExtensions</Filter>
    </ClInclude>
    <ClInclude Include="..\..\extensions\GUI\CCControlExtension\CCControlStepper.h">
      <Filter>extension\GUI\CCControlExtensions</Filter>
    </ClInclude>
    <ClInclude Include="..\..\extensions\GUI\CCControlExtension\CCControlSwitch.h">
      <Filter>extension\GUI\CCControlExtensions</Filter>
    </ClInclude>
    <ClInclude Include="..\..\extensions\GUI\CCControlExtension\CCControlUtils.h">
      <Filter>extension\GUI\CCControlExtensions</Filter>
    </ClInclude>
    <ClInclude Include="..\..\extensions\GUI\CCControlExtension\CCInvocation.h">
      <Filter>extension\GUI\CCControlExtensions</Filter>
    </ClInclude>
    <ClInclude Include="..\ui\proj.win32\Win32InputBox.h">
      <Filter>ui\UIWidgets\EditBox</Filter>
    </ClInclude>
    <ClInclude Include="..\platform\win32\CCApplication-win32.h">
      <Filter>platform\win32</Filter>
    </ClInclude>
    <ClInclude Include="..\platform\win32\CCFileUtils-win32.h">
      <Filter>platform\win32</Filter>
    </ClInclude>
    <ClInclude Include="..\platform\win32\CCGL-win32.h">
      <Filter>platform\win32</Filter>
    </ClInclude>
    <ClInclude Include="..\platform\win32\CCPlatformDefine-win32.h">
      <Filter>platform\win32</Filter>
    </ClInclude>
    <ClInclude Include="..\platform\win32\CCStdC-win32.h">
      <Filter>platform\win32</Filter>
    </ClInclude>
    <ClInclude Include="..\platform\desktop\CCGLViewImpl-desktop.h">
      <Filter>platform\desktop</Filter>
    </ClInclude>
    <ClInclude Include="..\ui\UIEditBox\UIEditBoxImpl-win32.h">
      <Filter>ui\UIWidgets\EditBox</Filter>
    </ClInclude>
<<<<<<< HEAD
    <ClInclude Include="..\3d\CCLight3D.h">
      <Filter>3d</Filter>
=======
    <ClInclude Include="..\ui\UIWebViewImpl-win32.h">
      <Filter>ui\UIWidgets</Filter>
    </ClInclude>
    <ClInclude Include="..\ui\UIWebView-inl.h">
      <Filter>ui\UIWidgets</Filter>
    </ClInclude>
    <ClInclude Include="..\ui\UIWebView.h">
      <Filter>ui\UIWidgets</Filter>
>>>>>>> efa1c86f
    </ClInclude>
  </ItemGroup>
  <ItemGroup>
    <None Include="..\math\Mat4.inl">
      <Filter>math</Filter>
    </None>
    <None Include="..\math\MathUtil.inl">
      <Filter>math</Filter>
    </None>
    <None Include="..\math\MathUtilNeon.inl">
      <Filter>math</Filter>
    </None>
    <None Include="..\math\Quaternion.inl">
      <Filter>math</Filter>
    </None>
    <None Include="..\math\Vec2.inl">
      <Filter>math</Filter>
    </None>
    <None Include="..\math\Vec3.inl">
      <Filter>math</Filter>
    </None>
    <None Include="..\math\Vec4.inl">
      <Filter>math</Filter>
    </None>
    <None Include="cocos2d.def" />
    <None Include="..\3d\CCAnimationCurve.inl">
      <Filter>3d</Filter>
    </None>
  </ItemGroup>
</Project><|MERGE_RESOLUTION|>--- conflicted
+++ resolved
@@ -1168,16 +1168,14 @@
     <ClCompile Include="..\ui\UIEditBox\UIEditBoxImpl-win32.cpp">
       <Filter>ui\UIWidgets\EditBox</Filter>
     </ClCompile>
-<<<<<<< HEAD
     <ClCompile Include="..\3d\CCLight3D.cpp">
       <Filter>3d</Filter>
-=======
+    </ClCompile>
     <ClCompile Include="..\ui\UIWebViewImpl-win32.cpp">
       <Filter>ui\UIWidgets</Filter>
     </ClCompile>
     <ClCompile Include="..\ui\UIWebView.cpp">
       <Filter>ui\UIWidgets</Filter>
->>>>>>> efa1c86f
     </ClCompile>
   </ItemGroup>
   <ItemGroup>
@@ -2307,10 +2305,9 @@
     <ClInclude Include="..\ui\UIEditBox\UIEditBoxImpl-win32.h">
       <Filter>ui\UIWidgets\EditBox</Filter>
     </ClInclude>
-<<<<<<< HEAD
     <ClInclude Include="..\3d\CCLight3D.h">
       <Filter>3d</Filter>
-=======
+    </ClInclude>
     <ClInclude Include="..\ui\UIWebViewImpl-win32.h">
       <Filter>ui\UIWidgets</Filter>
     </ClInclude>
@@ -2319,7 +2316,6 @@
     </ClInclude>
     <ClInclude Include="..\ui\UIWebView.h">
       <Filter>ui\UIWidgets</Filter>
->>>>>>> efa1c86f
     </ClInclude>
   </ItemGroup>
   <ItemGroup>
