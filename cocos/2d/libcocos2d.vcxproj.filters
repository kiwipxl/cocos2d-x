--- conflicted
+++ resolved
@@ -634,13 +634,11 @@
     <ClCompile Include="..\renderer\CCVertexIndexData.cpp">
       <Filter>renderer</Filter>
     </ClCompile>
-<<<<<<< HEAD
+    <ClCompile Include="..\base\CCModuleManager.cpp">
+      <Filter>base</Filter>
+    </ClCompile>
     <ClCompile Include="..\3d\CCBillBoard.cpp">
       <Filter>3d</Filter>
-=======
-    <ClCompile Include="..\base\CCModuleManager.cpp">
-      <Filter>base</Filter>
->>>>>>> 6d214207
     </ClCompile>
   </ItemGroup>
   <ItemGroup>
@@ -1296,13 +1294,11 @@
     <ClInclude Include="..\renderer\CCVertexIndexData.h">
       <Filter>renderer</Filter>
     </ClInclude>
-<<<<<<< HEAD
+    <ClInclude Include="..\base\CCModuleManager.h">
+      <Filter>base</Filter>
+    </ClInclude>
     <ClInclude Include="..\3d\CCBillBoard.h">
       <Filter>3d</Filter>
-=======
-    <ClInclude Include="..\base\CCModuleManager.h">
-      <Filter>base</Filter>
->>>>>>> 6d214207
     </ClInclude>
   </ItemGroup>
   <ItemGroup>
