﻿<?xml version="1.0" encoding="utf-8"?>
<Project ToolsVersion="4.0" xmlns="http://schemas.microsoft.com/developer/msbuild/2003">
  <ItemGroup>
    <Filter Include="physics">
      <UniqueIdentifier>{08593631-5bf5-46aa-9436-62595c4f7bf6}</UniqueIdentifier>
    </Filter>
    <Filter Include="physics\chipmunk">
      <UniqueIdentifier>{aeadfa95-9c89-4212-98ae-89ad57db596a}</UniqueIdentifier>
    </Filter>
    <Filter Include="deprecated">
      <UniqueIdentifier>{0b1152b1-c732-4560-8629-87843b0fbd7c}</UniqueIdentifier>
    </Filter>
    <Filter Include="2d">
      <UniqueIdentifier>{0965e868-aacd-4d73-9c78-31d3cdaaed52}</UniqueIdentifier>
    </Filter>
    <Filter Include="platform">
      <UniqueIdentifier>{4d0146d9-df5b-4430-a426-60aa395750a6}</UniqueIdentifier>
    </Filter>
    <Filter Include="renderer">
      <UniqueIdentifier>{a495c9fc-5276-476d-ba6b-5d627b31ef30}</UniqueIdentifier>
    </Filter>
    <Filter Include="base">
      <UniqueIdentifier>{87a7d557-f382-477f-b183-69901a320c17}</UniqueIdentifier>
    </Filter>
    <Filter Include="platform\win32">
      <UniqueIdentifier>{9ac3f4cb-fb7b-4bcc-8b5b-1d454f2ff564}</UniqueIdentifier>
    </Filter>
    <Filter Include="platform\desktop">
      <UniqueIdentifier>{fdea951b-e91d-45da-b5bd-22a1b875960a}</UniqueIdentifier>
    </Filter>
    <Filter Include="platform\win32\compat">
      <UniqueIdentifier>{3622d05e-fcef-4d4b-a51d-771d1c13a2ef}</UniqueIdentifier>
    </Filter>
    <Filter Include="math">
      <UniqueIdentifier>{a565f213-2d13-4d2d-a3a0-5b2d06cbd05f}</UniqueIdentifier>
    </Filter>
    <Filter Include="external">
      <UniqueIdentifier>{ec174f10-2de3-4568-9f30-b2f0a4e9396e}</UniqueIdentifier>
    </Filter>
    <Filter Include="external\tinyxml2">
      <UniqueIdentifier>{364c3b8c-77eb-46ed-a866-a8686b1b65bc}</UniqueIdentifier>
    </Filter>
    <Filter Include="external\unzip">
      <UniqueIdentifier>{589928bf-e550-41f1-ae21-64443dd5fe21}</UniqueIdentifier>
    </Filter>
    <Filter Include="external\edtaa">
      <UniqueIdentifier>{1849ae10-8a10-4784-bbad-66fa67a1ed04}</UniqueIdentifier>
    </Filter>
    <Filter Include="external\ConvertUTF">
      <UniqueIdentifier>{6c1e4a6b-c168-436b-aa63-0af7f4caebf9}</UniqueIdentifier>
    </Filter>
    <Filter Include="external\xxhash">
      <UniqueIdentifier>{b4e2b1e5-2d79-44a3-af45-728d47b7bdb2}</UniqueIdentifier>
    </Filter>
    <Filter Include="storage">
      <UniqueIdentifier>{44bdf58f-4af2-433c-b4af-58dc05ef96b5}</UniqueIdentifier>
    </Filter>
    <Filter Include="3d">
      <UniqueIdentifier>{63733c51-582a-4f0f-9a82-e066da459a72}</UniqueIdentifier>
    </Filter>
    <Filter Include="cocostudio">
      <UniqueIdentifier>{dbdbbfad-71fc-4f1d-a809-b43651f87267}</UniqueIdentifier>
    </Filter>
    <Filter Include="cocosdenshion">
      <UniqueIdentifier>{3bd71d42-dfa4-4649-bb01-ad607fdca1c2}</UniqueIdentifier>
    </Filter>
    <Filter Include="ui">
      <UniqueIdentifier>{704c4ce6-b7ad-4406-9414-71169734bbc1}</UniqueIdentifier>
    </Filter>
    <Filter Include="extension">
      <UniqueIdentifier>{976bf662-699e-482e-b5db-a20d4abab137}</UniqueIdentifier>
    </Filter>
    <Filter Include="extension\AssetsManager">
      <UniqueIdentifier>{ad47c713-2196-4c8f-9205-2a2a7ecc0b80}</UniqueIdentifier>
    </Filter>
    <Filter Include="extension\GUI">
      <UniqueIdentifier>{b27aba95-51a2-413c-8570-0aff9adf2b6b}</UniqueIdentifier>
    </Filter>
    <Filter Include="extension\GUI\CCScrollView">
      <UniqueIdentifier>{a1f539bc-d5be-4224-a4d2-01c0b6f17d6e}</UniqueIdentifier>
    </Filter>
    <Filter Include="extension\physics_nodes">
      <UniqueIdentifier>{1de7fce7-0dee-4571-8fcd-43eb617aaf8b}</UniqueIdentifier>
    </Filter>
    <Filter Include="cocosdenshion\Header Files">
      <UniqueIdentifier>{f42979de-0079-4eba-b469-81ebff9ec588}</UniqueIdentifier>
    </Filter>
    <Filter Include="cocosdenshion\Source Files">
      <UniqueIdentifier>{f42ec238-cddc-475a-b343-6d0984cb9681}</UniqueIdentifier>
    </Filter>
    <Filter Include="network">
      <UniqueIdentifier>{31338a7d-ebe1-4867-9c17-d3645122a864}</UniqueIdentifier>
    </Filter>
    <Filter Include="network\Header Files">
      <UniqueIdentifier>{5a094fe5-f941-4dd4-a892-28d721162ea7}</UniqueIdentifier>
    </Filter>
    <Filter Include="network\Source Files">
      <UniqueIdentifier>{9702eb68-42c9-405a-bc89-a1bd85a40ec7}</UniqueIdentifier>
    </Filter>
    <Filter Include="ui\BaseClasses">
      <UniqueIdentifier>{ad654e6b-96ee-4693-9789-dc4aa1c52e70}</UniqueIdentifier>
    </Filter>
    <Filter Include="ui\Layouts">
      <UniqueIdentifier>{177a9a30-a4a6-41e6-93f0-4a4cbe9e4039}</UniqueIdentifier>
    </Filter>
    <Filter Include="ui\System">
      <UniqueIdentifier>{c2ebbbc1-85b3-4d6f-a3c5-116eae2124e1}</UniqueIdentifier>
    </Filter>
    <Filter Include="ui\UIWidgets">
      <UniqueIdentifier>{0d201449-ce7a-4f87-86ab-9c30e803c901}</UniqueIdentifier>
    </Filter>
    <Filter Include="ui\UIWidgets\ScrollWidget">
      <UniqueIdentifier>{6ac0e3c8-d5b1-44d9-8c41-21662a767cc6}</UniqueIdentifier>
    </Filter>
    <Filter Include="cocostudio\TimelineAction">
      <UniqueIdentifier>{c75d4c37-d555-4a5b-a0ba-4bc9a3d846e1}</UniqueIdentifier>
    </Filter>
    <Filter Include="cocostudio\reader">
      <UniqueIdentifier>{67bdb22e-8cfc-41ed-bb07-861e88a31752}</UniqueIdentifier>
    </Filter>
    <Filter Include="cocostudio\reader\WidgetReader">
      <UniqueIdentifier>{284a709e-9efa-484a-a595-83db6c7836c8}</UniqueIdentifier>
    </Filter>
    <Filter Include="cocostudio\reader\WidgetReader\ButtonReader">
      <UniqueIdentifier>{3c7267f2-06ea-4c7c-a13c-552076a3dc8c}</UniqueIdentifier>
    </Filter>
    <Filter Include="cocostudio\reader\WidgetReader\CheckBoxReader">
      <UniqueIdentifier>{b47c2297-bf5e-43e6-ae70-741efee00689}</UniqueIdentifier>
    </Filter>
    <Filter Include="cocostudio\reader\WidgetReader\ImageViewReader">
      <UniqueIdentifier>{1b5e8a9e-87cf-4800-bb7b-4f63504fb132}</UniqueIdentifier>
    </Filter>
    <Filter Include="cocostudio\reader\WidgetReader\LayoutReader">
      <UniqueIdentifier>{d47fb3dd-9ab8-4559-b8b5-776d87aba319}</UniqueIdentifier>
    </Filter>
    <Filter Include="cocostudio\reader\WidgetReader\ListViewReader">
      <UniqueIdentifier>{65c0429b-5a85-46ac-ab4a-edb0aeb5d388}</UniqueIdentifier>
    </Filter>
    <Filter Include="cocostudio\reader\WidgetReader\LoadingBarReader">
      <UniqueIdentifier>{8bdf34ea-1e66-41b0-9dbf-7530ba14dce5}</UniqueIdentifier>
    </Filter>
    <Filter Include="cocostudio\reader\WidgetReader\PageViewReader">
      <UniqueIdentifier>{690fb572-be0b-4bb6-9b8b-a007afb99b39}</UniqueIdentifier>
    </Filter>
    <Filter Include="cocostudio\reader\WidgetReader\ScrollViewReader">
      <UniqueIdentifier>{5e397fa9-4e36-43f3-8c4f-1dd3382c1458}</UniqueIdentifier>
    </Filter>
    <Filter Include="cocostudio\reader\WidgetReader\SliderReader">
      <UniqueIdentifier>{fa2abcd0-6362-4741-a144-a3b0226fe4f1}</UniqueIdentifier>
    </Filter>
    <Filter Include="cocostudio\reader\WidgetReader\TextAtlasReader">
      <UniqueIdentifier>{03596848-0d59-4d69-8193-30f404683c7a}</UniqueIdentifier>
    </Filter>
    <Filter Include="cocostudio\reader\WidgetReader\TextBMFontReader">
      <UniqueIdentifier>{4d27423a-d9e8-496b-bcc4-8684230c6c18}</UniqueIdentifier>
    </Filter>
    <Filter Include="cocostudio\reader\WidgetReader\TextFieldReader">
      <UniqueIdentifier>{075b4cf0-63ae-4cb1-a6d8-e7cb24146531}</UniqueIdentifier>
    </Filter>
    <Filter Include="cocostudio\reader\WidgetReader\TextReader">
      <UniqueIdentifier>{9421ece2-69f8-4cee-8e59-575c3ba06f15}</UniqueIdentifier>
    </Filter>
    <Filter Include="cocostudio\json">
      <UniqueIdentifier>{a9901b6a-0c7b-4adb-8e17-105c872d744d}</UniqueIdentifier>
    </Filter>
    <Filter Include="cocostudio\json\rapidjson">
      <UniqueIdentifier>{a9a3bf20-9daf-465d-9525-cce2ab0d85a3}</UniqueIdentifier>
    </Filter>
    <Filter Include="cocostudio\json\rapidjson\internal">
      <UniqueIdentifier>{0cf2210c-3544-41ed-9d4e-88987a1c7bcf}</UniqueIdentifier>
    </Filter>
    <Filter Include="cocostudio\components">
      <UniqueIdentifier>{dc6e53e4-e518-403f-b2a9-97f6f7cd0961}</UniqueIdentifier>
    </Filter>
    <Filter Include="cocostudio\armature">
      <UniqueIdentifier>{22a4587f-d4ca-44fa-a734-ded122cd79e5}</UniqueIdentifier>
    </Filter>
    <Filter Include="cocostudio\armature\animation">
      <UniqueIdentifier>{137efcbb-0d14-4f1c-a856-7b1669a6d2af}</UniqueIdentifier>
    </Filter>
    <Filter Include="cocostudio\armature\datas">
      <UniqueIdentifier>{4825cd2d-ca8b-434c-8c79-2d3d3258086f}</UniqueIdentifier>
    </Filter>
    <Filter Include="cocostudio\armature\display">
      <UniqueIdentifier>{57ba2fcb-04bd-4b2f-9ae6-375992ad363a}</UniqueIdentifier>
    </Filter>
    <Filter Include="cocostudio\armature\physics">
      <UniqueIdentifier>{acdfaa6f-1374-4611-a5e7-9038dc6900c4}</UniqueIdentifier>
    </Filter>
    <Filter Include="cocostudio\armature\utils">
      <UniqueIdentifier>{f195e2f1-1030-4848-9498-f8142bf89009}</UniqueIdentifier>
    </Filter>
    <Filter Include="cocostudio\action">
      <UniqueIdentifier>{d48c8016-e933-48dd-a5c0-202b0a84b82a}</UniqueIdentifier>
    </Filter>
    <Filter Include="cocosbuilder">
      <UniqueIdentifier>{e25a6c9d-eaf2-446f-b9b2-d89fd21a9bdd}</UniqueIdentifier>
    </Filter>
    <Filter Include="cocosbuilder\Header Files">
      <UniqueIdentifier>{bbba68d3-e519-4e06-8a01-d8ee89b544f2}</UniqueIdentifier>
    </Filter>
    <Filter Include="cocosbuilder\Source Files">
      <UniqueIdentifier>{8579ed15-b266-4f80-818d-a3a9251c4248}</UniqueIdentifier>
    </Filter>
    <Filter Include="ui\UIWidgets\EditBox">
      <UniqueIdentifier>{89eb6312-dc7f-4fda-b9b2-ab67c31ddd55}</UniqueIdentifier>
    </Filter>
    <Filter Include="extension\GUI\CCControlExtensions">
      <UniqueIdentifier>{118d80ca-ccf2-480c-b87d-25220af23440}</UniqueIdentifier>
    </Filter>
    <Filter Include="audioengine">
      <UniqueIdentifier>{e916e2b4-0a6e-4d25-8b36-66fa03719f48}</UniqueIdentifier>
    </Filter>
    <Filter Include="cocostudio\TimelineAction\trigger">
      <UniqueIdentifier>{0554a5b1-03a1-4d38-87a5-976dbe9a39d9}</UniqueIdentifier>
    </Filter>
    <Filter Include="cocostudio\json\flatbuffers">
      <UniqueIdentifier>{db915acb-1838-413d-b290-dc280365eabc}</UniqueIdentifier>
    </Filter>
    <Filter Include="cocostudio\reader\WidgetReader\ComAudioReader">
      <UniqueIdentifier>{b71e98df-9863-4ee5-9818-04fad2ef8da1}</UniqueIdentifier>
    </Filter>
    <Filter Include="cocostudio\reader\WidgetReader\GameMapReader">
      <UniqueIdentifier>{78a3fbcc-4233-47f0-9b53-5a445dad9400}</UniqueIdentifier>
    </Filter>
    <Filter Include="cocostudio\reader\WidgetReader\NodeReader">
      <UniqueIdentifier>{737cc376-2a40-4203-8280-842362c5db49}</UniqueIdentifier>
    </Filter>
    <Filter Include="cocostudio\reader\WidgetReader\ParticleReader">
      <UniqueIdentifier>{7604b98b-40ff-440f-8335-7729e1fa310c}</UniqueIdentifier>
    </Filter>
    <Filter Include="cocostudio\reader\WidgetReader\ProjectNodeReader">
      <UniqueIdentifier>{da363675-4650-4c12-892e-d5755a8b608f}</UniqueIdentifier>
    </Filter>
    <Filter Include="cocostudio\reader\WidgetReader\SingleNodeReader">
      <UniqueIdentifier>{39a43e29-dd58-47a3-9906-bf714b185f6a}</UniqueIdentifier>
    </Filter>
    <Filter Include="cocostudio\reader\WidgetReader\SpriteReader">
      <UniqueIdentifier>{9aee531c-f935-4836-bf84-be42e78e38bb}</UniqueIdentifier>
    </Filter>
    <Filter Include="base\allocator">
      <UniqueIdentifier>{92ff4e66-3943-47da-a439-c8f182bb871a}</UniqueIdentifier>
    </Filter>
    <Filter Include="cocostudio\reader\WidgetReader\ArmatureNodeReader">
      <UniqueIdentifier>{e1848cce-b225-42c4-bb6e-6430b6da123b}</UniqueIdentifier>
    </Filter>
    <Filter Include="ui\shaders">
      <UniqueIdentifier>{e6eaa24a-a21e-4c1d-b6b2-19326d129af2}</UniqueIdentifier>
    </Filter>
  </ItemGroup>
  <ItemGroup>
    <ClCompile Include="..\physics\CCPhysicsBody.cpp">
      <Filter>physics</Filter>
    </ClCompile>
    <ClCompile Include="..\physics\CCPhysicsContact.cpp">
      <Filter>physics</Filter>
    </ClCompile>
    <ClCompile Include="..\physics\CCPhysicsJoint.cpp">
      <Filter>physics</Filter>
    </ClCompile>
    <ClCompile Include="..\physics\CCPhysicsShape.cpp">
      <Filter>physics</Filter>
    </ClCompile>
    <ClCompile Include="..\physics\CCPhysicsWorld.cpp">
      <Filter>physics</Filter>
    </ClCompile>
    <ClCompile Include="..\physics\chipmunk\CCPhysicsBodyInfo_chipmunk.cpp">
      <Filter>physics\chipmunk</Filter>
    </ClCompile>
    <ClCompile Include="..\physics\chipmunk\CCPhysicsContactInfo_chipmunk.cpp">
      <Filter>physics\chipmunk</Filter>
    </ClCompile>
    <ClCompile Include="..\physics\chipmunk\CCPhysicsJointInfo_chipmunk.cpp">
      <Filter>physics\chipmunk</Filter>
    </ClCompile>
    <ClCompile Include="..\physics\chipmunk\CCPhysicsShapeInfo_chipmunk.cpp">
      <Filter>physics\chipmunk</Filter>
    </ClCompile>
    <ClCompile Include="..\physics\chipmunk\CCPhysicsWorldInfo_chipmunk.cpp">
      <Filter>physics\chipmunk</Filter>
    </ClCompile>
    <ClCompile Include="..\..\external\xxhash\xxhash.c">
      <Filter>external\xxhash</Filter>
    </ClCompile>
    <ClCompile Include="..\deprecated\CCArray.cpp">
      <Filter>deprecated</Filter>
    </ClCompile>
    <ClCompile Include="..\deprecated\CCDeprecated.cpp">
      <Filter>deprecated</Filter>
    </ClCompile>
    <ClCompile Include="..\deprecated\CCDictionary.cpp">
      <Filter>deprecated</Filter>
    </ClCompile>
    <ClCompile Include="..\deprecated\CCNotificationCenter.cpp">
      <Filter>deprecated</Filter>
    </ClCompile>
    <ClCompile Include="..\deprecated\CCSet.cpp">
      <Filter>deprecated</Filter>
    </ClCompile>
    <ClCompile Include="..\deprecated\CCString.cpp">
      <Filter>deprecated</Filter>
    </ClCompile>
    <ClCompile Include="..\cocos2d.cpp" />
    <ClCompile Include="..\..\external\ConvertUTF\ConvertUTF.c">
      <Filter>external\ConvertUTF</Filter>
    </ClCompile>
    <ClCompile Include="..\..\external\ConvertUTF\ConvertUTFWrapper.cpp">
      <Filter>external\ConvertUTF</Filter>
    </ClCompile>
    <ClCompile Include="CCAction.cpp">
      <Filter>2d</Filter>
    </ClCompile>
    <ClCompile Include="CCActionCamera.cpp">
      <Filter>2d</Filter>
    </ClCompile>
    <ClCompile Include="CCActionCatmullRom.cpp">
      <Filter>2d</Filter>
    </ClCompile>
    <ClCompile Include="CCActionEase.cpp">
      <Filter>2d</Filter>
    </ClCompile>
    <ClCompile Include="CCActionGrid.cpp">
      <Filter>2d</Filter>
    </ClCompile>
    <ClCompile Include="CCActionGrid3D.cpp">
      <Filter>2d</Filter>
    </ClCompile>
    <ClCompile Include="CCActionInstant.cpp">
      <Filter>2d</Filter>
    </ClCompile>
    <ClCompile Include="CCActionInterval.cpp">
      <Filter>2d</Filter>
    </ClCompile>
    <ClCompile Include="CCActionManager.cpp">
      <Filter>2d</Filter>
    </ClCompile>
    <ClCompile Include="CCActionPageTurn3D.cpp">
      <Filter>2d</Filter>
    </ClCompile>
    <ClCompile Include="CCActionProgressTimer.cpp">
      <Filter>2d</Filter>
    </ClCompile>
    <ClCompile Include="CCActionTiledGrid.cpp">
      <Filter>2d</Filter>
    </ClCompile>
    <ClCompile Include="CCActionTween.cpp">
      <Filter>2d</Filter>
    </ClCompile>
    <ClCompile Include="CCAnimation.cpp">
      <Filter>2d</Filter>
    </ClCompile>
    <ClCompile Include="CCAnimationCache.cpp">
      <Filter>2d</Filter>
    </ClCompile>
    <ClCompile Include="CCAtlasNode.cpp">
      <Filter>2d</Filter>
    </ClCompile>
    <ClCompile Include="CCClippingNode.cpp">
      <Filter>2d</Filter>
    </ClCompile>
    <ClCompile Include="CCClippingRectangleNode.cpp">
      <Filter>2d</Filter>
    </ClCompile>
    <ClCompile Include="CCComponent.cpp">
      <Filter>2d</Filter>
    </ClCompile>
    <ClCompile Include="CCComponentContainer.cpp">
      <Filter>2d</Filter>
    </ClCompile>
    <ClCompile Include="CCDrawingPrimitives.cpp">
      <Filter>2d</Filter>
    </ClCompile>
    <ClCompile Include="CCDrawNode.cpp">
      <Filter>2d</Filter>
    </ClCompile>
    <ClCompile Include="CCFont.cpp">
      <Filter>2d</Filter>
    </ClCompile>
    <ClCompile Include="CCFontAtlas.cpp">
      <Filter>2d</Filter>
    </ClCompile>
    <ClCompile Include="CCFontAtlasCache.cpp">
      <Filter>2d</Filter>
    </ClCompile>
    <ClCompile Include="CCFontCharMap.cpp">
      <Filter>2d</Filter>
    </ClCompile>
    <ClCompile Include="CCFontFNT.cpp">
      <Filter>2d</Filter>
    </ClCompile>
    <ClCompile Include="CCFontFreeType.cpp">
      <Filter>2d</Filter>
    </ClCompile>
    <ClCompile Include="CCGLBufferedNode.cpp">
      <Filter>2d</Filter>
    </ClCompile>
    <ClCompile Include="CCGrabber.cpp">
      <Filter>2d</Filter>
    </ClCompile>
    <ClCompile Include="CCGrid.cpp">
      <Filter>2d</Filter>
    </ClCompile>
    <ClCompile Include="CCLabel.cpp">
      <Filter>2d</Filter>
    </ClCompile>
    <ClCompile Include="CCLabelAtlas.cpp">
      <Filter>2d</Filter>
    </ClCompile>
    <ClCompile Include="CCLabelBMFont.cpp">
      <Filter>2d</Filter>
    </ClCompile>
    <ClCompile Include="CCLabelTextFormatter.cpp">
      <Filter>2d</Filter>
    </ClCompile>
    <ClCompile Include="CCLabelTTF.cpp">
      <Filter>2d</Filter>
    </ClCompile>
    <ClCompile Include="CCLayer.cpp">
      <Filter>2d</Filter>
    </ClCompile>
    <ClCompile Include="CCMenu.cpp">
      <Filter>2d</Filter>
    </ClCompile>
    <ClCompile Include="CCMenuItem.cpp">
      <Filter>2d</Filter>
    </ClCompile>
    <ClCompile Include="CCMotionStreak.cpp">
      <Filter>2d</Filter>
    </ClCompile>
    <ClCompile Include="CCNode.cpp">
      <Filter>2d</Filter>
    </ClCompile>
    <ClCompile Include="CCNodeGrid.cpp">
      <Filter>2d</Filter>
    </ClCompile>
    <ClCompile Include="CCParallaxNode.cpp">
      <Filter>2d</Filter>
    </ClCompile>
    <ClCompile Include="CCParticleBatchNode.cpp">
      <Filter>2d</Filter>
    </ClCompile>
    <ClCompile Include="CCParticleExamples.cpp">
      <Filter>2d</Filter>
    </ClCompile>
    <ClCompile Include="CCParticleSystem.cpp">
      <Filter>2d</Filter>
    </ClCompile>
    <ClCompile Include="CCParticleSystemQuad.cpp">
      <Filter>2d</Filter>
    </ClCompile>
    <ClCompile Include="CCProgressTimer.cpp">
      <Filter>2d</Filter>
    </ClCompile>
    <ClCompile Include="CCRenderTexture.cpp">
      <Filter>2d</Filter>
    </ClCompile>
    <ClCompile Include="CCScene.cpp">
      <Filter>2d</Filter>
    </ClCompile>
    <ClCompile Include="CCSprite.cpp">
      <Filter>2d</Filter>
    </ClCompile>
    <ClCompile Include="CCSpriteBatchNode.cpp">
      <Filter>2d</Filter>
    </ClCompile>
    <ClCompile Include="CCSpriteFrame.cpp">
      <Filter>2d</Filter>
    </ClCompile>
    <ClCompile Include="CCSpriteFrameCache.cpp">
      <Filter>2d</Filter>
    </ClCompile>
    <ClCompile Include="CCTextFieldTTF.cpp">
      <Filter>2d</Filter>
    </ClCompile>
    <ClCompile Include="CCTileMapAtlas.cpp">
      <Filter>2d</Filter>
    </ClCompile>
    <ClCompile Include="CCTMXLayer.cpp">
      <Filter>2d</Filter>
    </ClCompile>
    <ClCompile Include="CCTMXObjectGroup.cpp">
      <Filter>2d</Filter>
    </ClCompile>
    <ClCompile Include="CCTMXTiledMap.cpp">
      <Filter>2d</Filter>
    </ClCompile>
    <ClCompile Include="CCTMXXMLParser.cpp">
      <Filter>2d</Filter>
    </ClCompile>
    <ClCompile Include="CCTransition.cpp">
      <Filter>2d</Filter>
    </ClCompile>
    <ClCompile Include="CCTransitionPageTurn.cpp">
      <Filter>2d</Filter>
    </ClCompile>
    <ClCompile Include="CCTransitionProgress.cpp">
      <Filter>2d</Filter>
    </ClCompile>
    <ClCompile Include="CCTweenFunction.cpp">
      <Filter>2d</Filter>
    </ClCompile>
    <ClCompile Include="..\base\atitc.cpp">
      <Filter>base</Filter>
    </ClCompile>
    <ClCompile Include="..\base\base64.cpp">
      <Filter>base</Filter>
    </ClCompile>
    <ClCompile Include="..\base\CCAutoreleasePool.cpp">
      <Filter>base</Filter>
    </ClCompile>
    <ClCompile Include="..\base\ccCArray.cpp">
      <Filter>base</Filter>
    </ClCompile>
    <ClCompile Include="..\base\CCConfiguration.cpp">
      <Filter>base</Filter>
    </ClCompile>
    <ClCompile Include="..\base\CCConsole.cpp">
      <Filter>base</Filter>
    </ClCompile>
    <ClCompile Include="..\base\CCData.cpp">
      <Filter>base</Filter>
    </ClCompile>
    <ClCompile Include="..\base\CCDataVisitor.cpp">
      <Filter>base</Filter>
    </ClCompile>
    <ClCompile Include="..\base\CCDirector.cpp">
      <Filter>base</Filter>
    </ClCompile>
    <ClCompile Include="..\base\CCEvent.cpp">
      <Filter>base</Filter>
    </ClCompile>
    <ClCompile Include="..\base\CCEventAcceleration.cpp">
      <Filter>base</Filter>
    </ClCompile>
    <ClCompile Include="..\base\CCEventCustom.cpp">
      <Filter>base</Filter>
    </ClCompile>
    <ClCompile Include="..\base\CCEventDispatcher.cpp">
      <Filter>base</Filter>
    </ClCompile>
    <ClCompile Include="..\base\CCEventFocus.cpp">
      <Filter>base</Filter>
    </ClCompile>
    <ClCompile Include="..\base\CCEventKeyboard.cpp">
      <Filter>base</Filter>
    </ClCompile>
    <ClCompile Include="..\base\CCEventListener.cpp">
      <Filter>base</Filter>
    </ClCompile>
    <ClCompile Include="..\base\CCEventListenerAcceleration.cpp">
      <Filter>base</Filter>
    </ClCompile>
    <ClCompile Include="..\base\CCEventListenerCustom.cpp">
      <Filter>base</Filter>
    </ClCompile>
    <ClCompile Include="..\base\CCEventListenerFocus.cpp">
      <Filter>base</Filter>
    </ClCompile>
    <ClCompile Include="..\base\CCEventListenerKeyboard.cpp">
      <Filter>base</Filter>
    </ClCompile>
    <ClCompile Include="..\base\CCEventListenerMouse.cpp">
      <Filter>base</Filter>
    </ClCompile>
    <ClCompile Include="..\base\CCEventListenerTouch.cpp">
      <Filter>base</Filter>
    </ClCompile>
    <ClCompile Include="..\base\CCEventMouse.cpp">
      <Filter>base</Filter>
    </ClCompile>
    <ClCompile Include="..\base\CCEventTouch.cpp">
      <Filter>base</Filter>
    </ClCompile>
    <ClCompile Include="..\base\ccFPSImages.c">
      <Filter>base</Filter>
    </ClCompile>
    <ClCompile Include="..\base\CCNS.cpp">
      <Filter>base</Filter>
    </ClCompile>
    <ClCompile Include="..\base\CCProfiling.cpp">
      <Filter>base</Filter>
    </ClCompile>
    <ClCompile Include="..\base\CCRef.cpp">
      <Filter>base</Filter>
    </ClCompile>
    <ClCompile Include="..\base\CCScheduler.cpp">
      <Filter>base</Filter>
    </ClCompile>
    <ClCompile Include="..\base\CCScriptSupport.cpp">
      <Filter>base</Filter>
    </ClCompile>
    <ClCompile Include="..\base\CCTouch.cpp">
      <Filter>base</Filter>
    </ClCompile>
    <ClCompile Include="..\base\ccTypes.cpp">
      <Filter>base</Filter>
    </ClCompile>
    <ClCompile Include="..\base\CCUserDefault.cpp">
      <Filter>base</Filter>
    </ClCompile>
    <ClCompile Include="..\base\ccUTF8.cpp">
      <Filter>base</Filter>
    </ClCompile>
    <ClCompile Include="..\base\ccUtils.cpp">
      <Filter>base</Filter>
    </ClCompile>
    <ClCompile Include="..\base\CCValue.cpp">
      <Filter>base</Filter>
    </ClCompile>
    <ClCompile Include="..\base\etc1.cpp">
      <Filter>base</Filter>
    </ClCompile>
    <ClCompile Include="..\base\pvr.cpp">
      <Filter>platform</Filter>
    </ClCompile>
    <ClCompile Include="..\base\s3tc.cpp">
      <Filter>base</Filter>
    </ClCompile>
    <ClCompile Include="..\base\TGAlib.cpp">
      <Filter>base</Filter>
    </ClCompile>
    <ClCompile Include="..\base\ZipUtils.cpp">
      <Filter>base</Filter>
    </ClCompile>
    <ClCompile Include="..\renderer\CCBatchCommand.cpp">
      <Filter>renderer</Filter>
    </ClCompile>
    <ClCompile Include="..\renderer\CCCustomCommand.cpp">
      <Filter>renderer</Filter>
    </ClCompile>
    <ClCompile Include="..\renderer\CCTrianglesCommand.cpp">
      <Filter>renderer</Filter>
    </ClCompile>
    <ClCompile Include="..\renderer\CCGLProgram.cpp">
      <Filter>renderer</Filter>
    </ClCompile>
    <ClCompile Include="..\renderer\CCGLProgramCache.cpp">
      <Filter>renderer</Filter>
    </ClCompile>
    <ClCompile Include="..\renderer\CCGLProgramState.cpp">
      <Filter>renderer</Filter>
    </ClCompile>
    <ClCompile Include="..\renderer\CCGLProgramStateCache.cpp">
      <Filter>renderer</Filter>
    </ClCompile>
    <ClCompile Include="..\renderer\ccGLStateCache.cpp">
      <Filter>renderer</Filter>
    </ClCompile>
    <ClCompile Include="..\renderer\CCGroupCommand.cpp">
      <Filter>renderer</Filter>
    </ClCompile>
    <ClCompile Include="..\renderer\CCQuadCommand.cpp">
      <Filter>renderer</Filter>
    </ClCompile>
    <ClCompile Include="..\renderer\CCRenderCommand.cpp">
      <Filter>renderer</Filter>
    </ClCompile>
    <ClCompile Include="..\renderer\CCRenderer.cpp">
      <Filter>renderer</Filter>
    </ClCompile>
    <ClCompile Include="..\renderer\ccShaders.cpp">
      <Filter>renderer</Filter>
    </ClCompile>
    <ClCompile Include="..\renderer\CCTexture2D.cpp">
      <Filter>renderer</Filter>
    </ClCompile>
    <ClCompile Include="..\renderer\CCTextureAtlas.cpp">
      <Filter>renderer</Filter>
    </ClCompile>
    <ClCompile Include="..\renderer\CCTextureCache.cpp">
      <Filter>renderer</Filter>
    </ClCompile>
    <ClCompile Include="..\math\CCAffineTransform.cpp">
      <Filter>math</Filter>
    </ClCompile>
    <ClCompile Include="..\math\CCGeometry.cpp">
      <Filter>math</Filter>
    </ClCompile>
    <ClCompile Include="..\math\CCVertex.cpp">
      <Filter>math</Filter>
    </ClCompile>
    <ClCompile Include="..\math\Mat4.cpp">
      <Filter>math</Filter>
    </ClCompile>
    <ClCompile Include="..\math\MathUtil.cpp">
      <Filter>math</Filter>
    </ClCompile>
    <ClCompile Include="..\math\Quaternion.cpp">
      <Filter>math</Filter>
    </ClCompile>
    <ClCompile Include="..\math\TransformUtils.cpp">
      <Filter>math</Filter>
    </ClCompile>
    <ClCompile Include="..\math\Vec2.cpp">
      <Filter>math</Filter>
    </ClCompile>
    <ClCompile Include="..\math\Vec3.cpp">
      <Filter>math</Filter>
    </ClCompile>
    <ClCompile Include="..\math\Vec4.cpp">
      <Filter>math</Filter>
    </ClCompile>
    <ClCompile Include="..\platform\CCFileUtils.cpp">
      <Filter>platform</Filter>
    </ClCompile>
    <ClCompile Include="..\platform\CCImage.cpp">
      <Filter>platform</Filter>
    </ClCompile>
    <ClCompile Include="..\platform\CCSAXParser.cpp">
      <Filter>platform</Filter>
    </ClCompile>
    <ClCompile Include="..\platform\CCThread.cpp">
      <Filter>platform</Filter>
    </ClCompile>
    <ClCompile Include="..\..\external\tinyxml2\tinyxml2.cpp">
      <Filter>external\tinyxml2</Filter>
    </ClCompile>
    <ClCompile Include="..\..\external\unzip\ioapi_mem.cpp">
      <Filter>external\unzip</Filter>
    </ClCompile>
    <ClCompile Include="..\..\external\unzip\ioapi.cpp">
      <Filter>external\unzip</Filter>
    </ClCompile>
    <ClCompile Include="..\..\external\unzip\unzip.cpp">
      <Filter>external\unzip</Filter>
    </ClCompile>
    <ClCompile Include="..\..\external\edtaa3func\edtaa3func.cpp">
      <Filter>external\edtaa</Filter>
    </ClCompile>
    <ClCompile Include="..\base\CCIMEDispatcher.cpp">
      <Filter>base</Filter>
    </ClCompile>
    <ClCompile Include="..\renderer\CCMeshCommand.cpp">
      <Filter>renderer</Filter>
    </ClCompile>
    <ClCompile Include="..\base\ObjectFactory.cpp">
      <Filter>base</Filter>
    </ClCompile>
    <ClCompile Include="CCFastTMXLayer.cpp">
      <Filter>2d</Filter>
    </ClCompile>
    <ClCompile Include="CCFastTMXTiledMap.cpp">
      <Filter>2d</Filter>
    </ClCompile>
    <ClCompile Include="..\storage\local-storage\LocalStorage.cpp">
      <Filter>storage</Filter>
    </ClCompile>
    <ClCompile Include="..\platform\CCGLView.cpp">
      <Filter>platform</Filter>
    </ClCompile>
    <ClCompile Include="CCProtectedNode.cpp">
      <Filter>2d</Filter>
    </ClCompile>
    <ClCompile Include="..\renderer\CCPrimitive.cpp">
      <Filter>renderer</Filter>
    </ClCompile>
    <ClCompile Include="..\renderer\CCPrimitiveCommand.cpp">
      <Filter>renderer</Filter>
    </ClCompile>
    <ClCompile Include="..\renderer\CCVertexIndexBuffer.cpp">
      <Filter>renderer</Filter>
    </ClCompile>
    <ClCompile Include="..\renderer\CCVertexIndexData.cpp">
      <Filter>renderer</Filter>
    </ClCompile>
    <ClCompile Include="..\base\ccRandom.cpp">
      <Filter>base</Filter>
    </ClCompile>
    <ClCompile Include="..\3d\CCAABB.cpp">
      <Filter>3d</Filter>
    </ClCompile>
    <ClCompile Include="..\3d\CCAnimate3D.cpp">
      <Filter>3d</Filter>
    </ClCompile>
    <ClCompile Include="..\3d\CCAnimation3D.cpp">
      <Filter>3d</Filter>
    </ClCompile>
    <ClCompile Include="..\3d\CCAttachNode.cpp">
      <Filter>3d</Filter>
    </ClCompile>
    <ClCompile Include="..\3d\CCBundle3D.cpp">
      <Filter>3d</Filter>
    </ClCompile>
    <ClCompile Include="..\3d\CCBundleReader.cpp">
      <Filter>3d</Filter>
    </ClCompile>
    <ClCompile Include="..\3d\CCMesh.cpp">
      <Filter>3d</Filter>
    </ClCompile>
    <ClCompile Include="..\3d\CCMeshSkin.cpp">
      <Filter>3d</Filter>
    </ClCompile>
    <ClCompile Include="..\3d\CCOBB.cpp">
      <Filter>3d</Filter>
    </ClCompile>
    <ClCompile Include="..\3d\CCObjLoader.cpp">
      <Filter>3d</Filter>
    </ClCompile>
    <ClCompile Include="..\3d\CCRay.cpp">
      <Filter>3d</Filter>
    </ClCompile>
    <ClCompile Include="..\3d\CCSkeleton3D.cpp">
      <Filter>3d</Filter>
    </ClCompile>
    <ClCompile Include="..\3d\CCSprite3D.cpp">
      <Filter>3d</Filter>
    </ClCompile>
    <ClCompile Include="..\3d\CCSprite3DMaterial.cpp">
      <Filter>3d</Filter>
    </ClCompile>
    <ClCompile Include="..\..\extensions\assets-manager\AssetsManager.cpp">
      <Filter>extension\AssetsManager</Filter>
    </ClCompile>
    <ClCompile Include="..\..\extensions\GUI\CCScrollView\CCScrollView.cpp">
      <Filter>extension\GUI\CCScrollView</Filter>
    </ClCompile>
    <ClCompile Include="..\..\extensions\GUI\CCScrollView\CCTableView.cpp">
      <Filter>extension\GUI\CCScrollView</Filter>
    </ClCompile>
    <ClCompile Include="..\..\extensions\GUI\CCScrollView\CCTableViewCell.cpp">
      <Filter>extension\GUI\CCScrollView</Filter>
    </ClCompile>
    <ClCompile Include="..\..\extensions\physics-nodes\CCPhysicsDebugNode.cpp">
      <Filter>extension\physics_nodes</Filter>
    </ClCompile>
    <ClCompile Include="..\..\extensions\physics-nodes\CCPhysicsSprite.cpp">
      <Filter>extension\physics_nodes</Filter>
    </ClCompile>
    <ClCompile Include="..\audio\win32\MciPlayer.cpp">
      <Filter>cocosdenshion\Source Files</Filter>
    </ClCompile>
    <ClCompile Include="..\audio\win32\SimpleAudioEngine.cpp">
      <Filter>cocosdenshion\Source Files</Filter>
    </ClCompile>
    <ClCompile Include="..\network\HttpClient.cpp">
      <Filter>network\Source Files</Filter>
    </ClCompile>
    <ClCompile Include="..\network\SocketIO.cpp">
      <Filter>network\Source Files</Filter>
    </ClCompile>
    <ClCompile Include="..\network\WebSocket.cpp">
      <Filter>network\Source Files</Filter>
    </ClCompile>
    <ClCompile Include="..\ui\UIScale9Sprite.cpp">
      <Filter>ui\BaseClasses</Filter>
    </ClCompile>
    <ClCompile Include="..\ui\UIWidget.cpp">
      <Filter>ui\BaseClasses</Filter>
    </ClCompile>
    <ClCompile Include="..\ui\UIHBox.cpp">
      <Filter>ui\Layouts</Filter>
    </ClCompile>
    <ClCompile Include="..\ui\UILayout.cpp">
      <Filter>ui\Layouts</Filter>
    </ClCompile>
    <ClCompile Include="..\ui\UILayoutManager.cpp">
      <Filter>ui\Layouts</Filter>
    </ClCompile>
    <ClCompile Include="..\ui\UILayoutParameter.cpp">
      <Filter>ui\Layouts</Filter>
    </ClCompile>
    <ClCompile Include="..\ui\UIRelativeBox.cpp">
      <Filter>ui\Layouts</Filter>
    </ClCompile>
    <ClCompile Include="..\ui\UIVBox.cpp">
      <Filter>ui\Layouts</Filter>
    </ClCompile>
    <ClCompile Include="..\ui\CocosGUI.cpp">
      <Filter>ui\System</Filter>
    </ClCompile>
    <ClCompile Include="..\ui\UIDeprecated.cpp">
      <Filter>ui\System</Filter>
    </ClCompile>
    <ClCompile Include="..\ui\UIHelper.cpp">
      <Filter>ui\System</Filter>
    </ClCompile>
    <ClCompile Include="..\ui\UIButton.cpp">
      <Filter>ui\UIWidgets</Filter>
    </ClCompile>
    <ClCompile Include="..\ui\UICheckBox.cpp">
      <Filter>ui\UIWidgets</Filter>
    </ClCompile>
    <ClCompile Include="..\ui\UIImageView.cpp">
      <Filter>ui\UIWidgets</Filter>
    </ClCompile>
    <ClCompile Include="..\ui\UILoadingBar.cpp">
      <Filter>ui\UIWidgets</Filter>
    </ClCompile>
    <ClCompile Include="..\ui\UIRichText.cpp">
      <Filter>ui\UIWidgets</Filter>
    </ClCompile>
    <ClCompile Include="..\ui\UISlider.cpp">
      <Filter>ui\UIWidgets</Filter>
    </ClCompile>
    <ClCompile Include="..\ui\UIText.cpp">
      <Filter>ui\UIWidgets</Filter>
    </ClCompile>
    <ClCompile Include="..\ui\UITextAtlas.cpp">
      <Filter>ui\UIWidgets</Filter>
    </ClCompile>
    <ClCompile Include="..\ui\UITextBMFont.cpp">
      <Filter>ui\UIWidgets</Filter>
    </ClCompile>
    <ClCompile Include="..\ui\UITextField.cpp">
      <Filter>ui\UIWidgets</Filter>
    </ClCompile>
    <ClCompile Include="..\ui\UIListView.cpp">
      <Filter>ui\UIWidgets\ScrollWidget</Filter>
    </ClCompile>
    <ClCompile Include="..\ui\UIPageView.cpp">
      <Filter>ui\UIWidgets\ScrollWidget</Filter>
    </ClCompile>
    <ClCompile Include="..\ui\UIScrollView.cpp">
      <Filter>ui\UIWidgets\ScrollWidget</Filter>
    </ClCompile>
    <ClCompile Include="..\editor-support\cocostudio\TriggerBase.cpp">
      <Filter>cocostudio\TimelineAction\trigger</Filter>
    </ClCompile>
    <ClCompile Include="..\editor-support\cocostudio\TriggerMng.cpp">
      <Filter>cocostudio\TimelineAction\trigger</Filter>
    </ClCompile>
    <ClCompile Include="..\editor-support\cocostudio\TriggerObj.cpp">
      <Filter>cocostudio\TimelineAction\trigger</Filter>
    </ClCompile>
    <ClCompile Include="..\editor-support\cocostudio\ActionTimeline\CCActionTimeline.cpp">
      <Filter>cocostudio\TimelineAction</Filter>
    </ClCompile>
    <ClCompile Include="..\editor-support\cocostudio\ActionTimeline\CCFrame.cpp">
      <Filter>cocostudio\TimelineAction</Filter>
    </ClCompile>
    <ClCompile Include="..\editor-support\cocostudio\ActionTimeline\CCActionTimelineCache.cpp">
      <Filter>cocostudio\TimelineAction</Filter>
    </ClCompile>
    <ClCompile Include="..\editor-support\cocostudio\ActionTimeline\CCTimeLine.cpp">
      <Filter>cocostudio\TimelineAction</Filter>
    </ClCompile>
    <ClCompile Include="..\editor-support\cocostudio\CCSGUIReader.cpp">
      <Filter>cocostudio\reader</Filter>
    </ClCompile>
    <ClCompile Include="..\editor-support\cocostudio\CCSSceneReader.cpp">
      <Filter>cocostudio\reader</Filter>
    </ClCompile>
    <ClCompile Include="..\editor-support\cocostudio\WidgetReader\WidgetReader.cpp">
      <Filter>cocostudio\reader\WidgetReader</Filter>
    </ClCompile>
    <ClCompile Include="..\editor-support\cocostudio\WidgetReader\ButtonReader\ButtonReader.cpp">
      <Filter>cocostudio\reader\WidgetReader\ButtonReader</Filter>
    </ClCompile>
    <ClCompile Include="..\editor-support\cocostudio\WidgetReader\CheckBoxReader\CheckBoxReader.cpp">
      <Filter>cocostudio\reader\WidgetReader\CheckBoxReader</Filter>
    </ClCompile>
    <ClCompile Include="..\editor-support\cocostudio\WidgetReader\ImageViewReader\ImageViewReader.cpp">
      <Filter>cocostudio\reader\WidgetReader\ImageViewReader</Filter>
    </ClCompile>
    <ClCompile Include="..\editor-support\cocostudio\WidgetReader\LayoutReader\LayoutReader.cpp">
      <Filter>cocostudio\reader\WidgetReader\LayoutReader</Filter>
    </ClCompile>
    <ClCompile Include="..\editor-support\cocostudio\WidgetReader\ListViewReader\ListViewReader.cpp">
      <Filter>cocostudio\reader\WidgetReader\ListViewReader</Filter>
    </ClCompile>
    <ClCompile Include="..\editor-support\cocostudio\WidgetReader\LoadingBarReader\LoadingBarReader.cpp">
      <Filter>cocostudio\reader\WidgetReader\LoadingBarReader</Filter>
    </ClCompile>
    <ClCompile Include="..\editor-support\cocostudio\WidgetReader\PageViewReader\PageViewReader.cpp">
      <Filter>cocostudio\reader\WidgetReader\PageViewReader</Filter>
    </ClCompile>
    <ClCompile Include="..\editor-support\cocostudio\WidgetReader\ScrollViewReader\ScrollViewReader.cpp">
      <Filter>cocostudio\reader\WidgetReader\ScrollViewReader</Filter>
    </ClCompile>
    <ClCompile Include="..\editor-support\cocostudio\WidgetReader\SliderReader\SliderReader.cpp">
      <Filter>cocostudio\reader\WidgetReader\SliderReader</Filter>
    </ClCompile>
    <ClCompile Include="..\editor-support\cocostudio\WidgetReader\TextAtlasReader\TextAtlasReader.cpp">
      <Filter>cocostudio\reader\WidgetReader\TextAtlasReader</Filter>
    </ClCompile>
    <ClCompile Include="..\editor-support\cocostudio\WidgetReader\TextBMFontReader\TextBMFontReader.cpp">
      <Filter>cocostudio\reader\WidgetReader\TextBMFontReader</Filter>
    </ClCompile>
    <ClCompile Include="..\editor-support\cocostudio\WidgetReader\TextFieldReader\TextFieldReader.cpp">
      <Filter>cocostudio\reader\WidgetReader\TextFieldReader</Filter>
    </ClCompile>
    <ClCompile Include="..\editor-support\cocostudio\WidgetReader\TextReader\TextReader.cpp">
      <Filter>cocostudio\reader\WidgetReader\TextReader</Filter>
    </ClCompile>
    <ClCompile Include="..\editor-support\cocostudio\CocoLoader.cpp">
      <Filter>cocostudio\json</Filter>
    </ClCompile>
    <ClCompile Include="..\editor-support\cocostudio\DictionaryHelper.cpp">
      <Filter>cocostudio\json</Filter>
    </ClCompile>
    <ClCompile Include="..\editor-support\cocostudio\CCComAttribute.cpp">
      <Filter>cocostudio\components</Filter>
    </ClCompile>
    <ClCompile Include="..\editor-support\cocostudio\CCComAudio.cpp">
      <Filter>cocostudio\components</Filter>
    </ClCompile>
    <ClCompile Include="..\editor-support\cocostudio\CCComController.cpp">
      <Filter>cocostudio\components</Filter>
    </ClCompile>
    <ClCompile Include="..\editor-support\cocostudio\CCComRender.cpp">
      <Filter>cocostudio\components</Filter>
    </ClCompile>
    <ClCompile Include="..\editor-support\cocostudio\CCInputDelegate.cpp">
      <Filter>cocostudio\components</Filter>
    </ClCompile>
    <ClCompile Include="..\editor-support\cocostudio\CCArmature.cpp">
      <Filter>cocostudio\armature</Filter>
    </ClCompile>
    <ClCompile Include="..\editor-support\cocostudio\CCBone.cpp">
      <Filter>cocostudio\armature</Filter>
    </ClCompile>
    <ClCompile Include="..\editor-support\cocostudio\CCArmatureAnimation.cpp">
      <Filter>cocostudio\armature\animation</Filter>
    </ClCompile>
    <ClCompile Include="..\editor-support\cocostudio\CCProcessBase.cpp">
      <Filter>cocostudio\armature\animation</Filter>
    </ClCompile>
    <ClCompile Include="..\editor-support\cocostudio\CCTween.cpp">
      <Filter>cocostudio\armature\animation</Filter>
    </ClCompile>
    <ClCompile Include="..\editor-support\cocostudio\CCDatas.cpp">
      <Filter>cocostudio\armature\datas</Filter>
    </ClCompile>
    <ClCompile Include="..\editor-support\cocostudio\CCBatchNode.cpp">
      <Filter>cocostudio\armature\display</Filter>
    </ClCompile>
    <ClCompile Include="..\editor-support\cocostudio\CCDecorativeDisplay.cpp">
      <Filter>cocostudio\armature\display</Filter>
    </ClCompile>
    <ClCompile Include="..\editor-support\cocostudio\CCDisplayFactory.cpp">
      <Filter>cocostudio\armature\display</Filter>
    </ClCompile>
    <ClCompile Include="..\editor-support\cocostudio\CCDisplayManager.cpp">
      <Filter>cocostudio\armature\display</Filter>
    </ClCompile>
    <ClCompile Include="..\editor-support\cocostudio\CCSkin.cpp">
      <Filter>cocostudio\armature\display</Filter>
    </ClCompile>
    <ClCompile Include="..\editor-support\cocostudio\CCColliderDetector.cpp">
      <Filter>cocostudio\armature\physics</Filter>
    </ClCompile>
    <ClCompile Include="..\editor-support\cocostudio\CCArmatureDataManager.cpp">
      <Filter>cocostudio\armature\utils</Filter>
    </ClCompile>
    <ClCompile Include="..\editor-support\cocostudio\CCArmatureDefine.cpp">
      <Filter>cocostudio\armature\utils</Filter>
    </ClCompile>
    <ClCompile Include="..\editor-support\cocostudio\CCDataReaderHelper.cpp">
      <Filter>cocostudio\armature\utils</Filter>
    </ClCompile>
    <ClCompile Include="..\editor-support\cocostudio\CCSpriteFrameCacheHelper.cpp">
      <Filter>cocostudio\armature\utils</Filter>
    </ClCompile>
    <ClCompile Include="..\editor-support\cocostudio\CCTransformHelp.cpp">
      <Filter>cocostudio\armature\utils</Filter>
    </ClCompile>
    <ClCompile Include="..\editor-support\cocostudio\CCUtilMath.cpp">
      <Filter>cocostudio\armature\utils</Filter>
    </ClCompile>
    <ClCompile Include="..\editor-support\cocostudio\CCActionFrame.cpp">
      <Filter>cocostudio\action</Filter>
    </ClCompile>
    <ClCompile Include="..\editor-support\cocostudio\CCActionFrameEasing.cpp">
      <Filter>cocostudio\action</Filter>
    </ClCompile>
    <ClCompile Include="..\editor-support\cocostudio\CCActionManagerEx.cpp">
      <Filter>cocostudio\action</Filter>
    </ClCompile>
    <ClCompile Include="..\editor-support\cocostudio\CCActionNode.cpp">
      <Filter>cocostudio\action</Filter>
    </ClCompile>
    <ClCompile Include="..\editor-support\cocostudio\CCActionObject.cpp">
      <Filter>cocostudio\action</Filter>
    </ClCompile>
    <ClCompile Include="..\3d\CCMeshVertexIndexData.cpp">
      <Filter>3d</Filter>
    </ClCompile>
    <ClCompile Include="..\editor-support\cocosbuilder\CCBAnimationManager.cpp">
      <Filter>cocosbuilder\Source Files</Filter>
    </ClCompile>
    <ClCompile Include="..\editor-support\cocosbuilder\CCBFileLoader.cpp">
      <Filter>cocosbuilder\Source Files</Filter>
    </ClCompile>
    <ClCompile Include="..\editor-support\cocosbuilder\CCBKeyframe.cpp">
      <Filter>cocosbuilder\Source Files</Filter>
    </ClCompile>
    <ClCompile Include="..\editor-support\cocosbuilder\CCBReader.cpp">
      <Filter>cocosbuilder\Source Files</Filter>
    </ClCompile>
    <ClCompile Include="..\editor-support\cocosbuilder\CCBSequence.cpp">
      <Filter>cocosbuilder\Source Files</Filter>
    </ClCompile>
    <ClCompile Include="..\editor-support\cocosbuilder\CCBSequenceProperty.cpp">
      <Filter>cocosbuilder\Source Files</Filter>
    </ClCompile>
    <ClCompile Include="..\editor-support\cocosbuilder\CCControlButtonLoader.cpp">
      <Filter>cocosbuilder\Source Files</Filter>
    </ClCompile>
    <ClCompile Include="..\editor-support\cocosbuilder\CCControlLoader.cpp">
      <Filter>cocosbuilder\Source Files</Filter>
    </ClCompile>
    <ClCompile Include="..\editor-support\cocosbuilder\CCLabelBMFontLoader.cpp">
      <Filter>cocosbuilder\Source Files</Filter>
    </ClCompile>
    <ClCompile Include="..\editor-support\cocosbuilder\CCLabelTTFLoader.cpp">
      <Filter>cocosbuilder\Source Files</Filter>
    </ClCompile>
    <ClCompile Include="..\editor-support\cocosbuilder\CCLayerColorLoader.cpp">
      <Filter>cocosbuilder\Source Files</Filter>
    </ClCompile>
    <ClCompile Include="..\editor-support\cocosbuilder\CCLayerGradientLoader.cpp">
      <Filter>cocosbuilder\Source Files</Filter>
    </ClCompile>
    <ClCompile Include="..\editor-support\cocosbuilder\CCLayerLoader.cpp">
      <Filter>cocosbuilder\Source Files</Filter>
    </ClCompile>
    <ClCompile Include="..\editor-support\cocosbuilder\CCMenuItemImageLoader.cpp">
      <Filter>cocosbuilder\Source Files</Filter>
    </ClCompile>
    <ClCompile Include="..\editor-support\cocosbuilder\CCMenuItemLoader.cpp">
      <Filter>cocosbuilder\Source Files</Filter>
    </ClCompile>
    <ClCompile Include="..\editor-support\cocosbuilder\CCNode+CCBRelativePositioning.cpp">
      <Filter>cocosbuilder\Source Files</Filter>
    </ClCompile>
    <ClCompile Include="..\editor-support\cocosbuilder\CCNodeLoader.cpp">
      <Filter>cocosbuilder\Source Files</Filter>
    </ClCompile>
    <ClCompile Include="..\editor-support\cocosbuilder\CCNodeLoaderLibrary.cpp">
      <Filter>cocosbuilder\Source Files</Filter>
    </ClCompile>
    <ClCompile Include="..\editor-support\cocosbuilder\CCParticleSystemQuadLoader.cpp">
      <Filter>cocosbuilder\Source Files</Filter>
    </ClCompile>
    <ClCompile Include="..\editor-support\cocosbuilder\CCScale9SpriteLoader.cpp">
      <Filter>cocosbuilder\Source Files</Filter>
    </ClCompile>
    <ClCompile Include="..\editor-support\cocosbuilder\CCScrollViewLoader.cpp">
      <Filter>cocosbuilder\Source Files</Filter>
    </ClCompile>
    <ClCompile Include="..\editor-support\cocosbuilder\CCSpriteLoader.cpp">
      <Filter>cocosbuilder\Source Files</Filter>
    </ClCompile>
    <ClCompile Include="..\3d\CCBillBoard.cpp">
      <Filter>3d</Filter>
    </ClCompile>
    <ClCompile Include="..\ui\UIEditBox\UIEditBox.cpp">
      <Filter>ui\UIWidgets\EditBox</Filter>
    </ClCompile>
    <ClCompile Include="..\..\extensions\GUI\CCControlExtension\CCControl.cpp">
      <Filter>extension\GUI\CCControlExtensions</Filter>
    </ClCompile>
    <ClCompile Include="..\..\extensions\GUI\CCControlExtension\CCControlButton.cpp">
      <Filter>extension\GUI\CCControlExtensions</Filter>
    </ClCompile>
    <ClCompile Include="..\..\extensions\GUI\CCControlExtension\CCControlColourPicker.cpp">
      <Filter>extension\GUI\CCControlExtensions</Filter>
    </ClCompile>
    <ClCompile Include="..\..\extensions\GUI\CCControlExtension\CCControlHuePicker.cpp">
      <Filter>extension\GUI\CCControlExtensions</Filter>
    </ClCompile>
    <ClCompile Include="..\..\extensions\GUI\CCControlExtension\CCControlPotentiometer.cpp">
      <Filter>extension\GUI\CCControlExtensions</Filter>
    </ClCompile>
    <ClCompile Include="..\..\extensions\GUI\CCControlExtension\CCControlSaturationBrightnessPicker.cpp">
      <Filter>extension\GUI\CCControlExtensions</Filter>
    </ClCompile>
    <ClCompile Include="..\..\extensions\GUI\CCControlExtension\CCControlSlider.cpp">
      <Filter>extension\GUI\CCControlExtensions</Filter>
    </ClCompile>
    <ClCompile Include="..\..\extensions\GUI\CCControlExtension\CCControlStepper.cpp">
      <Filter>extension\GUI\CCControlExtensions</Filter>
    </ClCompile>
    <ClCompile Include="..\..\extensions\GUI\CCControlExtension\CCControlSwitch.cpp">
      <Filter>extension\GUI\CCControlExtensions</Filter>
    </ClCompile>
    <ClCompile Include="..\..\extensions\GUI\CCControlExtension\CCControlUtils.cpp">
      <Filter>extension\GUI\CCControlExtensions</Filter>
    </ClCompile>
    <ClCompile Include="..\..\extensions\GUI\CCControlExtension\CCInvocation.cpp">
      <Filter>extension\GUI\CCControlExtensions</Filter>
    </ClCompile>
    <ClCompile Include="..\platform\win32\CCApplication-win32.cpp">
      <Filter>platform\win32</Filter>
    </ClCompile>
    <ClCompile Include="..\platform\win32\CCCommon-win32.cpp">
      <Filter>platform\win32</Filter>
    </ClCompile>
    <ClCompile Include="..\platform\win32\CCDevice-win32.cpp">
      <Filter>platform\win32</Filter>
    </ClCompile>
    <ClCompile Include="..\platform\win32\CCFileUtils-win32.cpp">
      <Filter>platform\win32</Filter>
    </ClCompile>
    <ClCompile Include="..\platform\win32\CCStdC-win32.cpp">
      <Filter>platform\win32</Filter>
    </ClCompile>
    <ClCompile Include="..\platform\desktop\CCGLViewImpl-desktop.cpp">
      <Filter>platform\desktop</Filter>
    </ClCompile>
    <ClCompile Include="..\ui\UIEditBox\UIEditBoxImpl-win32.cpp">
      <Filter>ui\UIWidgets\EditBox</Filter>
    </ClCompile>
    <ClCompile Include="..\..\extensions\assets-manager\AssetsManagerEx.cpp">
      <Filter>extension\AssetsManager</Filter>
    </ClCompile>
    <ClCompile Include="..\..\extensions\assets-manager\CCEventAssetsManagerEx.cpp">
      <Filter>extension\AssetsManager</Filter>
    </ClCompile>
    <ClCompile Include="..\..\extensions\assets-manager\CCEventListenerAssetsManagerEx.cpp">
      <Filter>extension\AssetsManager</Filter>
    </ClCompile>
    <ClCompile Include="..\..\extensions\assets-manager\Downloader.cpp">
      <Filter>extension\AssetsManager</Filter>
    </ClCompile>
    <ClCompile Include="..\..\extensions\assets-manager\Manifest.cpp">
      <Filter>extension\AssetsManager</Filter>
    </ClCompile>
    <ClCompile Include="..\ui\UIWebView.cpp">
      <Filter>ui\UIWidgets</Filter>
    </ClCompile>
    <ClCompile Include="..\audio\AudioEngine.cpp">
      <Filter>audioengine</Filter>
    </ClCompile>
    <ClCompile Include="..\audio\win32\AudioCache.cpp">
      <Filter>audioengine</Filter>
    </ClCompile>
    <ClCompile Include="..\audio\win32\AudioEngine-win32.cpp">
      <Filter>audioengine</Filter>
    </ClCompile>
    <ClCompile Include="..\audio\win32\AudioPlayer.cpp">
      <Filter>audioengine</Filter>
    </ClCompile>
    <ClCompile Include="..\editor-support\cocostudio\ActionTimeline\CCNodeReader.cpp" />
    <ClCompile Include="..\editor-support\cocostudio\ActionTimeline\CSLoader.cpp">
      <Filter>cocostudio\TimelineAction</Filter>
    </ClCompile>
    <ClCompile Include="..\ui\UILayoutComponent.cpp">
      <Filter>ui\Layouts</Filter>
    </ClCompile>
    <ClCompile Include="CCCamera.cpp">
      <Filter>2d</Filter>
    </ClCompile>
    <ClCompile Include="CCLight.cpp">
      <Filter>2d</Filter>
    </ClCompile>
    <ClCompile Include="..\..\external\flatbuffers\flatc.cpp">
      <Filter>cocostudio\json\flatbuffers</Filter>
    </ClCompile>
    <ClCompile Include="..\..\external\flatbuffers\idl_gen_cpp.cpp">
      <Filter>cocostudio\json\flatbuffers</Filter>
    </ClCompile>
    <ClCompile Include="..\..\external\flatbuffers\idl_gen_fbs.cpp">
      <Filter>cocostudio\json\flatbuffers</Filter>
    </ClCompile>
    <ClCompile Include="..\..\external\flatbuffers\idl_gen_general.cpp">
      <Filter>cocostudio\json\flatbuffers</Filter>
    </ClCompile>
    <ClCompile Include="..\..\external\flatbuffers\idl_gen_go.cpp">
      <Filter>cocostudio\json\flatbuffers</Filter>
    </ClCompile>
    <ClCompile Include="..\..\external\flatbuffers\idl_gen_text.cpp">
      <Filter>cocostudio\json\flatbuffers</Filter>
    </ClCompile>
    <ClCompile Include="..\..\external\flatbuffers\idl_parser.cpp">
      <Filter>cocostudio\json\flatbuffers</Filter>
    </ClCompile>
    <ClCompile Include="..\editor-support\cocostudio\FlatBuffersSerialize.cpp">
      <Filter>cocostudio\json</Filter>
    </ClCompile>
    <ClCompile Include="..\editor-support\cocostudio\WidgetReader\ComAudioReader\ComAudioReader.cpp">
      <Filter>cocostudio\reader\WidgetReader\ComAudioReader</Filter>
    </ClCompile>
    <ClCompile Include="..\editor-support\cocostudio\WidgetReader\GameMapReader\GameMapReader.cpp">
      <Filter>cocostudio\reader\WidgetReader\GameMapReader</Filter>
    </ClCompile>
    <ClCompile Include="..\editor-support\cocostudio\WidgetReader\NodeReader\NodeReader.cpp">
      <Filter>cocostudio\reader\WidgetReader\NodeReader</Filter>
    </ClCompile>
    <ClCompile Include="..\editor-support\cocostudio\WidgetReader\ParticleReader\ParticleReader.cpp">
      <Filter>cocostudio\reader\WidgetReader\ParticleReader</Filter>
    </ClCompile>
    <ClCompile Include="..\editor-support\cocostudio\WidgetReader\ProjectNodeReader\ProjectNodeReader.cpp">
      <Filter>cocostudio\reader\WidgetReader\ProjectNodeReader</Filter>
    </ClCompile>
    <ClCompile Include="..\editor-support\cocostudio\WidgetReader\SingleNodeReader\SingleNodeReader.cpp">
      <Filter>cocostudio\reader\WidgetReader\SingleNodeReader</Filter>
    </ClCompile>
    <ClCompile Include="..\editor-support\cocostudio\WidgetReader\SpriteReader\SpriteReader.cpp">
      <Filter>cocostudio\reader\WidgetReader\SpriteReader</Filter>
    </ClCompile>
    <ClCompile Include="..\editor-support\cocostudio\WidgetReader\NodeReaderDefine.cpp">
      <Filter>cocostudio\reader\WidgetReader</Filter>
    </ClCompile>
    <ClCompile Include="..\editor-support\cocostudio\WidgetReader\NodeReaderProtocol.cpp">
      <Filter>cocostudio\reader\WidgetReader</Filter>
    </ClCompile>
    <ClCompile Include="..\editor-support\cocostudio\WidgetCallBackHandlerProtocol.cpp">
      <Filter>cocostudio\json</Filter>
    </ClCompile>
<<<<<<< HEAD
    <ClCompile Include="..\3d\CCPlane.cpp">
      <Filter>3d</Filter>
    </ClCompile>
    <ClCompile Include="..\3d\CCFrustum.cpp">
      <Filter>3d</Filter>
=======
    <ClCompile Include="..\editor-support\cocostudio\ActionTimeline\CCActionTimelineNode.cpp">
      <Filter>cocostudio\TimelineAction</Filter>
    </ClCompile>
    <ClCompile Include="..\base\CCAsyncTaskPool.cpp">
      <Filter>base</Filter>
    </ClCompile>
    <ClCompile Include="..\base\allocator\CCAllocatorDiagnostics.cpp">
      <Filter>base\allocator</Filter>
    </ClCompile>
    <ClCompile Include="..\base\allocator\CCAllocatorGlobal.cpp">
      <Filter>base\allocator</Filter>
    </ClCompile>
    <ClCompile Include="..\base\allocator\CCAllocatorGlobalNewDelete.cpp">
      <Filter>base\allocator</Filter>
    </ClCompile>
    <ClCompile Include="..\editor-support\cocostudio\WidgetReader\ArmatureNodeReader\ArmatureNodeReader.cpp">
      <Filter>cocostudio\reader\WidgetReader\ArmatureNodeReader</Filter>
    </ClCompile>
    <ClCompile Include="..\ui\shaders\UIShaders.cpp">
      <Filter>ui\shaders</Filter>
>>>>>>> 9e8582e0
    </ClCompile>
  </ItemGroup>
  <ItemGroup>
    <ClInclude Include="..\physics\CCPhysicsBody.h">
      <Filter>physics</Filter>
    </ClInclude>
    <ClInclude Include="..\physics\CCPhysicsContact.h">
      <Filter>physics</Filter>
    </ClInclude>
    <ClInclude Include="..\physics\CCPhysicsJoint.h">
      <Filter>physics</Filter>
    </ClInclude>
    <ClInclude Include="..\physics\CCPhysicsShape.h">
      <Filter>physics</Filter>
    </ClInclude>
    <ClInclude Include="..\physics\CCPhysicsWorld.h">
      <Filter>physics</Filter>
    </ClInclude>
    <ClInclude Include="..\physics\chipmunk\CCPhysicsBodyInfo_chipmunk.h">
      <Filter>physics\chipmunk</Filter>
    </ClInclude>
    <ClInclude Include="..\physics\chipmunk\CCPhysicsContactInfo_chipmunk.h">
      <Filter>physics\chipmunk</Filter>
    </ClInclude>
    <ClInclude Include="..\physics\chipmunk\CCPhysicsHelper_chipmunk.h">
      <Filter>physics\chipmunk</Filter>
    </ClInclude>
    <ClInclude Include="..\physics\chipmunk\CCPhysicsJointInfo_chipmunk.h">
      <Filter>physics\chipmunk</Filter>
    </ClInclude>
    <ClInclude Include="..\physics\chipmunk\CCPhysicsShapeInfo_chipmunk.h">
      <Filter>physics\chipmunk</Filter>
    </ClInclude>
    <ClInclude Include="..\physics\chipmunk\CCPhysicsWorldInfo_chipmunk.h">
      <Filter>physics\chipmunk</Filter>
    </ClInclude>
    <ClInclude Include="..\..\external\xxhash\xxhash.h">
      <Filter>external\xxhash</Filter>
    </ClInclude>
    <ClInclude Include="..\deprecated\CCArray.h">
      <Filter>deprecated</Filter>
    </ClInclude>
    <ClInclude Include="..\deprecated\CCBool.h">
      <Filter>deprecated</Filter>
    </ClInclude>
    <ClInclude Include="..\deprecated\CCDeprecated.h">
      <Filter>deprecated</Filter>
    </ClInclude>
    <ClInclude Include="..\deprecated\CCDictionary.h">
      <Filter>deprecated</Filter>
    </ClInclude>
    <ClInclude Include="..\deprecated\CCDouble.h">
      <Filter>deprecated</Filter>
    </ClInclude>
    <ClInclude Include="..\deprecated\CCFloat.h">
      <Filter>deprecated</Filter>
    </ClInclude>
    <ClInclude Include="..\deprecated\CCInteger.h">
      <Filter>deprecated</Filter>
    </ClInclude>
    <ClInclude Include="..\deprecated\CCNotificationCenter.h">
      <Filter>deprecated</Filter>
    </ClInclude>
    <ClInclude Include="..\deprecated\CCSet.h">
      <Filter>deprecated</Filter>
    </ClInclude>
    <ClInclude Include="..\deprecated\CCString.h">
      <Filter>deprecated</Filter>
    </ClInclude>
    <ClInclude Include="..\cocos2d.h" />
    <ClInclude Include="..\..\external\ConvertUTF\ConvertUTF.h">
      <Filter>external\ConvertUTF</Filter>
    </ClInclude>
    <ClInclude Include="CCAction.h">
      <Filter>2d</Filter>
    </ClInclude>
    <ClInclude Include="CCActionCamera.h">
      <Filter>2d</Filter>
    </ClInclude>
    <ClInclude Include="CCActionCatmullRom.h">
      <Filter>2d</Filter>
    </ClInclude>
    <ClInclude Include="CCActionEase.h">
      <Filter>2d</Filter>
    </ClInclude>
    <ClInclude Include="CCActionGrid.h">
      <Filter>2d</Filter>
    </ClInclude>
    <ClInclude Include="CCActionGrid3D.h">
      <Filter>2d</Filter>
    </ClInclude>
    <ClInclude Include="CCActionInstant.h">
      <Filter>2d</Filter>
    </ClInclude>
    <ClInclude Include="CCActionInterval.h">
      <Filter>2d</Filter>
    </ClInclude>
    <ClInclude Include="CCActionManager.h">
      <Filter>2d</Filter>
    </ClInclude>
    <ClInclude Include="CCActionPageTurn3D.h">
      <Filter>2d</Filter>
    </ClInclude>
    <ClInclude Include="CCActionProgressTimer.h">
      <Filter>2d</Filter>
    </ClInclude>
    <ClInclude Include="CCActionTiledGrid.h">
      <Filter>2d</Filter>
    </ClInclude>
    <ClInclude Include="CCActionTween.h">
      <Filter>2d</Filter>
    </ClInclude>
    <ClInclude Include="CCAnimation.h">
      <Filter>2d</Filter>
    </ClInclude>
    <ClInclude Include="CCAnimationCache.h">
      <Filter>2d</Filter>
    </ClInclude>
    <ClInclude Include="CCAtlasNode.h">
      <Filter>2d</Filter>
    </ClInclude>
    <ClInclude Include="CCClippingNode.h">
      <Filter>2d</Filter>
    </ClInclude>
    <ClInclude Include="CCClippingRectangleNode.h">
      <Filter>2d</Filter>
    </ClInclude>
    <ClInclude Include="CCComponent.h">
      <Filter>2d</Filter>
    </ClInclude>
    <ClInclude Include="CCComponentContainer.h">
      <Filter>2d</Filter>
    </ClInclude>
    <ClInclude Include="CCDrawingPrimitives.h">
      <Filter>2d</Filter>
    </ClInclude>
    <ClInclude Include="CCDrawNode.h">
      <Filter>2d</Filter>
    </ClInclude>
    <ClInclude Include="CCFont.h">
      <Filter>2d</Filter>
    </ClInclude>
    <ClInclude Include="CCFontAtlas.h">
      <Filter>2d</Filter>
    </ClInclude>
    <ClInclude Include="CCFontAtlasCache.h">
      <Filter>2d</Filter>
    </ClInclude>
    <ClInclude Include="CCFontCharMap.h">
      <Filter>2d</Filter>
    </ClInclude>
    <ClInclude Include="CCFontFNT.h">
      <Filter>2d</Filter>
    </ClInclude>
    <ClInclude Include="CCFontFreeType.h">
      <Filter>2d</Filter>
    </ClInclude>
    <ClInclude Include="CCGLBufferedNode.h">
      <Filter>2d</Filter>
    </ClInclude>
    <ClInclude Include="CCGrabber.h">
      <Filter>2d</Filter>
    </ClInclude>
    <ClInclude Include="CCGrid.h">
      <Filter>2d</Filter>
    </ClInclude>
    <ClInclude Include="CCLabel.h">
      <Filter>2d</Filter>
    </ClInclude>
    <ClInclude Include="CCLabelAtlas.h">
      <Filter>2d</Filter>
    </ClInclude>
    <ClInclude Include="CCLabelBMFont.h">
      <Filter>2d</Filter>
    </ClInclude>
    <ClInclude Include="CCLabelTextFormatter.h">
      <Filter>2d</Filter>
    </ClInclude>
    <ClInclude Include="CCLabelTTF.h">
      <Filter>2d</Filter>
    </ClInclude>
    <ClInclude Include="CCLayer.h">
      <Filter>2d</Filter>
    </ClInclude>
    <ClInclude Include="CCMenu.h">
      <Filter>2d</Filter>
    </ClInclude>
    <ClInclude Include="CCMenuItem.h">
      <Filter>2d</Filter>
    </ClInclude>
    <ClInclude Include="CCMotionStreak.h">
      <Filter>2d</Filter>
    </ClInclude>
    <ClInclude Include="CCNode.h">
      <Filter>2d</Filter>
    </ClInclude>
    <ClInclude Include="CCNodeGrid.h">
      <Filter>2d</Filter>
    </ClInclude>
    <ClInclude Include="CCParallaxNode.h">
      <Filter>2d</Filter>
    </ClInclude>
    <ClInclude Include="CCParticleBatchNode.h">
      <Filter>2d</Filter>
    </ClInclude>
    <ClInclude Include="CCParticleExamples.h">
      <Filter>2d</Filter>
    </ClInclude>
    <ClInclude Include="CCParticleSystem.h">
      <Filter>2d</Filter>
    </ClInclude>
    <ClInclude Include="CCParticleSystemQuad.h">
      <Filter>2d</Filter>
    </ClInclude>
    <ClInclude Include="CCProgressTimer.h">
      <Filter>2d</Filter>
    </ClInclude>
    <ClInclude Include="CCRenderTexture.h">
      <Filter>2d</Filter>
    </ClInclude>
    <ClInclude Include="CCScene.h">
      <Filter>2d</Filter>
    </ClInclude>
    <ClInclude Include="CCSprite.h">
      <Filter>2d</Filter>
    </ClInclude>
    <ClInclude Include="CCSpriteBatchNode.h">
      <Filter>2d</Filter>
    </ClInclude>
    <ClInclude Include="CCSpriteFrame.h">
      <Filter>2d</Filter>
    </ClInclude>
    <ClInclude Include="CCSpriteFrameCache.h">
      <Filter>2d</Filter>
    </ClInclude>
    <ClInclude Include="CCTextFieldTTF.h">
      <Filter>2d</Filter>
    </ClInclude>
    <ClInclude Include="CCTileMapAtlas.h">
      <Filter>2d</Filter>
    </ClInclude>
    <ClInclude Include="CCTMXLayer.h">
      <Filter>2d</Filter>
    </ClInclude>
    <ClInclude Include="CCTMXObjectGroup.h">
      <Filter>2d</Filter>
    </ClInclude>
    <ClInclude Include="CCTMXTiledMap.h">
      <Filter>2d</Filter>
    </ClInclude>
    <ClInclude Include="CCTMXXMLParser.h">
      <Filter>2d</Filter>
    </ClInclude>
    <ClInclude Include="CCTransition.h">
      <Filter>2d</Filter>
    </ClInclude>
    <ClInclude Include="CCTransitionPageTurn.h">
      <Filter>2d</Filter>
    </ClInclude>
    <ClInclude Include="CCTransitionProgress.h">
      <Filter>2d</Filter>
    </ClInclude>
    <ClInclude Include="CCTweenFunction.h">
      <Filter>2d</Filter>
    </ClInclude>
    <ClInclude Include="..\base\atitc.h">
      <Filter>base</Filter>
    </ClInclude>
    <ClInclude Include="..\base\base64.h">
      <Filter>base</Filter>
    </ClInclude>
    <ClInclude Include="..\base\CCAutoreleasePool.h">
      <Filter>base</Filter>
    </ClInclude>
    <ClInclude Include="..\base\ccCArray.h">
      <Filter>base</Filter>
    </ClInclude>
    <ClInclude Include="..\base\ccConfig.h">
      <Filter>base</Filter>
    </ClInclude>
    <ClInclude Include="..\base\CCConfiguration.h">
      <Filter>base</Filter>
    </ClInclude>
    <ClInclude Include="..\base\CCConsole.h">
      <Filter>base</Filter>
    </ClInclude>
    <ClInclude Include="..\base\CCData.h">
      <Filter>base</Filter>
    </ClInclude>
    <ClInclude Include="..\base\CCDataVisitor.h">
      <Filter>base</Filter>
    </ClInclude>
    <ClInclude Include="..\base\CCDirector.h">
      <Filter>base</Filter>
    </ClInclude>
    <ClInclude Include="..\base\CCEvent.h">
      <Filter>base</Filter>
    </ClInclude>
    <ClInclude Include="..\base\CCEventAcceleration.h">
      <Filter>base</Filter>
    </ClInclude>
    <ClInclude Include="..\base\CCEventCustom.h">
      <Filter>base</Filter>
    </ClInclude>
    <ClInclude Include="..\base\CCEventDispatcher.h">
      <Filter>base</Filter>
    </ClInclude>
    <ClInclude Include="..\base\CCEventFocus.h">
      <Filter>base</Filter>
    </ClInclude>
    <ClInclude Include="..\base\CCEventKeyboard.h">
      <Filter>base</Filter>
    </ClInclude>
    <ClInclude Include="..\base\CCEventListener.h">
      <Filter>base</Filter>
    </ClInclude>
    <ClInclude Include="..\base\CCEventListenerAcceleration.h">
      <Filter>base</Filter>
    </ClInclude>
    <ClInclude Include="..\base\CCEventListenerCustom.h">
      <Filter>base</Filter>
    </ClInclude>
    <ClInclude Include="..\base\CCEventListenerFocus.h">
      <Filter>base</Filter>
    </ClInclude>
    <ClInclude Include="..\base\CCEventListenerKeyboard.h">
      <Filter>base</Filter>
    </ClInclude>
    <ClInclude Include="..\base\CCEventListenerMouse.h">
      <Filter>base</Filter>
    </ClInclude>
    <ClInclude Include="..\base\CCEventListenerTouch.h">
      <Filter>base</Filter>
    </ClInclude>
    <ClInclude Include="..\base\CCEventMouse.h">
      <Filter>base</Filter>
    </ClInclude>
    <ClInclude Include="..\base\CCEventTouch.h">
      <Filter>base</Filter>
    </ClInclude>
    <ClInclude Include="..\base\CCEventType.h">
      <Filter>base</Filter>
    </ClInclude>
    <ClInclude Include="..\base\ccFPSImages.h">
      <Filter>base</Filter>
    </ClInclude>
    <ClInclude Include="..\base\ccMacros.h">
      <Filter>base</Filter>
    </ClInclude>
    <ClInclude Include="..\base\CCMap.h">
      <Filter>base</Filter>
    </ClInclude>
    <ClInclude Include="..\base\CCNS.h">
      <Filter>base</Filter>
    </ClInclude>
    <ClInclude Include="..\base\CCPlatformConfig.h">
      <Filter>base</Filter>
    </ClInclude>
    <ClInclude Include="..\base\CCPlatformMacros.h">
      <Filter>base</Filter>
    </ClInclude>
    <ClInclude Include="..\base\CCProfiling.h">
      <Filter>base</Filter>
    </ClInclude>
    <ClInclude Include="..\base\CCProtocols.h">
      <Filter>base</Filter>
    </ClInclude>
    <ClInclude Include="..\base\CCRef.h">
      <Filter>base</Filter>
    </ClInclude>
    <ClInclude Include="..\base\CCRefPtr.h">
      <Filter>base</Filter>
    </ClInclude>
    <ClInclude Include="..\base\CCScheduler.h">
      <Filter>base</Filter>
    </ClInclude>
    <ClInclude Include="..\base\CCScriptSupport.h">
      <Filter>base</Filter>
    </ClInclude>
    <ClInclude Include="..\base\CCTouch.h">
      <Filter>base</Filter>
    </ClInclude>
    <ClInclude Include="..\base\ccTypes.h">
      <Filter>base</Filter>
    </ClInclude>
    <ClInclude Include="..\base\CCUserDefault.h">
      <Filter>base</Filter>
    </ClInclude>
    <ClInclude Include="..\base\ccUTF8.h">
      <Filter>base</Filter>
    </ClInclude>
    <ClInclude Include="..\base\ccUtils.h">
      <Filter>base</Filter>
    </ClInclude>
    <ClInclude Include="..\base\CCValue.h">
      <Filter>base</Filter>
    </ClInclude>
    <ClInclude Include="..\base\CCVector.h">
      <Filter>base</Filter>
    </ClInclude>
    <ClInclude Include="..\base\etc1.h">
      <Filter>base</Filter>
    </ClInclude>
    <ClInclude Include="..\base\pvr.h">
      <Filter>platform</Filter>
    </ClInclude>
    <ClInclude Include="..\base\firePngData.h">
      <Filter>base</Filter>
    </ClInclude>
    <ClInclude Include="..\base\s3tc.h">
      <Filter>base</Filter>
    </ClInclude>
    <ClInclude Include="..\base\TGAlib.h">
      <Filter>base</Filter>
    </ClInclude>
    <ClInclude Include="..\base\uthash.h">
      <Filter>base</Filter>
    </ClInclude>
    <ClInclude Include="..\base\utlist.h">
      <Filter>base</Filter>
    </ClInclude>
    <ClInclude Include="..\base\ZipUtils.h">
      <Filter>base</Filter>
    </ClInclude>
    <ClInclude Include="..\renderer\CCBatchCommand.h">
      <Filter>renderer</Filter>
    </ClInclude>
    <ClInclude Include="..\renderer\CCTrianglesCommand.h">
      <Filter>renderer</Filter>
    </ClInclude>
    <ClInclude Include="..\renderer\CCCustomCommand.h">
      <Filter>renderer</Filter>
    </ClInclude>
    <ClInclude Include="..\renderer\CCGLProgram.h">
      <Filter>renderer</Filter>
    </ClInclude>
    <ClInclude Include="..\renderer\CCGLProgramCache.h">
      <Filter>renderer</Filter>
    </ClInclude>
    <ClInclude Include="..\renderer\CCGLProgramState.h">
      <Filter>renderer</Filter>
    </ClInclude>
    <ClInclude Include="..\renderer\CCGLProgramStateCache.h">
      <Filter>renderer</Filter>
    </ClInclude>
    <ClInclude Include="..\renderer\ccGLStateCache.h">
      <Filter>renderer</Filter>
    </ClInclude>
    <ClInclude Include="..\renderer\CCGroupCommand.h">
      <Filter>renderer</Filter>
    </ClInclude>
    <ClInclude Include="..\renderer\CCQuadCommand.h">
      <Filter>renderer</Filter>
    </ClInclude>
    <ClInclude Include="..\renderer\CCRenderCommand.h">
      <Filter>renderer</Filter>
    </ClInclude>
    <ClInclude Include="..\renderer\CCRenderCommandPool.h">
      <Filter>renderer</Filter>
    </ClInclude>
    <ClInclude Include="..\renderer\CCRenderer.h">
      <Filter>renderer</Filter>
    </ClInclude>
    <ClInclude Include="..\renderer\ccShaders.h">
      <Filter>renderer</Filter>
    </ClInclude>
    <ClInclude Include="..\renderer\CCTexture2D.h">
      <Filter>renderer</Filter>
    </ClInclude>
    <ClInclude Include="..\renderer\CCTextureAtlas.h">
      <Filter>renderer</Filter>
    </ClInclude>
    <ClInclude Include="..\renderer\CCTextureCache.h">
      <Filter>renderer</Filter>
    </ClInclude>
    <ClInclude Include="..\platform\win32\compat\stdint.h">
      <Filter>platform\win32\compat</Filter>
    </ClInclude>
    <ClInclude Include="..\math\CCAffineTransform.h">
      <Filter>math</Filter>
    </ClInclude>
    <ClInclude Include="..\math\CCGeometry.h">
      <Filter>math</Filter>
    </ClInclude>
    <ClInclude Include="..\math\CCMath.h">
      <Filter>math</Filter>
    </ClInclude>
    <ClInclude Include="..\math\CCMathBase.h">
      <Filter>math</Filter>
    </ClInclude>
    <ClInclude Include="..\math\CCVertex.h">
      <Filter>math</Filter>
    </ClInclude>
    <ClInclude Include="..\math\Mat4.h">
      <Filter>math</Filter>
    </ClInclude>
    <ClInclude Include="..\math\MathUtil.h">
      <Filter>math</Filter>
    </ClInclude>
    <ClInclude Include="..\math\Quaternion.h">
      <Filter>math</Filter>
    </ClInclude>
    <ClInclude Include="..\math\TransformUtils.h">
      <Filter>math</Filter>
    </ClInclude>
    <ClInclude Include="..\math\Vec2.h">
      <Filter>math</Filter>
    </ClInclude>
    <ClInclude Include="..\math\Vec3.h">
      <Filter>math</Filter>
    </ClInclude>
    <ClInclude Include="..\math\Vec4.h">
      <Filter>math</Filter>
    </ClInclude>
    <ClInclude Include="..\platform\CCApplicationProtocol.h">
      <Filter>platform</Filter>
    </ClInclude>
    <ClInclude Include="..\platform\CCCommon.h">
      <Filter>platform</Filter>
    </ClInclude>
    <ClInclude Include="..\platform\CCDevice.h">
      <Filter>platform</Filter>
    </ClInclude>
    <ClInclude Include="..\platform\CCFileUtils.h">
      <Filter>platform</Filter>
    </ClInclude>
    <ClInclude Include="..\platform\CCImage.h">
      <Filter>platform</Filter>
    </ClInclude>
    <ClInclude Include="..\platform\CCSAXParser.h">
      <Filter>platform</Filter>
    </ClInclude>
    <ClInclude Include="..\platform\CCThread.h">
      <Filter>platform</Filter>
    </ClInclude>
    <ClInclude Include="..\..\external\tinyxml2\tinyxml2.h">
      <Filter>external\tinyxml2</Filter>
    </ClInclude>
    <ClInclude Include="..\..\external\unzip\unzip.h">
      <Filter>external\unzip</Filter>
    </ClInclude>
    <ClInclude Include="..\..\external\unzip\ioapi.h">
      <Filter>external\unzip</Filter>
    </ClInclude>
    <ClInclude Include="..\..\external\unzip\ioapi_mem.h">
      <Filter>external\unzip</Filter>
    </ClInclude>
    <ClInclude Include="..\..\external\edtaa3func\edtaa3func.h">
      <Filter>external\edtaa</Filter>
    </ClInclude>
    <ClInclude Include="..\base\CCIMEDelegate.h">
      <Filter>base</Filter>
    </ClInclude>
    <ClInclude Include="..\base\CCIMEDispatcher.h">
      <Filter>base</Filter>
    </ClInclude>
    <ClInclude Include="..\renderer\CCMeshCommand.h">
      <Filter>renderer</Filter>
    </ClInclude>
    <ClInclude Include="..\base\ObjectFactory.h">
      <Filter>base</Filter>
    </ClInclude>
    <ClInclude Include="CCFastTMXTiledMap.h">
      <Filter>2d</Filter>
    </ClInclude>
    <ClInclude Include="CCFastTMXLayer.h">
      <Filter>2d</Filter>
    </ClInclude>
    <ClInclude Include="..\storage\local-storage\LocalStorage.h">
      <Filter>storage</Filter>
    </ClInclude>
    <ClInclude Include="..\platform\CCGLView.h">
      <Filter>platform</Filter>
    </ClInclude>
    <ClInclude Include="CCProtectedNode.h">
      <Filter>2d</Filter>
    </ClInclude>
    <ClInclude Include="..\renderer\CCPrimitive.h">
      <Filter>renderer</Filter>
    </ClInclude>
    <ClInclude Include="..\renderer\CCPrimitiveCommand.h">
      <Filter>renderer</Filter>
    </ClInclude>
    <ClInclude Include="..\renderer\CCVertexIndexBuffer.h">
      <Filter>renderer</Filter>
    </ClInclude>
    <ClInclude Include="..\renderer\CCVertexIndexData.h">
      <Filter>renderer</Filter>
    </ClInclude>
    <ClInclude Include="..\base\ccRandom.h">
      <Filter>base</Filter>
    </ClInclude>
    <ClInclude Include="..\3d\3dExport.h">
      <Filter>3d</Filter>
    </ClInclude>
    <ClInclude Include="..\3d\CCAABB.h">
      <Filter>3d</Filter>
    </ClInclude>
    <ClInclude Include="..\3d\CCAnimate3D.h">
      <Filter>3d</Filter>
    </ClInclude>
    <ClInclude Include="..\3d\CCAnimation3D.h">
      <Filter>3d</Filter>
    </ClInclude>
    <ClInclude Include="..\3d\CCAnimationCurve.h">
      <Filter>3d</Filter>
    </ClInclude>
    <ClInclude Include="..\3d\CCAttachNode.h">
      <Filter>3d</Filter>
    </ClInclude>
    <ClInclude Include="..\3d\CCBundle3D.h">
      <Filter>3d</Filter>
    </ClInclude>
    <ClInclude Include="..\3d\CCBundle3DData.h">
      <Filter>3d</Filter>
    </ClInclude>
    <ClInclude Include="..\3d\CCBundleReader.h">
      <Filter>3d</Filter>
    </ClInclude>
    <ClInclude Include="..\3d\CCMesh.h">
      <Filter>3d</Filter>
    </ClInclude>
    <ClInclude Include="..\3d\CCMeshSkin.h">
      <Filter>3d</Filter>
    </ClInclude>
    <ClInclude Include="..\3d\CCOBB.h">
      <Filter>3d</Filter>
    </ClInclude>
    <ClInclude Include="..\3d\CCObjLoader.h">
      <Filter>3d</Filter>
    </ClInclude>
    <ClInclude Include="..\3d\CCRay.h">
      <Filter>3d</Filter>
    </ClInclude>
    <ClInclude Include="..\3d\CCSkeleton3D.h">
      <Filter>3d</Filter>
    </ClInclude>
    <ClInclude Include="..\3d\CCSprite3D.h">
      <Filter>3d</Filter>
    </ClInclude>
    <ClInclude Include="..\3d\CCSprite3DMaterial.h">
      <Filter>3d</Filter>
    </ClInclude>
    <ClInclude Include="..\3d\cocos3d.h">
      <Filter>3d</Filter>
    </ClInclude>
    <ClInclude Include="..\..\extensions\assets-manager\AssetsManager.h">
      <Filter>extension\AssetsManager</Filter>
    </ClInclude>
    <ClInclude Include="..\..\extensions\GUI\CCScrollView\CCScrollView.h">
      <Filter>extension\GUI\CCScrollView</Filter>
    </ClInclude>
    <ClInclude Include="..\..\extensions\GUI\CCScrollView\CCTableView.h">
      <Filter>extension\GUI\CCScrollView</Filter>
    </ClInclude>
    <ClInclude Include="..\..\extensions\GUI\CCScrollView\CCTableViewCell.h">
      <Filter>extension\GUI\CCScrollView</Filter>
    </ClInclude>
    <ClInclude Include="..\..\extensions\physics-nodes\CCPhysicsDebugNode.h">
      <Filter>extension\physics_nodes</Filter>
    </ClInclude>
    <ClInclude Include="..\..\extensions\physics-nodes\CCPhysicsSprite.h">
      <Filter>extension\physics_nodes</Filter>
    </ClInclude>
    <ClInclude Include="..\..\extensions\cocos-ext.h">
      <Filter>extension</Filter>
    </ClInclude>
    <ClInclude Include="..\..\extensions\ExtensionExport.h">
      <Filter>extension</Filter>
    </ClInclude>
    <ClInclude Include="..\..\extensions\ExtensionMacros.h">
      <Filter>extension</Filter>
    </ClInclude>
    <ClInclude Include="..\audio\include\Export.h">
      <Filter>cocosdenshion\Header Files</Filter>
    </ClInclude>
    <ClInclude Include="..\audio\win32\MciPlayer.h">
      <Filter>cocosdenshion\Header Files</Filter>
    </ClInclude>
    <ClInclude Include="..\audio\include\SimpleAudioEngine.h">
      <Filter>cocosdenshion\Header Files</Filter>
    </ClInclude>
    <ClInclude Include="..\network\HttpClient.h">
      <Filter>network\Header Files</Filter>
    </ClInclude>
    <ClInclude Include="..\network\HttpRequest.h">
      <Filter>network\Header Files</Filter>
    </ClInclude>
    <ClInclude Include="..\network\HttpResponse.h">
      <Filter>network\Header Files</Filter>
    </ClInclude>
    <ClInclude Include="..\network\SocketIO.h">
      <Filter>network\Header Files</Filter>
    </ClInclude>
    <ClInclude Include="..\network\WebSocket.h">
      <Filter>network\Header Files</Filter>
    </ClInclude>
    <ClInclude Include="..\ui\UIScale9Sprite.h">
      <Filter>ui\BaseClasses</Filter>
    </ClInclude>
    <ClInclude Include="..\ui\UIWidget.h">
      <Filter>ui\BaseClasses</Filter>
    </ClInclude>
    <ClInclude Include="..\ui\UIHBox.h">
      <Filter>ui\Layouts</Filter>
    </ClInclude>
    <ClInclude Include="..\ui\UILayout.h">
      <Filter>ui\Layouts</Filter>
    </ClInclude>
    <ClInclude Include="..\ui\UILayoutManager.h">
      <Filter>ui\Layouts</Filter>
    </ClInclude>
    <ClInclude Include="..\ui\UILayoutParameter.h">
      <Filter>ui\Layouts</Filter>
    </ClInclude>
    <ClInclude Include="..\ui\UIRelativeBox.h">
      <Filter>ui\Layouts</Filter>
    </ClInclude>
    <ClInclude Include="..\ui\UIVBox.h">
      <Filter>ui\Layouts</Filter>
    </ClInclude>
    <ClInclude Include="..\ui\CocosGUI.h">
      <Filter>ui\System</Filter>
    </ClInclude>
    <ClInclude Include="..\ui\GUIExport.h">
      <Filter>ui\System</Filter>
    </ClInclude>
    <ClInclude Include="..\ui\UIDeprecated.h">
      <Filter>ui\System</Filter>
    </ClInclude>
    <ClInclude Include="..\ui\UIHelper.h">
      <Filter>ui\System</Filter>
    </ClInclude>
    <ClInclude Include="..\ui\UIButton.h">
      <Filter>ui\UIWidgets</Filter>
    </ClInclude>
    <ClInclude Include="..\ui\UICheckBox.h">
      <Filter>ui\UIWidgets</Filter>
    </ClInclude>
    <ClInclude Include="..\ui\UIImageView.h">
      <Filter>ui\UIWidgets</Filter>
    </ClInclude>
    <ClInclude Include="..\ui\UILoadingBar.h">
      <Filter>ui\UIWidgets</Filter>
    </ClInclude>
    <ClInclude Include="..\ui\UIRichText.h">
      <Filter>ui\UIWidgets</Filter>
    </ClInclude>
    <ClInclude Include="..\ui\UISlider.h">
      <Filter>ui\UIWidgets</Filter>
    </ClInclude>
    <ClInclude Include="..\ui\UIText.h">
      <Filter>ui\UIWidgets</Filter>
    </ClInclude>
    <ClInclude Include="..\ui\UITextAtlas.h">
      <Filter>ui\UIWidgets</Filter>
    </ClInclude>
    <ClInclude Include="..\ui\UITextBMFont.h">
      <Filter>ui\UIWidgets</Filter>
    </ClInclude>
    <ClInclude Include="..\ui\UITextField.h">
      <Filter>ui\UIWidgets</Filter>
    </ClInclude>
    <ClInclude Include="..\ui\UIListView.h">
      <Filter>ui\UIWidgets\ScrollWidget</Filter>
    </ClInclude>
    <ClInclude Include="..\ui\UIPageView.h">
      <Filter>ui\UIWidgets\ScrollWidget</Filter>
    </ClInclude>
    <ClInclude Include="..\ui\UIScrollView.h">
      <Filter>ui\UIWidgets\ScrollWidget</Filter>
    </ClInclude>
    <ClInclude Include="..\editor-support\cocostudio\CocosStudioExport.h">
      <Filter>cocostudio</Filter>
    </ClInclude>
    <ClInclude Include="..\editor-support\cocostudio\TriggerBase.h">
      <Filter>cocostudio\TimelineAction\trigger</Filter>
    </ClInclude>
    <ClInclude Include="..\editor-support\cocostudio\TriggerMng.h">
      <Filter>cocostudio\TimelineAction\trigger</Filter>
    </ClInclude>
    <ClInclude Include="..\editor-support\cocostudio\TriggerObj.h">
      <Filter>cocostudio\TimelineAction\trigger</Filter>
    </ClInclude>
    <ClInclude Include="..\editor-support\cocostudio\ActionTimeline\CCActionTimeline.h">
      <Filter>cocostudio\TimelineAction</Filter>
    </ClInclude>
    <ClInclude Include="..\editor-support\cocostudio\ActionTimeline\CCFrame.h">
      <Filter>cocostudio\TimelineAction</Filter>
    </ClInclude>
    <ClInclude Include="..\editor-support\cocostudio\ActionTimeline\CCActionTimelineCache.h">
      <Filter>cocostudio\TimelineAction</Filter>
    </ClInclude>
    <ClInclude Include="..\editor-support\cocostudio\ActionTimeline\CCTimeLine.h">
      <Filter>cocostudio\TimelineAction</Filter>
    </ClInclude>
    <ClInclude Include="..\editor-support\cocostudio\ActionTimeline\CCTimelineMacro.h">
      <Filter>cocostudio\TimelineAction</Filter>
    </ClInclude>
    <ClInclude Include="..\editor-support\cocostudio\CCSGUIReader.h">
      <Filter>cocostudio\reader</Filter>
    </ClInclude>
    <ClInclude Include="..\editor-support\cocostudio\CCSSceneReader.h">
      <Filter>cocostudio\reader</Filter>
    </ClInclude>
    <ClInclude Include="..\editor-support\cocostudio\WidgetReader\WidgetReader.h">
      <Filter>cocostudio\reader\WidgetReader</Filter>
    </ClInclude>
    <ClInclude Include="..\editor-support\cocostudio\WidgetReader\WidgetReaderProtocol.h">
      <Filter>cocostudio\reader\WidgetReader</Filter>
    </ClInclude>
    <ClInclude Include="..\editor-support\cocostudio\WidgetReader\ButtonReader\ButtonReader.h">
      <Filter>cocostudio\reader\WidgetReader\ButtonReader</Filter>
    </ClInclude>
    <ClInclude Include="..\editor-support\cocostudio\WidgetReader\CheckBoxReader\CheckBoxReader.h">
      <Filter>cocostudio\reader\WidgetReader\CheckBoxReader</Filter>
    </ClInclude>
    <ClInclude Include="..\editor-support\cocostudio\WidgetReader\ImageViewReader\ImageViewReader.h">
      <Filter>cocostudio\reader\WidgetReader\ImageViewReader</Filter>
    </ClInclude>
    <ClInclude Include="..\editor-support\cocostudio\WidgetReader\LayoutReader\LayoutReader.h">
      <Filter>cocostudio\reader\WidgetReader\LayoutReader</Filter>
    </ClInclude>
    <ClInclude Include="..\editor-support\cocostudio\WidgetReader\ListViewReader\ListViewReader.h">
      <Filter>cocostudio\reader\WidgetReader\ListViewReader</Filter>
    </ClInclude>
    <ClInclude Include="..\editor-support\cocostudio\WidgetReader\LoadingBarReader\LoadingBarReader.h">
      <Filter>cocostudio\reader\WidgetReader\LoadingBarReader</Filter>
    </ClInclude>
    <ClInclude Include="..\editor-support\cocostudio\WidgetReader\PageViewReader\PageViewReader.h">
      <Filter>cocostudio\reader\WidgetReader\PageViewReader</Filter>
    </ClInclude>
    <ClInclude Include="..\editor-support\cocostudio\WidgetReader\ScrollViewReader\ScrollViewReader.h">
      <Filter>cocostudio\reader\WidgetReader\ScrollViewReader</Filter>
    </ClInclude>
    <ClInclude Include="..\editor-support\cocostudio\WidgetReader\SliderReader\SliderReader.h">
      <Filter>cocostudio\reader\WidgetReader\SliderReader</Filter>
    </ClInclude>
    <ClInclude Include="..\editor-support\cocostudio\WidgetReader\TextAtlasReader\TextAtlasReader.h">
      <Filter>cocostudio\reader\WidgetReader\TextAtlasReader</Filter>
    </ClInclude>
    <ClInclude Include="..\editor-support\cocostudio\WidgetReader\TextBMFontReader\TextBMFontReader.h">
      <Filter>cocostudio\reader\WidgetReader\TextBMFontReader</Filter>
    </ClInclude>
    <ClInclude Include="..\editor-support\cocostudio\WidgetReader\TextFieldReader\TextFieldReader.h">
      <Filter>cocostudio\reader\WidgetReader\TextFieldReader</Filter>
    </ClInclude>
    <ClInclude Include="..\editor-support\cocostudio\WidgetReader\TextReader\TextReader.h">
      <Filter>cocostudio\reader\WidgetReader\TextReader</Filter>
    </ClInclude>
    <ClInclude Include="..\editor-support\cocostudio\CocoLoader.h">
      <Filter>cocostudio\json</Filter>
    </ClInclude>
    <ClInclude Include="..\editor-support\cocostudio\CocoStudio.h">
      <Filter>cocostudio\json</Filter>
    </ClInclude>
    <ClInclude Include="..\editor-support\cocostudio\DictionaryHelper.h">
      <Filter>cocostudio\json</Filter>
    </ClInclude>
    <ClInclude Include="..\..\external\json\document.h">
      <Filter>cocostudio\json\rapidjson</Filter>
    </ClInclude>
    <ClInclude Include="..\..\external\json\filestream.h">
      <Filter>cocostudio\json\rapidjson</Filter>
    </ClInclude>
    <ClInclude Include="..\..\external\json\prettywriter.h">
      <Filter>cocostudio\json\rapidjson</Filter>
    </ClInclude>
    <ClInclude Include="..\..\external\json\rapidjson.h">
      <Filter>cocostudio\json\rapidjson</Filter>
    </ClInclude>
    <ClInclude Include="..\..\external\json\reader.h">
      <Filter>cocostudio\json\rapidjson</Filter>
    </ClInclude>
    <ClInclude Include="..\..\external\json\stringbuffer.h">
      <Filter>cocostudio\json\rapidjson</Filter>
    </ClInclude>
    <ClInclude Include="..\..\external\json\writer.h">
      <Filter>cocostudio\json\rapidjson</Filter>
    </ClInclude>
    <ClInclude Include="..\..\external\json\internal\pow10.h">
      <Filter>cocostudio\json\rapidjson\internal</Filter>
    </ClInclude>
    <ClInclude Include="..\..\external\json\internal\stack.h">
      <Filter>cocostudio\json\rapidjson\internal</Filter>
    </ClInclude>
    <ClInclude Include="..\..\external\json\internal\strfunc.h">
      <Filter>cocostudio\json\rapidjson\internal</Filter>
    </ClInclude>
    <ClInclude Include="..\editor-support\cocostudio\CCComAttribute.h">
      <Filter>cocostudio\components</Filter>
    </ClInclude>
    <ClInclude Include="..\editor-support\cocostudio\CCComAudio.h">
      <Filter>cocostudio\components</Filter>
    </ClInclude>
    <ClInclude Include="..\editor-support\cocostudio\CCComBase.h">
      <Filter>cocostudio\components</Filter>
    </ClInclude>
    <ClInclude Include="..\editor-support\cocostudio\CCComController.h">
      <Filter>cocostudio\components</Filter>
    </ClInclude>
    <ClInclude Include="..\editor-support\cocostudio\CCComRender.h">
      <Filter>cocostudio\components</Filter>
    </ClInclude>
    <ClInclude Include="..\editor-support\cocostudio\CCInputDelegate.h">
      <Filter>cocostudio\components</Filter>
    </ClInclude>
    <ClInclude Include="..\editor-support\cocostudio\CCArmature.h">
      <Filter>cocostudio\armature</Filter>
    </ClInclude>
    <ClInclude Include="..\editor-support\cocostudio\CCBone.h">
      <Filter>cocostudio\armature</Filter>
    </ClInclude>
    <ClInclude Include="..\editor-support\cocostudio\CCArmatureAnimation.h">
      <Filter>cocostudio\armature\animation</Filter>
    </ClInclude>
    <ClInclude Include="..\editor-support\cocostudio\CCProcessBase.h">
      <Filter>cocostudio\armature\animation</Filter>
    </ClInclude>
    <ClInclude Include="..\editor-support\cocostudio\CCTween.h">
      <Filter>cocostudio\armature\animation</Filter>
    </ClInclude>
    <ClInclude Include="..\editor-support\cocostudio\CCDatas.h">
      <Filter>cocostudio\armature\datas</Filter>
    </ClInclude>
    <ClInclude Include="..\editor-support\cocostudio\CCBatchNode.h">
      <Filter>cocostudio\armature\display</Filter>
    </ClInclude>
    <ClInclude Include="..\editor-support\cocostudio\CCDecorativeDisplay.h">
      <Filter>cocostudio\armature\display</Filter>
    </ClInclude>
    <ClInclude Include="..\editor-support\cocostudio\CCDisplayFactory.h">
      <Filter>cocostudio\armature\display</Filter>
    </ClInclude>
    <ClInclude Include="..\editor-support\cocostudio\CCDisplayManager.h">
      <Filter>cocostudio\armature\display</Filter>
    </ClInclude>
    <ClInclude Include="..\editor-support\cocostudio\CCSkin.h">
      <Filter>cocostudio\armature\display</Filter>
    </ClInclude>
    <ClInclude Include="..\editor-support\cocostudio\CCColliderDetector.h">
      <Filter>cocostudio\armature\physics</Filter>
    </ClInclude>
    <ClInclude Include="..\editor-support\cocostudio\CCArmatureDataManager.h">
      <Filter>cocostudio\armature\utils</Filter>
    </ClInclude>
    <ClInclude Include="..\editor-support\cocostudio\CCArmatureDefine.h">
      <Filter>cocostudio\armature\utils</Filter>
    </ClInclude>
    <ClInclude Include="..\editor-support\cocostudio\CCDataReaderHelper.h">
      <Filter>cocostudio\armature\utils</Filter>
    </ClInclude>
    <ClInclude Include="..\editor-support\cocostudio\CCSpriteFrameCacheHelper.h">
      <Filter>cocostudio\armature\utils</Filter>
    </ClInclude>
    <ClInclude Include="..\editor-support\cocostudio\CCTransformHelp.h">
      <Filter>cocostudio\armature\utils</Filter>
    </ClInclude>
    <ClInclude Include="..\editor-support\cocostudio\CCUtilMath.h">
      <Filter>cocostudio\armature\utils</Filter>
    </ClInclude>
    <ClInclude Include="..\editor-support\cocostudio\CCActionFrame.h">
      <Filter>cocostudio\action</Filter>
    </ClInclude>
    <ClInclude Include="..\editor-support\cocostudio\CCActionFrameEasing.h">
      <Filter>cocostudio\action</Filter>
    </ClInclude>
    <ClInclude Include="..\editor-support\cocostudio\CCActionManagerEx.h">
      <Filter>cocostudio\action</Filter>
    </ClInclude>
    <ClInclude Include="..\editor-support\cocostudio\CCActionNode.h">
      <Filter>cocostudio\action</Filter>
    </ClInclude>
    <ClInclude Include="..\editor-support\cocostudio\CCActionObject.h">
      <Filter>cocostudio\action</Filter>
    </ClInclude>
    <ClInclude Include="..\3d\CCMeshVertexIndexData.h">
      <Filter>3d</Filter>
    </ClInclude>
    <ClInclude Include="..\editor-support\cocosbuilder\CCBAnimationManager.h">
      <Filter>cocosbuilder\Header Files</Filter>
    </ClInclude>
    <ClInclude Include="..\editor-support\cocosbuilder\CCBFileLoader.h">
      <Filter>cocosbuilder\Header Files</Filter>
    </ClInclude>
    <ClInclude Include="..\editor-support\cocosbuilder\CCBKeyframe.h">
      <Filter>cocosbuilder\Header Files</Filter>
    </ClInclude>
    <ClInclude Include="..\editor-support\cocosbuilder\CCBMemberVariableAssigner.h">
      <Filter>cocosbuilder\Header Files</Filter>
    </ClInclude>
    <ClInclude Include="..\editor-support\cocosbuilder\CCBReader.h">
      <Filter>cocosbuilder\Header Files</Filter>
    </ClInclude>
    <ClInclude Include="..\editor-support\cocosbuilder\CCBSelectorResolver.h">
      <Filter>cocosbuilder\Header Files</Filter>
    </ClInclude>
    <ClInclude Include="..\editor-support\cocosbuilder\CCBSequence.h">
      <Filter>cocosbuilder\Header Files</Filter>
    </ClInclude>
    <ClInclude Include="..\editor-support\cocosbuilder\CCBSequenceProperty.h">
      <Filter>cocosbuilder\Header Files</Filter>
    </ClInclude>
    <ClInclude Include="..\editor-support\cocosbuilder\CCControlButtonLoader.h">
      <Filter>cocosbuilder\Header Files</Filter>
    </ClInclude>
    <ClInclude Include="..\editor-support\cocosbuilder\CCControlLoader.h">
      <Filter>cocosbuilder\Header Files</Filter>
    </ClInclude>
    <ClInclude Include="..\editor-support\cocosbuilder\CCLabelBMFontLoader.h">
      <Filter>cocosbuilder\Header Files</Filter>
    </ClInclude>
    <ClInclude Include="..\editor-support\cocosbuilder\CCLabelTTFLoader.h">
      <Filter>cocosbuilder\Header Files</Filter>
    </ClInclude>
    <ClInclude Include="..\editor-support\cocosbuilder\CCLayerColorLoader.h">
      <Filter>cocosbuilder\Header Files</Filter>
    </ClInclude>
    <ClInclude Include="..\editor-support\cocosbuilder\CCLayerGradientLoader.h">
      <Filter>cocosbuilder\Header Files</Filter>
    </ClInclude>
    <ClInclude Include="..\editor-support\cocosbuilder\CCLayerLoader.h">
      <Filter>cocosbuilder\Header Files</Filter>
    </ClInclude>
    <ClInclude Include="..\editor-support\cocosbuilder\CCMenuItemImageLoader.h">
      <Filter>cocosbuilder\Header Files</Filter>
    </ClInclude>
    <ClInclude Include="..\editor-support\cocosbuilder\CCMenuItemLoader.h">
      <Filter>cocosbuilder\Header Files</Filter>
    </ClInclude>
    <ClInclude Include="..\editor-support\cocosbuilder\CCMenuLoader.h">
      <Filter>cocosbuilder\Header Files</Filter>
    </ClInclude>
    <ClInclude Include="..\editor-support\cocosbuilder\CCNode+CCBRelativePositioning.h">
      <Filter>cocosbuilder\Header Files</Filter>
    </ClInclude>
    <ClInclude Include="..\editor-support\cocosbuilder\CCNodeLoader.h">
      <Filter>cocosbuilder\Header Files</Filter>
    </ClInclude>
    <ClInclude Include="..\editor-support\cocosbuilder\CCNodeLoaderLibrary.h">
      <Filter>cocosbuilder\Header Files</Filter>
    </ClInclude>
    <ClInclude Include="..\editor-support\cocosbuilder\CCNodeLoaderListener.h">
      <Filter>cocosbuilder\Header Files</Filter>
    </ClInclude>
    <ClInclude Include="..\editor-support\cocosbuilder\CCParticleSystemQuadLoader.h">
      <Filter>cocosbuilder\Header Files</Filter>
    </ClInclude>
    <ClInclude Include="..\editor-support\cocosbuilder\CCScale9SpriteLoader.h">
      <Filter>cocosbuilder\Header Files</Filter>
    </ClInclude>
    <ClInclude Include="..\editor-support\cocosbuilder\CCScrollViewLoader.h">
      <Filter>cocosbuilder\Header Files</Filter>
    </ClInclude>
    <ClInclude Include="..\editor-support\cocosbuilder\CCSpriteLoader.h">
      <Filter>cocosbuilder\Header Files</Filter>
    </ClInclude>
    <ClInclude Include="..\editor-support\cocosbuilder\CocosBuilder.h">
      <Filter>cocosbuilder\Header Files</Filter>
    </ClInclude>
    <ClInclude Include="..\3d\CCBillBoard.h">
      <Filter>3d</Filter>
    </ClInclude>
    <ClInclude Include="..\ui\UIEditBox\UIEditBox.h">
      <Filter>ui\UIWidgets\EditBox</Filter>
    </ClInclude>
    <ClInclude Include="..\ui\UIEditBox\UIEditBoxImpl.h">
      <Filter>ui\UIWidgets\EditBox</Filter>
    </ClInclude>
    <ClInclude Include="..\..\extensions\GUI\CCControlExtension\CCControl.h">
      <Filter>extension\GUI\CCControlExtensions</Filter>
    </ClInclude>
    <ClInclude Include="..\..\extensions\GUI\CCControlExtension\CCControlButton.h">
      <Filter>extension\GUI\CCControlExtensions</Filter>
    </ClInclude>
    <ClInclude Include="..\..\extensions\GUI\CCControlExtension\CCControlColourPicker.h">
      <Filter>extension\GUI\CCControlExtensions</Filter>
    </ClInclude>
    <ClInclude Include="..\..\extensions\GUI\CCControlExtension\CCControlExtensions.h">
      <Filter>extension\GUI\CCControlExtensions</Filter>
    </ClInclude>
    <ClInclude Include="..\..\extensions\GUI\CCControlExtension\CCControlHuePicker.h">
      <Filter>extension\GUI\CCControlExtensions</Filter>
    </ClInclude>
    <ClInclude Include="..\..\extensions\GUI\CCControlExtension\CCControlPotentiometer.h">
      <Filter>extension\GUI\CCControlExtensions</Filter>
    </ClInclude>
    <ClInclude Include="..\..\extensions\GUI\CCControlExtension\CCControlSaturationBrightnessPicker.h">
      <Filter>extension\GUI\CCControlExtensions</Filter>
    </ClInclude>
    <ClInclude Include="..\..\extensions\GUI\CCControlExtension\CCControlSlider.h">
      <Filter>extension\GUI\CCControlExtensions</Filter>
    </ClInclude>
    <ClInclude Include="..\..\extensions\GUI\CCControlExtension\CCControlStepper.h">
      <Filter>extension\GUI\CCControlExtensions</Filter>
    </ClInclude>
    <ClInclude Include="..\..\extensions\GUI\CCControlExtension\CCControlSwitch.h">
      <Filter>extension\GUI\CCControlExtensions</Filter>
    </ClInclude>
    <ClInclude Include="..\..\extensions\GUI\CCControlExtension\CCControlUtils.h">
      <Filter>extension\GUI\CCControlExtensions</Filter>
    </ClInclude>
    <ClInclude Include="..\..\extensions\GUI\CCControlExtension\CCInvocation.h">
      <Filter>extension\GUI\CCControlExtensions</Filter>
    </ClInclude>
    <ClInclude Include="..\platform\win32\CCApplication-win32.h">
      <Filter>platform\win32</Filter>
    </ClInclude>
    <ClInclude Include="..\platform\win32\CCFileUtils-win32.h">
      <Filter>platform\win32</Filter>
    </ClInclude>
    <ClInclude Include="..\platform\win32\CCGL-win32.h">
      <Filter>platform\win32</Filter>
    </ClInclude>
    <ClInclude Include="..\platform\win32\CCPlatformDefine-win32.h">
      <Filter>platform\win32</Filter>
    </ClInclude>
    <ClInclude Include="..\platform\win32\CCStdC-win32.h">
      <Filter>platform\win32</Filter>
    </ClInclude>
    <ClInclude Include="..\platform\desktop\CCGLViewImpl-desktop.h">
      <Filter>platform\desktop</Filter>
    </ClInclude>
    <ClInclude Include="..\ui\UIEditBox\UIEditBoxImpl-win32.h">
      <Filter>ui\UIWidgets\EditBox</Filter>
    </ClInclude>
    <ClInclude Include="..\..\extensions\assets-manager\AssetsManagerEx.h">
      <Filter>extension\AssetsManager</Filter>
    </ClInclude>
    <ClInclude Include="..\..\extensions\assets-manager\CCEventAssetsManagerEx.h">
      <Filter>extension\AssetsManager</Filter>
    </ClInclude>
    <ClInclude Include="..\..\extensions\assets-manager\CCEventListenerAssetsManagerEx.h">
      <Filter>extension\AssetsManager</Filter>
    </ClInclude>
    <ClInclude Include="..\..\extensions\assets-manager\Downloader.h">
      <Filter>extension\AssetsManager</Filter>
    </ClInclude>
    <ClInclude Include="..\..\extensions\assets-manager\Manifest.h">
      <Filter>extension\AssetsManager</Filter>
    </ClInclude>
    <ClInclude Include="..\ui\UIWebView-inl.h">
      <Filter>ui\UIWidgets</Filter>
    </ClInclude>
    <ClInclude Include="..\ui\UIWebView.h">
      <Filter>ui\UIWidgets</Filter>
    </ClInclude>
    <ClInclude Include="..\audio\include\AudioEngine.h">
      <Filter>audioengine</Filter>
    </ClInclude>
    <ClInclude Include="..\audio\win32\AudioCache.h">
      <Filter>audioengine</Filter>
    </ClInclude>
    <ClInclude Include="..\audio\win32\AudioEngine-win32.h">
      <Filter>audioengine</Filter>
    </ClInclude>
    <ClInclude Include="..\audio\win32\AudioPlayer.h">
      <Filter>audioengine</Filter>
    </ClInclude>
    <ClInclude Include="..\editor-support\cocostudio\ActionTimeline\CCNodeReader.h" />
    <ClInclude Include="..\editor-support\cocostudio\ActionTimeline\CSLoader.h">
      <Filter>cocostudio\TimelineAction</Filter>
    </ClInclude>
    <ClInclude Include="..\ui\UILayoutComponent.h">
      <Filter>ui\Layouts</Filter>
    </ClInclude>
    <ClInclude Include="CCCamera.h">
      <Filter>2d</Filter>
    </ClInclude>
    <ClInclude Include="CCLight.h">
      <Filter>2d</Filter>
    </ClInclude>
    <ClInclude Include="..\..\external\flatbuffers\flatbuffers.h">
      <Filter>cocostudio\json\flatbuffers</Filter>
    </ClInclude>
    <ClInclude Include="..\..\external\flatbuffers\idl.h">
      <Filter>cocostudio\json\flatbuffers</Filter>
    </ClInclude>
    <ClInclude Include="..\..\external\flatbuffers\util.h">
      <Filter>cocostudio\json\flatbuffers</Filter>
    </ClInclude>
    <ClInclude Include="..\editor-support\cocostudio\CSParseBinary_generated.h">
      <Filter>cocostudio\json</Filter>
    </ClInclude>
    <ClInclude Include="..\editor-support\cocostudio\FlatBuffersSerialize.h">
      <Filter>cocostudio\json</Filter>
    </ClInclude>
    <ClInclude Include="..\editor-support\cocostudio\WidgetReader\ComAudioReader\ComAudioReader.h">
      <Filter>cocostudio\reader\WidgetReader\ComAudioReader</Filter>
    </ClInclude>
    <ClInclude Include="..\editor-support\cocostudio\WidgetReader\GameMapReader\GameMapReader.h">
      <Filter>cocostudio\reader\WidgetReader\GameMapReader</Filter>
    </ClInclude>
    <ClInclude Include="..\editor-support\cocostudio\WidgetReader\NodeReader\NodeReader.h">
      <Filter>cocostudio\reader\WidgetReader\NodeReader</Filter>
    </ClInclude>
    <ClInclude Include="..\editor-support\cocostudio\WidgetReader\ParticleReader\ParticleReader.h">
      <Filter>cocostudio\reader\WidgetReader\ParticleReader</Filter>
    </ClInclude>
    <ClInclude Include="..\editor-support\cocostudio\WidgetReader\ProjectNodeReader\ProjectNodeReader.h">
      <Filter>cocostudio\reader\WidgetReader\ProjectNodeReader</Filter>
    </ClInclude>
    <ClInclude Include="..\editor-support\cocostudio\WidgetReader\SingleNodeReader\SingleNodeReader.h">
      <Filter>cocostudio\reader\WidgetReader\SingleNodeReader</Filter>
    </ClInclude>
    <ClInclude Include="..\editor-support\cocostudio\WidgetReader\SpriteReader\SpriteReader.h">
      <Filter>cocostudio\reader\WidgetReader\SpriteReader</Filter>
    </ClInclude>
    <ClInclude Include="..\editor-support\cocostudio\WidgetReader\NodeReaderDefine.h">
      <Filter>cocostudio\reader\WidgetReader</Filter>
    </ClInclude>
    <ClInclude Include="..\editor-support\cocostudio\WidgetReader\NodeReaderProtocol.h">
      <Filter>cocostudio\reader\WidgetReader</Filter>
    </ClInclude>
    <ClInclude Include="..\editor-support\cocostudio\WidgetCallBackHandlerProtocol.h">
      <Filter>cocostudio\json</Filter>
    </ClInclude>
<<<<<<< HEAD
    <ClInclude Include="..\3d\CCPlane.h">
      <Filter>3d</Filter>
    </ClInclude>
    <ClInclude Include="..\3d\CCFrustum.h">
      <Filter>3d</Filter>
=======
    <ClInclude Include="..\editor-support\cocostudio\ActionTimeline\CCActionTimelineNode.h">
      <Filter>cocostudio\TimelineAction</Filter>
    </ClInclude>
    <ClInclude Include="..\base\CCAsyncTaskPool.h">
      <Filter>base</Filter>
    </ClInclude>
    <ClInclude Include="..\base\allocator\CCAllocatorGlobal.h">
      <Filter>base\allocator</Filter>
    </ClInclude>
    <ClInclude Include="..\base\allocator\CCAllocatorBase.h">
      <Filter>base\allocator</Filter>
    </ClInclude>
    <ClInclude Include="..\base\allocator\CCAllocatorDiagnostics.h">
      <Filter>base\allocator</Filter>
    </ClInclude>
    <ClInclude Include="..\base\allocator\CCAllocatorMacros.h">
      <Filter>base\allocator</Filter>
    </ClInclude>
    <ClInclude Include="..\base\allocator\CCAllocatorMutex.h">
      <Filter>base\allocator</Filter>
    </ClInclude>
    <ClInclude Include="..\base\allocator\CCAllocatorStrategyDefault.h">
      <Filter>base\allocator</Filter>
    </ClInclude>
    <ClInclude Include="..\base\allocator\CCAllocatorStrategyFixedBlock.h">
      <Filter>base\allocator</Filter>
    </ClInclude>
    <ClInclude Include="..\base\allocator\CCAllocatorStrategyGlobalSmallBlock.h">
      <Filter>base\allocator</Filter>
    </ClInclude>
    <ClInclude Include="..\base\allocator\CCAllocatorStrategyPool.h">
      <Filter>base\allocator</Filter>
    </ClInclude>
    <ClInclude Include="..\editor-support\cocostudio\WidgetReader\ArmatureNodeReader\ArmatureNodeReader.h">
      <Filter>cocostudio\reader\WidgetReader\ArmatureNodeReader</Filter>
    </ClInclude>
    <ClInclude Include="..\editor-support\cocostudio\WidgetReader\ArmatureNodeReader\CSArmatureNode_generated.h">
      <Filter>cocostudio\reader\WidgetReader\ArmatureNodeReader</Filter>
    </ClInclude>
    <ClInclude Include="..\ui\shaders\UIShaders.h">
      <Filter>ui\shaders</Filter>
>>>>>>> 9e8582e0
    </ClInclude>
  </ItemGroup>
  <ItemGroup>
    <None Include="..\math\Mat4.inl">
      <Filter>math</Filter>
    </None>
    <None Include="..\math\MathUtil.inl">
      <Filter>math</Filter>
    </None>
    <None Include="..\math\MathUtilNeon.inl">
      <Filter>math</Filter>
    </None>
    <None Include="..\math\Quaternion.inl">
      <Filter>math</Filter>
    </None>
    <None Include="..\math\Vec2.inl">
      <Filter>math</Filter>
    </None>
    <None Include="..\math\Vec3.inl">
      <Filter>math</Filter>
    </None>
    <None Include="..\math\Vec4.inl">
      <Filter>math</Filter>
    </None>
    <None Include="cocos2d.def" />
    <None Include="..\3d\CCAnimationCurve.inl">
      <Filter>3d</Filter>
    </None>
    <None Include="..\ui\shaders\ccShader_grayscale.frag">
      <Filter>ui\shaders</Filter>
    </None>
  </ItemGroup>
</Project><|MERGE_RESOLUTION|>--- conflicted
+++ resolved
@@ -1298,13 +1298,6 @@
     <ClCompile Include="..\editor-support\cocostudio\WidgetCallBackHandlerProtocol.cpp">
       <Filter>cocostudio\json</Filter>
     </ClCompile>
-<<<<<<< HEAD
-    <ClCompile Include="..\3d\CCPlane.cpp">
-      <Filter>3d</Filter>
-    </ClCompile>
-    <ClCompile Include="..\3d\CCFrustum.cpp">
-      <Filter>3d</Filter>
-=======
     <ClCompile Include="..\editor-support\cocostudio\ActionTimeline\CCActionTimelineNode.cpp">
       <Filter>cocostudio\TimelineAction</Filter>
     </ClCompile>
@@ -1325,7 +1318,6 @@
     </ClCompile>
     <ClCompile Include="..\ui\shaders\UIShaders.cpp">
       <Filter>ui\shaders</Filter>
->>>>>>> 9e8582e0
     </ClCompile>
   </ItemGroup>
   <ItemGroup>
@@ -2543,13 +2535,6 @@
     <ClInclude Include="..\editor-support\cocostudio\WidgetCallBackHandlerProtocol.h">
       <Filter>cocostudio\json</Filter>
     </ClInclude>
-<<<<<<< HEAD
-    <ClInclude Include="..\3d\CCPlane.h">
-      <Filter>3d</Filter>
-    </ClInclude>
-    <ClInclude Include="..\3d\CCFrustum.h">
-      <Filter>3d</Filter>
-=======
     <ClInclude Include="..\editor-support\cocostudio\ActionTimeline\CCActionTimelineNode.h">
       <Filter>cocostudio\TimelineAction</Filter>
     </ClInclude>
@@ -2591,7 +2576,6 @@
     </ClInclude>
     <ClInclude Include="..\ui\shaders\UIShaders.h">
       <Filter>ui\shaders</Filter>
->>>>>>> 9e8582e0
     </ClInclude>
   </ItemGroup>
   <ItemGroup>
