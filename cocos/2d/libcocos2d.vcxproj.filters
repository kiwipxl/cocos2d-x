﻿<?xml version="1.0" encoding="utf-8"?>
<Project ToolsVersion="4.0" xmlns="http://schemas.microsoft.com/developer/msbuild/2003">
  <ItemGroup>
    <Filter Include="physics">
      <UniqueIdentifier>{08593631-5bf5-46aa-9436-62595c4f7bf6}</UniqueIdentifier>
    </Filter>
    <Filter Include="physics\chipmunk">
      <UniqueIdentifier>{aeadfa95-9c89-4212-98ae-89ad57db596a}</UniqueIdentifier>
    </Filter>
    <Filter Include="deprecated">
      <UniqueIdentifier>{0b1152b1-c732-4560-8629-87843b0fbd7c}</UniqueIdentifier>
    </Filter>
    <Filter Include="2d">
      <UniqueIdentifier>{0965e868-aacd-4d73-9c78-31d3cdaaed52}</UniqueIdentifier>
    </Filter>
    <Filter Include="platform">
      <UniqueIdentifier>{4d0146d9-df5b-4430-a426-60aa395750a6}</UniqueIdentifier>
    </Filter>
    <Filter Include="renderer">
      <UniqueIdentifier>{a495c9fc-5276-476d-ba6b-5d627b31ef30}</UniqueIdentifier>
    </Filter>
    <Filter Include="base">
      <UniqueIdentifier>{87a7d557-f382-477f-b183-69901a320c17}</UniqueIdentifier>
    </Filter>
    <Filter Include="platform\win32">
      <UniqueIdentifier>{9ac3f4cb-fb7b-4bcc-8b5b-1d454f2ff564}</UniqueIdentifier>
    </Filter>
    <Filter Include="platform\desktop">
      <UniqueIdentifier>{fdea951b-e91d-45da-b5bd-22a1b875960a}</UniqueIdentifier>
    </Filter>
    <Filter Include="platform\win32\compat">
      <UniqueIdentifier>{3622d05e-fcef-4d4b-a51d-771d1c13a2ef}</UniqueIdentifier>
    </Filter>
    <Filter Include="math">
      <UniqueIdentifier>{a565f213-2d13-4d2d-a3a0-5b2d06cbd05f}</UniqueIdentifier>
    </Filter>
    <Filter Include="external">
      <UniqueIdentifier>{ec174f10-2de3-4568-9f30-b2f0a4e9396e}</UniqueIdentifier>
    </Filter>
    <Filter Include="external\tinyxml2">
      <UniqueIdentifier>{364c3b8c-77eb-46ed-a866-a8686b1b65bc}</UniqueIdentifier>
    </Filter>
    <Filter Include="external\unzip">
      <UniqueIdentifier>{589928bf-e550-41f1-ae21-64443dd5fe21}</UniqueIdentifier>
    </Filter>
    <Filter Include="external\edtaa">
      <UniqueIdentifier>{1849ae10-8a10-4784-bbad-66fa67a1ed04}</UniqueIdentifier>
    </Filter>
    <Filter Include="external\ConvertUTF">
      <UniqueIdentifier>{6c1e4a6b-c168-436b-aa63-0af7f4caebf9}</UniqueIdentifier>
    </Filter>
    <Filter Include="external\xxhash">
      <UniqueIdentifier>{b4e2b1e5-2d79-44a3-af45-728d47b7bdb2}</UniqueIdentifier>
    </Filter>
    <Filter Include="3d">
      <UniqueIdentifier>{a20c4bdc-bd4c-40c1-a78a-fe31cd3ec76a}</UniqueIdentifier>
    </Filter>
    <Filter Include="storage">
      <UniqueIdentifier>{44bdf58f-4af2-433c-b4af-58dc05ef96b5}</UniqueIdentifier>
    </Filter>
  </ItemGroup>
  <ItemGroup>
    <ClCompile Include="..\physics\CCPhysicsBody.cpp">
      <Filter>physics</Filter>
    </ClCompile>
    <ClCompile Include="..\physics\CCPhysicsContact.cpp">
      <Filter>physics</Filter>
    </ClCompile>
    <ClCompile Include="..\physics\CCPhysicsJoint.cpp">
      <Filter>physics</Filter>
    </ClCompile>
    <ClCompile Include="..\physics\CCPhysicsShape.cpp">
      <Filter>physics</Filter>
    </ClCompile>
    <ClCompile Include="..\physics\CCPhysicsWorld.cpp">
      <Filter>physics</Filter>
    </ClCompile>
    <ClCompile Include="..\physics\chipmunk\CCPhysicsBodyInfo_chipmunk.cpp">
      <Filter>physics\chipmunk</Filter>
    </ClCompile>
    <ClCompile Include="..\physics\chipmunk\CCPhysicsContactInfo_chipmunk.cpp">
      <Filter>physics\chipmunk</Filter>
    </ClCompile>
    <ClCompile Include="..\physics\chipmunk\CCPhysicsJointInfo_chipmunk.cpp">
      <Filter>physics\chipmunk</Filter>
    </ClCompile>
    <ClCompile Include="..\physics\chipmunk\CCPhysicsShapeInfo_chipmunk.cpp">
      <Filter>physics\chipmunk</Filter>
    </ClCompile>
    <ClCompile Include="..\physics\chipmunk\CCPhysicsWorldInfo_chipmunk.cpp">
      <Filter>physics\chipmunk</Filter>
    </ClCompile>
    <ClCompile Include="..\..\external\xxhash\xxhash.c">
      <Filter>external\xxhash</Filter>
    </ClCompile>
    <ClCompile Include="..\deprecated\CCArray.cpp">
      <Filter>deprecated</Filter>
    </ClCompile>
    <ClCompile Include="..\deprecated\CCDeprecated.cpp">
      <Filter>deprecated</Filter>
    </ClCompile>
    <ClCompile Include="..\deprecated\CCDictionary.cpp">
      <Filter>deprecated</Filter>
    </ClCompile>
    <ClCompile Include="..\deprecated\CCNotificationCenter.cpp">
      <Filter>deprecated</Filter>
    </ClCompile>
    <ClCompile Include="..\deprecated\CCSet.cpp">
      <Filter>deprecated</Filter>
    </ClCompile>
    <ClCompile Include="..\deprecated\CCString.cpp">
      <Filter>deprecated</Filter>
    </ClCompile>
    <ClCompile Include="..\cocos2d.cpp" />
    <ClCompile Include="..\..\external\ConvertUTF\ConvertUTF.c">
      <Filter>external\ConvertUTF</Filter>
    </ClCompile>
    <ClCompile Include="..\..\external\ConvertUTF\ConvertUTFWrapper.cpp">
      <Filter>external\ConvertUTF</Filter>
    </ClCompile>
    <ClCompile Include="CCAction.cpp">
      <Filter>2d</Filter>
    </ClCompile>
    <ClCompile Include="CCActionCamera.cpp">
      <Filter>2d</Filter>
    </ClCompile>
    <ClCompile Include="CCActionCatmullRom.cpp">
      <Filter>2d</Filter>
    </ClCompile>
    <ClCompile Include="CCActionEase.cpp">
      <Filter>2d</Filter>
    </ClCompile>
    <ClCompile Include="CCActionGrid.cpp">
      <Filter>2d</Filter>
    </ClCompile>
    <ClCompile Include="CCActionGrid3D.cpp">
      <Filter>2d</Filter>
    </ClCompile>
    <ClCompile Include="CCActionInstant.cpp">
      <Filter>2d</Filter>
    </ClCompile>
    <ClCompile Include="CCActionInterval.cpp">
      <Filter>2d</Filter>
    </ClCompile>
    <ClCompile Include="CCActionManager.cpp">
      <Filter>2d</Filter>
    </ClCompile>
    <ClCompile Include="CCActionPageTurn3D.cpp">
      <Filter>2d</Filter>
    </ClCompile>
    <ClCompile Include="CCActionProgressTimer.cpp">
      <Filter>2d</Filter>
    </ClCompile>
    <ClCompile Include="CCActionTiledGrid.cpp">
      <Filter>2d</Filter>
    </ClCompile>
    <ClCompile Include="CCActionTween.cpp">
      <Filter>2d</Filter>
    </ClCompile>
    <ClCompile Include="CCAnimation.cpp">
      <Filter>2d</Filter>
    </ClCompile>
    <ClCompile Include="CCAnimationCache.cpp">
      <Filter>2d</Filter>
    </ClCompile>
    <ClCompile Include="CCAtlasNode.cpp">
      <Filter>2d</Filter>
    </ClCompile>
    <ClCompile Include="CCClippingNode.cpp">
      <Filter>2d</Filter>
    </ClCompile>
    <ClCompile Include="CCComponent.cpp">
      <Filter>2d</Filter>
    </ClCompile>
    <ClCompile Include="CCComponentContainer.cpp">
      <Filter>2d</Filter>
    </ClCompile>
    <ClCompile Include="CCDrawingPrimitives.cpp">
      <Filter>2d</Filter>
    </ClCompile>
    <ClCompile Include="CCDrawNode.cpp">
      <Filter>2d</Filter>
    </ClCompile>
    <ClCompile Include="CCFont.cpp">
      <Filter>2d</Filter>
    </ClCompile>
    <ClCompile Include="CCFontAtlas.cpp">
      <Filter>2d</Filter>
    </ClCompile>
    <ClCompile Include="CCFontAtlasCache.cpp">
      <Filter>2d</Filter>
    </ClCompile>
    <ClCompile Include="CCFontCharMap.cpp">
      <Filter>2d</Filter>
    </ClCompile>
    <ClCompile Include="CCFontFNT.cpp">
      <Filter>2d</Filter>
    </ClCompile>
    <ClCompile Include="CCFontFreeType.cpp">
      <Filter>2d</Filter>
    </ClCompile>
    <ClCompile Include="CCGLBufferedNode.cpp">
      <Filter>2d</Filter>
    </ClCompile>
    <ClCompile Include="CCGrabber.cpp">
      <Filter>2d</Filter>
    </ClCompile>
    <ClCompile Include="CCGrid.cpp">
      <Filter>2d</Filter>
    </ClCompile>
    <ClCompile Include="CCLabel.cpp">
      <Filter>2d</Filter>
    </ClCompile>
    <ClCompile Include="CCLabelAtlas.cpp">
      <Filter>2d</Filter>
    </ClCompile>
    <ClCompile Include="CCLabelBMFont.cpp">
      <Filter>2d</Filter>
    </ClCompile>
    <ClCompile Include="CCLabelTextFormatter.cpp">
      <Filter>2d</Filter>
    </ClCompile>
    <ClCompile Include="CCLabelTTF.cpp">
      <Filter>2d</Filter>
    </ClCompile>
    <ClCompile Include="CCLayer.cpp">
      <Filter>2d</Filter>
    </ClCompile>
    <ClCompile Include="CCMenu.cpp">
      <Filter>2d</Filter>
    </ClCompile>
    <ClCompile Include="CCMenuItem.cpp">
      <Filter>2d</Filter>
    </ClCompile>
    <ClCompile Include="CCMotionStreak.cpp">
      <Filter>2d</Filter>
    </ClCompile>
    <ClCompile Include="CCNode.cpp">
      <Filter>2d</Filter>
    </ClCompile>
    <ClCompile Include="CCNodeGrid.cpp">
      <Filter>2d</Filter>
    </ClCompile>
    <ClCompile Include="CCParallaxNode.cpp">
      <Filter>2d</Filter>
    </ClCompile>
    <ClCompile Include="CCParticleBatchNode.cpp">
      <Filter>2d</Filter>
    </ClCompile>
    <ClCompile Include="CCParticleExamples.cpp">
      <Filter>2d</Filter>
    </ClCompile>
    <ClCompile Include="CCParticleSystem.cpp">
      <Filter>2d</Filter>
    </ClCompile>
    <ClCompile Include="CCParticleSystemQuad.cpp">
      <Filter>2d</Filter>
    </ClCompile>
    <ClCompile Include="CCProgressTimer.cpp">
      <Filter>2d</Filter>
    </ClCompile>
    <ClCompile Include="CCRenderTexture.cpp">
      <Filter>2d</Filter>
    </ClCompile>
    <ClCompile Include="CCScene.cpp">
      <Filter>2d</Filter>
    </ClCompile>
    <ClCompile Include="CCSprite.cpp">
      <Filter>2d</Filter>
    </ClCompile>
    <ClCompile Include="CCSpriteBatchNode.cpp">
      <Filter>2d</Filter>
    </ClCompile>
    <ClCompile Include="CCSpriteFrame.cpp">
      <Filter>2d</Filter>
    </ClCompile>
    <ClCompile Include="CCSpriteFrameCache.cpp">
      <Filter>2d</Filter>
    </ClCompile>
    <ClCompile Include="CCTextFieldTTF.cpp">
      <Filter>2d</Filter>
    </ClCompile>
    <ClCompile Include="CCTileMapAtlas.cpp">
      <Filter>2d</Filter>
    </ClCompile>
    <ClCompile Include="CCTMXLayer.cpp">
      <Filter>2d</Filter>
    </ClCompile>
    <ClCompile Include="CCTMXObjectGroup.cpp">
      <Filter>2d</Filter>
    </ClCompile>
    <ClCompile Include="CCTMXTiledMap.cpp">
      <Filter>2d</Filter>
    </ClCompile>
    <ClCompile Include="CCTMXXMLParser.cpp">
      <Filter>2d</Filter>
    </ClCompile>
    <ClCompile Include="CCTransition.cpp">
      <Filter>2d</Filter>
    </ClCompile>
    <ClCompile Include="CCTransitionPageTurn.cpp">
      <Filter>2d</Filter>
    </ClCompile>
    <ClCompile Include="CCTransitionProgress.cpp">
      <Filter>2d</Filter>
    </ClCompile>
    <ClCompile Include="CCTweenFunction.cpp">
      <Filter>2d</Filter>
    </ClCompile>
    <ClCompile Include="..\base\atitc.cpp">
      <Filter>base</Filter>
    </ClCompile>
    <ClCompile Include="..\base\base64.cpp">
      <Filter>base</Filter>
    </ClCompile>
    <ClCompile Include="..\base\CCAutoreleasePool.cpp">
      <Filter>base</Filter>
    </ClCompile>
    <ClCompile Include="..\base\ccCArray.cpp">
      <Filter>base</Filter>
    </ClCompile>
    <ClCompile Include="..\base\CCConfiguration.cpp">
      <Filter>base</Filter>
    </ClCompile>
    <ClCompile Include="..\base\CCConsole.cpp">
      <Filter>base</Filter>
    </ClCompile>
    <ClCompile Include="..\base\CCData.cpp">
      <Filter>base</Filter>
    </ClCompile>
    <ClCompile Include="..\base\CCDataVisitor.cpp">
      <Filter>base</Filter>
    </ClCompile>
    <ClCompile Include="..\base\CCDirector.cpp">
      <Filter>base</Filter>
    </ClCompile>
    <ClCompile Include="..\base\CCEvent.cpp">
      <Filter>base</Filter>
    </ClCompile>
    <ClCompile Include="..\base\CCEventAcceleration.cpp">
      <Filter>base</Filter>
    </ClCompile>
    <ClCompile Include="..\base\CCEventCustom.cpp">
      <Filter>base</Filter>
    </ClCompile>
    <ClCompile Include="..\base\CCEventDispatcher.cpp">
      <Filter>base</Filter>
    </ClCompile>
    <ClCompile Include="..\base\CCEventFocus.cpp">
      <Filter>base</Filter>
    </ClCompile>
    <ClCompile Include="..\base\CCEventKeyboard.cpp">
      <Filter>base</Filter>
    </ClCompile>
    <ClCompile Include="..\base\CCEventListener.cpp">
      <Filter>base</Filter>
    </ClCompile>
    <ClCompile Include="..\base\CCEventListenerAcceleration.cpp">
      <Filter>base</Filter>
    </ClCompile>
    <ClCompile Include="..\base\CCEventListenerCustom.cpp">
      <Filter>base</Filter>
    </ClCompile>
    <ClCompile Include="..\base\CCEventListenerFocus.cpp">
      <Filter>base</Filter>
    </ClCompile>
    <ClCompile Include="..\base\CCEventListenerKeyboard.cpp">
      <Filter>base</Filter>
    </ClCompile>
    <ClCompile Include="..\base\CCEventListenerMouse.cpp">
      <Filter>base</Filter>
    </ClCompile>
    <ClCompile Include="..\base\CCEventListenerTouch.cpp">
      <Filter>base</Filter>
    </ClCompile>
    <ClCompile Include="..\base\CCEventMouse.cpp">
      <Filter>base</Filter>
    </ClCompile>
    <ClCompile Include="..\base\CCEventTouch.cpp">
      <Filter>base</Filter>
    </ClCompile>
    <ClCompile Include="..\base\ccFPSImages.c">
      <Filter>base</Filter>
    </ClCompile>
    <ClCompile Include="..\base\CCNS.cpp">
      <Filter>base</Filter>
    </ClCompile>
    <ClCompile Include="..\base\CCProfiling.cpp">
      <Filter>base</Filter>
    </ClCompile>
    <ClCompile Include="..\base\CCRef.cpp">
      <Filter>base</Filter>
    </ClCompile>
    <ClCompile Include="..\base\CCScheduler.cpp">
      <Filter>base</Filter>
    </ClCompile>
    <ClCompile Include="..\base\CCScriptSupport.cpp">
      <Filter>base</Filter>
    </ClCompile>
    <ClCompile Include="..\base\CCTouch.cpp">
      <Filter>base</Filter>
    </ClCompile>
    <ClCompile Include="..\base\ccTypes.cpp">
      <Filter>base</Filter>
    </ClCompile>
    <ClCompile Include="..\base\CCUserDefault.cpp">
      <Filter>base</Filter>
    </ClCompile>
    <ClCompile Include="..\base\ccUTF8.cpp">
      <Filter>base</Filter>
    </ClCompile>
    <ClCompile Include="..\base\ccUtils.cpp">
      <Filter>base</Filter>
    </ClCompile>
    <ClCompile Include="..\base\CCValue.cpp">
      <Filter>base</Filter>
    </ClCompile>
    <ClCompile Include="..\base\etc1.cpp">
      <Filter>base</Filter>
    </ClCompile>
    <ClCompile Include="..\base\pvr.cpp">
      <Filter>platform</Filter>
    </ClCompile>
    <ClCompile Include="..\base\s3tc.cpp">
      <Filter>base</Filter>
    </ClCompile>
    <ClCompile Include="..\base\TGAlib.cpp">
      <Filter>base</Filter>
    </ClCompile>
    <ClCompile Include="..\base\ZipUtils.cpp">
      <Filter>base</Filter>
    </ClCompile>
    <ClCompile Include="..\renderer\CCBatchCommand.cpp">
      <Filter>renderer</Filter>
    </ClCompile>
    <ClCompile Include="..\renderer\CCCustomCommand.cpp">
      <Filter>renderer</Filter>
    </ClCompile>
    <ClCompile Include="..\renderer\CCGLProgram.cpp">
      <Filter>renderer</Filter>
    </ClCompile>
    <ClCompile Include="..\renderer\CCGLProgramCache.cpp">
      <Filter>renderer</Filter>
    </ClCompile>
    <ClCompile Include="..\renderer\CCGLProgramState.cpp">
      <Filter>renderer</Filter>
    </ClCompile>
    <ClCompile Include="..\renderer\CCGLProgramStateCache.cpp">
      <Filter>renderer</Filter>
    </ClCompile>
    <ClCompile Include="..\renderer\ccGLStateCache.cpp">
      <Filter>renderer</Filter>
    </ClCompile>
    <ClCompile Include="..\renderer\CCGroupCommand.cpp">
      <Filter>renderer</Filter>
    </ClCompile>
    <ClCompile Include="..\renderer\CCQuadCommand.cpp">
      <Filter>renderer</Filter>
    </ClCompile>
    <ClCompile Include="..\renderer\CCRenderCommand.cpp">
      <Filter>renderer</Filter>
    </ClCompile>
    <ClCompile Include="..\renderer\CCRenderer.cpp">
      <Filter>renderer</Filter>
    </ClCompile>
    <ClCompile Include="..\renderer\ccShaders.cpp">
      <Filter>renderer</Filter>
    </ClCompile>
    <ClCompile Include="..\renderer\CCTexture2D.cpp">
      <Filter>renderer</Filter>
    </ClCompile>
    <ClCompile Include="..\renderer\CCTextureAtlas.cpp">
      <Filter>renderer</Filter>
    </ClCompile>
    <ClCompile Include="..\renderer\CCTextureCache.cpp">
      <Filter>renderer</Filter>
    </ClCompile>
    <ClCompile Include="..\platform\win32\CCApplication.cpp">
      <Filter>platform\win32</Filter>
    </ClCompile>
    <ClCompile Include="..\platform\win32\CCCommon.cpp">
      <Filter>platform\win32</Filter>
    </ClCompile>
    <ClCompile Include="..\platform\win32\CCDevice.cpp">
      <Filter>platform\win32</Filter>
    </ClCompile>
    <ClCompile Include="..\platform\win32\CCFileUtilsWin32.cpp">
      <Filter>platform\win32</Filter>
    </ClCompile>
    <ClCompile Include="..\platform\win32\CCStdC.cpp">
      <Filter>platform\win32</Filter>
    </ClCompile>
    <ClCompile Include="..\math\CCAffineTransform.cpp">
      <Filter>math</Filter>
    </ClCompile>
    <ClCompile Include="..\math\CCGeometry.cpp">
      <Filter>math</Filter>
    </ClCompile>
    <ClCompile Include="..\math\CCVertex.cpp">
      <Filter>math</Filter>
    </ClCompile>
    <ClCompile Include="..\math\Mat4.cpp">
      <Filter>math</Filter>
    </ClCompile>
    <ClCompile Include="..\math\MathUtil.cpp">
      <Filter>math</Filter>
    </ClCompile>
    <ClCompile Include="..\math\Quaternion.cpp">
      <Filter>math</Filter>
    </ClCompile>
    <ClCompile Include="..\math\TransformUtils.cpp">
      <Filter>math</Filter>
    </ClCompile>
    <ClCompile Include="..\math\Vec2.cpp">
      <Filter>math</Filter>
    </ClCompile>
    <ClCompile Include="..\math\Vec3.cpp">
      <Filter>math</Filter>
    </ClCompile>
    <ClCompile Include="..\math\Vec4.cpp">
      <Filter>math</Filter>
    </ClCompile>
    <ClCompile Include="..\platform\CCFileUtils.cpp">
      <Filter>platform</Filter>
    </ClCompile>
    <ClCompile Include="..\platform\CCImage.cpp">
      <Filter>platform</Filter>
    </ClCompile>
    <ClCompile Include="..\platform\CCSAXParser.cpp">
      <Filter>platform</Filter>
    </ClCompile>
    <ClCompile Include="..\platform\CCThread.cpp">
      <Filter>platform</Filter>
    </ClCompile>
    <ClCompile Include="..\..\external\tinyxml2\tinyxml2.cpp">
      <Filter>external\tinyxml2</Filter>
    </ClCompile>
    <ClCompile Include="..\..\external\unzip\ioapi.cpp">
      <Filter>external\unzip</Filter>
    </ClCompile>
    <ClCompile Include="..\..\external\unzip\unzip.cpp">
      <Filter>external\unzip</Filter>
    </ClCompile>
    <ClCompile Include="..\..\external\edtaa3func\edtaa3func.cpp">
      <Filter>external\edtaa</Filter>
    </ClCompile>
    <ClCompile Include="..\base\CCIMEDispatcher.cpp">
      <Filter>base</Filter>
    </ClCompile>
    <ClCompile Include="..\renderer\CCMeshCommand.cpp">
      <Filter>renderer</Filter>
    </ClCompile>
    <ClCompile Include="..\3d\CCMesh.cpp">
      <Filter>3d</Filter>
    </ClCompile>
    <ClCompile Include="..\3d\CCObjLoader.cpp">
      <Filter>3d</Filter>
    </ClCompile>
    <ClCompile Include="..\3d\CCSprite3D.cpp">
      <Filter>3d</Filter>
    </ClCompile>
    <ClCompile Include="..\base\ObjectFactory.cpp">
      <Filter>base</Filter>
    </ClCompile>
    <ClCompile Include="..\3d\CCBundle3D.cpp">
      <Filter>3d</Filter>
    </ClCompile>
    <ClCompile Include="..\3d\CCAnimate3D.cpp">
      <Filter>3d</Filter>
    </ClCompile>
    <ClCompile Include="..\3d\CCMeshSkin.cpp">
      <Filter>3d</Filter>
    </ClCompile>
    <ClCompile Include="..\3d\CCAnimation3D.cpp">
      <Filter>3d</Filter>
    </ClCompile>
    <ClCompile Include="..\3d\CCSprite3DMaterial.cpp">
      <Filter>3d</Filter>
    </ClCompile>
    <ClCompile Include="..\3d\CCBundleReader.cpp">
      <Filter>3d</Filter>
    </ClCompile>
    <ClCompile Include="CCFastTMXLayer.cpp">
      <Filter>2d</Filter>
    </ClCompile>
    <ClCompile Include="CCFastTMXTiledMap.cpp">
      <Filter>2d</Filter>
    </ClCompile>
    <ClCompile Include="..\storage\local-storage\LocalStorage.cpp">
      <Filter>storage</Filter>
    </ClCompile>
<<<<<<< HEAD
    <ClCompile Include="..\platform\desktop\CCGLViewImpl.cpp">
      <Filter>platform\desktop</Filter>
    </ClCompile>
    <ClCompile Include="..\platform\CCGLView.cpp">
      <Filter>platform</Filter>
=======
    <ClCompile Include="CCProtectedNode.cpp">
      <Filter>2d</Filter>
>>>>>>> e5aad1fa
    </ClCompile>
  </ItemGroup>
  <ItemGroup>
    <ClInclude Include="..\physics\CCPhysicsBody.h">
      <Filter>physics</Filter>
    </ClInclude>
    <ClInclude Include="..\physics\CCPhysicsContact.h">
      <Filter>physics</Filter>
    </ClInclude>
    <ClInclude Include="..\physics\CCPhysicsJoint.h">
      <Filter>physics</Filter>
    </ClInclude>
    <ClInclude Include="..\physics\CCPhysicsShape.h">
      <Filter>physics</Filter>
    </ClInclude>
    <ClInclude Include="..\physics\CCPhysicsWorld.h">
      <Filter>physics</Filter>
    </ClInclude>
    <ClInclude Include="..\physics\chipmunk\CCPhysicsBodyInfo_chipmunk.h">
      <Filter>physics\chipmunk</Filter>
    </ClInclude>
    <ClInclude Include="..\physics\chipmunk\CCPhysicsContactInfo_chipmunk.h">
      <Filter>physics\chipmunk</Filter>
    </ClInclude>
    <ClInclude Include="..\physics\chipmunk\CCPhysicsHelper_chipmunk.h">
      <Filter>physics\chipmunk</Filter>
    </ClInclude>
    <ClInclude Include="..\physics\chipmunk\CCPhysicsJointInfo_chipmunk.h">
      <Filter>physics\chipmunk</Filter>
    </ClInclude>
    <ClInclude Include="..\physics\chipmunk\CCPhysicsShapeInfo_chipmunk.h">
      <Filter>physics\chipmunk</Filter>
    </ClInclude>
    <ClInclude Include="..\physics\chipmunk\CCPhysicsWorldInfo_chipmunk.h">
      <Filter>physics\chipmunk</Filter>
    </ClInclude>
    <ClInclude Include="..\..\external\xxhash\xxhash.h">
      <Filter>external\xxhash</Filter>
    </ClInclude>
    <ClInclude Include="..\deprecated\CCArray.h">
      <Filter>deprecated</Filter>
    </ClInclude>
    <ClInclude Include="..\deprecated\CCBool.h">
      <Filter>deprecated</Filter>
    </ClInclude>
    <ClInclude Include="..\deprecated\CCDeprecated.h">
      <Filter>deprecated</Filter>
    </ClInclude>
    <ClInclude Include="..\deprecated\CCDictionary.h">
      <Filter>deprecated</Filter>
    </ClInclude>
    <ClInclude Include="..\deprecated\CCDouble.h">
      <Filter>deprecated</Filter>
    </ClInclude>
    <ClInclude Include="..\deprecated\CCFloat.h">
      <Filter>deprecated</Filter>
    </ClInclude>
    <ClInclude Include="..\deprecated\CCInteger.h">
      <Filter>deprecated</Filter>
    </ClInclude>
    <ClInclude Include="..\deprecated\CCNotificationCenter.h">
      <Filter>deprecated</Filter>
    </ClInclude>
    <ClInclude Include="..\deprecated\CCSet.h">
      <Filter>deprecated</Filter>
    </ClInclude>
    <ClInclude Include="..\deprecated\CCString.h">
      <Filter>deprecated</Filter>
    </ClInclude>
    <ClInclude Include="..\cocos2d.h" />
    <ClInclude Include="..\..\external\ConvertUTF\ConvertUTF.h">
      <Filter>external\ConvertUTF</Filter>
    </ClInclude>
    <ClInclude Include="CCAction.h">
      <Filter>2d</Filter>
    </ClInclude>
    <ClInclude Include="CCActionCamera.h">
      <Filter>2d</Filter>
    </ClInclude>
    <ClInclude Include="CCActionCatmullRom.h">
      <Filter>2d</Filter>
    </ClInclude>
    <ClInclude Include="CCActionEase.h">
      <Filter>2d</Filter>
    </ClInclude>
    <ClInclude Include="CCActionGrid.h">
      <Filter>2d</Filter>
    </ClInclude>
    <ClInclude Include="CCActionGrid3D.h">
      <Filter>2d</Filter>
    </ClInclude>
    <ClInclude Include="CCActionInstant.h">
      <Filter>2d</Filter>
    </ClInclude>
    <ClInclude Include="CCActionInterval.h">
      <Filter>2d</Filter>
    </ClInclude>
    <ClInclude Include="CCActionManager.h">
      <Filter>2d</Filter>
    </ClInclude>
    <ClInclude Include="CCActionPageTurn3D.h">
      <Filter>2d</Filter>
    </ClInclude>
    <ClInclude Include="CCActionProgressTimer.h">
      <Filter>2d</Filter>
    </ClInclude>
    <ClInclude Include="CCActionTiledGrid.h">
      <Filter>2d</Filter>
    </ClInclude>
    <ClInclude Include="CCActionTween.h">
      <Filter>2d</Filter>
    </ClInclude>
    <ClInclude Include="CCAnimation.h">
      <Filter>2d</Filter>
    </ClInclude>
    <ClInclude Include="CCAnimationCache.h">
      <Filter>2d</Filter>
    </ClInclude>
    <ClInclude Include="CCAtlasNode.h">
      <Filter>2d</Filter>
    </ClInclude>
    <ClInclude Include="CCClippingNode.h">
      <Filter>2d</Filter>
    </ClInclude>
    <ClInclude Include="CCComponent.h">
      <Filter>2d</Filter>
    </ClInclude>
    <ClInclude Include="CCComponentContainer.h">
      <Filter>2d</Filter>
    </ClInclude>
    <ClInclude Include="CCDrawingPrimitives.h">
      <Filter>2d</Filter>
    </ClInclude>
    <ClInclude Include="CCDrawNode.h">
      <Filter>2d</Filter>
    </ClInclude>
    <ClInclude Include="CCFont.h">
      <Filter>2d</Filter>
    </ClInclude>
    <ClInclude Include="CCFontAtlas.h">
      <Filter>2d</Filter>
    </ClInclude>
    <ClInclude Include="CCFontAtlasCache.h">
      <Filter>2d</Filter>
    </ClInclude>
    <ClInclude Include="CCFontCharMap.h">
      <Filter>2d</Filter>
    </ClInclude>
    <ClInclude Include="CCFontFNT.h">
      <Filter>2d</Filter>
    </ClInclude>
    <ClInclude Include="CCFontFreeType.h">
      <Filter>2d</Filter>
    </ClInclude>
    <ClInclude Include="CCGLBufferedNode.h">
      <Filter>2d</Filter>
    </ClInclude>
    <ClInclude Include="CCGrabber.h">
      <Filter>2d</Filter>
    </ClInclude>
    <ClInclude Include="CCGrid.h">
      <Filter>2d</Filter>
    </ClInclude>
    <ClInclude Include="CCLabel.h">
      <Filter>2d</Filter>
    </ClInclude>
    <ClInclude Include="CCLabelAtlas.h">
      <Filter>2d</Filter>
    </ClInclude>
    <ClInclude Include="CCLabelBMFont.h">
      <Filter>2d</Filter>
    </ClInclude>
    <ClInclude Include="CCLabelTextFormatter.h">
      <Filter>2d</Filter>
    </ClInclude>
    <ClInclude Include="CCLabelTTF.h">
      <Filter>2d</Filter>
    </ClInclude>
    <ClInclude Include="CCLayer.h">
      <Filter>2d</Filter>
    </ClInclude>
    <ClInclude Include="CCMenu.h">
      <Filter>2d</Filter>
    </ClInclude>
    <ClInclude Include="CCMenuItem.h">
      <Filter>2d</Filter>
    </ClInclude>
    <ClInclude Include="CCMotionStreak.h">
      <Filter>2d</Filter>
    </ClInclude>
    <ClInclude Include="CCNode.h">
      <Filter>2d</Filter>
    </ClInclude>
    <ClInclude Include="CCNodeGrid.h">
      <Filter>2d</Filter>
    </ClInclude>
    <ClInclude Include="CCParallaxNode.h">
      <Filter>2d</Filter>
    </ClInclude>
    <ClInclude Include="CCParticleBatchNode.h">
      <Filter>2d</Filter>
    </ClInclude>
    <ClInclude Include="CCParticleExamples.h">
      <Filter>2d</Filter>
    </ClInclude>
    <ClInclude Include="CCParticleSystem.h">
      <Filter>2d</Filter>
    </ClInclude>
    <ClInclude Include="CCParticleSystemQuad.h">
      <Filter>2d</Filter>
    </ClInclude>
    <ClInclude Include="CCProgressTimer.h">
      <Filter>2d</Filter>
    </ClInclude>
    <ClInclude Include="CCRenderTexture.h">
      <Filter>2d</Filter>
    </ClInclude>
    <ClInclude Include="CCScene.h">
      <Filter>2d</Filter>
    </ClInclude>
    <ClInclude Include="CCSprite.h">
      <Filter>2d</Filter>
    </ClInclude>
    <ClInclude Include="CCSpriteBatchNode.h">
      <Filter>2d</Filter>
    </ClInclude>
    <ClInclude Include="CCSpriteFrame.h">
      <Filter>2d</Filter>
    </ClInclude>
    <ClInclude Include="CCSpriteFrameCache.h">
      <Filter>2d</Filter>
    </ClInclude>
    <ClInclude Include="CCTextFieldTTF.h">
      <Filter>2d</Filter>
    </ClInclude>
    <ClInclude Include="CCTileMapAtlas.h">
      <Filter>2d</Filter>
    </ClInclude>
    <ClInclude Include="CCTMXLayer.h">
      <Filter>2d</Filter>
    </ClInclude>
    <ClInclude Include="CCTMXObjectGroup.h">
      <Filter>2d</Filter>
    </ClInclude>
    <ClInclude Include="CCTMXTiledMap.h">
      <Filter>2d</Filter>
    </ClInclude>
    <ClInclude Include="CCTMXXMLParser.h">
      <Filter>2d</Filter>
    </ClInclude>
    <ClInclude Include="CCTransition.h">
      <Filter>2d</Filter>
    </ClInclude>
    <ClInclude Include="CCTransitionPageTurn.h">
      <Filter>2d</Filter>
    </ClInclude>
    <ClInclude Include="CCTransitionProgress.h">
      <Filter>2d</Filter>
    </ClInclude>
    <ClInclude Include="CCTweenFunction.h">
      <Filter>2d</Filter>
    </ClInclude>
    <ClInclude Include="..\base\atitc.h">
      <Filter>base</Filter>
    </ClInclude>
    <ClInclude Include="..\base\base64.h">
      <Filter>base</Filter>
    </ClInclude>
    <ClInclude Include="..\base\CCAutoreleasePool.h">
      <Filter>base</Filter>
    </ClInclude>
    <ClInclude Include="..\base\ccCArray.h">
      <Filter>base</Filter>
    </ClInclude>
    <ClInclude Include="..\base\ccConfig.h">
      <Filter>base</Filter>
    </ClInclude>
    <ClInclude Include="..\base\CCConfiguration.h">
      <Filter>base</Filter>
    </ClInclude>
    <ClInclude Include="..\base\CCConsole.h">
      <Filter>base</Filter>
    </ClInclude>
    <ClInclude Include="..\base\CCData.h">
      <Filter>base</Filter>
    </ClInclude>
    <ClInclude Include="..\base\CCDataVisitor.h">
      <Filter>base</Filter>
    </ClInclude>
    <ClInclude Include="..\base\CCDirector.h">
      <Filter>base</Filter>
    </ClInclude>
    <ClInclude Include="..\base\CCEvent.h">
      <Filter>base</Filter>
    </ClInclude>
    <ClInclude Include="..\base\CCEventAcceleration.h">
      <Filter>base</Filter>
    </ClInclude>
    <ClInclude Include="..\base\CCEventCustom.h">
      <Filter>base</Filter>
    </ClInclude>
    <ClInclude Include="..\base\CCEventDispatcher.h">
      <Filter>base</Filter>
    </ClInclude>
    <ClInclude Include="..\base\CCEventFocus.h">
      <Filter>base</Filter>
    </ClInclude>
    <ClInclude Include="..\base\CCEventKeyboard.h">
      <Filter>base</Filter>
    </ClInclude>
    <ClInclude Include="..\base\CCEventListener.h">
      <Filter>base</Filter>
    </ClInclude>
    <ClInclude Include="..\base\CCEventListenerAcceleration.h">
      <Filter>base</Filter>
    </ClInclude>
    <ClInclude Include="..\base\CCEventListenerCustom.h">
      <Filter>base</Filter>
    </ClInclude>
    <ClInclude Include="..\base\CCEventListenerFocus.h">
      <Filter>base</Filter>
    </ClInclude>
    <ClInclude Include="..\base\CCEventListenerKeyboard.h">
      <Filter>base</Filter>
    </ClInclude>
    <ClInclude Include="..\base\CCEventListenerMouse.h">
      <Filter>base</Filter>
    </ClInclude>
    <ClInclude Include="..\base\CCEventListenerTouch.h">
      <Filter>base</Filter>
    </ClInclude>
    <ClInclude Include="..\base\CCEventMouse.h">
      <Filter>base</Filter>
    </ClInclude>
    <ClInclude Include="..\base\CCEventTouch.h">
      <Filter>base</Filter>
    </ClInclude>
    <ClInclude Include="..\base\CCEventType.h">
      <Filter>base</Filter>
    </ClInclude>
    <ClInclude Include="..\base\ccFPSImages.h">
      <Filter>base</Filter>
    </ClInclude>
    <ClInclude Include="..\base\ccMacros.h">
      <Filter>base</Filter>
    </ClInclude>
    <ClInclude Include="..\base\CCMap.h">
      <Filter>base</Filter>
    </ClInclude>
    <ClInclude Include="..\base\CCNS.h">
      <Filter>base</Filter>
    </ClInclude>
    <ClInclude Include="..\base\CCPlatformConfig.h">
      <Filter>base</Filter>
    </ClInclude>
    <ClInclude Include="..\base\CCPlatformMacros.h">
      <Filter>base</Filter>
    </ClInclude>
    <ClInclude Include="..\base\CCProfiling.h">
      <Filter>base</Filter>
    </ClInclude>
    <ClInclude Include="..\base\CCProtocols.h">
      <Filter>base</Filter>
    </ClInclude>
    <ClInclude Include="..\base\CCRef.h">
      <Filter>base</Filter>
    </ClInclude>
    <ClInclude Include="..\base\CCRefPtr.h">
      <Filter>base</Filter>
    </ClInclude>
    <ClInclude Include="..\base\CCScheduler.h">
      <Filter>base</Filter>
    </ClInclude>
    <ClInclude Include="..\base\CCScriptSupport.h">
      <Filter>base</Filter>
    </ClInclude>
    <ClInclude Include="..\base\CCTouch.h">
      <Filter>base</Filter>
    </ClInclude>
    <ClInclude Include="..\base\ccTypes.h">
      <Filter>base</Filter>
    </ClInclude>
    <ClInclude Include="..\base\CCUserDefault.h">
      <Filter>base</Filter>
    </ClInclude>
    <ClInclude Include="..\base\ccUTF8.h">
      <Filter>base</Filter>
    </ClInclude>
    <ClInclude Include="..\base\ccUtils.h">
      <Filter>base</Filter>
    </ClInclude>
    <ClInclude Include="..\base\CCValue.h">
      <Filter>base</Filter>
    </ClInclude>
    <ClInclude Include="..\base\CCVector.h">
      <Filter>base</Filter>
    </ClInclude>
    <ClInclude Include="..\base\etc1.h">
      <Filter>base</Filter>
    </ClInclude>
    <ClInclude Include="..\base\pvr.h">
      <Filter>platform</Filter>
    </ClInclude>
    <ClInclude Include="..\base\firePngData.h">
      <Filter>base</Filter>
    </ClInclude>
    <ClInclude Include="..\base\s3tc.h">
      <Filter>base</Filter>
    </ClInclude>
    <ClInclude Include="..\base\TGAlib.h">
      <Filter>base</Filter>
    </ClInclude>
    <ClInclude Include="..\base\uthash.h">
      <Filter>base</Filter>
    </ClInclude>
    <ClInclude Include="..\base\utlist.h">
      <Filter>base</Filter>
    </ClInclude>
    <ClInclude Include="..\base\ZipUtils.h">
      <Filter>base</Filter>
    </ClInclude>
    <ClInclude Include="..\renderer\CCBatchCommand.h">
      <Filter>renderer</Filter>
    </ClInclude>
    <ClInclude Include="..\renderer\CCCustomCommand.h">
      <Filter>renderer</Filter>
    </ClInclude>
    <ClInclude Include="..\renderer\CCGLProgram.h">
      <Filter>renderer</Filter>
    </ClInclude>
    <ClInclude Include="..\renderer\CCGLProgramCache.h">
      <Filter>renderer</Filter>
    </ClInclude>
    <ClInclude Include="..\renderer\CCGLProgramState.h">
      <Filter>renderer</Filter>
    </ClInclude>
    <ClInclude Include="..\renderer\CCGLProgramStateCache.h">
      <Filter>renderer</Filter>
    </ClInclude>
    <ClInclude Include="..\renderer\ccGLStateCache.h">
      <Filter>renderer</Filter>
    </ClInclude>
    <ClInclude Include="..\renderer\CCGroupCommand.h">
      <Filter>renderer</Filter>
    </ClInclude>
    <ClInclude Include="..\renderer\CCQuadCommand.h">
      <Filter>renderer</Filter>
    </ClInclude>
    <ClInclude Include="..\renderer\CCRenderCommand.h">
      <Filter>renderer</Filter>
    </ClInclude>
    <ClInclude Include="..\renderer\CCRenderCommandPool.h">
      <Filter>renderer</Filter>
    </ClInclude>
    <ClInclude Include="..\renderer\CCRenderer.h">
      <Filter>renderer</Filter>
    </ClInclude>
    <ClInclude Include="..\renderer\ccShaders.h">
      <Filter>renderer</Filter>
    </ClInclude>
    <ClInclude Include="..\renderer\CCTexture2D.h">
      <Filter>renderer</Filter>
    </ClInclude>
    <ClInclude Include="..\renderer\CCTextureAtlas.h">
      <Filter>renderer</Filter>
    </ClInclude>
    <ClInclude Include="..\renderer\CCTextureCache.h">
      <Filter>renderer</Filter>
    </ClInclude>
    <ClInclude Include="..\platform\win32\compat\stdint.h">
      <Filter>platform\win32\compat</Filter>
    </ClInclude>
    <ClInclude Include="..\platform\win32\CCApplication.h">
      <Filter>platform\win32</Filter>
    </ClInclude>
    <ClInclude Include="..\platform\win32\CCFileUtilsWin32.h">
      <Filter>platform\win32</Filter>
    </ClInclude>
    <ClInclude Include="..\platform\win32\CCGL.h">
      <Filter>platform\win32</Filter>
    </ClInclude>
    <ClInclude Include="..\platform\win32\CCPlatformDefine.h">
      <Filter>platform\win32</Filter>
    </ClInclude>
    <ClInclude Include="..\platform\win32\CCStdC.h">
      <Filter>platform\win32</Filter>
    </ClInclude>
    <ClInclude Include="..\math\CCAffineTransform.h">
      <Filter>math</Filter>
    </ClInclude>
    <ClInclude Include="..\math\CCGeometry.h">
      <Filter>math</Filter>
    </ClInclude>
    <ClInclude Include="..\math\CCMath.h">
      <Filter>math</Filter>
    </ClInclude>
    <ClInclude Include="..\math\CCMathBase.h">
      <Filter>math</Filter>
    </ClInclude>
    <ClInclude Include="..\math\CCVertex.h">
      <Filter>math</Filter>
    </ClInclude>
    <ClInclude Include="..\math\Mat4.h">
      <Filter>math</Filter>
    </ClInclude>
    <ClInclude Include="..\math\MathUtil.h">
      <Filter>math</Filter>
    </ClInclude>
    <ClInclude Include="..\math\Quaternion.h">
      <Filter>math</Filter>
    </ClInclude>
    <ClInclude Include="..\math\TransformUtils.h">
      <Filter>math</Filter>
    </ClInclude>
    <ClInclude Include="..\math\Vec2.h">
      <Filter>math</Filter>
    </ClInclude>
    <ClInclude Include="..\math\Vec3.h">
      <Filter>math</Filter>
    </ClInclude>
    <ClInclude Include="..\math\Vec4.h">
      <Filter>math</Filter>
    </ClInclude>
    <ClInclude Include="..\platform\CCApplicationProtocol.h">
      <Filter>platform</Filter>
    </ClInclude>
    <ClInclude Include="..\platform\CCCommon.h">
      <Filter>platform</Filter>
    </ClInclude>
    <ClInclude Include="..\platform\CCDevice.h">
      <Filter>platform</Filter>
    </ClInclude>
    <ClInclude Include="..\platform\CCFileUtils.h">
      <Filter>platform</Filter>
    </ClInclude>
    <ClInclude Include="..\platform\CCImage.h">
      <Filter>platform</Filter>
    </ClInclude>
    <ClInclude Include="..\platform\CCSAXParser.h">
      <Filter>platform</Filter>
    </ClInclude>
    <ClInclude Include="..\platform\CCThread.h">
      <Filter>platform</Filter>
    </ClInclude>
    <ClInclude Include="..\..\external\tinyxml2\tinyxml2.h">
      <Filter>external\tinyxml2</Filter>
    </ClInclude>
    <ClInclude Include="..\..\external\unzip\unzip.h">
      <Filter>external\unzip</Filter>
    </ClInclude>
    <ClInclude Include="..\..\external\unzip\ioapi.h">
      <Filter>external\unzip</Filter>
    </ClInclude>
    <ClInclude Include="..\..\external\edtaa3func\edtaa3func.h">
      <Filter>external\edtaa</Filter>
    </ClInclude>
    <ClInclude Include="..\base\CCIMEDelegate.h">
      <Filter>base</Filter>
    </ClInclude>
    <ClInclude Include="..\base\CCIMEDispatcher.h">
      <Filter>base</Filter>
    </ClInclude>
    <ClInclude Include="..\renderer\CCMeshCommand.h">
      <Filter>renderer</Filter>
    </ClInclude>
    <ClInclude Include="..\3d\CCMesh.h">
      <Filter>3d</Filter>
    </ClInclude>
    <ClInclude Include="..\3d\CCObjLoader.h">
      <Filter>3d</Filter>
    </ClInclude>
    <ClInclude Include="..\3d\CCSprite3D.h">
      <Filter>3d</Filter>
    </ClInclude>
    <ClInclude Include="..\base\ObjectFactory.h">
      <Filter>base</Filter>
    </ClInclude>
    <ClInclude Include="..\3d\CCBundle3D.h">
      <Filter>3d</Filter>
    </ClInclude>
    <ClInclude Include="..\3d\CCAnimate3D.h">
      <Filter>3d</Filter>
    </ClInclude>
    <ClInclude Include="..\3d\CCAnimationCurve.h">
      <Filter>3d</Filter>
    </ClInclude>
    <ClInclude Include="..\3d\CCMeshSkin.h">
      <Filter>3d</Filter>
    </ClInclude>
    <ClInclude Include="..\3d\CCAnimation3D.h">
      <Filter>3d</Filter>
    </ClInclude>
    <ClInclude Include="..\3d\CCBundle3DData.h">
      <Filter>3d</Filter>
    </ClInclude>
    <ClInclude Include="..\3d\CCSprite3DMaterial.h">
      <Filter>3d</Filter>
    </ClInclude>
    <ClInclude Include="..\3d\CCBundleReader.h">
      <Filter>3d</Filter>
    </ClInclude>
    <ClInclude Include="CCFastTMXTiledMap.h">
      <Filter>2d</Filter>
    </ClInclude>
    <ClInclude Include="CCFastTMXLayer.h">
      <Filter>2d</Filter>
    </ClInclude>
    <ClInclude Include="..\storage\local-storage\LocalStorage.h">
      <Filter>storage</Filter>
    </ClInclude>
<<<<<<< HEAD
    <ClInclude Include="..\platform\desktop\CCGLViewImpl.h">
      <Filter>platform\desktop</Filter>
    </ClInclude>
    <ClInclude Include="..\platform\CCGLView.h">
      <Filter>platform</Filter>
=======
    <ClInclude Include="CCProtectedNode.h">
      <Filter>2d</Filter>
>>>>>>> e5aad1fa
    </ClInclude>
  </ItemGroup>
  <ItemGroup>
    <None Include="..\math\Mat4.inl">
      <Filter>math</Filter>
    </None>
    <None Include="..\math\MathUtil.inl">
      <Filter>math</Filter>
    </None>
    <None Include="..\math\MathUtilNeon.inl">
      <Filter>math</Filter>
    </None>
    <None Include="..\math\Quaternion.inl">
      <Filter>math</Filter>
    </None>
    <None Include="..\math\Vec2.inl">
      <Filter>math</Filter>
    </None>
    <None Include="..\math\Vec3.inl">
      <Filter>math</Filter>
    </None>
    <None Include="..\math\Vec4.inl">
      <Filter>math</Filter>
    </None>
    <None Include="..\3d\CCAnimationCurve.inl">
      <Filter>3d</Filter>
    </None>
    <None Include="cocos2d.def" />
  </ItemGroup>
</Project><|MERGE_RESOLUTION|>--- conflicted
+++ resolved
@@ -589,16 +589,14 @@
     <ClCompile Include="..\storage\local-storage\LocalStorage.cpp">
       <Filter>storage</Filter>
     </ClCompile>
-<<<<<<< HEAD
     <ClCompile Include="..\platform\desktop\CCGLViewImpl.cpp">
       <Filter>platform\desktop</Filter>
     </ClCompile>
     <ClCompile Include="..\platform\CCGLView.cpp">
       <Filter>platform</Filter>
-=======
+    </ClCompile> 
     <ClCompile Include="CCProtectedNode.cpp">
       <Filter>2d</Filter>
->>>>>>> e5aad1fa
     </ClCompile>
   </ItemGroup>
   <ItemGroup>
@@ -1209,16 +1207,14 @@
     <ClInclude Include="..\storage\local-storage\LocalStorage.h">
       <Filter>storage</Filter>
     </ClInclude>
-<<<<<<< HEAD
     <ClInclude Include="..\platform\desktop\CCGLViewImpl.h">
       <Filter>platform\desktop</Filter>
     </ClInclude>
     <ClInclude Include="..\platform\CCGLView.h">
       <Filter>platform</Filter>
-=======
+    </ClInclude>
     <ClInclude Include="CCProtectedNode.h">
       <Filter>2d</Filter>
->>>>>>> e5aad1fa
     </ClInclude>
   </ItemGroup>
   <ItemGroup>
