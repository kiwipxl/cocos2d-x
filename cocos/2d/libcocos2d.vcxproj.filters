--- conflicted
+++ resolved
@@ -589,6 +589,9 @@
     <ClCompile Include="..\renderer\CCCustomCommand.cpp">
       <Filter>renderer</Filter>
     </ClCompile>
+    <ClCompile Include="..\renderer\CCTrianglesCommand.cpp">
+      <Filter>renderer</Filter>
+    </ClCompile>
     <ClCompile Include="..\renderer\CCGLProgram.cpp">
       <Filter>renderer</Filter>
     </ClCompile>
@@ -1120,10 +1123,6 @@
     <ClCompile Include="..\editor-support\cocosbuilder\CCSpriteLoader.cpp">
       <Filter>cocosbuilder\Source Files</Filter>
     </ClCompile>
-<<<<<<< HEAD
-    <ClCompile Include="..\renderer\CCTrianglesCommand.cpp">
-      <Filter>renderer</Filter>
-=======
     <ClCompile Include="..\ui\UIEditBox\UIEditBox.cpp">
       <Filter>ui\UIWidgets\EditBox</Filter>
     </ClCompile>
@@ -1165,7 +1164,6 @@
     </ClCompile>
     <ClCompile Include="..\ui\proj.win32\Win32InputBox.cpp">
       <Filter>ui\UIWidgets\EditBox</Filter>
->>>>>>> 7d5b1ba7
     </ClCompile>
   </ItemGroup>
   <ItemGroup>
@@ -1590,6 +1588,9 @@
     <ClInclude Include="..\renderer\CCBatchCommand.h">
       <Filter>renderer</Filter>
     </ClInclude>
+    <ClInclude Include="..\renderer\CCTrianglesCommand.h">
+      <Filter>renderer</Filter>
+    </ClInclude>
     <ClInclude Include="..\renderer\CCCustomCommand.h">
       <Filter>renderer</Filter>
     </ClInclude>
@@ -2241,10 +2242,6 @@
     <ClInclude Include="..\editor-support\cocosbuilder\CocosBuilder.h">
       <Filter>cocosbuilder\Header Files</Filter>
     </ClInclude>
-<<<<<<< HEAD
-    <ClInclude Include="..\renderer\CCTrianglesCommand.h">
-      <Filter>renderer</Filter>
-=======
     <ClInclude Include="..\ui\UIEditBox\UIEditBox.h">
       <Filter>ui\UIWidgets\EditBox</Filter>
     </ClInclude>
@@ -2292,7 +2289,6 @@
     </ClInclude>
     <ClInclude Include="..\ui\proj.win32\Win32InputBox.h">
       <Filter>ui\UIWidgets\EditBox</Filter>
->>>>>>> 7d5b1ba7
     </ClInclude>
   </ItemGroup>
   <ItemGroup>
