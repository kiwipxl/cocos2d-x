﻿<?xml version="1.0" encoding="utf-8"?>
<Project ToolsVersion="4.0" xmlns="http://schemas.microsoft.com/developer/msbuild/2003">
  <ItemGroup>
    <Filter Include="physics">
      <UniqueIdentifier>{08593631-5bf5-46aa-9436-62595c4f7bf6}</UniqueIdentifier>
    </Filter>
    <Filter Include="deprecated">
      <UniqueIdentifier>{0b1152b1-c732-4560-8629-87843b0fbd7c}</UniqueIdentifier>
    </Filter>
    <Filter Include="2d">
      <UniqueIdentifier>{0965e868-aacd-4d73-9c78-31d3cdaaed52}</UniqueIdentifier>
    </Filter>
    <Filter Include="platform">
      <UniqueIdentifier>{4d0146d9-df5b-4430-a426-60aa395750a6}</UniqueIdentifier>
    </Filter>
    <Filter Include="renderer">
      <UniqueIdentifier>{a495c9fc-5276-476d-ba6b-5d627b31ef30}</UniqueIdentifier>
    </Filter>
    <Filter Include="base">
      <UniqueIdentifier>{87a7d557-f382-477f-b183-69901a320c17}</UniqueIdentifier>
    </Filter>
    <Filter Include="platform\win32">
      <UniqueIdentifier>{9ac3f4cb-fb7b-4bcc-8b5b-1d454f2ff564}</UniqueIdentifier>
    </Filter>
    <Filter Include="platform\desktop">
      <UniqueIdentifier>{fdea951b-e91d-45da-b5bd-22a1b875960a}</UniqueIdentifier>
    </Filter>
    <Filter Include="platform\win32\compat">
      <UniqueIdentifier>{3622d05e-fcef-4d4b-a51d-771d1c13a2ef}</UniqueIdentifier>
    </Filter>
    <Filter Include="math">
      <UniqueIdentifier>{a565f213-2d13-4d2d-a3a0-5b2d06cbd05f}</UniqueIdentifier>
    </Filter>
    <Filter Include="external">
      <UniqueIdentifier>{ec174f10-2de3-4568-9f30-b2f0a4e9396e}</UniqueIdentifier>
    </Filter>
    <Filter Include="external\tinyxml2">
      <UniqueIdentifier>{364c3b8c-77eb-46ed-a866-a8686b1b65bc}</UniqueIdentifier>
    </Filter>
    <Filter Include="external\unzip">
      <UniqueIdentifier>{589928bf-e550-41f1-ae21-64443dd5fe21}</UniqueIdentifier>
    </Filter>
    <Filter Include="external\edtaa">
      <UniqueIdentifier>{1849ae10-8a10-4784-bbad-66fa67a1ed04}</UniqueIdentifier>
    </Filter>
    <Filter Include="external\ConvertUTF">
      <UniqueIdentifier>{6c1e4a6b-c168-436b-aa63-0af7f4caebf9}</UniqueIdentifier>
    </Filter>
    <Filter Include="external\xxhash">
      <UniqueIdentifier>{b4e2b1e5-2d79-44a3-af45-728d47b7bdb2}</UniqueIdentifier>
    </Filter>
    <Filter Include="storage">
      <UniqueIdentifier>{44bdf58f-4af2-433c-b4af-58dc05ef96b5}</UniqueIdentifier>
    </Filter>
    <Filter Include="3d">
      <UniqueIdentifier>{63733c51-582a-4f0f-9a82-e066da459a72}</UniqueIdentifier>
    </Filter>
    <Filter Include="cocostudio">
      <UniqueIdentifier>{dbdbbfad-71fc-4f1d-a809-b43651f87267}</UniqueIdentifier>
    </Filter>
    <Filter Include="cocosdenshion">
      <UniqueIdentifier>{3bd71d42-dfa4-4649-bb01-ad607fdca1c2}</UniqueIdentifier>
    </Filter>
    <Filter Include="ui">
      <UniqueIdentifier>{704c4ce6-b7ad-4406-9414-71169734bbc1}</UniqueIdentifier>
    </Filter>
    <Filter Include="extension">
      <UniqueIdentifier>{976bf662-699e-482e-b5db-a20d4abab137}</UniqueIdentifier>
    </Filter>
    <Filter Include="extension\AssetsManager">
      <UniqueIdentifier>{ad47c713-2196-4c8f-9205-2a2a7ecc0b80}</UniqueIdentifier>
    </Filter>
    <Filter Include="extension\GUI">
      <UniqueIdentifier>{b27aba95-51a2-413c-8570-0aff9adf2b6b}</UniqueIdentifier>
    </Filter>
    <Filter Include="extension\GUI\CCScrollView">
      <UniqueIdentifier>{a1f539bc-d5be-4224-a4d2-01c0b6f17d6e}</UniqueIdentifier>
    </Filter>
    <Filter Include="extension\physics_nodes">
      <UniqueIdentifier>{1de7fce7-0dee-4571-8fcd-43eb617aaf8b}</UniqueIdentifier>
    </Filter>
    <Filter Include="cocosdenshion\Header Files">
      <UniqueIdentifier>{f42979de-0079-4eba-b469-81ebff9ec588}</UniqueIdentifier>
    </Filter>
    <Filter Include="cocosdenshion\Source Files">
      <UniqueIdentifier>{f42ec238-cddc-475a-b343-6d0984cb9681}</UniqueIdentifier>
    </Filter>
    <Filter Include="network">
      <UniqueIdentifier>{31338a7d-ebe1-4867-9c17-d3645122a864}</UniqueIdentifier>
    </Filter>
    <Filter Include="network\Header Files">
      <UniqueIdentifier>{5a094fe5-f941-4dd4-a892-28d721162ea7}</UniqueIdentifier>
    </Filter>
    <Filter Include="network\Source Files">
      <UniqueIdentifier>{9702eb68-42c9-405a-bc89-a1bd85a40ec7}</UniqueIdentifier>
    </Filter>
    <Filter Include="ui\BaseClasses">
      <UniqueIdentifier>{ad654e6b-96ee-4693-9789-dc4aa1c52e70}</UniqueIdentifier>
    </Filter>
    <Filter Include="ui\Layouts">
      <UniqueIdentifier>{177a9a30-a4a6-41e6-93f0-4a4cbe9e4039}</UniqueIdentifier>
    </Filter>
    <Filter Include="ui\System">
      <UniqueIdentifier>{c2ebbbc1-85b3-4d6f-a3c5-116eae2124e1}</UniqueIdentifier>
    </Filter>
    <Filter Include="ui\UIWidgets">
      <UniqueIdentifier>{0d201449-ce7a-4f87-86ab-9c30e803c901}</UniqueIdentifier>
    </Filter>
    <Filter Include="ui\UIWidgets\ScrollWidget">
      <UniqueIdentifier>{6ac0e3c8-d5b1-44d9-8c41-21662a767cc6}</UniqueIdentifier>
    </Filter>
    <Filter Include="cocostudio\TimelineAction">
      <UniqueIdentifier>{c75d4c37-d555-4a5b-a0ba-4bc9a3d846e1}</UniqueIdentifier>
    </Filter>
    <Filter Include="cocostudio\reader">
      <UniqueIdentifier>{67bdb22e-8cfc-41ed-bb07-861e88a31752}</UniqueIdentifier>
    </Filter>
    <Filter Include="cocostudio\reader\WidgetReader">
      <UniqueIdentifier>{284a709e-9efa-484a-a595-83db6c7836c8}</UniqueIdentifier>
    </Filter>
    <Filter Include="cocostudio\reader\WidgetReader\ButtonReader">
      <UniqueIdentifier>{3c7267f2-06ea-4c7c-a13c-552076a3dc8c}</UniqueIdentifier>
    </Filter>
    <Filter Include="cocostudio\reader\WidgetReader\CheckBoxReader">
      <UniqueIdentifier>{b47c2297-bf5e-43e6-ae70-741efee00689}</UniqueIdentifier>
    </Filter>
    <Filter Include="cocostudio\reader\WidgetReader\ImageViewReader">
      <UniqueIdentifier>{1b5e8a9e-87cf-4800-bb7b-4f63504fb132}</UniqueIdentifier>
    </Filter>
    <Filter Include="cocostudio\reader\WidgetReader\LayoutReader">
      <UniqueIdentifier>{d47fb3dd-9ab8-4559-b8b5-776d87aba319}</UniqueIdentifier>
    </Filter>
    <Filter Include="cocostudio\reader\WidgetReader\ListViewReader">
      <UniqueIdentifier>{65c0429b-5a85-46ac-ab4a-edb0aeb5d388}</UniqueIdentifier>
    </Filter>
    <Filter Include="cocostudio\reader\WidgetReader\LoadingBarReader">
      <UniqueIdentifier>{8bdf34ea-1e66-41b0-9dbf-7530ba14dce5}</UniqueIdentifier>
    </Filter>
    <Filter Include="cocostudio\reader\WidgetReader\PageViewReader">
      <UniqueIdentifier>{690fb572-be0b-4bb6-9b8b-a007afb99b39}</UniqueIdentifier>
    </Filter>
    <Filter Include="cocostudio\reader\WidgetReader\ScrollViewReader">
      <UniqueIdentifier>{5e397fa9-4e36-43f3-8c4f-1dd3382c1458}</UniqueIdentifier>
    </Filter>
    <Filter Include="cocostudio\reader\WidgetReader\SliderReader">
      <UniqueIdentifier>{fa2abcd0-6362-4741-a144-a3b0226fe4f1}</UniqueIdentifier>
    </Filter>
    <Filter Include="cocostudio\reader\WidgetReader\TextAtlasReader">
      <UniqueIdentifier>{03596848-0d59-4d69-8193-30f404683c7a}</UniqueIdentifier>
    </Filter>
    <Filter Include="cocostudio\reader\WidgetReader\TextBMFontReader">
      <UniqueIdentifier>{4d27423a-d9e8-496b-bcc4-8684230c6c18}</UniqueIdentifier>
    </Filter>
    <Filter Include="cocostudio\reader\WidgetReader\TextFieldReader">
      <UniqueIdentifier>{075b4cf0-63ae-4cb1-a6d8-e7cb24146531}</UniqueIdentifier>
    </Filter>
    <Filter Include="cocostudio\reader\WidgetReader\TextReader">
      <UniqueIdentifier>{9421ece2-69f8-4cee-8e59-575c3ba06f15}</UniqueIdentifier>
    </Filter>
    <Filter Include="cocostudio\reader\WidgetReader\Node3DReader">
      <UniqueIdentifier>{9421ece2-69f8-4cee-8e59-51043ba06f15}</UniqueIdentifier>
    </Filter>
    <Filter Include="cocostudio\reader\WidgetReader\UserCameraReader">
      <UniqueIdentifier>{9421e104-69f8-4cee-8e59-51043ba06f15}</UniqueIdentifier>
    </Filter>
    <Filter Include="cocostudio\reader\WidgetReader\Particle3DReader">
      <UniqueIdentifier>{9421e104-1028-4cee-8e59-51043ba06f15}</UniqueIdentifier>
    </Filter>
    <Filter Include="cocostudio\reader\WidgetReader\Sprite3DReader">
      <UniqueIdentifier>{94210432-69f8-4cee-8e59-51043ba06f15}</UniqueIdentifier>
    </Filter>
    <Filter Include="cocostudio\json">
      <UniqueIdentifier>{a9901b6a-0c7b-4adb-8e17-105c872d744d}</UniqueIdentifier>
    </Filter>
    <Filter Include="cocostudio\json\rapidjson">
      <UniqueIdentifier>{a9a3bf20-9daf-465d-9525-cce2ab0d85a3}</UniqueIdentifier>
    </Filter>
    <Filter Include="cocostudio\json\rapidjson\internal">
      <UniqueIdentifier>{0cf2210c-3544-41ed-9d4e-88987a1c7bcf}</UniqueIdentifier>
    </Filter>
    <Filter Include="cocostudio\components">
      <UniqueIdentifier>{dc6e53e4-e518-403f-b2a9-97f6f7cd0961}</UniqueIdentifier>
    </Filter>
    <Filter Include="cocostudio\armature">
      <UniqueIdentifier>{22a4587f-d4ca-44fa-a734-ded122cd79e5}</UniqueIdentifier>
    </Filter>
    <Filter Include="cocostudio\armature\animation">
      <UniqueIdentifier>{137efcbb-0d14-4f1c-a856-7b1669a6d2af}</UniqueIdentifier>
    </Filter>
    <Filter Include="cocostudio\armature\datas">
      <UniqueIdentifier>{4825cd2d-ca8b-434c-8c79-2d3d3258086f}</UniqueIdentifier>
    </Filter>
    <Filter Include="cocostudio\armature\display">
      <UniqueIdentifier>{57ba2fcb-04bd-4b2f-9ae6-375992ad363a}</UniqueIdentifier>
    </Filter>
    <Filter Include="cocostudio\armature\physics">
      <UniqueIdentifier>{acdfaa6f-1374-4611-a5e7-9038dc6900c4}</UniqueIdentifier>
    </Filter>
    <Filter Include="cocostudio\armature\utils">
      <UniqueIdentifier>{f195e2f1-1030-4848-9498-f8142bf89009}</UniqueIdentifier>
    </Filter>
    <Filter Include="cocostudio\action">
      <UniqueIdentifier>{d48c8016-e933-48dd-a5c0-202b0a84b82a}</UniqueIdentifier>
    </Filter>
    <Filter Include="cocosbuilder">
      <UniqueIdentifier>{e25a6c9d-eaf2-446f-b9b2-d89fd21a9bdd}</UniqueIdentifier>
    </Filter>
    <Filter Include="cocosbuilder\Header Files">
      <UniqueIdentifier>{bbba68d3-e519-4e06-8a01-d8ee89b544f2}</UniqueIdentifier>
    </Filter>
    <Filter Include="cocosbuilder\Source Files">
      <UniqueIdentifier>{8579ed15-b266-4f80-818d-a3a9251c4248}</UniqueIdentifier>
    </Filter>
    <Filter Include="ui\UIWidgets\EditBox">
      <UniqueIdentifier>{89eb6312-dc7f-4fda-b9b2-ab67c31ddd55}</UniqueIdentifier>
    </Filter>
    <Filter Include="extension\GUI\CCControlExtensions">
      <UniqueIdentifier>{118d80ca-ccf2-480c-b87d-25220af23440}</UniqueIdentifier>
    </Filter>
    <Filter Include="audioengine">
      <UniqueIdentifier>{e916e2b4-0a6e-4d25-8b36-66fa03719f48}</UniqueIdentifier>
    </Filter>
    <Filter Include="cocostudio\TimelineAction\trigger">
      <UniqueIdentifier>{0554a5b1-03a1-4d38-87a5-976dbe9a39d9}</UniqueIdentifier>
    </Filter>
    <Filter Include="cocostudio\json\flatbuffers">
      <UniqueIdentifier>{db915acb-1838-413d-b290-dc280365eabc}</UniqueIdentifier>
    </Filter>
    <Filter Include="cocostudio\reader\WidgetReader\ComAudioReader">
      <UniqueIdentifier>{b71e98df-9863-4ee5-9818-04fad2ef8da1}</UniqueIdentifier>
    </Filter>
    <Filter Include="cocostudio\reader\WidgetReader\GameMapReader">
      <UniqueIdentifier>{78a3fbcc-4233-47f0-9b53-5a445dad9400}</UniqueIdentifier>
    </Filter>
    <Filter Include="cocostudio\reader\WidgetReader\NodeReader">
      <UniqueIdentifier>{737cc376-2a40-4203-8280-842362c5db49}</UniqueIdentifier>
    </Filter>
    <Filter Include="cocostudio\reader\WidgetReader\ParticleReader">
      <UniqueIdentifier>{7604b98b-40ff-440f-8335-7729e1fa310c}</UniqueIdentifier>
    </Filter>
    <Filter Include="cocostudio\reader\WidgetReader\ProjectNodeReader">
      <UniqueIdentifier>{da363675-4650-4c12-892e-d5755a8b608f}</UniqueIdentifier>
    </Filter>
    <Filter Include="cocostudio\reader\WidgetReader\SingleNodeReader">
      <UniqueIdentifier>{39a43e29-dd58-47a3-9906-bf714b185f6a}</UniqueIdentifier>
    </Filter>
    <Filter Include="cocostudio\reader\WidgetReader\SpriteReader">
      <UniqueIdentifier>{9aee531c-f935-4836-bf84-be42e78e38bb}</UniqueIdentifier>
    </Filter>
    <Filter Include="base\allocator">
      <UniqueIdentifier>{92ff4e66-3943-47da-a439-c8f182bb871a}</UniqueIdentifier>
    </Filter>
    <Filter Include="extension\Particle3D">
      <UniqueIdentifier>{f646bed2-5709-4436-82a4-b553ff7cd85c}</UniqueIdentifier>
    </Filter>
    <Filter Include="extension\Particle3D\ParticleUniverse">
      <UniqueIdentifier>{ed9d0632-d777-44fe-b754-29d08f3b0572}</UniqueIdentifier>
    </Filter>
    <Filter Include="cocostudio\reader\WidgetReader\ArmatureNodeReader">
      <UniqueIdentifier>{e1848cce-b225-42c4-bb6e-6430b6da123b}</UniqueIdentifier>
    </Filter>
    <Filter Include="external\poly2tri">
      <UniqueIdentifier>{46294cdb-c29a-4480-9988-2e017f5f7846}</UniqueIdentifier>
    </Filter>
    <Filter Include="external\poly2tri\common">
      <UniqueIdentifier>{b0703876-33ee-433c-bba3-45304ce83813}</UniqueIdentifier>
    </Filter>
    <Filter Include="external\poly2tri\sweep">
      <UniqueIdentifier>{c37eceeb-5702-4ff7-88de-94680a22266f}</UniqueIdentifier>
    </Filter>
    <Filter Include="physics3d">
      <UniqueIdentifier>{e492faef-2169-4117-8d73-e0c66271fe25}</UniqueIdentifier>
    </Filter>
    <Filter Include="external\clipper">
      <UniqueIdentifier>{ff65e340-b79d-4f87-9b4c-ed46bda5d20f}</UniqueIdentifier>
    <Filter Include="navmesh">
      <UniqueIdentifier>{0f3fa25d-9e2b-4a2e-a1df-834b796b3fb3}</UniqueIdentifier>
    </Filter>
  </ItemGroup>
  <ItemGroup>
    <ClCompile Include="..\physics\CCPhysicsBody.cpp">
      <Filter>physics</Filter>
    </ClCompile>
    <ClCompile Include="..\physics\CCPhysicsContact.cpp">
      <Filter>physics</Filter>
    </ClCompile>
    <ClCompile Include="..\physics\CCPhysicsJoint.cpp">
      <Filter>physics</Filter>
    </ClCompile>
    <ClCompile Include="..\physics\CCPhysicsShape.cpp">
      <Filter>physics</Filter>
    </ClCompile>
    <ClCompile Include="..\physics\CCPhysicsWorld.cpp">
      <Filter>physics</Filter>
    </ClCompile>
    <ClCompile Include="..\..\external\xxhash\xxhash.c">
      <Filter>external\xxhash</Filter>
    </ClCompile>
    <ClCompile Include="..\deprecated\CCArray.cpp">
      <Filter>deprecated</Filter>
    </ClCompile>
    <ClCompile Include="..\deprecated\CCDeprecated.cpp">
      <Filter>deprecated</Filter>
    </ClCompile>
    <ClCompile Include="..\deprecated\CCDictionary.cpp">
      <Filter>deprecated</Filter>
    </ClCompile>
    <ClCompile Include="..\deprecated\CCNotificationCenter.cpp">
      <Filter>deprecated</Filter>
    </ClCompile>
    <ClCompile Include="..\deprecated\CCSet.cpp">
      <Filter>deprecated</Filter>
    </ClCompile>
    <ClCompile Include="..\deprecated\CCString.cpp">
      <Filter>deprecated</Filter>
    </ClCompile>
    <ClCompile Include="..\cocos2d.cpp" />
    <ClCompile Include="..\..\external\ConvertUTF\ConvertUTF.c">
      <Filter>external\ConvertUTF</Filter>
    </ClCompile>
    <ClCompile Include="..\..\external\ConvertUTF\ConvertUTFWrapper.cpp">
      <Filter>external\ConvertUTF</Filter>
    </ClCompile>
    <ClCompile Include="CCAction.cpp">
      <Filter>2d</Filter>
    </ClCompile>
    <ClCompile Include="CCActionCamera.cpp">
      <Filter>2d</Filter>
    </ClCompile>
    <ClCompile Include="CCActionCatmullRom.cpp">
      <Filter>2d</Filter>
    </ClCompile>
    <ClCompile Include="CCActionEase.cpp">
      <Filter>2d</Filter>
    </ClCompile>
    <ClCompile Include="CCActionGrid.cpp">
      <Filter>2d</Filter>
    </ClCompile>
    <ClCompile Include="CCActionGrid3D.cpp">
      <Filter>2d</Filter>
    </ClCompile>
    <ClCompile Include="CCActionInstant.cpp">
      <Filter>2d</Filter>
    </ClCompile>
    <ClCompile Include="CCActionInterval.cpp">
      <Filter>2d</Filter>
    </ClCompile>
    <ClCompile Include="CCActionManager.cpp">
      <Filter>2d</Filter>
    </ClCompile>
    <ClCompile Include="CCActionPageTurn3D.cpp">
      <Filter>2d</Filter>
    </ClCompile>
    <ClCompile Include="CCActionProgressTimer.cpp">
      <Filter>2d</Filter>
    </ClCompile>
    <ClCompile Include="CCActionTiledGrid.cpp">
      <Filter>2d</Filter>
    </ClCompile>
    <ClCompile Include="CCActionTween.cpp">
      <Filter>2d</Filter>
    </ClCompile>
    <ClCompile Include="CCAnimation.cpp">
      <Filter>2d</Filter>
    </ClCompile>
    <ClCompile Include="CCAnimationCache.cpp">
      <Filter>2d</Filter>
    </ClCompile>
    <ClCompile Include="CCAtlasNode.cpp">
      <Filter>2d</Filter>
    </ClCompile>
    <ClCompile Include="CCClippingNode.cpp">
      <Filter>2d</Filter>
    </ClCompile>
    <ClCompile Include="CCClippingRectangleNode.cpp">
      <Filter>2d</Filter>
    </ClCompile>
    <ClCompile Include="CCComponent.cpp">
      <Filter>2d</Filter>
    </ClCompile>
    <ClCompile Include="CCComponentContainer.cpp">
      <Filter>2d</Filter>
    </ClCompile>
    <ClCompile Include="CCDrawingPrimitives.cpp">
      <Filter>2d</Filter>
    </ClCompile>
    <ClCompile Include="CCDrawNode.cpp">
      <Filter>2d</Filter>
    </ClCompile>
    <ClCompile Include="CCFont.cpp">
      <Filter>2d</Filter>
    </ClCompile>
    <ClCompile Include="CCFontAtlas.cpp">
      <Filter>2d</Filter>
    </ClCompile>
    <ClCompile Include="CCFontAtlasCache.cpp">
      <Filter>2d</Filter>
    </ClCompile>
    <ClCompile Include="CCFontCharMap.cpp">
      <Filter>2d</Filter>
    </ClCompile>
    <ClCompile Include="CCFontFNT.cpp">
      <Filter>2d</Filter>
    </ClCompile>
    <ClCompile Include="CCFontFreeType.cpp">
      <Filter>2d</Filter>
    </ClCompile>
    <ClCompile Include="CCGLBufferedNode.cpp">
      <Filter>2d</Filter>
    </ClCompile>
    <ClCompile Include="CCGrabber.cpp">
      <Filter>2d</Filter>
    </ClCompile>
    <ClCompile Include="CCGrid.cpp">
      <Filter>2d</Filter>
    </ClCompile>
    <ClCompile Include="CCLabel.cpp">
      <Filter>2d</Filter>
    </ClCompile>
    <ClCompile Include="CCLabelAtlas.cpp">
      <Filter>2d</Filter>
    </ClCompile>
    <ClCompile Include="CCLabelBMFont.cpp">
      <Filter>2d</Filter>
    </ClCompile>
    <ClCompile Include="CCLabelTextFormatter.cpp">
      <Filter>2d</Filter>
    </ClCompile>
    <ClCompile Include="CCLabelTTF.cpp">
      <Filter>2d</Filter>
    </ClCompile>
    <ClCompile Include="CCLayer.cpp">
      <Filter>2d</Filter>
    </ClCompile>
    <ClCompile Include="CCMenu.cpp">
      <Filter>2d</Filter>
    </ClCompile>
    <ClCompile Include="CCMenuItem.cpp">
      <Filter>2d</Filter>
    </ClCompile>
    <ClCompile Include="CCMotionStreak.cpp">
      <Filter>2d</Filter>
    </ClCompile>
    <ClCompile Include="CCNode.cpp">
      <Filter>2d</Filter>
    </ClCompile>
    <ClCompile Include="CCNodeGrid.cpp">
      <Filter>2d</Filter>
    </ClCompile>
    <ClCompile Include="CCParallaxNode.cpp">
      <Filter>2d</Filter>
    </ClCompile>
    <ClCompile Include="CCParticleBatchNode.cpp">
      <Filter>2d</Filter>
    </ClCompile>
    <ClCompile Include="CCParticleExamples.cpp">
      <Filter>2d</Filter>
    </ClCompile>
    <ClCompile Include="CCParticleSystem.cpp">
      <Filter>2d</Filter>
    </ClCompile>
    <ClCompile Include="CCParticleSystemQuad.cpp">
      <Filter>2d</Filter>
    </ClCompile>
    <ClCompile Include="CCProgressTimer.cpp">
      <Filter>2d</Filter>
    </ClCompile>
    <ClCompile Include="CCRenderTexture.cpp">
      <Filter>2d</Filter>
    </ClCompile>
    <ClCompile Include="CCScene.cpp">
      <Filter>2d</Filter>
    </ClCompile>
    <ClCompile Include="CCSprite.cpp">
      <Filter>2d</Filter>
    </ClCompile>
    <ClCompile Include="CCSpriteBatchNode.cpp">
      <Filter>2d</Filter>
    </ClCompile>
    <ClCompile Include="CCSpriteFrame.cpp">
      <Filter>2d</Filter>
    </ClCompile>
    <ClCompile Include="CCSpriteFrameCache.cpp">
      <Filter>2d</Filter>
    </ClCompile>
    <ClCompile Include="CCTextFieldTTF.cpp">
      <Filter>2d</Filter>
    </ClCompile>
    <ClCompile Include="CCTileMapAtlas.cpp">
      <Filter>2d</Filter>
    </ClCompile>
    <ClCompile Include="CCTMXLayer.cpp">
      <Filter>2d</Filter>
    </ClCompile>
    <ClCompile Include="CCTMXObjectGroup.cpp">
      <Filter>2d</Filter>
    </ClCompile>
    <ClCompile Include="CCTMXTiledMap.cpp">
      <Filter>2d</Filter>
    </ClCompile>
    <ClCompile Include="CCTMXXMLParser.cpp">
      <Filter>2d</Filter>
    </ClCompile>
    <ClCompile Include="CCTransition.cpp">
      <Filter>2d</Filter>
    </ClCompile>
    <ClCompile Include="CCTransitionPageTurn.cpp">
      <Filter>2d</Filter>
    </ClCompile>
    <ClCompile Include="CCTransitionProgress.cpp">
      <Filter>2d</Filter>
    </ClCompile>
    <ClCompile Include="CCTweenFunction.cpp">
      <Filter>2d</Filter>
    </ClCompile>
    <ClCompile Include="..\base\atitc.cpp">
      <Filter>base</Filter>
    </ClCompile>
    <ClCompile Include="..\base\base64.cpp">
      <Filter>base</Filter>
    </ClCompile>
    <ClCompile Include="..\base\CCAutoreleasePool.cpp">
      <Filter>base</Filter>
    </ClCompile>
    <ClCompile Include="..\base\ccCArray.cpp">
      <Filter>base</Filter>
    </ClCompile>
    <ClCompile Include="..\base\CCConfiguration.cpp">
      <Filter>base</Filter>
    </ClCompile>
    <ClCompile Include="..\base\CCConsole.cpp">
      <Filter>base</Filter>
    </ClCompile>
    <ClCompile Include="..\base\CCData.cpp">
      <Filter>base</Filter>
    </ClCompile>
    <ClCompile Include="..\base\CCDataVisitor.cpp">
      <Filter>base</Filter>
    </ClCompile>
    <ClCompile Include="..\base\CCDirector.cpp">
      <Filter>base</Filter>
    </ClCompile>
    <ClCompile Include="..\base\CCEvent.cpp">
      <Filter>base</Filter>
    </ClCompile>
    <ClCompile Include="..\base\CCEventAcceleration.cpp">
      <Filter>base</Filter>
    </ClCompile>
    <ClCompile Include="..\base\CCEventCustom.cpp">
      <Filter>base</Filter>
    </ClCompile>
    <ClCompile Include="..\base\CCEventDispatcher.cpp">
      <Filter>base</Filter>
    </ClCompile>
    <ClCompile Include="..\base\CCEventFocus.cpp">
      <Filter>base</Filter>
    </ClCompile>
    <ClCompile Include="..\base\CCEventKeyboard.cpp">
      <Filter>base</Filter>
    </ClCompile>
    <ClCompile Include="..\base\CCEventListener.cpp">
      <Filter>base</Filter>
    </ClCompile>
    <ClCompile Include="..\base\CCEventListenerAcceleration.cpp">
      <Filter>base</Filter>
    </ClCompile>
    <ClCompile Include="..\base\CCEventListenerCustom.cpp">
      <Filter>base</Filter>
    </ClCompile>
    <ClCompile Include="..\base\CCEventListenerFocus.cpp">
      <Filter>base</Filter>
    </ClCompile>
    <ClCompile Include="..\base\CCEventListenerKeyboard.cpp">
      <Filter>base</Filter>
    </ClCompile>
    <ClCompile Include="..\base\CCEventListenerMouse.cpp">
      <Filter>base</Filter>
    </ClCompile>
    <ClCompile Include="..\base\CCEventListenerTouch.cpp">
      <Filter>base</Filter>
    </ClCompile>
    <ClCompile Include="..\base\CCEventMouse.cpp">
      <Filter>base</Filter>
    </ClCompile>
    <ClCompile Include="..\base\CCEventTouch.cpp">
      <Filter>base</Filter>
    </ClCompile>
    <ClCompile Include="..\base\ccFPSImages.c">
      <Filter>base</Filter>
    </ClCompile>
    <ClCompile Include="..\base\CCNS.cpp">
      <Filter>base</Filter>
    </ClCompile>
    <ClCompile Include="..\base\CCProfiling.cpp">
      <Filter>base</Filter>
    </ClCompile>
    <ClCompile Include="..\base\CCRef.cpp">
      <Filter>base</Filter>
    </ClCompile>
    <ClCompile Include="..\base\CCScheduler.cpp">
      <Filter>base</Filter>
    </ClCompile>
    <ClCompile Include="..\base\CCScriptSupport.cpp">
      <Filter>base</Filter>
    </ClCompile>
    <ClCompile Include="..\base\CCTouch.cpp">
      <Filter>base</Filter>
    </ClCompile>
    <ClCompile Include="..\base\ccTypes.cpp">
      <Filter>base</Filter>
    </ClCompile>
    <ClCompile Include="..\base\CCUserDefault.cpp">
      <Filter>base</Filter>
    </ClCompile>
    <ClCompile Include="..\base\ccUTF8.cpp">
      <Filter>base</Filter>
    </ClCompile>
    <ClCompile Include="..\base\ccUtils.cpp">
      <Filter>base</Filter>
    </ClCompile>
    <ClCompile Include="..\base\CCValue.cpp">
      <Filter>base</Filter>
    </ClCompile>
    <ClCompile Include="..\base\etc1.cpp">
      <Filter>base</Filter>
    </ClCompile>
    <ClCompile Include="..\base\pvr.cpp">
      <Filter>platform</Filter>
    </ClCompile>
    <ClCompile Include="..\base\s3tc.cpp">
      <Filter>base</Filter>
    </ClCompile>
    <ClCompile Include="..\base\TGAlib.cpp">
      <Filter>base</Filter>
    </ClCompile>
    <ClCompile Include="..\base\ZipUtils.cpp">
      <Filter>base</Filter>
    </ClCompile>
    <ClCompile Include="..\renderer\CCBatchCommand.cpp">
      <Filter>renderer</Filter>
    </ClCompile>
    <ClCompile Include="..\renderer\CCCustomCommand.cpp">
      <Filter>renderer</Filter>
    </ClCompile>
    <ClCompile Include="..\renderer\CCTrianglesCommand.cpp">
      <Filter>renderer</Filter>
    </ClCompile>
    <ClCompile Include="..\renderer\CCGLProgram.cpp">
      <Filter>renderer</Filter>
    </ClCompile>
    <ClCompile Include="..\renderer\CCGLProgramCache.cpp">
      <Filter>renderer</Filter>
    </ClCompile>
    <ClCompile Include="..\renderer\CCGLProgramState.cpp">
      <Filter>renderer</Filter>
    </ClCompile>
    <ClCompile Include="..\renderer\CCGLProgramStateCache.cpp">
      <Filter>renderer</Filter>
    </ClCompile>
    <ClCompile Include="..\renderer\ccGLStateCache.cpp">
      <Filter>renderer</Filter>
    </ClCompile>
    <ClCompile Include="..\renderer\CCGroupCommand.cpp">
      <Filter>renderer</Filter>
    </ClCompile>
    <ClCompile Include="..\renderer\CCQuadCommand.cpp">
      <Filter>renderer</Filter>
    </ClCompile>
    <ClCompile Include="..\renderer\CCRenderCommand.cpp">
      <Filter>renderer</Filter>
    </ClCompile>
    <ClCompile Include="..\renderer\CCRenderer.cpp">
      <Filter>renderer</Filter>
    </ClCompile>
    <ClCompile Include="..\renderer\ccShaders.cpp">
      <Filter>renderer</Filter>
    </ClCompile>
    <ClCompile Include="..\renderer\CCTexture2D.cpp">
      <Filter>renderer</Filter>
    </ClCompile>
    <ClCompile Include="..\renderer\CCTextureAtlas.cpp">
      <Filter>renderer</Filter>
    </ClCompile>
    <ClCompile Include="..\renderer\CCTextureCache.cpp">
      <Filter>renderer</Filter>
    </ClCompile>
    <ClCompile Include="..\math\CCAffineTransform.cpp">
      <Filter>math</Filter>
    </ClCompile>
    <ClCompile Include="..\math\CCGeometry.cpp">
      <Filter>math</Filter>
    </ClCompile>
    <ClCompile Include="..\math\CCVertex.cpp">
      <Filter>math</Filter>
    </ClCompile>
    <ClCompile Include="..\math\Mat4.cpp">
      <Filter>math</Filter>
    </ClCompile>
    <ClCompile Include="..\math\MathUtil.cpp">
      <Filter>math</Filter>
    </ClCompile>
    <ClCompile Include="..\math\Quaternion.cpp">
      <Filter>math</Filter>
    </ClCompile>
    <ClCompile Include="..\math\TransformUtils.cpp">
      <Filter>math</Filter>
    </ClCompile>
    <ClCompile Include="..\math\Vec2.cpp">
      <Filter>math</Filter>
    </ClCompile>
    <ClCompile Include="..\math\Vec3.cpp">
      <Filter>math</Filter>
    </ClCompile>
    <ClCompile Include="..\math\Vec4.cpp">
      <Filter>math</Filter>
    </ClCompile>
    <ClCompile Include="..\platform\CCFileUtils.cpp">
      <Filter>platform</Filter>
    </ClCompile>
    <ClCompile Include="..\platform\CCImage.cpp">
      <Filter>platform</Filter>
    </ClCompile>
    <ClCompile Include="..\platform\CCSAXParser.cpp">
      <Filter>platform</Filter>
    </ClCompile>
    <ClCompile Include="..\platform\CCThread.cpp">
      <Filter>platform</Filter>
    </ClCompile>
    <ClCompile Include="..\..\external\tinyxml2\tinyxml2.cpp">
      <Filter>external\tinyxml2</Filter>
    </ClCompile>
    <ClCompile Include="..\..\external\unzip\ioapi_mem.cpp">
      <Filter>external\unzip</Filter>
    </ClCompile>
    <ClCompile Include="..\..\external\unzip\ioapi.cpp">
      <Filter>external\unzip</Filter>
    </ClCompile>
    <ClCompile Include="..\..\external\unzip\unzip.cpp">
      <Filter>external\unzip</Filter>
    </ClCompile>
    <ClCompile Include="..\..\external\edtaa3func\edtaa3func.cpp">
      <Filter>external\edtaa</Filter>
    </ClCompile>
    <ClCompile Include="..\base\CCIMEDispatcher.cpp">
      <Filter>base</Filter>
    </ClCompile>
    <ClCompile Include="..\renderer\CCMeshCommand.cpp">
      <Filter>renderer</Filter>
    </ClCompile>
    <ClCompile Include="..\base\ObjectFactory.cpp">
      <Filter>base</Filter>
    </ClCompile>
    <ClCompile Include="CCFastTMXLayer.cpp">
      <Filter>2d</Filter>
    </ClCompile>
    <ClCompile Include="CCFastTMXTiledMap.cpp">
      <Filter>2d</Filter>
    </ClCompile>
    <ClCompile Include="..\storage\local-storage\LocalStorage.cpp">
      <Filter>storage</Filter>
    </ClCompile>
    <ClCompile Include="..\platform\CCGLView.cpp">
      <Filter>platform</Filter>
    </ClCompile>
    <ClCompile Include="CCProtectedNode.cpp">
      <Filter>2d</Filter>
    </ClCompile>
    <ClCompile Include="..\renderer\CCPrimitive.cpp">
      <Filter>renderer</Filter>
    </ClCompile>
    <ClCompile Include="..\renderer\CCPrimitiveCommand.cpp">
      <Filter>renderer</Filter>
    </ClCompile>
    <ClCompile Include="..\renderer\CCVertexIndexBuffer.cpp">
      <Filter>renderer</Filter>
    </ClCompile>
    <ClCompile Include="..\renderer\CCVertexIndexData.cpp">
      <Filter>renderer</Filter>
    </ClCompile>
    <ClCompile Include="..\base\ccRandom.cpp">
      <Filter>base</Filter>
    </ClCompile>
    <ClCompile Include="..\3d\CCAnimate3D.cpp">
      <Filter>3d</Filter>
    </ClCompile>
    <ClCompile Include="..\3d\CCAnimation3D.cpp">
      <Filter>3d</Filter>
    </ClCompile>
    <ClCompile Include="..\3d\CCAttachNode.cpp">
      <Filter>3d</Filter>
    </ClCompile>
    <ClCompile Include="..\3d\CCBundle3D.cpp">
      <Filter>3d</Filter>
    </ClCompile>
    <ClCompile Include="..\3d\CCBundleReader.cpp">
      <Filter>3d</Filter>
    </ClCompile>
    <ClCompile Include="..\3d\CCMesh.cpp">
      <Filter>3d</Filter>
    </ClCompile>
    <ClCompile Include="..\3d\CCMeshSkin.cpp">
      <Filter>3d</Filter>
    </ClCompile>
    <ClCompile Include="..\3d\CCOBB.cpp">
      <Filter>3d</Filter>
    </ClCompile>
    <ClCompile Include="..\3d\CCObjLoader.cpp">
      <Filter>3d</Filter>
    </ClCompile>
    <ClCompile Include="..\3d\CCRay.cpp">
      <Filter>3d</Filter>
    </ClCompile>
    <ClCompile Include="..\3d\CCSkeleton3D.cpp">
      <Filter>3d</Filter>
    </ClCompile>
    <ClCompile Include="..\3d\CCSprite3D.cpp">
      <Filter>3d</Filter>
    </ClCompile>
    <ClCompile Include="..\3d\CCSprite3DMaterial.cpp">
      <Filter>3d</Filter>
    </ClCompile>
    <ClCompile Include="..\..\extensions\assets-manager\AssetsManager.cpp">
      <Filter>extension\AssetsManager</Filter>
    </ClCompile>
    <ClCompile Include="..\..\extensions\GUI\CCScrollView\CCScrollView.cpp">
      <Filter>extension\GUI\CCScrollView</Filter>
    </ClCompile>
    <ClCompile Include="..\..\extensions\GUI\CCScrollView\CCTableView.cpp">
      <Filter>extension\GUI\CCScrollView</Filter>
    </ClCompile>
    <ClCompile Include="..\..\extensions\GUI\CCScrollView\CCTableViewCell.cpp">
      <Filter>extension\GUI\CCScrollView</Filter>
    </ClCompile>
    <ClCompile Include="..\..\extensions\physics-nodes\CCPhysicsDebugNode.cpp">
      <Filter>extension\physics_nodes</Filter>
    </ClCompile>
    <ClCompile Include="..\..\extensions\physics-nodes\CCPhysicsSprite.cpp">
      <Filter>extension\physics_nodes</Filter>
    </ClCompile>
    <ClCompile Include="..\audio\win32\MciPlayer.cpp">
      <Filter>cocosdenshion\Source Files</Filter>
    </ClCompile>
    <ClCompile Include="..\audio\win32\SimpleAudioEngine.cpp">
      <Filter>cocosdenshion\Source Files</Filter>
    </ClCompile>
    <ClCompile Include="..\network\HttpClient.cpp">
      <Filter>network\Source Files</Filter>
    </ClCompile>
    <ClCompile Include="..\network\SocketIO.cpp">
      <Filter>network\Source Files</Filter>
    </ClCompile>
    <ClCompile Include="..\network\WebSocket.cpp">
      <Filter>network\Source Files</Filter>
    </ClCompile>
    <ClCompile Include="..\ui\UIScale9Sprite.cpp">
      <Filter>ui\BaseClasses</Filter>
    </ClCompile>
    <ClCompile Include="..\ui\UIWidget.cpp">
      <Filter>ui\BaseClasses</Filter>
    </ClCompile>
    <ClCompile Include="..\ui\UIHBox.cpp">
      <Filter>ui\Layouts</Filter>
    </ClCompile>
    <ClCompile Include="..\ui\UILayout.cpp">
      <Filter>ui\Layouts</Filter>
    </ClCompile>
    <ClCompile Include="..\ui\UILayoutManager.cpp">
      <Filter>ui\Layouts</Filter>
    </ClCompile>
    <ClCompile Include="..\ui\UILayoutParameter.cpp">
      <Filter>ui\Layouts</Filter>
    </ClCompile>
    <ClCompile Include="..\ui\UIRelativeBox.cpp">
      <Filter>ui\Layouts</Filter>
    </ClCompile>
    <ClCompile Include="..\ui\UIVBox.cpp">
      <Filter>ui\Layouts</Filter>
    </ClCompile>
    <ClCompile Include="..\ui\CocosGUI.cpp">
      <Filter>ui\System</Filter>
    </ClCompile>
    <ClCompile Include="..\ui\UIDeprecated.cpp">
      <Filter>ui\System</Filter>
    </ClCompile>
    <ClCompile Include="..\ui\UIHelper.cpp">
      <Filter>ui\System</Filter>
    </ClCompile>
    <ClCompile Include="..\ui\UIButton.cpp">
      <Filter>ui\UIWidgets</Filter>
    </ClCompile>
    <ClCompile Include="..\ui\UICheckBox.cpp">
      <Filter>ui\UIWidgets</Filter>
    </ClCompile>
    <ClCompile Include="..\ui\UIImageView.cpp">
      <Filter>ui\UIWidgets</Filter>
    </ClCompile>
    <ClCompile Include="..\ui\UILoadingBar.cpp">
      <Filter>ui\UIWidgets</Filter>
    </ClCompile>
    <ClCompile Include="..\ui\UIRichText.cpp">
      <Filter>ui\UIWidgets</Filter>
    </ClCompile>
    <ClCompile Include="..\ui\UISlider.cpp">
      <Filter>ui\UIWidgets</Filter>
    </ClCompile>
    <ClCompile Include="..\ui\UIText.cpp">
      <Filter>ui\UIWidgets</Filter>
    </ClCompile>
    <ClCompile Include="..\ui\UITextAtlas.cpp">
      <Filter>ui\UIWidgets</Filter>
    </ClCompile>
    <ClCompile Include="..\ui\UITextBMFont.cpp">
      <Filter>ui\UIWidgets</Filter>
    </ClCompile>
    <ClCompile Include="..\ui\UITextField.cpp">
      <Filter>ui\UIWidgets</Filter>
    </ClCompile>
    <ClCompile Include="..\ui\UIListView.cpp">
      <Filter>ui\UIWidgets\ScrollWidget</Filter>
    </ClCompile>
    <ClCompile Include="..\ui\UIPageView.cpp">
      <Filter>ui\UIWidgets\ScrollWidget</Filter>
    </ClCompile>
    <ClCompile Include="..\ui\UIScrollView.cpp">
      <Filter>ui\UIWidgets\ScrollWidget</Filter>
    </ClCompile>
    <ClCompile Include="..\editor-support\cocostudio\TriggerBase.cpp">
      <Filter>cocostudio\TimelineAction\trigger</Filter>
    </ClCompile>
    <ClCompile Include="..\editor-support\cocostudio\TriggerMng.cpp">
      <Filter>cocostudio\TimelineAction\trigger</Filter>
    </ClCompile>
    <ClCompile Include="..\editor-support\cocostudio\TriggerObj.cpp">
      <Filter>cocostudio\TimelineAction\trigger</Filter>
    </ClCompile>
    <ClCompile Include="..\editor-support\cocostudio\ActionTimeline\CCActionTimeline.cpp">
      <Filter>cocostudio\TimelineAction</Filter>
    </ClCompile>
    <ClCompile Include="..\editor-support\cocostudio\ActionTimeline\CCFrame.cpp">
      <Filter>cocostudio\TimelineAction</Filter>
    </ClCompile>
    <ClCompile Include="..\editor-support\cocostudio\ActionTimeline\CCActionTimelineCache.cpp">
      <Filter>cocostudio\TimelineAction</Filter>
    </ClCompile>
    <ClCompile Include="..\editor-support\cocostudio\ActionTimeline\CCTimeLine.cpp">
      <Filter>cocostudio\TimelineAction</Filter>
    </ClCompile>
    <ClCompile Include="..\editor-support\cocostudio\CCSGUIReader.cpp">
      <Filter>cocostudio\reader</Filter>
    </ClCompile>
    <ClCompile Include="..\editor-support\cocostudio\CCSSceneReader.cpp">
      <Filter>cocostudio\reader</Filter>
    </ClCompile>
    <ClCompile Include="..\editor-support\cocostudio\WidgetReader\WidgetReader.cpp">
      <Filter>cocostudio\reader\WidgetReader</Filter>
    </ClCompile>
    <ClCompile Include="..\editor-support\cocostudio\WidgetReader\ButtonReader\ButtonReader.cpp">
      <Filter>cocostudio\reader\WidgetReader\ButtonReader</Filter>
    </ClCompile>
    <ClCompile Include="..\editor-support\cocostudio\WidgetReader\CheckBoxReader\CheckBoxReader.cpp">
      <Filter>cocostudio\reader\WidgetReader\CheckBoxReader</Filter>
    </ClCompile>
    <ClCompile Include="..\editor-support\cocostudio\WidgetReader\ImageViewReader\ImageViewReader.cpp">
      <Filter>cocostudio\reader\WidgetReader\ImageViewReader</Filter>
    </ClCompile>
    <ClCompile Include="..\editor-support\cocostudio\WidgetReader\LayoutReader\LayoutReader.cpp">
      <Filter>cocostudio\reader\WidgetReader\LayoutReader</Filter>
    </ClCompile>
    <ClCompile Include="..\editor-support\cocostudio\WidgetReader\ListViewReader\ListViewReader.cpp">
      <Filter>cocostudio\reader\WidgetReader\ListViewReader</Filter>
    </ClCompile>
    <ClCompile Include="..\editor-support\cocostudio\WidgetReader\LoadingBarReader\LoadingBarReader.cpp">
      <Filter>cocostudio\reader\WidgetReader\LoadingBarReader</Filter>
    </ClCompile>
    <ClCompile Include="..\editor-support\cocostudio\WidgetReader\PageViewReader\PageViewReader.cpp">
      <Filter>cocostudio\reader\WidgetReader\PageViewReader</Filter>
    </ClCompile>
    <ClCompile Include="..\editor-support\cocostudio\WidgetReader\ScrollViewReader\ScrollViewReader.cpp">
      <Filter>cocostudio\reader\WidgetReader\ScrollViewReader</Filter>
    </ClCompile>
    <ClCompile Include="..\editor-support\cocostudio\WidgetReader\SliderReader\SliderReader.cpp">
      <Filter>cocostudio\reader\WidgetReader\SliderReader</Filter>
    </ClCompile>
    <ClCompile Include="..\editor-support\cocostudio\WidgetReader\TextAtlasReader\TextAtlasReader.cpp">
      <Filter>cocostudio\reader\WidgetReader\TextAtlasReader</Filter>
    </ClCompile>
    <ClCompile Include="..\editor-support\cocostudio\WidgetReader\TextBMFontReader\TextBMFontReader.cpp">
      <Filter>cocostudio\reader\WidgetReader\TextBMFontReader</Filter>
    </ClCompile>
    <ClCompile Include="..\editor-support\cocostudio\WidgetReader\TextFieldReader\TextFieldReader.cpp">
      <Filter>cocostudio\reader\WidgetReader\TextFieldReader</Filter>
    </ClCompile>
    <ClCompile Include="..\editor-support\cocostudio\WidgetReader\TextReader\TextReader.cpp">
      <Filter>cocostudio\reader\WidgetReader\TextReader</Filter>
    </ClCompile>
    <ClCompile Include="..\editor-support\cocostudio\WidgetReader\Node3DReader\Node3DReader.cpp">
      <Filter>cocostudio\reader\WidgetReader\Node3DReader</Filter>
    </ClCompile>
    <ClCompile Include="..\editor-support\cocostudio\WidgetReader\Sprite3DReader\Sprite3DReader.cpp">
      <Filter>cocostudio\reader\WidgetReader\Sprite3DReader</Filter>
    </ClCompile>
    <ClCompile Include="..\editor-support\cocostudio\WidgetReader\UserCameraReader\UserCameraReader.cpp">
      <Filter>cocostudio\reader\WidgetReader\UserCameraReader</Filter>
    </ClCompile>
    <ClCompile Include="..\editor-support\cocostudio\WidgetReader\Particle3DReader\Particle3DReader.cpp">
      <Filter>cocostudio\reader\WidgetReader\Particle3DReader</Filter>
    </ClCompile>
    <ClCompile Include="..\editor-support\cocostudio\CocoLoader.cpp">
      <Filter>cocostudio\json</Filter>
    </ClCompile>
    <ClCompile Include="..\editor-support\cocostudio\DictionaryHelper.cpp">
      <Filter>cocostudio\json</Filter>
    </ClCompile>
    <ClCompile Include="..\editor-support\cocostudio\CCComAttribute.cpp">
      <Filter>cocostudio\components</Filter>
    </ClCompile>
    <ClCompile Include="..\editor-support\cocostudio\CCComAudio.cpp">
      <Filter>cocostudio\components</Filter>
    </ClCompile>
    <ClCompile Include="..\editor-support\cocostudio\CCComController.cpp">
      <Filter>cocostudio\components</Filter>
    </ClCompile>
    <ClCompile Include="..\editor-support\cocostudio\CCComRender.cpp">
      <Filter>cocostudio\components</Filter>
    </ClCompile>
    <ClCompile Include="..\editor-support\cocostudio\CCInputDelegate.cpp">
      <Filter>cocostudio\components</Filter>
    </ClCompile>
    <ClCompile Include="..\editor-support\cocostudio\CCArmature.cpp">
      <Filter>cocostudio\armature</Filter>
    </ClCompile>
    <ClCompile Include="..\editor-support\cocostudio\CCBone.cpp">
      <Filter>cocostudio\armature</Filter>
    </ClCompile>
    <ClCompile Include="..\editor-support\cocostudio\CCArmatureAnimation.cpp">
      <Filter>cocostudio\armature\animation</Filter>
    </ClCompile>
    <ClCompile Include="..\editor-support\cocostudio\CCProcessBase.cpp">
      <Filter>cocostudio\armature\animation</Filter>
    </ClCompile>
    <ClCompile Include="..\editor-support\cocostudio\CCTween.cpp">
      <Filter>cocostudio\armature\animation</Filter>
    </ClCompile>
    <ClCompile Include="..\editor-support\cocostudio\CCDatas.cpp">
      <Filter>cocostudio\armature\datas</Filter>
    </ClCompile>
    <ClCompile Include="..\editor-support\cocostudio\CCBatchNode.cpp">
      <Filter>cocostudio\armature\display</Filter>
    </ClCompile>
    <ClCompile Include="..\editor-support\cocostudio\CCDecorativeDisplay.cpp">
      <Filter>cocostudio\armature\display</Filter>
    </ClCompile>
    <ClCompile Include="..\editor-support\cocostudio\CCDisplayFactory.cpp">
      <Filter>cocostudio\armature\display</Filter>
    </ClCompile>
    <ClCompile Include="..\editor-support\cocostudio\CCDisplayManager.cpp">
      <Filter>cocostudio\armature\display</Filter>
    </ClCompile>
    <ClCompile Include="..\editor-support\cocostudio\CCSkin.cpp">
      <Filter>cocostudio\armature\display</Filter>
    </ClCompile>
    <ClCompile Include="..\editor-support\cocostudio\CCColliderDetector.cpp">
      <Filter>cocostudio\armature\physics</Filter>
    </ClCompile>
    <ClCompile Include="..\editor-support\cocostudio\CCArmatureDataManager.cpp">
      <Filter>cocostudio\armature\utils</Filter>
    </ClCompile>
    <ClCompile Include="..\editor-support\cocostudio\CCArmatureDefine.cpp">
      <Filter>cocostudio\armature\utils</Filter>
    </ClCompile>
    <ClCompile Include="..\editor-support\cocostudio\CCDataReaderHelper.cpp">
      <Filter>cocostudio\armature\utils</Filter>
    </ClCompile>
    <ClCompile Include="..\editor-support\cocostudio\CCSpriteFrameCacheHelper.cpp">
      <Filter>cocostudio\armature\utils</Filter>
    </ClCompile>
    <ClCompile Include="..\editor-support\cocostudio\CCTransformHelp.cpp">
      <Filter>cocostudio\armature\utils</Filter>
    </ClCompile>
    <ClCompile Include="..\editor-support\cocostudio\CCUtilMath.cpp">
      <Filter>cocostudio\armature\utils</Filter>
    </ClCompile>
    <ClCompile Include="..\editor-support\cocostudio\CCActionFrame.cpp">
      <Filter>cocostudio\action</Filter>
    </ClCompile>
    <ClCompile Include="..\editor-support\cocostudio\CCActionFrameEasing.cpp">
      <Filter>cocostudio\action</Filter>
    </ClCompile>
    <ClCompile Include="..\editor-support\cocostudio\CCActionManagerEx.cpp">
      <Filter>cocostudio\action</Filter>
    </ClCompile>
    <ClCompile Include="..\editor-support\cocostudio\CCActionNode.cpp">
      <Filter>cocostudio\action</Filter>
    </ClCompile>
    <ClCompile Include="..\editor-support\cocostudio\CCActionObject.cpp">
      <Filter>cocostudio\action</Filter>
    </ClCompile>
    <ClCompile Include="..\3d\CCMeshVertexIndexData.cpp">
      <Filter>3d</Filter>
    </ClCompile>
    <ClCompile Include="..\editor-support\cocosbuilder\CCBAnimationManager.cpp">
      <Filter>cocosbuilder\Source Files</Filter>
    </ClCompile>
    <ClCompile Include="..\editor-support\cocosbuilder\CCBFileLoader.cpp">
      <Filter>cocosbuilder\Source Files</Filter>
    </ClCompile>
    <ClCompile Include="..\editor-support\cocosbuilder\CCBKeyframe.cpp">
      <Filter>cocosbuilder\Source Files</Filter>
    </ClCompile>
    <ClCompile Include="..\editor-support\cocosbuilder\CCBReader.cpp">
      <Filter>cocosbuilder\Source Files</Filter>
    </ClCompile>
    <ClCompile Include="..\editor-support\cocosbuilder\CCBSequence.cpp">
      <Filter>cocosbuilder\Source Files</Filter>
    </ClCompile>
    <ClCompile Include="..\editor-support\cocosbuilder\CCBSequenceProperty.cpp">
      <Filter>cocosbuilder\Source Files</Filter>
    </ClCompile>
    <ClCompile Include="..\editor-support\cocosbuilder\CCControlButtonLoader.cpp">
      <Filter>cocosbuilder\Source Files</Filter>
    </ClCompile>
    <ClCompile Include="..\editor-support\cocosbuilder\CCControlLoader.cpp">
      <Filter>cocosbuilder\Source Files</Filter>
    </ClCompile>
    <ClCompile Include="..\editor-support\cocosbuilder\CCLabelBMFontLoader.cpp">
      <Filter>cocosbuilder\Source Files</Filter>
    </ClCompile>
    <ClCompile Include="..\editor-support\cocosbuilder\CCLabelTTFLoader.cpp">
      <Filter>cocosbuilder\Source Files</Filter>
    </ClCompile>
    <ClCompile Include="..\editor-support\cocosbuilder\CCLayerColorLoader.cpp">
      <Filter>cocosbuilder\Source Files</Filter>
    </ClCompile>
    <ClCompile Include="..\editor-support\cocosbuilder\CCLayerGradientLoader.cpp">
      <Filter>cocosbuilder\Source Files</Filter>
    </ClCompile>
    <ClCompile Include="..\editor-support\cocosbuilder\CCLayerLoader.cpp">
      <Filter>cocosbuilder\Source Files</Filter>
    </ClCompile>
    <ClCompile Include="..\editor-support\cocosbuilder\CCMenuItemImageLoader.cpp">
      <Filter>cocosbuilder\Source Files</Filter>
    </ClCompile>
    <ClCompile Include="..\editor-support\cocosbuilder\CCMenuItemLoader.cpp">
      <Filter>cocosbuilder\Source Files</Filter>
    </ClCompile>
    <ClCompile Include="..\editor-support\cocosbuilder\CCNode+CCBRelativePositioning.cpp">
      <Filter>cocosbuilder\Source Files</Filter>
    </ClCompile>
    <ClCompile Include="..\editor-support\cocosbuilder\CCNodeLoader.cpp">
      <Filter>cocosbuilder\Source Files</Filter>
    </ClCompile>
    <ClCompile Include="..\editor-support\cocosbuilder\CCNodeLoaderLibrary.cpp">
      <Filter>cocosbuilder\Source Files</Filter>
    </ClCompile>
    <ClCompile Include="..\editor-support\cocosbuilder\CCParticleSystemQuadLoader.cpp">
      <Filter>cocosbuilder\Source Files</Filter>
    </ClCompile>
    <ClCompile Include="..\editor-support\cocosbuilder\CCScale9SpriteLoader.cpp">
      <Filter>cocosbuilder\Source Files</Filter>
    </ClCompile>
    <ClCompile Include="..\editor-support\cocosbuilder\CCScrollViewLoader.cpp">
      <Filter>cocosbuilder\Source Files</Filter>
    </ClCompile>
    <ClCompile Include="..\editor-support\cocosbuilder\CCSpriteLoader.cpp">
      <Filter>cocosbuilder\Source Files</Filter>
    </ClCompile>
    <ClCompile Include="..\3d\CCBillBoard.cpp">
      <Filter>3d</Filter>
    </ClCompile>
    <ClCompile Include="..\ui\UIEditBox\UIEditBox.cpp">
      <Filter>ui\UIWidgets\EditBox</Filter>
    </ClCompile>
    <ClCompile Include="..\..\extensions\GUI\CCControlExtension\CCControl.cpp">
      <Filter>extension\GUI\CCControlExtensions</Filter>
    </ClCompile>
    <ClCompile Include="..\..\extensions\GUI\CCControlExtension\CCControlButton.cpp">
      <Filter>extension\GUI\CCControlExtensions</Filter>
    </ClCompile>
    <ClCompile Include="..\..\extensions\GUI\CCControlExtension\CCControlColourPicker.cpp">
      <Filter>extension\GUI\CCControlExtensions</Filter>
    </ClCompile>
    <ClCompile Include="..\..\extensions\GUI\CCControlExtension\CCControlHuePicker.cpp">
      <Filter>extension\GUI\CCControlExtensions</Filter>
    </ClCompile>
    <ClCompile Include="..\..\extensions\GUI\CCControlExtension\CCControlPotentiometer.cpp">
      <Filter>extension\GUI\CCControlExtensions</Filter>
    </ClCompile>
    <ClCompile Include="..\..\extensions\GUI\CCControlExtension\CCControlSaturationBrightnessPicker.cpp">
      <Filter>extension\GUI\CCControlExtensions</Filter>
    </ClCompile>
    <ClCompile Include="..\..\extensions\GUI\CCControlExtension\CCControlSlider.cpp">
      <Filter>extension\GUI\CCControlExtensions</Filter>
    </ClCompile>
    <ClCompile Include="..\..\extensions\GUI\CCControlExtension\CCControlStepper.cpp">
      <Filter>extension\GUI\CCControlExtensions</Filter>
    </ClCompile>
    <ClCompile Include="..\..\extensions\GUI\CCControlExtension\CCControlSwitch.cpp">
      <Filter>extension\GUI\CCControlExtensions</Filter>
    </ClCompile>
    <ClCompile Include="..\..\extensions\GUI\CCControlExtension\CCControlUtils.cpp">
      <Filter>extension\GUI\CCControlExtensions</Filter>
    </ClCompile>
    <ClCompile Include="..\..\extensions\GUI\CCControlExtension\CCInvocation.cpp">
      <Filter>extension\GUI\CCControlExtensions</Filter>
    </ClCompile>
    <ClCompile Include="..\platform\win32\CCApplication-win32.cpp">
      <Filter>platform\win32</Filter>
    </ClCompile>
    <ClCompile Include="..\platform\win32\CCCommon-win32.cpp">
      <Filter>platform\win32</Filter>
    </ClCompile>
    <ClCompile Include="..\platform\win32\CCDevice-win32.cpp">
      <Filter>platform\win32</Filter>
    </ClCompile>
    <ClCompile Include="..\platform\win32\CCFileUtils-win32.cpp">
      <Filter>platform\win32</Filter>
    </ClCompile>
    <ClCompile Include="..\platform\win32\CCStdC-win32.cpp">
      <Filter>platform\win32</Filter>
    </ClCompile>
    <ClCompile Include="..\platform\desktop\CCGLViewImpl-desktop.cpp">
      <Filter>platform\desktop</Filter>
    </ClCompile>
    <ClCompile Include="..\ui\UIEditBox\UIEditBoxImpl-win32.cpp">
      <Filter>ui\UIWidgets\EditBox</Filter>
    </ClCompile>
    <ClCompile Include="..\..\extensions\assets-manager\AssetsManagerEx.cpp">
      <Filter>extension\AssetsManager</Filter>
    </ClCompile>
    <ClCompile Include="..\..\extensions\assets-manager\CCEventAssetsManagerEx.cpp">
      <Filter>extension\AssetsManager</Filter>
    </ClCompile>
    <ClCompile Include="..\..\extensions\assets-manager\CCEventListenerAssetsManagerEx.cpp">
      <Filter>extension\AssetsManager</Filter>
    </ClCompile>
    <ClCompile Include="..\..\extensions\assets-manager\Downloader.cpp">
      <Filter>extension\AssetsManager</Filter>
    </ClCompile>
    <ClCompile Include="..\..\extensions\assets-manager\Manifest.cpp">
      <Filter>extension\AssetsManager</Filter>
    </ClCompile>
    <ClCompile Include="..\ui\UIWebView.cpp">
      <Filter>ui\UIWidgets</Filter>
    </ClCompile>
    <ClCompile Include="..\audio\AudioEngine.cpp">
      <Filter>audioengine</Filter>
    </ClCompile>
    <ClCompile Include="..\audio\win32\AudioCache.cpp">
      <Filter>audioengine</Filter>
    </ClCompile>
    <ClCompile Include="..\audio\win32\AudioEngine-win32.cpp">
      <Filter>audioengine</Filter>
    </ClCompile>
    <ClCompile Include="..\audio\win32\AudioPlayer.cpp">
      <Filter>audioengine</Filter>
    </ClCompile>
    <ClCompile Include="..\editor-support\cocostudio\ActionTimeline\CSLoader.cpp">
      <Filter>cocostudio\TimelineAction</Filter>
    </ClCompile>
    <ClCompile Include="..\ui\UILayoutComponent.cpp">
      <Filter>ui\Layouts</Filter>
    </ClCompile>
    <ClCompile Include="CCCamera.cpp">
      <Filter>2d</Filter>
    </ClCompile>
    <ClCompile Include="CCLight.cpp">
      <Filter>2d</Filter>
    </ClCompile>
    <ClCompile Include="..\..\external\flatbuffers\flatc.cpp">
      <Filter>cocostudio\json\flatbuffers</Filter>
    </ClCompile>
    <ClCompile Include="..\..\external\flatbuffers\idl_gen_cpp.cpp">
      <Filter>cocostudio\json\flatbuffers</Filter>
    </ClCompile>
    <ClCompile Include="..\..\external\flatbuffers\idl_gen_fbs.cpp">
      <Filter>cocostudio\json\flatbuffers</Filter>
    </ClCompile>
    <ClCompile Include="..\..\external\flatbuffers\idl_gen_general.cpp">
      <Filter>cocostudio\json\flatbuffers</Filter>
    </ClCompile>
    <ClCompile Include="..\..\external\flatbuffers\idl_gen_go.cpp">
      <Filter>cocostudio\json\flatbuffers</Filter>
    </ClCompile>
    <ClCompile Include="..\..\external\flatbuffers\idl_gen_text.cpp">
      <Filter>cocostudio\json\flatbuffers</Filter>
    </ClCompile>
    <ClCompile Include="..\..\external\flatbuffers\idl_parser.cpp">
      <Filter>cocostudio\json\flatbuffers</Filter>
    </ClCompile>
    <ClCompile Include="..\editor-support\cocostudio\FlatBuffersSerialize.cpp">
      <Filter>cocostudio\json</Filter>
    </ClCompile>
    <ClCompile Include="..\editor-support\cocostudio\WidgetReader\ComAudioReader\ComAudioReader.cpp">
      <Filter>cocostudio\reader\WidgetReader\ComAudioReader</Filter>
    </ClCompile>
    <ClCompile Include="..\editor-support\cocostudio\WidgetReader\GameMapReader\GameMapReader.cpp">
      <Filter>cocostudio\reader\WidgetReader\GameMapReader</Filter>
    </ClCompile>
    <ClCompile Include="..\editor-support\cocostudio\WidgetReader\NodeReader\NodeReader.cpp">
      <Filter>cocostudio\reader\WidgetReader\NodeReader</Filter>
    </ClCompile>
    <ClCompile Include="..\editor-support\cocostudio\WidgetReader\ParticleReader\ParticleReader.cpp">
      <Filter>cocostudio\reader\WidgetReader\ParticleReader</Filter>
    </ClCompile>
    <ClCompile Include="..\editor-support\cocostudio\WidgetReader\ProjectNodeReader\ProjectNodeReader.cpp">
      <Filter>cocostudio\reader\WidgetReader\ProjectNodeReader</Filter>
    </ClCompile>
    <ClCompile Include="..\editor-support\cocostudio\WidgetReader\SingleNodeReader\SingleNodeReader.cpp">
      <Filter>cocostudio\reader\WidgetReader\SingleNodeReader</Filter>
    </ClCompile>
    <ClCompile Include="..\editor-support\cocostudio\WidgetReader\SpriteReader\SpriteReader.cpp">
      <Filter>cocostudio\reader\WidgetReader\SpriteReader</Filter>
    </ClCompile>
    <ClCompile Include="..\editor-support\cocostudio\WidgetReader\NodeReaderDefine.cpp">
      <Filter>cocostudio\reader\WidgetReader</Filter>
    </ClCompile>
    <ClCompile Include="..\editor-support\cocostudio\WidgetReader\NodeReaderProtocol.cpp">
      <Filter>cocostudio\reader\WidgetReader</Filter>
    </ClCompile>
    <ClCompile Include="..\editor-support\cocostudio\WidgetCallBackHandlerProtocol.cpp">
      <Filter>cocostudio\json</Filter>
    </ClCompile>
    <ClCompile Include="..\editor-support\cocostudio\ActionTimeline\CCActionTimelineNode.cpp">
      <Filter>cocostudio\TimelineAction</Filter>
    </ClCompile>
    <ClCompile Include="..\base\CCAsyncTaskPool.cpp">
      <Filter>base</Filter>
    </ClCompile>
    <ClCompile Include="..\base\allocator\CCAllocatorDiagnostics.cpp">
      <Filter>base\allocator</Filter>
    </ClCompile>
    <ClCompile Include="..\base\allocator\CCAllocatorGlobal.cpp">
      <Filter>base\allocator</Filter>
    </ClCompile>
    <ClCompile Include="..\base\allocator\CCAllocatorGlobalNewDelete.cpp">
      <Filter>base\allocator</Filter>
    </ClCompile>
    <ClCompile Include="..\editor-support\cocostudio\WidgetReader\ArmatureNodeReader\ArmatureNodeReader.cpp">
      <Filter>cocostudio\reader\WidgetReader\ArmatureNodeReader</Filter>
    </ClCompile>
    <ClCompile Include="..\3d\CCFrustum.cpp" />
    <ClCompile Include="..\3d\CCPlane.cpp" />
    <ClCompile Include="..\3d\CCAABB.cpp">
      <Filter>3d</Filter>
    </ClCompile>
    <ClCompile Include="..\3d\CCTerrain.cpp">
      <Filter>3d</Filter>
    </ClCompile>
    <ClCompile Include="..\3d\CCSkybox.cpp">
      <Filter>3d</Filter>
    </ClCompile>
    <ClCompile Include="..\3d\CCTextureCube.cpp">
      <Filter>3d</Filter>
    </ClCompile>
    <ClCompile Include="..\..\extensions\Particle3D\PU\CCPUAffector.cpp">
      <Filter>extension\Particle3D\ParticleUniverse</Filter>
    </ClCompile>
    <ClCompile Include="..\..\extensions\Particle3D\PU\CCPUAffectorManager.cpp">
      <Filter>extension\Particle3D\ParticleUniverse</Filter>
    </ClCompile>
    <ClCompile Include="..\..\extensions\Particle3D\PU\CCPUAffectorTranslator.cpp">
      <Filter>extension\Particle3D\ParticleUniverse</Filter>
    </ClCompile>
    <ClCompile Include="..\..\extensions\Particle3D\PU\CCPUAlignAffector.cpp">
      <Filter>extension\Particle3D\ParticleUniverse</Filter>
    </ClCompile>
    <ClCompile Include="..\..\extensions\Particle3D\PU\CCPUAlignAffectorTranslator.cpp">
      <Filter>extension\Particle3D\ParticleUniverse</Filter>
    </ClCompile>
    <ClCompile Include="..\..\extensions\Particle3D\PU\CCPUBaseCollider.cpp">
      <Filter>extension\Particle3D\ParticleUniverse</Filter>
    </ClCompile>
    <ClCompile Include="..\..\extensions\Particle3D\PU\CCPUBaseColliderTranslator.cpp">
      <Filter>extension\Particle3D\ParticleUniverse</Filter>
    </ClCompile>
    <ClCompile Include="..\..\extensions\Particle3D\PU\CCPUBaseForceAffector.cpp">
      <Filter>extension\Particle3D\ParticleUniverse</Filter>
    </ClCompile>
    <ClCompile Include="..\..\extensions\Particle3D\PU\CCPUBaseForceAffectorTranslator.cpp">
      <Filter>extension\Particle3D\ParticleUniverse</Filter>
    </ClCompile>
    <ClCompile Include="..\..\extensions\Particle3D\PU\CCPUBeamRender.cpp">
      <Filter>extension\Particle3D\ParticleUniverse</Filter>
    </ClCompile>
    <ClCompile Include="..\..\extensions\Particle3D\PU\CCPUBehaviour.cpp">
      <Filter>extension\Particle3D\ParticleUniverse</Filter>
    </ClCompile>
    <ClCompile Include="..\..\extensions\Particle3D\PU\CCPUBehaviourManager.cpp">
      <Filter>extension\Particle3D\ParticleUniverse</Filter>
    </ClCompile>
    <ClCompile Include="..\..\extensions\Particle3D\PU\CCPUBehaviourTranslator.cpp">
      <Filter>extension\Particle3D\ParticleUniverse</Filter>
    </ClCompile>
    <ClCompile Include="..\..\extensions\Particle3D\PU\CCPUBillboardChain.cpp">
      <Filter>extension\Particle3D\ParticleUniverse</Filter>
    </ClCompile>
    <ClCompile Include="..\..\extensions\Particle3D\PU\CCPUBoxCollider.cpp">
      <Filter>extension\Particle3D\ParticleUniverse</Filter>
    </ClCompile>
    <ClCompile Include="..\..\extensions\Particle3D\PU\CCPUBoxColliderTranslator.cpp">
      <Filter>extension\Particle3D\ParticleUniverse</Filter>
    </ClCompile>
    <ClCompile Include="..\..\extensions\Particle3D\PU\CCPUBoxEmitter.cpp">
      <Filter>extension\Particle3D\ParticleUniverse</Filter>
    </ClCompile>
    <ClCompile Include="..\..\extensions\Particle3D\PU\CCPUBoxEmitterTranslator.cpp">
      <Filter>extension\Particle3D\ParticleUniverse</Filter>
    </ClCompile>
    <ClCompile Include="..\..\extensions\Particle3D\PU\CCPUCircleEmitter.cpp">
      <Filter>extension\Particle3D\ParticleUniverse</Filter>
    </ClCompile>
    <ClCompile Include="..\..\extensions\Particle3D\PU\CCPUCircleEmitterTranslator.cpp">
      <Filter>extension\Particle3D\ParticleUniverse</Filter>
    </ClCompile>
    <ClCompile Include="..\..\extensions\Particle3D\PU\CCPUCollisionAvoidanceAffector.cpp">
      <Filter>extension\Particle3D\ParticleUniverse</Filter>
    </ClCompile>
    <ClCompile Include="..\..\extensions\Particle3D\PU\CCPUCollisionAvoidanceAffectorTranslator.cpp">
      <Filter>extension\Particle3D\ParticleUniverse</Filter>
    </ClCompile>
    <ClCompile Include="..\..\extensions\Particle3D\PU\CCPUColorAffector.cpp">
      <Filter>extension\Particle3D\ParticleUniverse</Filter>
    </ClCompile>
    <ClCompile Include="..\..\extensions\Particle3D\PU\CCPUColorAffectorTranslator.cpp">
      <Filter>extension\Particle3D\ParticleUniverse</Filter>
    </ClCompile>
    <ClCompile Include="..\..\extensions\Particle3D\PU\CCPUDoAffectorEventHandler.cpp">
      <Filter>extension\Particle3D\ParticleUniverse</Filter>
    </ClCompile>
    <ClCompile Include="..\..\extensions\Particle3D\PU\CCPUDoAffectorEventHandlerTranslator.cpp">
      <Filter>extension\Particle3D\ParticleUniverse</Filter>
    </ClCompile>
    <ClCompile Include="..\..\extensions\Particle3D\PU\CCPUDoEnableComponentEventHandler.cpp">
      <Filter>extension\Particle3D\ParticleUniverse</Filter>
    </ClCompile>
    <ClCompile Include="..\..\extensions\Particle3D\PU\CCPUDoEnableComponentEventHandlerTranslator.cpp">
      <Filter>extension\Particle3D\ParticleUniverse</Filter>
    </ClCompile>
    <ClCompile Include="..\..\extensions\Particle3D\PU\CCPUDoExpireEventHandler.cpp">
      <Filter>extension\Particle3D\ParticleUniverse</Filter>
    </ClCompile>
    <ClCompile Include="..\..\extensions\Particle3D\PU\CCPUDoExpireEventHandlerTranslator.cpp">
      <Filter>extension\Particle3D\ParticleUniverse</Filter>
    </ClCompile>
    <ClCompile Include="..\..\extensions\Particle3D\PU\CCPUDoFreezeEventHandler.cpp">
      <Filter>extension\Particle3D\ParticleUniverse</Filter>
    </ClCompile>
    <ClCompile Include="..\..\extensions\Particle3D\PU\CCPUDoFreezeEventHandlerTranslator.cpp">
      <Filter>extension\Particle3D\ParticleUniverse</Filter>
    </ClCompile>
    <ClCompile Include="..\..\extensions\Particle3D\PU\CCPUDoPlacementParticleEventHandler.cpp">
      <Filter>extension\Particle3D\ParticleUniverse</Filter>
    </ClCompile>
    <ClCompile Include="..\..\extensions\Particle3D\PU\CCPUDoPlacementParticleEventHandlerTranslator.cpp">
      <Filter>extension\Particle3D\ParticleUniverse</Filter>
    </ClCompile>
    <ClCompile Include="..\..\extensions\Particle3D\PU\CCPUDoScaleEventHandler.cpp">
      <Filter>extension\Particle3D\ParticleUniverse</Filter>
    </ClCompile>
    <ClCompile Include="..\..\extensions\Particle3D\PU\CCPUDoScaleEventHandlerTranslator.cpp">
      <Filter>extension\Particle3D\ParticleUniverse</Filter>
    </ClCompile>
    <ClCompile Include="..\..\extensions\Particle3D\PU\CCPUDoStopSystemEventHandler.cpp">
      <Filter>extension\Particle3D\ParticleUniverse</Filter>
    </ClCompile>
    <ClCompile Include="..\..\extensions\Particle3D\PU\CCPUDoStopSystemEventHandlerTranslator.cpp">
      <Filter>extension\Particle3D\ParticleUniverse</Filter>
    </ClCompile>
    <ClCompile Include="..\..\extensions\Particle3D\PU\CCPUDynamicAttribute.cpp">
      <Filter>extension\Particle3D\ParticleUniverse</Filter>
    </ClCompile>
    <ClCompile Include="..\..\extensions\Particle3D\PU\CCPUDynamicAttributeTranslator.cpp">
      <Filter>extension\Particle3D\ParticleUniverse</Filter>
    </ClCompile>
    <ClCompile Include="..\..\extensions\Particle3D\PU\CCPUEmitter.cpp">
      <Filter>extension\Particle3D\ParticleUniverse</Filter>
    </ClCompile>
    <ClCompile Include="..\..\extensions\Particle3D\PU\CCPUEmitterManager.cpp">
      <Filter>extension\Particle3D\ParticleUniverse</Filter>
    </ClCompile>
    <ClCompile Include="..\..\extensions\Particle3D\PU\CCPUEmitterTranslator.cpp">
      <Filter>extension\Particle3D\ParticleUniverse</Filter>
    </ClCompile>
    <ClCompile Include="..\..\extensions\Particle3D\PU\CCPUEventHandler.cpp">
      <Filter>extension\Particle3D\ParticleUniverse</Filter>
    </ClCompile>
    <ClCompile Include="..\..\extensions\Particle3D\PU\CCPUEventHandlerManager.cpp">
      <Filter>extension\Particle3D\ParticleUniverse</Filter>
    </ClCompile>
    <ClCompile Include="..\..\extensions\Particle3D\PU\CCPUEventHandlerTranslator.cpp">
      <Filter>extension\Particle3D\ParticleUniverse</Filter>
    </ClCompile>
    <ClCompile Include="..\..\extensions\Particle3D\PU\CCPUFlockCenteringAffector.cpp">
      <Filter>extension\Particle3D\ParticleUniverse</Filter>
    </ClCompile>
    <ClCompile Include="..\..\extensions\Particle3D\PU\CCPUFlockCenteringAffectorTranslator.cpp">
      <Filter>extension\Particle3D\ParticleUniverse</Filter>
    </ClCompile>
    <ClCompile Include="..\..\extensions\Particle3D\PU\CCPUForceField.cpp">
      <Filter>extension\Particle3D\ParticleUniverse</Filter>
    </ClCompile>
    <ClCompile Include="..\..\extensions\Particle3D\PU\CCPUForceFieldAffector.cpp">
      <Filter>extension\Particle3D\ParticleUniverse</Filter>
    </ClCompile>
    <ClCompile Include="..\..\extensions\Particle3D\PU\CCPUForceFieldAffectorTranslator.cpp">
      <Filter>extension\Particle3D\ParticleUniverse</Filter>
    </ClCompile>
    <ClCompile Include="..\..\extensions\Particle3D\PU\CCPUGeometryRotator.cpp">
      <Filter>extension\Particle3D\ParticleUniverse</Filter>
    </ClCompile>
    <ClCompile Include="..\..\extensions\Particle3D\PU\CCPUGeometryRotatorTranslator.cpp">
      <Filter>extension\Particle3D\ParticleUniverse</Filter>
    </ClCompile>
    <ClCompile Include="..\..\extensions\Particle3D\PU\CCPUGravityAffector.cpp">
      <Filter>extension\Particle3D\ParticleUniverse</Filter>
    </ClCompile>
    <ClCompile Include="..\..\extensions\Particle3D\PU\CCPUGravityAffectorTranslator.cpp">
      <Filter>extension\Particle3D\ParticleUniverse</Filter>
    </ClCompile>
    <ClCompile Include="..\..\extensions\Particle3D\PU\CCPUInterParticleCollider.cpp">
      <Filter>extension\Particle3D\ParticleUniverse</Filter>
    </ClCompile>
    <ClCompile Include="..\..\extensions\Particle3D\PU\CCPUInterParticleColliderTranslator.cpp">
      <Filter>extension\Particle3D\ParticleUniverse</Filter>
    </ClCompile>
    <ClCompile Include="..\..\extensions\Particle3D\PU\CCPUJetAffector.cpp">
      <Filter>extension\Particle3D\ParticleUniverse</Filter>
    </ClCompile>
    <ClCompile Include="..\..\extensions\Particle3D\PU\CCPUJetAffectorTranslator.cpp">
      <Filter>extension\Particle3D\ParticleUniverse</Filter>
    </ClCompile>
    <ClCompile Include="..\..\extensions\Particle3D\PU\CCPULineAffector.cpp">
      <Filter>extension\Particle3D\ParticleUniverse</Filter>
    </ClCompile>
    <ClCompile Include="..\..\extensions\Particle3D\PU\CCPULineAffectorTranslator.cpp">
      <Filter>extension\Particle3D\ParticleUniverse</Filter>
    </ClCompile>
    <ClCompile Include="..\..\extensions\Particle3D\PU\CCPULinearForceAffector.cpp">
      <Filter>extension\Particle3D\ParticleUniverse</Filter>
    </ClCompile>
    <ClCompile Include="..\..\extensions\Particle3D\PU\CCPULinearForceAffectorTranslator.cpp">
      <Filter>extension\Particle3D\ParticleUniverse</Filter>
    </ClCompile>
    <ClCompile Include="..\..\extensions\Particle3D\PU\CCPULineEmitter.cpp">
      <Filter>extension\Particle3D\ParticleUniverse</Filter>
    </ClCompile>
    <ClCompile Include="..\..\extensions\Particle3D\PU\CCPULineEmitterTranslator.cpp">
      <Filter>extension\Particle3D\ParticleUniverse</Filter>
    </ClCompile>
    <ClCompile Include="..\..\extensions\Particle3D\PU\CCPUListener.cpp">
      <Filter>extension\Particle3D\ParticleUniverse</Filter>
    </ClCompile>
    <ClCompile Include="..\..\extensions\Particle3D\PU\CCPUMaterialManager.cpp">
      <Filter>extension\Particle3D\ParticleUniverse</Filter>
    </ClCompile>
    <ClCompile Include="..\..\extensions\Particle3D\PU\CCPUMaterialTranslator.cpp">
      <Filter>extension\Particle3D\ParticleUniverse</Filter>
    </ClCompile>
    <ClCompile Include="..\..\extensions\Particle3D\PU\CCPUMeshSurfaceEmitter.cpp">
      <Filter>extension\Particle3D\ParticleUniverse</Filter>
    </ClCompile>
    <ClCompile Include="..\..\extensions\Particle3D\PU\CCPUMeshSurfaceEmitterTranslator.cpp">
      <Filter>extension\Particle3D\ParticleUniverse</Filter>
    </ClCompile>
    <ClCompile Include="..\..\extensions\Particle3D\PU\CCPUNoise.cpp">
      <Filter>extension\Particle3D\ParticleUniverse</Filter>
    </ClCompile>
    <ClCompile Include="..\..\extensions\Particle3D\PU\CCPUObserver.cpp">
      <Filter>extension\Particle3D\ParticleUniverse</Filter>
    </ClCompile>
    <ClCompile Include="..\..\extensions\Particle3D\PU\CCPUObserverManager.cpp">
      <Filter>extension\Particle3D\ParticleUniverse</Filter>
    </ClCompile>
    <ClCompile Include="..\..\extensions\Particle3D\PU\CCPUObserverTranslator.cpp">
      <Filter>extension\Particle3D\ParticleUniverse</Filter>
    </ClCompile>
    <ClCompile Include="..\..\extensions\Particle3D\PU\CCPUOnClearObserver.cpp">
      <Filter>extension\Particle3D\ParticleUniverse</Filter>
    </ClCompile>
    <ClCompile Include="..\..\extensions\Particle3D\PU\CCPUOnClearObserverTranslator.cpp">
      <Filter>extension\Particle3D\ParticleUniverse</Filter>
    </ClCompile>
    <ClCompile Include="..\..\extensions\Particle3D\PU\CCPUOnCollisionObserver.cpp">
      <Filter>extension\Particle3D\ParticleUniverse</Filter>
    </ClCompile>
    <ClCompile Include="..\..\extensions\Particle3D\PU\CCPUOnCollisionObserverTranslator.cpp">
      <Filter>extension\Particle3D\ParticleUniverse</Filter>
    </ClCompile>
    <ClCompile Include="..\..\extensions\Particle3D\PU\CCPUOnCountObserver.cpp">
      <Filter>extension\Particle3D\ParticleUniverse</Filter>
    </ClCompile>
    <ClCompile Include="..\..\extensions\Particle3D\PU\CCPUOnCountObserverTranslator.cpp">
      <Filter>extension\Particle3D\ParticleUniverse</Filter>
    </ClCompile>
    <ClCompile Include="..\..\extensions\Particle3D\PU\CCPUOnEmissionObserver.cpp">
      <Filter>extension\Particle3D\ParticleUniverse</Filter>
    </ClCompile>
    <ClCompile Include="..\..\extensions\Particle3D\PU\CCPUOnEmissionObserverTranslator.cpp">
      <Filter>extension\Particle3D\ParticleUniverse</Filter>
    </ClCompile>
    <ClCompile Include="..\..\extensions\Particle3D\PU\CCPUOnEventFlagObserver.cpp">
      <Filter>extension\Particle3D\ParticleUniverse</Filter>
    </ClCompile>
    <ClCompile Include="..\..\extensions\Particle3D\PU\CCPUOnEventFlagObserverTranslator.cpp">
      <Filter>extension\Particle3D\ParticleUniverse</Filter>
    </ClCompile>
    <ClCompile Include="..\..\extensions\Particle3D\PU\CCPUOnExpireObserver.cpp">
      <Filter>extension\Particle3D\ParticleUniverse</Filter>
    </ClCompile>
    <ClCompile Include="..\..\extensions\Particle3D\PU\CCPUOnExpireObserverTranslator.cpp">
      <Filter>extension\Particle3D\ParticleUniverse</Filter>
    </ClCompile>
    <ClCompile Include="..\..\extensions\Particle3D\PU\CCPUOnPositionObserver.cpp">
      <Filter>extension\Particle3D\ParticleUniverse</Filter>
    </ClCompile>
    <ClCompile Include="..\..\extensions\Particle3D\PU\CCPUOnPositionObserverTranslator.cpp">
      <Filter>extension\Particle3D\ParticleUniverse</Filter>
    </ClCompile>
    <ClCompile Include="..\..\extensions\Particle3D\PU\CCPUOnQuotaObserver.cpp">
      <Filter>extension\Particle3D\ParticleUniverse</Filter>
    </ClCompile>
    <ClCompile Include="..\..\extensions\Particle3D\PU\CCPUOnQuotaObserverTranslator.cpp">
      <Filter>extension\Particle3D\ParticleUniverse</Filter>
    </ClCompile>
    <ClCompile Include="..\..\extensions\Particle3D\PU\CCPUOnRandomObserver.cpp">
      <Filter>extension\Particle3D\ParticleUniverse</Filter>
    </ClCompile>
    <ClCompile Include="..\..\extensions\Particle3D\PU\CCPUOnRandomObserverTranslator.cpp">
      <Filter>extension\Particle3D\ParticleUniverse</Filter>
    </ClCompile>
    <ClCompile Include="..\..\extensions\Particle3D\PU\CCPUOnTimeObserver.cpp">
      <Filter>extension\Particle3D\ParticleUniverse</Filter>
    </ClCompile>
    <ClCompile Include="..\..\extensions\Particle3D\PU\CCPUOnTimeObserverTranslator.cpp">
      <Filter>extension\Particle3D\ParticleUniverse</Filter>
    </ClCompile>
    <ClCompile Include="..\..\extensions\Particle3D\PU\CCPUOnVelocityObserver.cpp">
      <Filter>extension\Particle3D\ParticleUniverse</Filter>
    </ClCompile>
    <ClCompile Include="..\..\extensions\Particle3D\PU\CCPUOnVelocityObserverTranslator.cpp">
      <Filter>extension\Particle3D\ParticleUniverse</Filter>
    </ClCompile>
    <ClCompile Include="..\..\extensions\Particle3D\PU\CCPUParticleFollower.cpp">
      <Filter>extension\Particle3D\ParticleUniverse</Filter>
    </ClCompile>
    <ClCompile Include="..\..\extensions\Particle3D\PU\CCPUParticleFollowerTranslator.cpp">
      <Filter>extension\Particle3D\ParticleUniverse</Filter>
    </ClCompile>
    <ClCompile Include="..\..\extensions\Particle3D\PU\CCPUParticleSystem3D.cpp">
      <Filter>extension\Particle3D\ParticleUniverse</Filter>
    </ClCompile>
    <ClCompile Include="..\..\extensions\Particle3D\PU\CCPUParticleSystem3DTranslator.cpp">
      <Filter>extension\Particle3D\ParticleUniverse</Filter>
    </ClCompile>
    <ClCompile Include="..\..\extensions\Particle3D\PU\CCPUPathFollower.cpp">
      <Filter>extension\Particle3D\ParticleUniverse</Filter>
    </ClCompile>
    <ClCompile Include="..\..\extensions\Particle3D\PU\CCPUPathFollowerTranslator.cpp">
      <Filter>extension\Particle3D\ParticleUniverse</Filter>
    </ClCompile>
    <ClCompile Include="..\..\extensions\Particle3D\PU\CCPUPlane.cpp">
      <Filter>extension\Particle3D\ParticleUniverse</Filter>
    </ClCompile>
    <ClCompile Include="..\..\extensions\Particle3D\PU\CCPUPlaneCollider.cpp">
      <Filter>extension\Particle3D\ParticleUniverse</Filter>
    </ClCompile>
    <ClCompile Include="..\..\extensions\Particle3D\PU\CCPUPlaneColliderTranslator.cpp">
      <Filter>extension\Particle3D\ParticleUniverse</Filter>
    </ClCompile>
    <ClCompile Include="..\..\extensions\Particle3D\PU\CCPUPointEmitter.cpp">
      <Filter>extension\Particle3D\ParticleUniverse</Filter>
    </ClCompile>
    <ClCompile Include="..\..\extensions\Particle3D\PU\CCPUPointEmitterTranslator.cpp">
      <Filter>extension\Particle3D\ParticleUniverse</Filter>
    </ClCompile>
    <ClCompile Include="..\..\extensions\Particle3D\PU\CCPUPositionEmitter.cpp">
      <Filter>extension\Particle3D\ParticleUniverse</Filter>
    </ClCompile>
    <ClCompile Include="..\..\extensions\Particle3D\PU\CCPUPositionEmitterTranslator.cpp">
      <Filter>extension\Particle3D\ParticleUniverse</Filter>
    </ClCompile>
    <ClCompile Include="..\..\extensions\Particle3D\PU\CCPURandomiser.cpp">
      <Filter>extension\Particle3D\ParticleUniverse</Filter>
    </ClCompile>
    <ClCompile Include="..\..\extensions\Particle3D\PU\CCPURandomiserTranslator.cpp">
      <Filter>extension\Particle3D\ParticleUniverse</Filter>
    </ClCompile>
    <ClCompile Include="..\..\extensions\Particle3D\PU\CCPURender.cpp">
      <Filter>extension\Particle3D\ParticleUniverse</Filter>
    </ClCompile>
    <ClCompile Include="..\..\extensions\Particle3D\PU\CCPURendererTranslator.cpp">
      <Filter>extension\Particle3D\ParticleUniverse</Filter>
    </ClCompile>
    <ClCompile Include="..\..\extensions\Particle3D\PU\CCPURibbonTrail.cpp">
      <Filter>extension\Particle3D\ParticleUniverse</Filter>
    </ClCompile>
    <ClCompile Include="..\..\extensions\Particle3D\PU\CCPURibbonTrailRender.cpp">
      <Filter>extension\Particle3D\ParticleUniverse</Filter>
    </ClCompile>
    <ClCompile Include="..\..\extensions\Particle3D\PU\CCPUScaleAffector.cpp">
      <Filter>extension\Particle3D\ParticleUniverse</Filter>
    </ClCompile>
    <ClCompile Include="..\..\extensions\Particle3D\PU\CCPUScaleAffectorTranslator.cpp">
      <Filter>extension\Particle3D\ParticleUniverse</Filter>
    </ClCompile>
    <ClCompile Include="..\..\extensions\Particle3D\PU\CCPUScaleVelocityAffector.cpp">
      <Filter>extension\Particle3D\ParticleUniverse</Filter>
    </ClCompile>
    <ClCompile Include="..\..\extensions\Particle3D\PU\CCPUScaleVelocityAffectorTranslator.cpp">
      <Filter>extension\Particle3D\ParticleUniverse</Filter>
    </ClCompile>
    <ClCompile Include="..\..\extensions\Particle3D\PU\CCPUScriptCompiler.cpp">
      <Filter>extension\Particle3D\ParticleUniverse</Filter>
    </ClCompile>
    <ClCompile Include="..\..\extensions\Particle3D\PU\CCPUScriptLexer.cpp">
      <Filter>extension\Particle3D\ParticleUniverse</Filter>
    </ClCompile>
    <ClCompile Include="..\..\extensions\Particle3D\PU\CCPUScriptParser.cpp">
      <Filter>extension\Particle3D\ParticleUniverse</Filter>
    </ClCompile>
    <ClCompile Include="..\..\extensions\Particle3D\PU\CCPUScriptTranslator.cpp">
      <Filter>extension\Particle3D\ParticleUniverse</Filter>
    </ClCompile>
    <ClCompile Include="..\..\extensions\Particle3D\PU\CCPUSimpleSpline.cpp">
      <Filter>extension\Particle3D\ParticleUniverse</Filter>
    </ClCompile>
    <ClCompile Include="..\..\extensions\Particle3D\PU\CCPUSineForceAffector.cpp">
      <Filter>extension\Particle3D\ParticleUniverse</Filter>
    </ClCompile>
    <ClCompile Include="..\..\extensions\Particle3D\PU\CCPUSineForceAffectorTranslator.cpp">
      <Filter>extension\Particle3D\ParticleUniverse</Filter>
    </ClCompile>
    <ClCompile Include="..\..\extensions\Particle3D\PU\CCPUSlaveBehaviour.cpp">
      <Filter>extension\Particle3D\ParticleUniverse</Filter>
    </ClCompile>
    <ClCompile Include="..\..\extensions\Particle3D\PU\CCPUSlaveBehaviourTranslator.cpp">
      <Filter>extension\Particle3D\ParticleUniverse</Filter>
    </ClCompile>
    <ClCompile Include="..\..\extensions\Particle3D\PU\CCPUSlaveEmitter.cpp">
      <Filter>extension\Particle3D\ParticleUniverse</Filter>
    </ClCompile>
    <ClCompile Include="..\..\extensions\Particle3D\PU\CCPUSlaveEmitterTranslator.cpp">
      <Filter>extension\Particle3D\ParticleUniverse</Filter>
    </ClCompile>
    <ClCompile Include="..\..\extensions\Particle3D\PU\CCPUSphere.cpp">
      <Filter>extension\Particle3D\ParticleUniverse</Filter>
    </ClCompile>
    <ClCompile Include="..\..\extensions\Particle3D\PU\CCPUSphereCollider.cpp">
      <Filter>extension\Particle3D\ParticleUniverse</Filter>
    </ClCompile>
    <ClCompile Include="..\..\extensions\Particle3D\PU\CCPUSphereColliderTranslator.cpp">
      <Filter>extension\Particle3D\ParticleUniverse</Filter>
    </ClCompile>
    <ClCompile Include="..\..\extensions\Particle3D\PU\CCPUSphereSurfaceEmitter.cpp">
      <Filter>extension\Particle3D\ParticleUniverse</Filter>
    </ClCompile>
    <ClCompile Include="..\..\extensions\Particle3D\PU\CCPUSphereSurfaceEmitterTranslator.cpp">
      <Filter>extension\Particle3D\ParticleUniverse</Filter>
    </ClCompile>
    <ClCompile Include="..\..\extensions\Particle3D\PU\CCPUTechniqueTranslator.cpp">
      <Filter>extension\Particle3D\ParticleUniverse</Filter>
    </ClCompile>
    <ClCompile Include="..\..\extensions\Particle3D\PU\CCPUTextureAnimator.cpp">
      <Filter>extension\Particle3D\ParticleUniverse</Filter>
    </ClCompile>
    <ClCompile Include="..\..\extensions\Particle3D\PU\CCPUTextureAnimatorTranslator.cpp">
      <Filter>extension\Particle3D\ParticleUniverse</Filter>
    </ClCompile>
    <ClCompile Include="..\..\extensions\Particle3D\PU\CCPUTextureRotator.cpp">
      <Filter>extension\Particle3D\ParticleUniverse</Filter>
    </ClCompile>
    <ClCompile Include="..\..\extensions\Particle3D\PU\CCPUTextureRotatorTranslator.cpp">
      <Filter>extension\Particle3D\ParticleUniverse</Filter>
    </ClCompile>
    <ClCompile Include="..\..\extensions\Particle3D\PU\CCPUTranslateManager.cpp">
      <Filter>extension\Particle3D\ParticleUniverse</Filter>
    </ClCompile>
    <ClCompile Include="..\..\extensions\Particle3D\PU\CCPUUtil.cpp">
      <Filter>extension\Particle3D\ParticleUniverse</Filter>
    </ClCompile>
    <ClCompile Include="..\..\extensions\Particle3D\PU\CCPUVelocityMatchingAffector.cpp">
      <Filter>extension\Particle3D\ParticleUniverse</Filter>
    </ClCompile>
    <ClCompile Include="..\..\extensions\Particle3D\PU\CCPUVelocityMatchingAffectorTranslator.cpp">
      <Filter>extension\Particle3D\ParticleUniverse</Filter>
    </ClCompile>
    <ClCompile Include="..\..\extensions\Particle3D\PU\CCPUVertexEmitter.cpp">
      <Filter>extension\Particle3D\ParticleUniverse</Filter>
    </ClCompile>
    <ClCompile Include="..\..\extensions\Particle3D\PU\CCPUVortexAffector.cpp">
      <Filter>extension\Particle3D\ParticleUniverse</Filter>
    </ClCompile>
    <ClCompile Include="..\..\extensions\Particle3D\PU\CCPUVortexAffectorTranslator.cpp">
      <Filter>extension\Particle3D\ParticleUniverse</Filter>
    </ClCompile>
    <ClCompile Include="..\..\extensions\Particle3D\CCParticle3DAffector.cpp">
      <Filter>extension\Particle3D</Filter>
    </ClCompile>
    <ClCompile Include="..\..\extensions\Particle3D\CCParticle3DEmitter.cpp">
      <Filter>extension\Particle3D</Filter>
    </ClCompile>
    <ClCompile Include="..\..\extensions\Particle3D\CCParticle3DRender.cpp">
      <Filter>extension\Particle3D</Filter>
    </ClCompile>
    <ClCompile Include="..\..\extensions\Particle3D\CCParticleSystem3D.cpp">
      <Filter>extension\Particle3D</Filter>
    </ClCompile>
    <ClCompile Include="..\editor-support\cocostudio\CCObjectExtensionData.cpp">
      <Filter>cocostudio\json</Filter>
    </ClCompile>
    <ClCompile Include="..\editor-support\cocostudio\CocoStudio.cpp">
      <Filter>cocostudio\json</Filter>
    </ClCompile>
    <ClCompile Include="..\..\external\poly2tri\common\shapes.cc">
      <Filter>external\poly2tri\common</Filter>
    </ClCompile>
    <ClCompile Include="..\..\external\poly2tri\sweep\advancing_front.cc">
      <Filter>external\poly2tri\sweep</Filter>
    </ClCompile>
    <ClCompile Include="..\..\external\poly2tri\sweep\cdt.cc">
      <Filter>external\poly2tri\sweep</Filter>
    </ClCompile>
    <ClCompile Include="..\..\external\poly2tri\sweep\sweep.cc">
      <Filter>external\poly2tri\sweep</Filter>
    </ClCompile>
    <ClCompile Include="..\..\external\poly2tri\sweep\sweep_context.cc">
      <Filter>external\poly2tri\sweep</Filter>
    </ClCompile>
    <ClCompile Include="..\physics3d\CCPhysics3D.cpp">
      <Filter>physics3d</Filter>
    </ClCompile>
    <ClCompile Include="..\physics3d\CCPhysics3DComponent.cpp">
      <Filter>physics3d</Filter>
    </ClCompile>
    <ClCompile Include="..\physics3d\CCPhysics3DConstraint.cpp">
      <Filter>physics3d</Filter>
    </ClCompile>
    <ClCompile Include="..\physics3d\CCPhysics3DDebugDrawer.cpp">
      <Filter>physics3d</Filter>
    </ClCompile>
    <ClCompile Include="..\physics3d\CCPhysics3DObject.cpp">
      <Filter>physics3d</Filter>
    </ClCompile>
    <ClCompile Include="..\physics3d\CCPhysics3DShape.cpp">
      <Filter>physics3d</Filter>
    </ClCompile>
    <ClCompile Include="..\physics3d\CCPhysics3DWorld.cpp">
      <Filter>physics3d</Filter>
    </ClCompile>
    <ClCompile Include="..\physics3d\CCPhysicsSprite3D.cpp">
      <Filter>physics3d</Filter>
    </ClCompile>
    <ClCompile Include="..\renderer\CCPass.cpp">
      <Filter>renderer</Filter>
    </ClCompile>
    <ClCompile Include="..\renderer\CCRenderState.cpp">
      <Filter>renderer</Filter>
    </ClCompile>
    <ClCompile Include="..\renderer\CCTechnique.cpp">
      <Filter>renderer</Filter>
    </ClCompile>
    <ClCompile Include="..\renderer\CCMaterial.cpp">
      <Filter>renderer</Filter>
    </ClCompile>
    <ClCompile Include="..\base\CCProperties.cpp">
      <Filter>base</Filter>
    </ClCompile>
    <ClCompile Include="..\renderer\CCVertexAttribBinding.cpp">
      <Filter>renderer</Filter>
    </ClCompile>
<<<<<<< HEAD
    <ClCompile Include="..\base\CCNinePatchImageParser.cpp" />
    <ClCompile Include="..\renderer\CCFrameBuffer.cpp">
      <Filter>renderer</Filter>
=======
    <ClCompile Include="..\navmesh\CCNavMesh.cpp">
      <Filter>navmesh</Filter>
    </ClCompile>
    <ClCompile Include="..\navmesh\CCNavMeshAgent.cpp">
      <Filter>navmesh</Filter>
    </ClCompile>
    <ClCompile Include="..\navmesh\CCNavMeshDebugDraw.cpp">
      <Filter>navmesh</Filter>
    </ClCompile>
    <ClCompile Include="..\navmesh\CCNavMeshObstacle.cpp">
      <Filter>navmesh</Filter>
    </ClCompile>
    <ClCompile Include="..\navmesh\CCNavMeshUtils.cpp">
      <Filter>navmesh</Filter>
    </ClCompile>
    <ClCompile Include="..\base\CCNinePatchImageParser.cpp">
      <Filter>base</Filter>
>>>>>>> 27d0f51e
    </ClCompile>
    <ClCompile Include="..\base\CCNinePatchImageParser.cpp" />
    <ClCompile Include="..\renderer\CCFrameBuffer.cpp">
      <Filter>renderer</Filter>
    </ClCompile>
    <ClCompile Include="CCAutoPolygon.cpp">
      <Filter>2d</Filter>
    </ClCompile>
    <ClCompile Include="..\..\external\clipper\clipper.cpp">
      <Filter>external\clipper</Filter>
    </ClCompile>
  </ItemGroup>
  <ItemGroup>
    <ClInclude Include="..\physics\CCPhysicsBody.h">
      <Filter>physics</Filter>
    </ClInclude>
    <ClInclude Include="..\physics\CCPhysicsContact.h">
      <Filter>physics</Filter>
    </ClInclude>
    <ClInclude Include="..\physics\CCPhysicsJoint.h">
      <Filter>physics</Filter>
    </ClInclude>
    <ClInclude Include="..\physics\CCPhysicsShape.h">
      <Filter>physics</Filter>
    </ClInclude>
    <ClInclude Include="..\physics\CCPhysicsWorld.h">
      <Filter>physics</Filter>
    </ClInclude>
    <ClInclude Include="..\..\external\xxhash\xxhash.h">
      <Filter>external\xxhash</Filter>
    </ClInclude>
    <ClInclude Include="..\deprecated\CCArray.h">
      <Filter>deprecated</Filter>
    </ClInclude>
    <ClInclude Include="..\deprecated\CCBool.h">
      <Filter>deprecated</Filter>
    </ClInclude>
    <ClInclude Include="..\deprecated\CCDeprecated.h">
      <Filter>deprecated</Filter>
    </ClInclude>
    <ClInclude Include="..\deprecated\CCDictionary.h">
      <Filter>deprecated</Filter>
    </ClInclude>
    <ClInclude Include="..\deprecated\CCDouble.h">
      <Filter>deprecated</Filter>
    </ClInclude>
    <ClInclude Include="..\deprecated\CCFloat.h">
      <Filter>deprecated</Filter>
    </ClInclude>
    <ClInclude Include="..\deprecated\CCInteger.h">
      <Filter>deprecated</Filter>
    </ClInclude>
    <ClInclude Include="..\deprecated\CCNotificationCenter.h">
      <Filter>deprecated</Filter>
    </ClInclude>
    <ClInclude Include="..\deprecated\CCSet.h">
      <Filter>deprecated</Filter>
    </ClInclude>
    <ClInclude Include="..\deprecated\CCString.h">
      <Filter>deprecated</Filter>
    </ClInclude>
    <ClInclude Include="..\cocos2d.h" />
    <ClInclude Include="..\..\external\ConvertUTF\ConvertUTF.h">
      <Filter>external\ConvertUTF</Filter>
    </ClInclude>
    <ClInclude Include="CCAction.h">
      <Filter>2d</Filter>
    </ClInclude>
    <ClInclude Include="CCActionCamera.h">
      <Filter>2d</Filter>
    </ClInclude>
    <ClInclude Include="CCActionCatmullRom.h">
      <Filter>2d</Filter>
    </ClInclude>
    <ClInclude Include="CCActionEase.h">
      <Filter>2d</Filter>
    </ClInclude>
    <ClInclude Include="CCActionGrid.h">
      <Filter>2d</Filter>
    </ClInclude>
    <ClInclude Include="CCActionGrid3D.h">
      <Filter>2d</Filter>
    </ClInclude>
    <ClInclude Include="CCActionInstant.h">
      <Filter>2d</Filter>
    </ClInclude>
    <ClInclude Include="CCActionInterval.h">
      <Filter>2d</Filter>
    </ClInclude>
    <ClInclude Include="CCActionManager.h">
      <Filter>2d</Filter>
    </ClInclude>
    <ClInclude Include="CCActionPageTurn3D.h">
      <Filter>2d</Filter>
    </ClInclude>
    <ClInclude Include="CCActionProgressTimer.h">
      <Filter>2d</Filter>
    </ClInclude>
    <ClInclude Include="CCActionTiledGrid.h">
      <Filter>2d</Filter>
    </ClInclude>
    <ClInclude Include="CCActionTween.h">
      <Filter>2d</Filter>
    </ClInclude>
    <ClInclude Include="CCAnimation.h">
      <Filter>2d</Filter>
    </ClInclude>
    <ClInclude Include="CCAnimationCache.h">
      <Filter>2d</Filter>
    </ClInclude>
    <ClInclude Include="CCAtlasNode.h">
      <Filter>2d</Filter>
    </ClInclude>
    <ClInclude Include="CCClippingNode.h">
      <Filter>2d</Filter>
    </ClInclude>
    <ClInclude Include="CCClippingRectangleNode.h">
      <Filter>2d</Filter>
    </ClInclude>
    <ClInclude Include="CCComponent.h">
      <Filter>2d</Filter>
    </ClInclude>
    <ClInclude Include="CCComponentContainer.h">
      <Filter>2d</Filter>
    </ClInclude>
    <ClInclude Include="CCDrawingPrimitives.h">
      <Filter>2d</Filter>
    </ClInclude>
    <ClInclude Include="CCDrawNode.h">
      <Filter>2d</Filter>
    </ClInclude>
    <ClInclude Include="CCFont.h">
      <Filter>2d</Filter>
    </ClInclude>
    <ClInclude Include="CCFontAtlas.h">
      <Filter>2d</Filter>
    </ClInclude>
    <ClInclude Include="CCFontAtlasCache.h">
      <Filter>2d</Filter>
    </ClInclude>
    <ClInclude Include="CCFontCharMap.h">
      <Filter>2d</Filter>
    </ClInclude>
    <ClInclude Include="CCFontFNT.h">
      <Filter>2d</Filter>
    </ClInclude>
    <ClInclude Include="CCFontFreeType.h">
      <Filter>2d</Filter>
    </ClInclude>
    <ClInclude Include="CCGLBufferedNode.h">
      <Filter>2d</Filter>
    </ClInclude>
    <ClInclude Include="CCGrabber.h">
      <Filter>2d</Filter>
    </ClInclude>
    <ClInclude Include="CCGrid.h">
      <Filter>2d</Filter>
    </ClInclude>
    <ClInclude Include="CCLabel.h">
      <Filter>2d</Filter>
    </ClInclude>
    <ClInclude Include="CCLabelAtlas.h">
      <Filter>2d</Filter>
    </ClInclude>
    <ClInclude Include="CCLabelBMFont.h">
      <Filter>2d</Filter>
    </ClInclude>
    <ClInclude Include="CCLabelTextFormatter.h">
      <Filter>2d</Filter>
    </ClInclude>
    <ClInclude Include="CCLabelTTF.h">
      <Filter>2d</Filter>
    </ClInclude>
    <ClInclude Include="CCLayer.h">
      <Filter>2d</Filter>
    </ClInclude>
    <ClInclude Include="CCMenu.h">
      <Filter>2d</Filter>
    </ClInclude>
    <ClInclude Include="CCMenuItem.h">
      <Filter>2d</Filter>
    </ClInclude>
    <ClInclude Include="CCMotionStreak.h">
      <Filter>2d</Filter>
    </ClInclude>
    <ClInclude Include="CCNode.h">
      <Filter>2d</Filter>
    </ClInclude>
    <ClInclude Include="CCNodeGrid.h">
      <Filter>2d</Filter>
    </ClInclude>
    <ClInclude Include="CCParallaxNode.h">
      <Filter>2d</Filter>
    </ClInclude>
    <ClInclude Include="CCParticleBatchNode.h">
      <Filter>2d</Filter>
    </ClInclude>
    <ClInclude Include="CCParticleExamples.h">
      <Filter>2d</Filter>
    </ClInclude>
    <ClInclude Include="CCParticleSystem.h">
      <Filter>2d</Filter>
    </ClInclude>
    <ClInclude Include="CCParticleSystemQuad.h">
      <Filter>2d</Filter>
    </ClInclude>
    <ClInclude Include="CCProgressTimer.h">
      <Filter>2d</Filter>
    </ClInclude>
    <ClInclude Include="CCRenderTexture.h">
      <Filter>2d</Filter>
    </ClInclude>
    <ClInclude Include="CCScene.h">
      <Filter>2d</Filter>
    </ClInclude>
    <ClInclude Include="CCSprite.h">
      <Filter>2d</Filter>
    </ClInclude>
    <ClInclude Include="CCSpriteBatchNode.h">
      <Filter>2d</Filter>
    </ClInclude>
    <ClInclude Include="CCSpriteFrame.h">
      <Filter>2d</Filter>
    </ClInclude>
    <ClInclude Include="CCSpriteFrameCache.h">
      <Filter>2d</Filter>
    </ClInclude>
    <ClInclude Include="CCTextFieldTTF.h">
      <Filter>2d</Filter>
    </ClInclude>
    <ClInclude Include="CCTileMapAtlas.h">
      <Filter>2d</Filter>
    </ClInclude>
    <ClInclude Include="CCTMXLayer.h">
      <Filter>2d</Filter>
    </ClInclude>
    <ClInclude Include="CCTMXObjectGroup.h">
      <Filter>2d</Filter>
    </ClInclude>
    <ClInclude Include="CCTMXTiledMap.h">
      <Filter>2d</Filter>
    </ClInclude>
    <ClInclude Include="CCTMXXMLParser.h">
      <Filter>2d</Filter>
    </ClInclude>
    <ClInclude Include="CCTransition.h">
      <Filter>2d</Filter>
    </ClInclude>
    <ClInclude Include="CCTransitionPageTurn.h">
      <Filter>2d</Filter>
    </ClInclude>
    <ClInclude Include="CCTransitionProgress.h">
      <Filter>2d</Filter>
    </ClInclude>
    <ClInclude Include="CCTweenFunction.h">
      <Filter>2d</Filter>
    </ClInclude>
    <ClInclude Include="..\base\atitc.h">
      <Filter>base</Filter>
    </ClInclude>
    <ClInclude Include="..\base\base64.h">
      <Filter>base</Filter>
    </ClInclude>
    <ClInclude Include="..\base\CCAutoreleasePool.h">
      <Filter>base</Filter>
    </ClInclude>
    <ClInclude Include="..\base\ccCArray.h">
      <Filter>base</Filter>
    </ClInclude>
    <ClInclude Include="..\base\ccConfig.h">
      <Filter>base</Filter>
    </ClInclude>
    <ClInclude Include="..\base\CCConfiguration.h">
      <Filter>base</Filter>
    </ClInclude>
    <ClInclude Include="..\base\CCConsole.h">
      <Filter>base</Filter>
    </ClInclude>
    <ClInclude Include="..\base\CCData.h">
      <Filter>base</Filter>
    </ClInclude>
    <ClInclude Include="..\base\CCDataVisitor.h">
      <Filter>base</Filter>
    </ClInclude>
    <ClInclude Include="..\base\CCDirector.h">
      <Filter>base</Filter>
    </ClInclude>
    <ClInclude Include="..\base\CCEvent.h">
      <Filter>base</Filter>
    </ClInclude>
    <ClInclude Include="..\base\CCEventAcceleration.h">
      <Filter>base</Filter>
    </ClInclude>
    <ClInclude Include="..\base\CCEventCustom.h">
      <Filter>base</Filter>
    </ClInclude>
    <ClInclude Include="..\base\CCEventDispatcher.h">
      <Filter>base</Filter>
    </ClInclude>
    <ClInclude Include="..\base\CCEventFocus.h">
      <Filter>base</Filter>
    </ClInclude>
    <ClInclude Include="..\base\CCEventKeyboard.h">
      <Filter>base</Filter>
    </ClInclude>
    <ClInclude Include="..\base\CCEventListener.h">
      <Filter>base</Filter>
    </ClInclude>
    <ClInclude Include="..\base\CCEventListenerAcceleration.h">
      <Filter>base</Filter>
    </ClInclude>
    <ClInclude Include="..\base\CCEventListenerCustom.h">
      <Filter>base</Filter>
    </ClInclude>
    <ClInclude Include="..\base\CCEventListenerFocus.h">
      <Filter>base</Filter>
    </ClInclude>
    <ClInclude Include="..\base\CCEventListenerKeyboard.h">
      <Filter>base</Filter>
    </ClInclude>
    <ClInclude Include="..\base\CCEventListenerMouse.h">
      <Filter>base</Filter>
    </ClInclude>
    <ClInclude Include="..\base\CCEventListenerTouch.h">
      <Filter>base</Filter>
    </ClInclude>
    <ClInclude Include="..\base\CCEventMouse.h">
      <Filter>base</Filter>
    </ClInclude>
    <ClInclude Include="..\base\CCEventTouch.h">
      <Filter>base</Filter>
    </ClInclude>
    <ClInclude Include="..\base\CCEventType.h">
      <Filter>base</Filter>
    </ClInclude>
    <ClInclude Include="..\base\ccFPSImages.h">
      <Filter>base</Filter>
    </ClInclude>
    <ClInclude Include="..\base\ccMacros.h">
      <Filter>base</Filter>
    </ClInclude>
    <ClInclude Include="..\base\CCMap.h">
      <Filter>base</Filter>
    </ClInclude>
    <ClInclude Include="..\base\CCNS.h">
      <Filter>base</Filter>
    </ClInclude>
    <ClInclude Include="..\base\CCProfiling.h">
      <Filter>base</Filter>
    </ClInclude>
    <ClInclude Include="..\base\CCProtocols.h">
      <Filter>base</Filter>
    </ClInclude>
    <ClInclude Include="..\base\CCRef.h">
      <Filter>base</Filter>
    </ClInclude>
    <ClInclude Include="..\base\CCRefPtr.h">
      <Filter>base</Filter>
    </ClInclude>
    <ClInclude Include="..\base\CCScheduler.h">
      <Filter>base</Filter>
    </ClInclude>
    <ClInclude Include="..\base\CCScriptSupport.h">
      <Filter>base</Filter>
    </ClInclude>
    <ClInclude Include="..\base\CCTouch.h">
      <Filter>base</Filter>
    </ClInclude>
    <ClInclude Include="..\base\ccTypes.h">
      <Filter>base</Filter>
    </ClInclude>
    <ClInclude Include="..\base\CCUserDefault.h">
      <Filter>base</Filter>
    </ClInclude>
    <ClInclude Include="..\base\ccUTF8.h">
      <Filter>base</Filter>
    </ClInclude>
    <ClInclude Include="..\base\ccUtils.h">
      <Filter>base</Filter>
    </ClInclude>
    <ClInclude Include="..\base\CCValue.h">
      <Filter>base</Filter>
    </ClInclude>
    <ClInclude Include="..\base\CCVector.h">
      <Filter>base</Filter>
    </ClInclude>
    <ClInclude Include="..\base\etc1.h">
      <Filter>base</Filter>
    </ClInclude>
    <ClInclude Include="..\base\pvr.h">
      <Filter>platform</Filter>
    </ClInclude>
    <ClInclude Include="..\base\firePngData.h">
      <Filter>base</Filter>
    </ClInclude>
    <ClInclude Include="..\base\s3tc.h">
      <Filter>base</Filter>
    </ClInclude>
    <ClInclude Include="..\base\TGAlib.h">
      <Filter>base</Filter>
    </ClInclude>
    <ClInclude Include="..\base\uthash.h">
      <Filter>base</Filter>
    </ClInclude>
    <ClInclude Include="..\base\utlist.h">
      <Filter>base</Filter>
    </ClInclude>
    <ClInclude Include="..\base\ZipUtils.h">
      <Filter>base</Filter>
    </ClInclude>
    <ClInclude Include="..\renderer\CCBatchCommand.h">
      <Filter>renderer</Filter>
    </ClInclude>
    <ClInclude Include="..\renderer\CCTrianglesCommand.h">
      <Filter>renderer</Filter>
    </ClInclude>
    <ClInclude Include="..\renderer\CCCustomCommand.h">
      <Filter>renderer</Filter>
    </ClInclude>
    <ClInclude Include="..\renderer\CCGLProgram.h">
      <Filter>renderer</Filter>
    </ClInclude>
    <ClInclude Include="..\renderer\CCGLProgramCache.h">
      <Filter>renderer</Filter>
    </ClInclude>
    <ClInclude Include="..\renderer\CCGLProgramState.h">
      <Filter>renderer</Filter>
    </ClInclude>
    <ClInclude Include="..\renderer\CCGLProgramStateCache.h">
      <Filter>renderer</Filter>
    </ClInclude>
    <ClInclude Include="..\renderer\ccGLStateCache.h">
      <Filter>renderer</Filter>
    </ClInclude>
    <ClInclude Include="..\renderer\CCGroupCommand.h">
      <Filter>renderer</Filter>
    </ClInclude>
    <ClInclude Include="..\renderer\CCQuadCommand.h">
      <Filter>renderer</Filter>
    </ClInclude>
    <ClInclude Include="..\renderer\CCRenderCommand.h">
      <Filter>renderer</Filter>
    </ClInclude>
    <ClInclude Include="..\renderer\CCRenderCommandPool.h">
      <Filter>renderer</Filter>
    </ClInclude>
    <ClInclude Include="..\renderer\CCRenderer.h">
      <Filter>renderer</Filter>
    </ClInclude>
    <ClInclude Include="..\renderer\ccShaders.h">
      <Filter>renderer</Filter>
    </ClInclude>
    <ClInclude Include="..\renderer\CCTexture2D.h">
      <Filter>renderer</Filter>
    </ClInclude>
    <ClInclude Include="..\renderer\CCTextureAtlas.h">
      <Filter>renderer</Filter>
    </ClInclude>
    <ClInclude Include="..\renderer\CCTextureCache.h">
      <Filter>renderer</Filter>
    </ClInclude>
    <ClInclude Include="..\platform\win32\compat\stdint.h">
      <Filter>platform\win32\compat</Filter>
    </ClInclude>
    <ClInclude Include="..\math\CCAffineTransform.h">
      <Filter>math</Filter>
    </ClInclude>
    <ClInclude Include="..\math\CCGeometry.h">
      <Filter>math</Filter>
    </ClInclude>
    <ClInclude Include="..\math\CCMath.h">
      <Filter>math</Filter>
    </ClInclude>
    <ClInclude Include="..\math\CCMathBase.h">
      <Filter>math</Filter>
    </ClInclude>
    <ClInclude Include="..\math\CCVertex.h">
      <Filter>math</Filter>
    </ClInclude>
    <ClInclude Include="..\math\Mat4.h">
      <Filter>math</Filter>
    </ClInclude>
    <ClInclude Include="..\math\MathUtil.h">
      <Filter>math</Filter>
    </ClInclude>
    <ClInclude Include="..\math\Quaternion.h">
      <Filter>math</Filter>
    </ClInclude>
    <ClInclude Include="..\math\TransformUtils.h">
      <Filter>math</Filter>
    </ClInclude>
    <ClInclude Include="..\math\Vec2.h">
      <Filter>math</Filter>
    </ClInclude>
    <ClInclude Include="..\math\Vec3.h">
      <Filter>math</Filter>
    </ClInclude>
    <ClInclude Include="..\math\Vec4.h">
      <Filter>math</Filter>
    </ClInclude>
    <ClInclude Include="..\platform\CCApplicationProtocol.h">
      <Filter>platform</Filter>
    </ClInclude>
    <ClInclude Include="..\platform\CCCommon.h">
      <Filter>platform</Filter>
    </ClInclude>
    <ClInclude Include="..\platform\CCDevice.h">
      <Filter>platform</Filter>
    </ClInclude>
    <ClInclude Include="..\platform\CCFileUtils.h">
      <Filter>platform</Filter>
    </ClInclude>
    <ClInclude Include="..\platform\CCImage.h">
      <Filter>platform</Filter>
    </ClInclude>
    <ClInclude Include="..\platform\CCSAXParser.h">
      <Filter>platform</Filter>
    </ClInclude>
    <ClInclude Include="..\platform\CCThread.h">
      <Filter>platform</Filter>
    </ClInclude>
    <ClInclude Include="..\..\external\tinyxml2\tinyxml2.h">
      <Filter>external\tinyxml2</Filter>
    </ClInclude>
    <ClInclude Include="..\..\external\unzip\unzip.h">
      <Filter>external\unzip</Filter>
    </ClInclude>
    <ClInclude Include="..\..\external\unzip\ioapi.h">
      <Filter>external\unzip</Filter>
    </ClInclude>
    <ClInclude Include="..\..\external\unzip\ioapi_mem.h">
      <Filter>external\unzip</Filter>
    </ClInclude>
    <ClInclude Include="..\..\external\edtaa3func\edtaa3func.h">
      <Filter>external\edtaa</Filter>
    </ClInclude>
    <ClInclude Include="..\base\CCIMEDelegate.h">
      <Filter>base</Filter>
    </ClInclude>
    <ClInclude Include="..\base\CCIMEDispatcher.h">
      <Filter>base</Filter>
    </ClInclude>
    <ClInclude Include="..\renderer\CCMeshCommand.h">
      <Filter>renderer</Filter>
    </ClInclude>
    <ClInclude Include="..\base\ObjectFactory.h">
      <Filter>base</Filter>
    </ClInclude>
    <ClInclude Include="CCFastTMXTiledMap.h">
      <Filter>2d</Filter>
    </ClInclude>
    <ClInclude Include="CCFastTMXLayer.h">
      <Filter>2d</Filter>
    </ClInclude>
    <ClInclude Include="..\storage\local-storage\LocalStorage.h">
      <Filter>storage</Filter>
    </ClInclude>
    <ClInclude Include="..\platform\CCGLView.h">
      <Filter>platform</Filter>
    </ClInclude>
    <ClInclude Include="CCProtectedNode.h">
      <Filter>2d</Filter>
    </ClInclude>
    <ClInclude Include="..\renderer\CCPrimitive.h">
      <Filter>renderer</Filter>
    </ClInclude>
    <ClInclude Include="..\renderer\CCPrimitiveCommand.h">
      <Filter>renderer</Filter>
    </ClInclude>
    <ClInclude Include="..\renderer\CCVertexIndexBuffer.h">
      <Filter>renderer</Filter>
    </ClInclude>
    <ClInclude Include="..\renderer\CCVertexIndexData.h">
      <Filter>renderer</Filter>
    </ClInclude>
    <ClInclude Include="..\base\ccRandom.h">
      <Filter>base</Filter>
    </ClInclude>
    <ClInclude Include="..\3d\CCAABB.h">
      <Filter>3d</Filter>
    </ClInclude>
    <ClInclude Include="..\3d\CCAnimate3D.h">
      <Filter>3d</Filter>
    </ClInclude>
    <ClInclude Include="..\3d\CCAnimation3D.h">
      <Filter>3d</Filter>
    </ClInclude>
    <ClInclude Include="..\3d\CCAnimationCurve.h">
      <Filter>3d</Filter>
    </ClInclude>
    <ClInclude Include="..\3d\CCAttachNode.h">
      <Filter>3d</Filter>
    </ClInclude>
    <ClInclude Include="..\3d\CCBundle3D.h">
      <Filter>3d</Filter>
    </ClInclude>
    <ClInclude Include="..\3d\CCBundle3DData.h">
      <Filter>3d</Filter>
    </ClInclude>
    <ClInclude Include="..\3d\CCBundleReader.h">
      <Filter>3d</Filter>
    </ClInclude>
    <ClInclude Include="..\3d\CCMesh.h">
      <Filter>3d</Filter>
    </ClInclude>
    <ClInclude Include="..\3d\CCMeshSkin.h">
      <Filter>3d</Filter>
    </ClInclude>
    <ClInclude Include="..\3d\CCOBB.h">
      <Filter>3d</Filter>
    </ClInclude>
    <ClInclude Include="..\3d\CCObjLoader.h">
      <Filter>3d</Filter>
    </ClInclude>
    <ClInclude Include="..\3d\CCRay.h">
      <Filter>3d</Filter>
    </ClInclude>
    <ClInclude Include="..\3d\CCSkeleton3D.h">
      <Filter>3d</Filter>
    </ClInclude>
    <ClInclude Include="..\3d\CCSprite3D.h">
      <Filter>3d</Filter>
    </ClInclude>
    <ClInclude Include="..\3d\CCSprite3DMaterial.h">
      <Filter>3d</Filter>
    </ClInclude>
    <ClInclude Include="..\3d\cocos3d.h">
      <Filter>3d</Filter>
    </ClInclude>
    <ClInclude Include="..\..\extensions\assets-manager\AssetsManager.h">
      <Filter>extension\AssetsManager</Filter>
    </ClInclude>
    <ClInclude Include="..\..\extensions\GUI\CCScrollView\CCScrollView.h">
      <Filter>extension\GUI\CCScrollView</Filter>
    </ClInclude>
    <ClInclude Include="..\..\extensions\GUI\CCScrollView\CCTableView.h">
      <Filter>extension\GUI\CCScrollView</Filter>
    </ClInclude>
    <ClInclude Include="..\..\extensions\GUI\CCScrollView\CCTableViewCell.h">
      <Filter>extension\GUI\CCScrollView</Filter>
    </ClInclude>
    <ClInclude Include="..\..\extensions\physics-nodes\CCPhysicsDebugNode.h">
      <Filter>extension\physics_nodes</Filter>
    </ClInclude>
    <ClInclude Include="..\..\extensions\physics-nodes\CCPhysicsSprite.h">
      <Filter>extension\physics_nodes</Filter>
    </ClInclude>
    <ClInclude Include="..\..\extensions\cocos-ext.h">
      <Filter>extension</Filter>
    </ClInclude>
    <ClInclude Include="..\..\extensions\ExtensionExport.h">
      <Filter>extension</Filter>
    </ClInclude>
    <ClInclude Include="..\..\extensions\ExtensionMacros.h">
      <Filter>extension</Filter>
    </ClInclude>
    <ClInclude Include="..\audio\include\Export.h">
      <Filter>cocosdenshion\Header Files</Filter>
    </ClInclude>
    <ClInclude Include="..\audio\win32\MciPlayer.h">
      <Filter>cocosdenshion\Header Files</Filter>
    </ClInclude>
    <ClInclude Include="..\audio\include\SimpleAudioEngine.h">
      <Filter>cocosdenshion\Header Files</Filter>
    </ClInclude>
    <ClInclude Include="..\network\HttpClient.h">
      <Filter>network\Header Files</Filter>
    </ClInclude>
    <ClInclude Include="..\network\HttpRequest.h">
      <Filter>network\Header Files</Filter>
    </ClInclude>
    <ClInclude Include="..\network\HttpResponse.h">
      <Filter>network\Header Files</Filter>
    </ClInclude>
    <ClInclude Include="..\network\SocketIO.h">
      <Filter>network\Header Files</Filter>
    </ClInclude>
    <ClInclude Include="..\network\WebSocket.h">
      <Filter>network\Header Files</Filter>
    </ClInclude>
    <ClInclude Include="..\ui\UIScale9Sprite.h">
      <Filter>ui\BaseClasses</Filter>
    </ClInclude>
    <ClInclude Include="..\ui\UIWidget.h">
      <Filter>ui\BaseClasses</Filter>
    </ClInclude>
    <ClInclude Include="..\ui\UIHBox.h">
      <Filter>ui\Layouts</Filter>
    </ClInclude>
    <ClInclude Include="..\ui\UILayout.h">
      <Filter>ui\Layouts</Filter>
    </ClInclude>
    <ClInclude Include="..\ui\UILayoutManager.h">
      <Filter>ui\Layouts</Filter>
    </ClInclude>
    <ClInclude Include="..\ui\UILayoutParameter.h">
      <Filter>ui\Layouts</Filter>
    </ClInclude>
    <ClInclude Include="..\ui\UIRelativeBox.h">
      <Filter>ui\Layouts</Filter>
    </ClInclude>
    <ClInclude Include="..\ui\UIVBox.h">
      <Filter>ui\Layouts</Filter>
    </ClInclude>
    <ClInclude Include="..\ui\CocosGUI.h">
      <Filter>ui\System</Filter>
    </ClInclude>
    <ClInclude Include="..\ui\GUIExport.h">
      <Filter>ui\System</Filter>
    </ClInclude>
    <ClInclude Include="..\ui\UIDeprecated.h">
      <Filter>ui\System</Filter>
    </ClInclude>
    <ClInclude Include="..\ui\UIHelper.h">
      <Filter>ui\System</Filter>
    </ClInclude>
    <ClInclude Include="..\ui\UIButton.h">
      <Filter>ui\UIWidgets</Filter>
    </ClInclude>
    <ClInclude Include="..\ui\UICheckBox.h">
      <Filter>ui\UIWidgets</Filter>
    </ClInclude>
    <ClInclude Include="..\ui\UIImageView.h">
      <Filter>ui\UIWidgets</Filter>
    </ClInclude>
    <ClInclude Include="..\ui\UILoadingBar.h">
      <Filter>ui\UIWidgets</Filter>
    </ClInclude>
    <ClInclude Include="..\ui\UIRichText.h">
      <Filter>ui\UIWidgets</Filter>
    </ClInclude>
    <ClInclude Include="..\ui\UISlider.h">
      <Filter>ui\UIWidgets</Filter>
    </ClInclude>
    <ClInclude Include="..\ui\UIText.h">
      <Filter>ui\UIWidgets</Filter>
    </ClInclude>
    <ClInclude Include="..\ui\UITextAtlas.h">
      <Filter>ui\UIWidgets</Filter>
    </ClInclude>
    <ClInclude Include="..\ui\UITextBMFont.h">
      <Filter>ui\UIWidgets</Filter>
    </ClInclude>
    <ClInclude Include="..\ui\UITextField.h">
      <Filter>ui\UIWidgets</Filter>
    </ClInclude>
    <ClInclude Include="..\ui\UIListView.h">
      <Filter>ui\UIWidgets\ScrollWidget</Filter>
    </ClInclude>
    <ClInclude Include="..\ui\UIPageView.h">
      <Filter>ui\UIWidgets\ScrollWidget</Filter>
    </ClInclude>
    <ClInclude Include="..\ui\UIScrollView.h">
      <Filter>ui\UIWidgets\ScrollWidget</Filter>
    </ClInclude>
    <ClInclude Include="..\editor-support\cocostudio\CocosStudioExport.h">
      <Filter>cocostudio</Filter>
    </ClInclude>
    <ClInclude Include="..\editor-support\cocostudio\TriggerBase.h">
      <Filter>cocostudio\TimelineAction\trigger</Filter>
    </ClInclude>
    <ClInclude Include="..\editor-support\cocostudio\TriggerMng.h">
      <Filter>cocostudio\TimelineAction\trigger</Filter>
    </ClInclude>
    <ClInclude Include="..\editor-support\cocostudio\TriggerObj.h">
      <Filter>cocostudio\TimelineAction\trigger</Filter>
    </ClInclude>
    <ClInclude Include="..\editor-support\cocostudio\ActionTimeline\CCActionTimeline.h">
      <Filter>cocostudio\TimelineAction</Filter>
    </ClInclude>
    <ClInclude Include="..\editor-support\cocostudio\ActionTimeline\CCFrame.h">
      <Filter>cocostudio\TimelineAction</Filter>
    </ClInclude>
    <ClInclude Include="..\editor-support\cocostudio\ActionTimeline\CCActionTimelineCache.h">
      <Filter>cocostudio\TimelineAction</Filter>
    </ClInclude>
    <ClInclude Include="..\editor-support\cocostudio\ActionTimeline\CCTimeLine.h">
      <Filter>cocostudio\TimelineAction</Filter>
    </ClInclude>
    <ClInclude Include="..\editor-support\cocostudio\ActionTimeline\CCTimelineMacro.h">
      <Filter>cocostudio\TimelineAction</Filter>
    </ClInclude>
    <ClInclude Include="..\editor-support\cocostudio\CCSGUIReader.h">
      <Filter>cocostudio\reader</Filter>
    </ClInclude>
    <ClInclude Include="..\editor-support\cocostudio\CCSSceneReader.h">
      <Filter>cocostudio\reader</Filter>
    </ClInclude>
    <ClInclude Include="..\editor-support\cocostudio\WidgetReader\WidgetReader.h">
      <Filter>cocostudio\reader\WidgetReader</Filter>
    </ClInclude>
    <ClInclude Include="..\editor-support\cocostudio\WidgetReader\WidgetReaderProtocol.h">
      <Filter>cocostudio\reader\WidgetReader</Filter>
    </ClInclude>
    <ClInclude Include="..\editor-support\cocostudio\WidgetReader\ButtonReader\ButtonReader.h">
      <Filter>cocostudio\reader\WidgetReader\ButtonReader</Filter>
    </ClInclude>
    <ClInclude Include="..\editor-support\cocostudio\WidgetReader\CheckBoxReader\CheckBoxReader.h">
      <Filter>cocostudio\reader\WidgetReader\CheckBoxReader</Filter>
    </ClInclude>
    <ClInclude Include="..\editor-support\cocostudio\WidgetReader\ImageViewReader\ImageViewReader.h">
      <Filter>cocostudio\reader\WidgetReader\ImageViewReader</Filter>
    </ClInclude>
    <ClInclude Include="..\editor-support\cocostudio\WidgetReader\LayoutReader\LayoutReader.h">
      <Filter>cocostudio\reader\WidgetReader\LayoutReader</Filter>
    </ClInclude>
    <ClInclude Include="..\editor-support\cocostudio\WidgetReader\ListViewReader\ListViewReader.h">
      <Filter>cocostudio\reader\WidgetReader\ListViewReader</Filter>
    </ClInclude>
    <ClInclude Include="..\editor-support\cocostudio\WidgetReader\LoadingBarReader\LoadingBarReader.h">
      <Filter>cocostudio\reader\WidgetReader\LoadingBarReader</Filter>
    </ClInclude>
    <ClInclude Include="..\editor-support\cocostudio\WidgetReader\PageViewReader\PageViewReader.h">
      <Filter>cocostudio\reader\WidgetReader\PageViewReader</Filter>
    </ClInclude>
    <ClInclude Include="..\editor-support\cocostudio\WidgetReader\ScrollViewReader\ScrollViewReader.h">
      <Filter>cocostudio\reader\WidgetReader\ScrollViewReader</Filter>
    </ClInclude>
    <ClInclude Include="..\editor-support\cocostudio\WidgetReader\SliderReader\SliderReader.h">
      <Filter>cocostudio\reader\WidgetReader\SliderReader</Filter>
    </ClInclude>
    <ClInclude Include="..\editor-support\cocostudio\WidgetReader\TextAtlasReader\TextAtlasReader.h">
      <Filter>cocostudio\reader\WidgetReader\TextAtlasReader</Filter>
    </ClInclude>
    <ClInclude Include="..\editor-support\cocostudio\WidgetReader\TextBMFontReader\TextBMFontReader.h">
      <Filter>cocostudio\reader\WidgetReader\TextBMFontReader</Filter>
    </ClInclude>
    <ClInclude Include="..\editor-support\cocostudio\WidgetReader\TextFieldReader\TextFieldReader.h">
      <Filter>cocostudio\reader\WidgetReader\TextFieldReader</Filter>
    </ClInclude>
    <ClInclude Include="..\editor-support\cocostudio\WidgetReader\TextReader\TextReader.h">
      <Filter>cocostudio\reader\WidgetReader\TextReader</Filter>
    </ClInclude>
    <ClInclude Include="..\editor-support\cocostudio\WidgetReader\Node3DReader\Node3DReader.h">
      <Filter>cocostudio\reader\WidgetReader\Node3DReader</Filter>
    </ClInclude>
    <ClInclude Include="..\editor-support\cocostudio\WidgetReader\UserCameraReader\UserCameraReader.h">
      <Filter>cocostudio\reader\WidgetReader\UserCameraReader</Filter>
    </ClInclude>
    <ClInclude Include="..\editor-support\cocostudio\WidgetReader\Particle3DReader\Particle3DReader.h">
      <Filter>cocostudio\reader\WidgetReader\Particle3DReader</Filter>
    </ClInclude>
    <ClInclude Include="..\editor-support\cocostudio\WidgetReader\Sprite3DReader\Sprite3DReader.h">
      <Filter>cocostudio\reader\WidgetReader\Sprite3DReader</Filter>
    </ClInclude>
    <ClInclude Include="..\editor-support\cocostudio\CocoLoader.h">
      <Filter>cocostudio\json</Filter>
    </ClInclude>
    <ClInclude Include="..\editor-support\cocostudio\CocoStudio.h">
      <Filter>cocostudio\json</Filter>
    </ClInclude>
    <ClInclude Include="..\editor-support\cocostudio\DictionaryHelper.h">
      <Filter>cocostudio\json</Filter>
    </ClInclude>
    <ClInclude Include="..\..\external\json\document.h">
      <Filter>cocostudio\json\rapidjson</Filter>
    </ClInclude>
    <ClInclude Include="..\..\external\json\filestream.h">
      <Filter>cocostudio\json\rapidjson</Filter>
    </ClInclude>
    <ClInclude Include="..\..\external\json\prettywriter.h">
      <Filter>cocostudio\json\rapidjson</Filter>
    </ClInclude>
    <ClInclude Include="..\..\external\json\rapidjson.h">
      <Filter>cocostudio\json\rapidjson</Filter>
    </ClInclude>
    <ClInclude Include="..\..\external\json\reader.h">
      <Filter>cocostudio\json\rapidjson</Filter>
    </ClInclude>
    <ClInclude Include="..\..\external\json\stringbuffer.h">
      <Filter>cocostudio\json\rapidjson</Filter>
    </ClInclude>
    <ClInclude Include="..\..\external\json\writer.h">
      <Filter>cocostudio\json\rapidjson</Filter>
    </ClInclude>
    <ClInclude Include="..\..\external\json\internal\pow10.h">
      <Filter>cocostudio\json\rapidjson\internal</Filter>
    </ClInclude>
    <ClInclude Include="..\..\external\json\internal\stack.h">
      <Filter>cocostudio\json\rapidjson\internal</Filter>
    </ClInclude>
    <ClInclude Include="..\..\external\json\internal\strfunc.h">
      <Filter>cocostudio\json\rapidjson\internal</Filter>
    </ClInclude>
    <ClInclude Include="..\editor-support\cocostudio\CCComAttribute.h">
      <Filter>cocostudio\components</Filter>
    </ClInclude>
    <ClInclude Include="..\editor-support\cocostudio\CCComAudio.h">
      <Filter>cocostudio\components</Filter>
    </ClInclude>
    <ClInclude Include="..\editor-support\cocostudio\CCComBase.h">
      <Filter>cocostudio\components</Filter>
    </ClInclude>
    <ClInclude Include="..\editor-support\cocostudio\CCComController.h">
      <Filter>cocostudio\components</Filter>
    </ClInclude>
    <ClInclude Include="..\editor-support\cocostudio\CCComRender.h">
      <Filter>cocostudio\components</Filter>
    </ClInclude>
    <ClInclude Include="..\editor-support\cocostudio\CCInputDelegate.h">
      <Filter>cocostudio\components</Filter>
    </ClInclude>
    <ClInclude Include="..\editor-support\cocostudio\CCArmature.h">
      <Filter>cocostudio\armature</Filter>
    </ClInclude>
    <ClInclude Include="..\editor-support\cocostudio\CCBone.h">
      <Filter>cocostudio\armature</Filter>
    </ClInclude>
    <ClInclude Include="..\editor-support\cocostudio\CCArmatureAnimation.h">
      <Filter>cocostudio\armature\animation</Filter>
    </ClInclude>
    <ClInclude Include="..\editor-support\cocostudio\CCProcessBase.h">
      <Filter>cocostudio\armature\animation</Filter>
    </ClInclude>
    <ClInclude Include="..\editor-support\cocostudio\CCTween.h">
      <Filter>cocostudio\armature\animation</Filter>
    </ClInclude>
    <ClInclude Include="..\editor-support\cocostudio\CCDatas.h">
      <Filter>cocostudio\armature\datas</Filter>
    </ClInclude>
    <ClInclude Include="..\editor-support\cocostudio\CCBatchNode.h">
      <Filter>cocostudio\armature\display</Filter>
    </ClInclude>
    <ClInclude Include="..\editor-support\cocostudio\CCDecorativeDisplay.h">
      <Filter>cocostudio\armature\display</Filter>
    </ClInclude>
    <ClInclude Include="..\editor-support\cocostudio\CCDisplayFactory.h">
      <Filter>cocostudio\armature\display</Filter>
    </ClInclude>
    <ClInclude Include="..\editor-support\cocostudio\CCDisplayManager.h">
      <Filter>cocostudio\armature\display</Filter>
    </ClInclude>
    <ClInclude Include="..\editor-support\cocostudio\CCSkin.h">
      <Filter>cocostudio\armature\display</Filter>
    </ClInclude>
    <ClInclude Include="..\editor-support\cocostudio\CCColliderDetector.h">
      <Filter>cocostudio\armature\physics</Filter>
    </ClInclude>
    <ClInclude Include="..\editor-support\cocostudio\CCArmatureDataManager.h">
      <Filter>cocostudio\armature\utils</Filter>
    </ClInclude>
    <ClInclude Include="..\editor-support\cocostudio\CCArmatureDefine.h">
      <Filter>cocostudio\armature\utils</Filter>
    </ClInclude>
    <ClInclude Include="..\editor-support\cocostudio\CCDataReaderHelper.h">
      <Filter>cocostudio\armature\utils</Filter>
    </ClInclude>
    <ClInclude Include="..\editor-support\cocostudio\CCSpriteFrameCacheHelper.h">
      <Filter>cocostudio\armature\utils</Filter>
    </ClInclude>
    <ClInclude Include="..\editor-support\cocostudio\CCTransformHelp.h">
      <Filter>cocostudio\armature\utils</Filter>
    </ClInclude>
    <ClInclude Include="..\editor-support\cocostudio\CCUtilMath.h">
      <Filter>cocostudio\armature\utils</Filter>
    </ClInclude>
    <ClInclude Include="..\editor-support\cocostudio\CCActionFrame.h">
      <Filter>cocostudio\action</Filter>
    </ClInclude>
    <ClInclude Include="..\editor-support\cocostudio\CCActionFrameEasing.h">
      <Filter>cocostudio\action</Filter>
    </ClInclude>
    <ClInclude Include="..\editor-support\cocostudio\CCActionManagerEx.h">
      <Filter>cocostudio\action</Filter>
    </ClInclude>
    <ClInclude Include="..\editor-support\cocostudio\CCActionNode.h">
      <Filter>cocostudio\action</Filter>
    </ClInclude>
    <ClInclude Include="..\editor-support\cocostudio\CCActionObject.h">
      <Filter>cocostudio\action</Filter>
    </ClInclude>
    <ClInclude Include="..\3d\CCMeshVertexIndexData.h">
      <Filter>3d</Filter>
    </ClInclude>
    <ClInclude Include="..\editor-support\cocosbuilder\CCBAnimationManager.h">
      <Filter>cocosbuilder\Header Files</Filter>
    </ClInclude>
    <ClInclude Include="..\editor-support\cocosbuilder\CCBFileLoader.h">
      <Filter>cocosbuilder\Header Files</Filter>
    </ClInclude>
    <ClInclude Include="..\editor-support\cocosbuilder\CCBKeyframe.h">
      <Filter>cocosbuilder\Header Files</Filter>
    </ClInclude>
    <ClInclude Include="..\editor-support\cocosbuilder\CCBMemberVariableAssigner.h">
      <Filter>cocosbuilder\Header Files</Filter>
    </ClInclude>
    <ClInclude Include="..\editor-support\cocosbuilder\CCBReader.h">
      <Filter>cocosbuilder\Header Files</Filter>
    </ClInclude>
    <ClInclude Include="..\editor-support\cocosbuilder\CCBSelectorResolver.h">
      <Filter>cocosbuilder\Header Files</Filter>
    </ClInclude>
    <ClInclude Include="..\editor-support\cocosbuilder\CCBSequence.h">
      <Filter>cocosbuilder\Header Files</Filter>
    </ClInclude>
    <ClInclude Include="..\editor-support\cocosbuilder\CCBSequenceProperty.h">
      <Filter>cocosbuilder\Header Files</Filter>
    </ClInclude>
    <ClInclude Include="..\editor-support\cocosbuilder\CCControlButtonLoader.h">
      <Filter>cocosbuilder\Header Files</Filter>
    </ClInclude>
    <ClInclude Include="..\editor-support\cocosbuilder\CCControlLoader.h">
      <Filter>cocosbuilder\Header Files</Filter>
    </ClInclude>
    <ClInclude Include="..\editor-support\cocosbuilder\CCLabelBMFontLoader.h">
      <Filter>cocosbuilder\Header Files</Filter>
    </ClInclude>
    <ClInclude Include="..\editor-support\cocosbuilder\CCLabelTTFLoader.h">
      <Filter>cocosbuilder\Header Files</Filter>
    </ClInclude>
    <ClInclude Include="..\editor-support\cocosbuilder\CCLayerColorLoader.h">
      <Filter>cocosbuilder\Header Files</Filter>
    </ClInclude>
    <ClInclude Include="..\editor-support\cocosbuilder\CCLayerGradientLoader.h">
      <Filter>cocosbuilder\Header Files</Filter>
    </ClInclude>
    <ClInclude Include="..\editor-support\cocosbuilder\CCLayerLoader.h">
      <Filter>cocosbuilder\Header Files</Filter>
    </ClInclude>
    <ClInclude Include="..\editor-support\cocosbuilder\CCMenuItemImageLoader.h">
      <Filter>cocosbuilder\Header Files</Filter>
    </ClInclude>
    <ClInclude Include="..\editor-support\cocosbuilder\CCMenuItemLoader.h">
      <Filter>cocosbuilder\Header Files</Filter>
    </ClInclude>
    <ClInclude Include="..\editor-support\cocosbuilder\CCMenuLoader.h">
      <Filter>cocosbuilder\Header Files</Filter>
    </ClInclude>
    <ClInclude Include="..\editor-support\cocosbuilder\CCNode+CCBRelativePositioning.h">
      <Filter>cocosbuilder\Header Files</Filter>
    </ClInclude>
    <ClInclude Include="..\editor-support\cocosbuilder\CCNodeLoader.h">
      <Filter>cocosbuilder\Header Files</Filter>
    </ClInclude>
    <ClInclude Include="..\editor-support\cocosbuilder\CCNodeLoaderLibrary.h">
      <Filter>cocosbuilder\Header Files</Filter>
    </ClInclude>
    <ClInclude Include="..\editor-support\cocosbuilder\CCNodeLoaderListener.h">
      <Filter>cocosbuilder\Header Files</Filter>
    </ClInclude>
    <ClInclude Include="..\editor-support\cocosbuilder\CCParticleSystemQuadLoader.h">
      <Filter>cocosbuilder\Header Files</Filter>
    </ClInclude>
    <ClInclude Include="..\editor-support\cocosbuilder\CCScale9SpriteLoader.h">
      <Filter>cocosbuilder\Header Files</Filter>
    </ClInclude>
    <ClInclude Include="..\editor-support\cocosbuilder\CCScrollViewLoader.h">
      <Filter>cocosbuilder\Header Files</Filter>
    </ClInclude>
    <ClInclude Include="..\editor-support\cocosbuilder\CCSpriteLoader.h">
      <Filter>cocosbuilder\Header Files</Filter>
    </ClInclude>
    <ClInclude Include="..\editor-support\cocosbuilder\CocosBuilder.h">
      <Filter>cocosbuilder\Header Files</Filter>
    </ClInclude>
    <ClInclude Include="..\3d\CCBillBoard.h">
      <Filter>3d</Filter>
    </ClInclude>
    <ClInclude Include="..\ui\UIEditBox\UIEditBox.h">
      <Filter>ui\UIWidgets\EditBox</Filter>
    </ClInclude>
    <ClInclude Include="..\ui\UIEditBox\UIEditBoxImpl.h">
      <Filter>ui\UIWidgets\EditBox</Filter>
    </ClInclude>
    <ClInclude Include="..\..\extensions\GUI\CCControlExtension\CCControl.h">
      <Filter>extension\GUI\CCControlExtensions</Filter>
    </ClInclude>
    <ClInclude Include="..\..\extensions\GUI\CCControlExtension\CCControlButton.h">
      <Filter>extension\GUI\CCControlExtensions</Filter>
    </ClInclude>
    <ClInclude Include="..\..\extensions\GUI\CCControlExtension\CCControlColourPicker.h">
      <Filter>extension\GUI\CCControlExtensions</Filter>
    </ClInclude>
    <ClInclude Include="..\..\extensions\GUI\CCControlExtension\CCControlExtensions.h">
      <Filter>extension\GUI\CCControlExtensions</Filter>
    </ClInclude>
    <ClInclude Include="..\..\extensions\GUI\CCControlExtension\CCControlHuePicker.h">
      <Filter>extension\GUI\CCControlExtensions</Filter>
    </ClInclude>
    <ClInclude Include="..\..\extensions\GUI\CCControlExtension\CCControlPotentiometer.h">
      <Filter>extension\GUI\CCControlExtensions</Filter>
    </ClInclude>
    <ClInclude Include="..\..\extensions\GUI\CCControlExtension\CCControlSaturationBrightnessPicker.h">
      <Filter>extension\GUI\CCControlExtensions</Filter>
    </ClInclude>
    <ClInclude Include="..\..\extensions\GUI\CCControlExtension\CCControlSlider.h">
      <Filter>extension\GUI\CCControlExtensions</Filter>
    </ClInclude>
    <ClInclude Include="..\..\extensions\GUI\CCControlExtension\CCControlStepper.h">
      <Filter>extension\GUI\CCControlExtensions</Filter>
    </ClInclude>
    <ClInclude Include="..\..\extensions\GUI\CCControlExtension\CCControlSwitch.h">
      <Filter>extension\GUI\CCControlExtensions</Filter>
    </ClInclude>
    <ClInclude Include="..\..\extensions\GUI\CCControlExtension\CCControlUtils.h">
      <Filter>extension\GUI\CCControlExtensions</Filter>
    </ClInclude>
    <ClInclude Include="..\..\extensions\GUI\CCControlExtension\CCInvocation.h">
      <Filter>extension\GUI\CCControlExtensions</Filter>
    </ClInclude>
    <ClInclude Include="..\platform\win32\CCApplication-win32.h">
      <Filter>platform\win32</Filter>
    </ClInclude>
    <ClInclude Include="..\platform\win32\CCFileUtils-win32.h">
      <Filter>platform\win32</Filter>
    </ClInclude>
    <ClInclude Include="..\platform\win32\CCGL-win32.h">
      <Filter>platform\win32</Filter>
    </ClInclude>
    <ClInclude Include="..\platform\win32\CCPlatformDefine-win32.h">
      <Filter>platform\win32</Filter>
    </ClInclude>
    <ClInclude Include="..\platform\win32\CCStdC-win32.h">
      <Filter>platform\win32</Filter>
    </ClInclude>
    <ClInclude Include="..\platform\desktop\CCGLViewImpl-desktop.h">
      <Filter>platform\desktop</Filter>
    </ClInclude>
    <ClInclude Include="..\ui\UIEditBox\UIEditBoxImpl-win32.h">
      <Filter>ui\UIWidgets\EditBox</Filter>
    </ClInclude>
    <ClInclude Include="..\..\extensions\assets-manager\AssetsManagerEx.h">
      <Filter>extension\AssetsManager</Filter>
    </ClInclude>
    <ClInclude Include="..\..\extensions\assets-manager\CCEventAssetsManagerEx.h">
      <Filter>extension\AssetsManager</Filter>
    </ClInclude>
    <ClInclude Include="..\..\extensions\assets-manager\CCEventListenerAssetsManagerEx.h">
      <Filter>extension\AssetsManager</Filter>
    </ClInclude>
    <ClInclude Include="..\..\extensions\assets-manager\Downloader.h">
      <Filter>extension\AssetsManager</Filter>
    </ClInclude>
    <ClInclude Include="..\..\extensions\assets-manager\Manifest.h">
      <Filter>extension\AssetsManager</Filter>
    </ClInclude>
    <ClInclude Include="..\ui\UIWebView-inl.h">
      <Filter>ui\UIWidgets</Filter>
    </ClInclude>
    <ClInclude Include="..\ui\UIWebView.h">
      <Filter>ui\UIWidgets</Filter>
    </ClInclude>
    <ClInclude Include="..\audio\include\AudioEngine.h">
      <Filter>audioengine</Filter>
    </ClInclude>
    <ClInclude Include="..\audio\win32\AudioCache.h">
      <Filter>audioengine</Filter>
    </ClInclude>
    <ClInclude Include="..\audio\win32\AudioEngine-win32.h">
      <Filter>audioengine</Filter>
    </ClInclude>
    <ClInclude Include="..\audio\win32\AudioPlayer.h">
      <Filter>audioengine</Filter>
    </ClInclude>
    <ClInclude Include="..\editor-support\cocostudio\ActionTimeline\CSLoader.h">
      <Filter>cocostudio\TimelineAction</Filter>
    </ClInclude>
    <ClInclude Include="..\ui\UILayoutComponent.h">
      <Filter>ui\Layouts</Filter>
    </ClInclude>
    <ClInclude Include="CCCamera.h">
      <Filter>2d</Filter>
    </ClInclude>
    <ClInclude Include="CCLight.h">
      <Filter>2d</Filter>
    </ClInclude>
    <ClInclude Include="..\..\external\flatbuffers\flatbuffers.h">
      <Filter>cocostudio\json\flatbuffers</Filter>
    </ClInclude>
    <ClInclude Include="..\..\external\flatbuffers\idl.h">
      <Filter>cocostudio\json\flatbuffers</Filter>
    </ClInclude>
    <ClInclude Include="..\..\external\flatbuffers\util.h">
      <Filter>cocostudio\json\flatbuffers</Filter>
    </ClInclude>
    <ClInclude Include="..\editor-support\cocostudio\CSParseBinary_generated.h">
      <Filter>cocostudio\json</Filter>
    </ClInclude>
    <ClInclude Include="..\editor-support\cocostudio\CSParse3DBinary_generated.h">
      <Filter>cocostudio\json</Filter>
    </ClInclude>
    <ClInclude Include="..\editor-support\cocostudio\FlatBuffersSerialize.h">
      <Filter>cocostudio\json</Filter>
    </ClInclude>
    <ClInclude Include="..\editor-support\cocostudio\WidgetReader\ComAudioReader\ComAudioReader.h">
      <Filter>cocostudio\reader\WidgetReader\ComAudioReader</Filter>
    </ClInclude>
    <ClInclude Include="..\editor-support\cocostudio\WidgetReader\GameMapReader\GameMapReader.h">
      <Filter>cocostudio\reader\WidgetReader\GameMapReader</Filter>
    </ClInclude>
    <ClInclude Include="..\editor-support\cocostudio\WidgetReader\NodeReader\NodeReader.h">
      <Filter>cocostudio\reader\WidgetReader\NodeReader</Filter>
    </ClInclude>
    <ClInclude Include="..\editor-support\cocostudio\WidgetReader\ParticleReader\ParticleReader.h">
      <Filter>cocostudio\reader\WidgetReader\ParticleReader</Filter>
    </ClInclude>
    <ClInclude Include="..\editor-support\cocostudio\WidgetReader\ProjectNodeReader\ProjectNodeReader.h">
      <Filter>cocostudio\reader\WidgetReader\ProjectNodeReader</Filter>
    </ClInclude>
    <ClInclude Include="..\editor-support\cocostudio\WidgetReader\SingleNodeReader\SingleNodeReader.h">
      <Filter>cocostudio\reader\WidgetReader\SingleNodeReader</Filter>
    </ClInclude>
    <ClInclude Include="..\editor-support\cocostudio\WidgetReader\SpriteReader\SpriteReader.h">
      <Filter>cocostudio\reader\WidgetReader\SpriteReader</Filter>
    </ClInclude>
    <ClInclude Include="..\editor-support\cocostudio\WidgetReader\NodeReaderDefine.h">
      <Filter>cocostudio\reader\WidgetReader</Filter>
    </ClInclude>
    <ClInclude Include="..\editor-support\cocostudio\WidgetReader\NodeReaderProtocol.h">
      <Filter>cocostudio\reader\WidgetReader</Filter>
    </ClInclude>
    <ClInclude Include="..\editor-support\cocostudio\WidgetCallBackHandlerProtocol.h">
      <Filter>cocostudio\json</Filter>
    </ClInclude>
    <ClInclude Include="..\editor-support\cocostudio\ActionTimeline\CCActionTimelineNode.h">
      <Filter>cocostudio\TimelineAction</Filter>
    </ClInclude>
    <ClInclude Include="..\base\CCAsyncTaskPool.h">
      <Filter>base</Filter>
    </ClInclude>
    <ClInclude Include="..\base\allocator\CCAllocatorGlobal.h">
      <Filter>base\allocator</Filter>
    </ClInclude>
    <ClInclude Include="..\base\allocator\CCAllocatorBase.h">
      <Filter>base\allocator</Filter>
    </ClInclude>
    <ClInclude Include="..\base\allocator\CCAllocatorDiagnostics.h">
      <Filter>base\allocator</Filter>
    </ClInclude>
    <ClInclude Include="..\base\allocator\CCAllocatorMacros.h">
      <Filter>base\allocator</Filter>
    </ClInclude>
    <ClInclude Include="..\base\allocator\CCAllocatorMutex.h">
      <Filter>base\allocator</Filter>
    </ClInclude>
    <ClInclude Include="..\base\allocator\CCAllocatorStrategyDefault.h">
      <Filter>base\allocator</Filter>
    </ClInclude>
    <ClInclude Include="..\base\allocator\CCAllocatorStrategyFixedBlock.h">
      <Filter>base\allocator</Filter>
    </ClInclude>
    <ClInclude Include="..\base\allocator\CCAllocatorStrategyGlobalSmallBlock.h">
      <Filter>base\allocator</Filter>
    </ClInclude>
    <ClInclude Include="..\base\allocator\CCAllocatorStrategyPool.h">
      <Filter>base\allocator</Filter>
    </ClInclude>
    <ClInclude Include="..\editor-support\cocostudio\WidgetReader\ArmatureNodeReader\ArmatureNodeReader.h">
      <Filter>cocostudio\reader\WidgetReader\ArmatureNodeReader</Filter>
    </ClInclude>
    <ClInclude Include="..\editor-support\cocostudio\WidgetReader\ArmatureNodeReader\CSArmatureNode_generated.h">
      <Filter>cocostudio\reader\WidgetReader\ArmatureNodeReader</Filter>
    </ClInclude>
    <ClInclude Include="..\3d\CCFrustum.h" />
    <ClInclude Include="..\3d\CCPlane.h" />
    <ClInclude Include="..\physics\CCPhysicsHelper.h">
      <Filter>physics</Filter>
    </ClInclude>
    <ClInclude Include="..\3d\CCTerrain.h">
      <Filter>3d</Filter>
    </ClInclude>
    <ClInclude Include="..\3d\CCSkybox.h">
      <Filter>3d</Filter>
    </ClInclude>
    <ClInclude Include="..\3d\CCTextureCube.h">
      <Filter>3d</Filter>
    </ClInclude>
    <ClInclude Include="..\platform\CCPlatformConfig.h">
      <Filter>platform</Filter>
    </ClInclude>
    <ClInclude Include="..\platform\CCPlatformMacros.h">
      <Filter>platform</Filter>
    </ClInclude>
    <ClInclude Include="..\..\extensions\Particle3D\PU\CCPUAffector.h">
      <Filter>extension\Particle3D\ParticleUniverse</Filter>
    </ClInclude>
    <ClInclude Include="..\..\extensions\Particle3D\PU\CCPUAffectorManager.h">
      <Filter>extension\Particle3D\ParticleUniverse</Filter>
    </ClInclude>
    <ClInclude Include="..\..\extensions\Particle3D\PU\CCPUAffectorTranslator.h">
      <Filter>extension\Particle3D\ParticleUniverse</Filter>
    </ClInclude>
    <ClInclude Include="..\..\extensions\Particle3D\PU\CCPUAlignAffector.h">
      <Filter>extension\Particle3D\ParticleUniverse</Filter>
    </ClInclude>
    <ClInclude Include="..\..\extensions\Particle3D\PU\CCPUAlignAffectorTranslator.h">
      <Filter>extension\Particle3D\ParticleUniverse</Filter>
    </ClInclude>
    <ClInclude Include="..\..\extensions\Particle3D\PU\CCPUBaseCollider.h">
      <Filter>extension\Particle3D\ParticleUniverse</Filter>
    </ClInclude>
    <ClInclude Include="..\..\extensions\Particle3D\PU\CCPUBaseColliderTranslator.h">
      <Filter>extension\Particle3D\ParticleUniverse</Filter>
    </ClInclude>
    <ClInclude Include="..\..\extensions\Particle3D\PU\CCPUBaseForceAffector.h">
      <Filter>extension\Particle3D\ParticleUniverse</Filter>
    </ClInclude>
    <ClInclude Include="..\..\extensions\Particle3D\PU\CCPUBaseForceAffectorTranslator.h">
      <Filter>extension\Particle3D\ParticleUniverse</Filter>
    </ClInclude>
    <ClInclude Include="..\..\extensions\Particle3D\PU\CCPUBeamRender.h">
      <Filter>extension\Particle3D\ParticleUniverse</Filter>
    </ClInclude>
    <ClInclude Include="..\..\extensions\Particle3D\PU\CCPUBehaviour.h">
      <Filter>extension\Particle3D\ParticleUniverse</Filter>
    </ClInclude>
    <ClInclude Include="..\..\extensions\Particle3D\PU\CCPUBehaviourManager.h">
      <Filter>extension\Particle3D\ParticleUniverse</Filter>
    </ClInclude>
    <ClInclude Include="..\..\extensions\Particle3D\PU\CCPUBehaviourTranslator.h">
      <Filter>extension\Particle3D\ParticleUniverse</Filter>
    </ClInclude>
    <ClInclude Include="..\..\extensions\Particle3D\PU\CCPUBillboardChain.h">
      <Filter>extension\Particle3D\ParticleUniverse</Filter>
    </ClInclude>
    <ClInclude Include="..\..\extensions\Particle3D\PU\CCPUBoxCollider.h">
      <Filter>extension\Particle3D\ParticleUniverse</Filter>
    </ClInclude>
    <ClInclude Include="..\..\extensions\Particle3D\PU\CCPUBoxColliderTranslator.h">
      <Filter>extension\Particle3D\ParticleUniverse</Filter>
    </ClInclude>
    <ClInclude Include="..\..\extensions\Particle3D\PU\CCPUBoxEmitter.h">
      <Filter>extension\Particle3D\ParticleUniverse</Filter>
    </ClInclude>
    <ClInclude Include="..\..\extensions\Particle3D\PU\CCPUBoxEmitterTranslator.h">
      <Filter>extension\Particle3D\ParticleUniverse</Filter>
    </ClInclude>
    <ClInclude Include="..\..\extensions\Particle3D\PU\CCPUCircleEmitter.h">
      <Filter>extension\Particle3D\ParticleUniverse</Filter>
    </ClInclude>
    <ClInclude Include="..\..\extensions\Particle3D\PU\CCPUCircleEmitterTranslator.h">
      <Filter>extension\Particle3D\ParticleUniverse</Filter>
    </ClInclude>
    <ClInclude Include="..\..\extensions\Particle3D\PU\CCPUCollisionAvoidanceAffector.h">
      <Filter>extension\Particle3D\ParticleUniverse</Filter>
    </ClInclude>
    <ClInclude Include="..\..\extensions\Particle3D\PU\CCPUCollisionAvoidanceAffectorTranslator.h">
      <Filter>extension\Particle3D\ParticleUniverse</Filter>
    </ClInclude>
    <ClInclude Include="..\..\extensions\Particle3D\PU\CCPUColorAffector.h">
      <Filter>extension\Particle3D\ParticleUniverse</Filter>
    </ClInclude>
    <ClInclude Include="..\..\extensions\Particle3D\PU\CCPUColorAffectorTranslator.h">
      <Filter>extension\Particle3D\ParticleUniverse</Filter>
    </ClInclude>
    <ClInclude Include="..\..\extensions\Particle3D\PU\CCPUDoAffectorEventHandler.h">
      <Filter>extension\Particle3D\ParticleUniverse</Filter>
    </ClInclude>
    <ClInclude Include="..\..\extensions\Particle3D\PU\CCPUDoAffectorEventHandlerTranslator.h">
      <Filter>extension\Particle3D\ParticleUniverse</Filter>
    </ClInclude>
    <ClInclude Include="..\..\extensions\Particle3D\PU\CCPUDoEnableComponentEventHandler.h">
      <Filter>extension\Particle3D\ParticleUniverse</Filter>
    </ClInclude>
    <ClInclude Include="..\..\extensions\Particle3D\PU\CCPUDoEnableComponentEventHandlerTranslator.h">
      <Filter>extension\Particle3D\ParticleUniverse</Filter>
    </ClInclude>
    <ClInclude Include="..\..\extensions\Particle3D\PU\CCPUDoExpireEventHandler.h">
      <Filter>extension\Particle3D\ParticleUniverse</Filter>
    </ClInclude>
    <ClInclude Include="..\..\extensions\Particle3D\PU\CCPUDoExpireEventHandlerTranslator.h">
      <Filter>extension\Particle3D\ParticleUniverse</Filter>
    </ClInclude>
    <ClInclude Include="..\..\extensions\Particle3D\PU\CCPUDoFreezeEventHandler.h">
      <Filter>extension\Particle3D\ParticleUniverse</Filter>
    </ClInclude>
    <ClInclude Include="..\..\extensions\Particle3D\PU\CCPUDoFreezeEventHandlerTranslator.h">
      <Filter>extension\Particle3D\ParticleUniverse</Filter>
    </ClInclude>
    <ClInclude Include="..\..\extensions\Particle3D\PU\CCPUDoPlacementParticleEventHandler.h">
      <Filter>extension\Particle3D\ParticleUniverse</Filter>
    </ClInclude>
    <ClInclude Include="..\..\extensions\Particle3D\PU\CCPUDoPlacementParticleEventHandlerTranslator.h">
      <Filter>extension\Particle3D\ParticleUniverse</Filter>
    </ClInclude>
    <ClInclude Include="..\..\extensions\Particle3D\PU\CCPUDoScaleEventHandler.h">
      <Filter>extension\Particle3D\ParticleUniverse</Filter>
    </ClInclude>
    <ClInclude Include="..\..\extensions\Particle3D\PU\CCPUDoScaleEventHandlerTranslator.h">
      <Filter>extension\Particle3D\ParticleUniverse</Filter>
    </ClInclude>
    <ClInclude Include="..\..\extensions\Particle3D\PU\CCPUDoStopSystemEventHandler.h">
      <Filter>extension\Particle3D\ParticleUniverse</Filter>
    </ClInclude>
    <ClInclude Include="..\..\extensions\Particle3D\PU\CCPUDoStopSystemEventHandlerTranslator.h">
      <Filter>extension\Particle3D\ParticleUniverse</Filter>
    </ClInclude>
    <ClInclude Include="..\..\extensions\Particle3D\PU\CCPUDynamicAttribute.h">
      <Filter>extension\Particle3D\ParticleUniverse</Filter>
    </ClInclude>
    <ClInclude Include="..\..\extensions\Particle3D\PU\CCPUDynamicAttributeTranslator.h">
      <Filter>extension\Particle3D\ParticleUniverse</Filter>
    </ClInclude>
    <ClInclude Include="..\..\extensions\Particle3D\PU\CCPUEmitter.h">
      <Filter>extension\Particle3D\ParticleUniverse</Filter>
    </ClInclude>
    <ClInclude Include="..\..\extensions\Particle3D\PU\CCPUEmitterManager.h">
      <Filter>extension\Particle3D\ParticleUniverse</Filter>
    </ClInclude>
    <ClInclude Include="..\..\extensions\Particle3D\PU\CCPUEmitterTranslator.h">
      <Filter>extension\Particle3D\ParticleUniverse</Filter>
    </ClInclude>
    <ClInclude Include="..\..\extensions\Particle3D\PU\CCPUEventHandler.h">
      <Filter>extension\Particle3D\ParticleUniverse</Filter>
    </ClInclude>
    <ClInclude Include="..\..\extensions\Particle3D\PU\CCPUEventHandlerManager.h">
      <Filter>extension\Particle3D\ParticleUniverse</Filter>
    </ClInclude>
    <ClInclude Include="..\..\extensions\Particle3D\PU\CCPUEventHandlerTranslator.h">
      <Filter>extension\Particle3D\ParticleUniverse</Filter>
    </ClInclude>
    <ClInclude Include="..\..\extensions\Particle3D\PU\CCPUFlockCenteringAffector.h">
      <Filter>extension\Particle3D\ParticleUniverse</Filter>
    </ClInclude>
    <ClInclude Include="..\..\extensions\Particle3D\PU\CCPUFlockCenteringAffectorTranslator.h">
      <Filter>extension\Particle3D\ParticleUniverse</Filter>
    </ClInclude>
    <ClInclude Include="..\..\extensions\Particle3D\PU\CCPUForceField.h">
      <Filter>extension\Particle3D\ParticleUniverse</Filter>
    </ClInclude>
    <ClInclude Include="..\..\extensions\Particle3D\PU\CCPUForceFieldAffector.h">
      <Filter>extension\Particle3D\ParticleUniverse</Filter>
    </ClInclude>
    <ClInclude Include="..\..\extensions\Particle3D\PU\CCPUForceFieldAffectorTranslator.h">
      <Filter>extension\Particle3D\ParticleUniverse</Filter>
    </ClInclude>
    <ClInclude Include="..\..\extensions\Particle3D\PU\CCPUGeometryRotator.h">
      <Filter>extension\Particle3D\ParticleUniverse</Filter>
    </ClInclude>
    <ClInclude Include="..\..\extensions\Particle3D\PU\CCPUGeometryRotatorTranslator.h">
      <Filter>extension\Particle3D\ParticleUniverse</Filter>
    </ClInclude>
    <ClInclude Include="..\..\extensions\Particle3D\PU\CCPUGravityAffector.h">
      <Filter>extension\Particle3D\ParticleUniverse</Filter>
    </ClInclude>
    <ClInclude Include="..\..\extensions\Particle3D\PU\CCPUGravityAffectorTranslator.h">
      <Filter>extension\Particle3D\ParticleUniverse</Filter>
    </ClInclude>
    <ClInclude Include="..\..\extensions\Particle3D\PU\CCPUInterParticleCollider.h">
      <Filter>extension\Particle3D\ParticleUniverse</Filter>
    </ClInclude>
    <ClInclude Include="..\..\extensions\Particle3D\PU\CCPUInterParticleColliderTranslator.h">
      <Filter>extension\Particle3D\ParticleUniverse</Filter>
    </ClInclude>
    <ClInclude Include="..\..\extensions\Particle3D\PU\CCPUJetAffector.h">
      <Filter>extension\Particle3D\ParticleUniverse</Filter>
    </ClInclude>
    <ClInclude Include="..\..\extensions\Particle3D\PU\CCPUJetAffectorTranslator.h">
      <Filter>extension\Particle3D\ParticleUniverse</Filter>
    </ClInclude>
    <ClInclude Include="..\..\extensions\Particle3D\PU\CCPULineAffector.h">
      <Filter>extension\Particle3D\ParticleUniverse</Filter>
    </ClInclude>
    <ClInclude Include="..\..\extensions\Particle3D\PU\CCPULineAffectorTranslator.h">
      <Filter>extension\Particle3D\ParticleUniverse</Filter>
    </ClInclude>
    <ClInclude Include="..\..\extensions\Particle3D\PU\CCPULinearForceAffector.h">
      <Filter>extension\Particle3D\ParticleUniverse</Filter>
    </ClInclude>
    <ClInclude Include="..\..\extensions\Particle3D\PU\CCPULinearForceAffectorTranslator.h">
      <Filter>extension\Particle3D\ParticleUniverse</Filter>
    </ClInclude>
    <ClInclude Include="..\..\extensions\Particle3D\PU\CCPULineEmitter.h">
      <Filter>extension\Particle3D\ParticleUniverse</Filter>
    </ClInclude>
    <ClInclude Include="..\..\extensions\Particle3D\PU\CCPULineEmitterTranslator.h">
      <Filter>extension\Particle3D\ParticleUniverse</Filter>
    </ClInclude>
    <ClInclude Include="..\..\extensions\Particle3D\PU\CCPUListener.h">
      <Filter>extension\Particle3D\ParticleUniverse</Filter>
    </ClInclude>
    <ClInclude Include="..\..\extensions\Particle3D\PU\CCPUMaterialManager.h">
      <Filter>extension\Particle3D\ParticleUniverse</Filter>
    </ClInclude>
    <ClInclude Include="..\..\extensions\Particle3D\PU\CCPUMaterialTranslator.h">
      <Filter>extension\Particle3D\ParticleUniverse</Filter>
    </ClInclude>
    <ClInclude Include="..\..\extensions\Particle3D\PU\CCPUMeshSurfaceEmitter.h">
      <Filter>extension\Particle3D\ParticleUniverse</Filter>
    </ClInclude>
    <ClInclude Include="..\..\extensions\Particle3D\PU\CCPUMeshSurfaceEmitterTranslator.h">
      <Filter>extension\Particle3D\ParticleUniverse</Filter>
    </ClInclude>
    <ClInclude Include="..\..\extensions\Particle3D\PU\CCPUNoise.h">
      <Filter>extension\Particle3D\ParticleUniverse</Filter>
    </ClInclude>
    <ClInclude Include="..\..\extensions\Particle3D\PU\CCPUObserver.h">
      <Filter>extension\Particle3D\ParticleUniverse</Filter>
    </ClInclude>
    <ClInclude Include="..\..\extensions\Particle3D\PU\CCPUObserverManager.h">
      <Filter>extension\Particle3D\ParticleUniverse</Filter>
    </ClInclude>
    <ClInclude Include="..\..\extensions\Particle3D\PU\CCPUObserverTranslator.h">
      <Filter>extension\Particle3D\ParticleUniverse</Filter>
    </ClInclude>
    <ClInclude Include="..\..\extensions\Particle3D\PU\CCPUOnClearObserver.h">
      <Filter>extension\Particle3D\ParticleUniverse</Filter>
    </ClInclude>
    <ClInclude Include="..\..\extensions\Particle3D\PU\CCPUOnClearObserverTranslator.h">
      <Filter>extension\Particle3D\ParticleUniverse</Filter>
    </ClInclude>
    <ClInclude Include="..\..\extensions\Particle3D\PU\CCPUOnCollisionObserver.h">
      <Filter>extension\Particle3D\ParticleUniverse</Filter>
    </ClInclude>
    <ClInclude Include="..\..\extensions\Particle3D\PU\CCPUOnCollisionObserverTranslator.h">
      <Filter>extension\Particle3D\ParticleUniverse</Filter>
    </ClInclude>
    <ClInclude Include="..\..\extensions\Particle3D\PU\CCPUOnCountObserver.h">
      <Filter>extension\Particle3D\ParticleUniverse</Filter>
    </ClInclude>
    <ClInclude Include="..\..\extensions\Particle3D\PU\CCPUOnCountObserverTranslator.h">
      <Filter>extension\Particle3D\ParticleUniverse</Filter>
    </ClInclude>
    <ClInclude Include="..\..\extensions\Particle3D\PU\CCPUOnEmissionObserver.h">
      <Filter>extension\Particle3D\ParticleUniverse</Filter>
    </ClInclude>
    <ClInclude Include="..\..\extensions\Particle3D\PU\CCPUOnEmissionObserverTranslator.h">
      <Filter>extension\Particle3D\ParticleUniverse</Filter>
    </ClInclude>
    <ClInclude Include="..\..\extensions\Particle3D\PU\CCPUOnEventFlagObserver.h">
      <Filter>extension\Particle3D\ParticleUniverse</Filter>
    </ClInclude>
    <ClInclude Include="..\..\extensions\Particle3D\PU\CCPUOnEventFlagObserverTranslator.h">
      <Filter>extension\Particle3D\ParticleUniverse</Filter>
    </ClInclude>
    <ClInclude Include="..\..\extensions\Particle3D\PU\CCPUOnExpireObserver.h">
      <Filter>extension\Particle3D\ParticleUniverse</Filter>
    </ClInclude>
    <ClInclude Include="..\..\extensions\Particle3D\PU\CCPUOnExpireObserverTranslator.h">
      <Filter>extension\Particle3D\ParticleUniverse</Filter>
    </ClInclude>
    <ClInclude Include="..\..\extensions\Particle3D\PU\CCPUOnPositionObserver.h">
      <Filter>extension\Particle3D\ParticleUniverse</Filter>
    </ClInclude>
    <ClInclude Include="..\..\extensions\Particle3D\PU\CCPUOnPositionObserverTranslator.h">
      <Filter>extension\Particle3D\ParticleUniverse</Filter>
    </ClInclude>
    <ClInclude Include="..\..\extensions\Particle3D\PU\CCPUOnQuotaObserver.h">
      <Filter>extension\Particle3D\ParticleUniverse</Filter>
    </ClInclude>
    <ClInclude Include="..\..\extensions\Particle3D\PU\CCPUOnQuotaObserverTranslator.h">
      <Filter>extension\Particle3D\ParticleUniverse</Filter>
    </ClInclude>
    <ClInclude Include="..\..\extensions\Particle3D\PU\CCPUOnRandomObserver.h">
      <Filter>extension\Particle3D\ParticleUniverse</Filter>
    </ClInclude>
    <ClInclude Include="..\..\extensions\Particle3D\PU\CCPUOnRandomObserverTranslator.h">
      <Filter>extension\Particle3D\ParticleUniverse</Filter>
    </ClInclude>
    <ClInclude Include="..\..\extensions\Particle3D\PU\CCPUOnTimeObserver.h">
      <Filter>extension\Particle3D\ParticleUniverse</Filter>
    </ClInclude>
    <ClInclude Include="..\..\extensions\Particle3D\PU\CCPUOnTimeObserverTranslator.h">
      <Filter>extension\Particle3D\ParticleUniverse</Filter>
    </ClInclude>
    <ClInclude Include="..\..\extensions\Particle3D\PU\CCPUOnVelocityObserver.h">
      <Filter>extension\Particle3D\ParticleUniverse</Filter>
    </ClInclude>
    <ClInclude Include="..\..\extensions\Particle3D\PU\CCPUOnVelocityObserverTranslator.h">
      <Filter>extension\Particle3D\ParticleUniverse</Filter>
    </ClInclude>
    <ClInclude Include="..\..\extensions\Particle3D\PU\CCPUParticleFollower.h">
      <Filter>extension\Particle3D\ParticleUniverse</Filter>
    </ClInclude>
    <ClInclude Include="..\..\extensions\Particle3D\PU\CCPUParticleFollowerTranslator.h">
      <Filter>extension\Particle3D\ParticleUniverse</Filter>
    </ClInclude>
    <ClInclude Include="..\..\extensions\Particle3D\PU\CCPUParticleSystem3D.h">
      <Filter>extension\Particle3D\ParticleUniverse</Filter>
    </ClInclude>
    <ClInclude Include="..\..\extensions\Particle3D\PU\CCPUParticleSystem3DTranslator.h">
      <Filter>extension\Particle3D\ParticleUniverse</Filter>
    </ClInclude>
    <ClInclude Include="..\..\extensions\Particle3D\PU\CCPUPathFollower.h">
      <Filter>extension\Particle3D\ParticleUniverse</Filter>
    </ClInclude>
    <ClInclude Include="..\..\extensions\Particle3D\PU\CCPUPathFollowerTranslator.h">
      <Filter>extension\Particle3D\ParticleUniverse</Filter>
    </ClInclude>
    <ClInclude Include="..\..\extensions\Particle3D\PU\CCPUPlane.h">
      <Filter>extension\Particle3D\ParticleUniverse</Filter>
    </ClInclude>
    <ClInclude Include="..\..\extensions\Particle3D\PU\CCPUPlaneCollider.h">
      <Filter>extension\Particle3D\ParticleUniverse</Filter>
    </ClInclude>
    <ClInclude Include="..\..\extensions\Particle3D\PU\CCPUPlaneColliderTranslator.h">
      <Filter>extension\Particle3D\ParticleUniverse</Filter>
    </ClInclude>
    <ClInclude Include="..\..\extensions\Particle3D\PU\CCPUPointEmitter.h">
      <Filter>extension\Particle3D\ParticleUniverse</Filter>
    </ClInclude>
    <ClInclude Include="..\..\extensions\Particle3D\PU\CCPUPointEmitterTranslator.h">
      <Filter>extension\Particle3D\ParticleUniverse</Filter>
    </ClInclude>
    <ClInclude Include="..\..\extensions\Particle3D\PU\CCPUPositionEmitter.h">
      <Filter>extension\Particle3D\ParticleUniverse</Filter>
    </ClInclude>
    <ClInclude Include="..\..\extensions\Particle3D\PU\CCPUPositionEmitterTranslator.h">
      <Filter>extension\Particle3D\ParticleUniverse</Filter>
    </ClInclude>
    <ClInclude Include="..\..\extensions\Particle3D\PU\CCPURandomiser.h">
      <Filter>extension\Particle3D\ParticleUniverse</Filter>
    </ClInclude>
    <ClInclude Include="..\..\extensions\Particle3D\PU\CCPURandomiserTranslator.h">
      <Filter>extension\Particle3D\ParticleUniverse</Filter>
    </ClInclude>
    <ClInclude Include="..\..\extensions\Particle3D\PU\CCPURender.h">
      <Filter>extension\Particle3D\ParticleUniverse</Filter>
    </ClInclude>
    <ClInclude Include="..\..\extensions\Particle3D\PU\CCPURendererTranslator.h">
      <Filter>extension\Particle3D\ParticleUniverse</Filter>
    </ClInclude>
    <ClInclude Include="..\..\extensions\Particle3D\PU\CCPURibbonTrail.h">
      <Filter>extension\Particle3D\ParticleUniverse</Filter>
    </ClInclude>
    <ClInclude Include="..\..\extensions\Particle3D\PU\CCPURibbonTrailRender.h">
      <Filter>extension\Particle3D\ParticleUniverse</Filter>
    </ClInclude>
    <ClInclude Include="..\..\extensions\Particle3D\PU\CCPUScaleAffector.h">
      <Filter>extension\Particle3D\ParticleUniverse</Filter>
    </ClInclude>
    <ClInclude Include="..\..\extensions\Particle3D\PU\CCPUScaleAffectorTranslator.h">
      <Filter>extension\Particle3D\ParticleUniverse</Filter>
    </ClInclude>
    <ClInclude Include="..\..\extensions\Particle3D\PU\CCPUScaleVelocityAffector.h">
      <Filter>extension\Particle3D\ParticleUniverse</Filter>
    </ClInclude>
    <ClInclude Include="..\..\extensions\Particle3D\PU\CCPUScaleVelocityAffectorTranslator.h">
      <Filter>extension\Particle3D\ParticleUniverse</Filter>
    </ClInclude>
    <ClInclude Include="..\..\extensions\Particle3D\PU\CCPUScriptCompiler.h">
      <Filter>extension\Particle3D\ParticleUniverse</Filter>
    </ClInclude>
    <ClInclude Include="..\..\extensions\Particle3D\PU\CCPUScriptLexer.h">
      <Filter>extension\Particle3D\ParticleUniverse</Filter>
    </ClInclude>
    <ClInclude Include="..\..\extensions\Particle3D\PU\CCPUScriptParser.h">
      <Filter>extension\Particle3D\ParticleUniverse</Filter>
    </ClInclude>
    <ClInclude Include="..\..\extensions\Particle3D\PU\CCPUScriptTranslator.h">
      <Filter>extension\Particle3D\ParticleUniverse</Filter>
    </ClInclude>
    <ClInclude Include="..\..\extensions\Particle3D\PU\CCPUSimpleSpline.h">
      <Filter>extension\Particle3D\ParticleUniverse</Filter>
    </ClInclude>
    <ClInclude Include="..\..\extensions\Particle3D\PU\CCPUSineForceAffector.h">
      <Filter>extension\Particle3D\ParticleUniverse</Filter>
    </ClInclude>
    <ClInclude Include="..\..\extensions\Particle3D\PU\CCPUSineForceAffectorTranslator.h">
      <Filter>extension\Particle3D\ParticleUniverse</Filter>
    </ClInclude>
    <ClInclude Include="..\..\extensions\Particle3D\PU\CCPUSlaveBehaviour.h">
      <Filter>extension\Particle3D\ParticleUniverse</Filter>
    </ClInclude>
    <ClInclude Include="..\..\extensions\Particle3D\PU\CCPUSlaveBehaviourTranslator.h">
      <Filter>extension\Particle3D\ParticleUniverse</Filter>
    </ClInclude>
    <ClInclude Include="..\..\extensions\Particle3D\PU\CCPUSlaveEmitter.h">
      <Filter>extension\Particle3D\ParticleUniverse</Filter>
    </ClInclude>
    <ClInclude Include="..\..\extensions\Particle3D\PU\CCPUSlaveEmitterTranslator.h">
      <Filter>extension\Particle3D\ParticleUniverse</Filter>
    </ClInclude>
    <ClInclude Include="..\..\extensions\Particle3D\PU\CCPUSphere.h">
      <Filter>extension\Particle3D\ParticleUniverse</Filter>
    </ClInclude>
    <ClInclude Include="..\..\extensions\Particle3D\PU\CCPUSphereCollider.h">
      <Filter>extension\Particle3D\ParticleUniverse</Filter>
    </ClInclude>
    <ClInclude Include="..\..\extensions\Particle3D\PU\CCPUSphereColliderTranslator.h">
      <Filter>extension\Particle3D\ParticleUniverse</Filter>
    </ClInclude>
    <ClInclude Include="..\..\extensions\Particle3D\PU\CCPUSphereSurfaceEmitter.h">
      <Filter>extension\Particle3D\ParticleUniverse</Filter>
    </ClInclude>
    <ClInclude Include="..\..\extensions\Particle3D\PU\CCPUSphereSurfaceEmitterTranslator.h">
      <Filter>extension\Particle3D\ParticleUniverse</Filter>
    </ClInclude>
    <ClInclude Include="..\..\extensions\Particle3D\PU\CCPUTechniqueTranslator.h">
      <Filter>extension\Particle3D\ParticleUniverse</Filter>
    </ClInclude>
    <ClInclude Include="..\..\extensions\Particle3D\PU\CCPUTextureAnimator.h">
      <Filter>extension\Particle3D\ParticleUniverse</Filter>
    </ClInclude>
    <ClInclude Include="..\..\extensions\Particle3D\PU\CCPUTextureAnimatorTranslator.h">
      <Filter>extension\Particle3D\ParticleUniverse</Filter>
    </ClInclude>
    <ClInclude Include="..\..\extensions\Particle3D\PU\CCPUTextureRotator.h">
      <Filter>extension\Particle3D\ParticleUniverse</Filter>
    </ClInclude>
    <ClInclude Include="..\..\extensions\Particle3D\PU\CCPUTextureRotatorTranslator.h">
      <Filter>extension\Particle3D\ParticleUniverse</Filter>
    </ClInclude>
    <ClInclude Include="..\..\extensions\Particle3D\PU\CCPUTranslateManager.h">
      <Filter>extension\Particle3D\ParticleUniverse</Filter>
    </ClInclude>
    <ClInclude Include="..\..\extensions\Particle3D\PU\CCPUUtil.h">
      <Filter>extension\Particle3D\ParticleUniverse</Filter>
    </ClInclude>
    <ClInclude Include="..\..\extensions\Particle3D\PU\CCPUVelocityMatchingAffector.h">
      <Filter>extension\Particle3D\ParticleUniverse</Filter>
    </ClInclude>
    <ClInclude Include="..\..\extensions\Particle3D\PU\CCPUVelocityMatchingAffectorTranslator.h">
      <Filter>extension\Particle3D\ParticleUniverse</Filter>
    </ClInclude>
    <ClInclude Include="..\..\extensions\Particle3D\PU\CCPUVertexEmitter.h">
      <Filter>extension\Particle3D\ParticleUniverse</Filter>
    </ClInclude>
    <ClInclude Include="..\..\extensions\Particle3D\PU\CCPUVortexAffector.h">
      <Filter>extension\Particle3D\ParticleUniverse</Filter>
    </ClInclude>
    <ClInclude Include="..\..\extensions\Particle3D\PU\CCPUVortexAffectorTranslator.h">
      <Filter>extension\Particle3D\ParticleUniverse</Filter>
    </ClInclude>
    <ClInclude Include="..\..\extensions\Particle3D\CCParticle3DAffector.h">
      <Filter>extension\Particle3D</Filter>
    </ClInclude>
    <ClInclude Include="..\..\extensions\Particle3D\CCParticle3DEmitter.h">
      <Filter>extension\Particle3D</Filter>
    </ClInclude>
    <ClInclude Include="..\..\extensions\Particle3D\CCParticle3DRender.h">
      <Filter>extension\Particle3D</Filter>
    </ClInclude>
    <ClInclude Include="..\..\extensions\Particle3D\CCParticleSystem3D.h">
      <Filter>extension\Particle3D</Filter>
    </ClInclude>
    <ClInclude Include="..\editor-support\cocostudio\CCObjectExtensionData.h">
      <Filter>cocostudio\json</Filter>
    </ClInclude>
    <ClInclude Include="..\..\external\poly2tri\poly2tri.h">
      <Filter>external\poly2tri</Filter>
    </ClInclude>
    <ClInclude Include="..\..\external\poly2tri\common\shapes.h">
      <Filter>external\poly2tri\common</Filter>
    </ClInclude>
    <ClInclude Include="..\..\external\poly2tri\common\utils.h">
      <Filter>external\poly2tri\common</Filter>
    </ClInclude>
    <ClInclude Include="..\..\external\poly2tri\sweep\advancing_front.h">
      <Filter>external\poly2tri\sweep</Filter>
    </ClInclude>
    <ClInclude Include="..\..\external\poly2tri\sweep\cdt.h">
      <Filter>external\poly2tri\sweep</Filter>
    </ClInclude>
    <ClInclude Include="..\..\external\poly2tri\sweep\sweep.h">
      <Filter>external\poly2tri\sweep</Filter>
    </ClInclude>
    <ClInclude Include="..\..\external\poly2tri\sweep\sweep_context.h">
      <Filter>external\poly2tri\sweep</Filter>
    </ClInclude>
    <ClInclude Include="..\physics3d\CCPhysics3D.h">
      <Filter>physics3d</Filter>
    </ClInclude>
    <ClInclude Include="..\physics3d\CCPhysics3DComponent.h">
      <Filter>physics3d</Filter>
    </ClInclude>
    <ClInclude Include="..\physics3d\CCPhysics3DConstraint.h">
      <Filter>physics3d</Filter>
    </ClInclude>
    <ClInclude Include="..\physics3d\CCPhysics3DDebugDrawer.h">
      <Filter>physics3d</Filter>
    </ClInclude>
    <ClInclude Include="..\physics3d\CCPhysics3DObject.h">
      <Filter>physics3d</Filter>
    </ClInclude>
    <ClInclude Include="..\physics3d\CCPhysics3DShape.h">
      <Filter>physics3d</Filter>
    </ClInclude>
    <ClInclude Include="..\physics3d\CCPhysics3DWorld.h">
      <Filter>physics3d</Filter>
    </ClInclude>
    <ClInclude Include="..\physics3d\CCPhysicsSprite3D.h">
      <Filter>physics3d</Filter>
    </ClInclude>
    <ClInclude Include="..\renderer\CCPass.h">
      <Filter>renderer</Filter>
    </ClInclude>
    <ClInclude Include="..\renderer\CCRenderState.h">
      <Filter>renderer</Filter>
    </ClInclude>
    <ClInclude Include="..\renderer\CCTechnique.h">
      <Filter>renderer</Filter>
    </ClInclude>
    <ClInclude Include="..\renderer\CCMaterial.h">
      <Filter>renderer</Filter>
    </ClInclude>
    <ClInclude Include="..\base\CCProperties.h">
      <Filter>base</Filter>
    </ClInclude>
    <ClInclude Include="..\renderer\CCVertexAttribBinding.h">
      <Filter>renderer</Filter>
    </ClInclude>
<<<<<<< HEAD
    <ClInclude Include="..\base\CCNinePatchImageParser.h" />
    <ClInclude Include="..\renderer\CCFrameBuffer.h">
      <Filter>renderer</Filter>
=======
    <ClInclude Include="..\navmesh\CCNavMesh.h">
      <Filter>navmesh</Filter>
    </ClInclude>
    <ClInclude Include="..\navmesh\CCNavMeshAgent.h">
      <Filter>navmesh</Filter>
    </ClInclude>
    <ClInclude Include="..\navmesh\CCNavMeshDebugDraw.h">
      <Filter>navmesh</Filter>
    </ClInclude>
    <ClInclude Include="..\navmesh\CCNavMeshObstacle.h">
      <Filter>navmesh</Filter>
    </ClInclude>
    <ClInclude Include="..\navmesh\CCNavMeshUtils.h">
      <Filter>navmesh</Filter>
    </ClInclude>
    <ClInclude Include="..\base\CCNinePatchImageParser.h">
      <Filter>base</Filter>
>>>>>>> 27d0f51e
    </ClInclude>
    <ClInclude Include="..\base\CCNinePatchImageParser.h" />
    <ClInclude Include="..\renderer\CCFrameBuffer.h">
      <Filter>renderer</Filter>
    </ClInclude>
    <ClInclude Include="CCAutoPolygon.h">
      <Filter>2d</Filter>
    </ClInclude>
    <ClInclude Include="..\..\external\clipper\clipper.hpp">
      <Filter>external\clipper</Filter>
    </ClInclude>
  </ItemGroup>
  <ItemGroup>
    <None Include="..\math\Mat4.inl">
      <Filter>math</Filter>
    </None>
    <None Include="..\math\MathUtil.inl">
      <Filter>math</Filter>
    </None>
    <None Include="..\math\MathUtilNeon.inl">
      <Filter>math</Filter>
    </None>
    <None Include="..\math\Quaternion.inl">
      <Filter>math</Filter>
    </None>
    <None Include="..\math\Vec2.inl">
      <Filter>math</Filter>
    </None>
    <None Include="..\math\Vec3.inl">
      <Filter>math</Filter>
    </None>
    <None Include="..\math\Vec4.inl">
      <Filter>math</Filter>
    </None>
    <None Include="cocos2d.def" />
    <None Include="..\3d\CCAnimationCurve.inl">
      <Filter>3d</Filter>
    </None>
  </ItemGroup>
</Project><|MERGE_RESOLUTION|>--- conflicted
+++ resolved
@@ -1868,11 +1868,6 @@
     <ClCompile Include="..\renderer\CCVertexAttribBinding.cpp">
       <Filter>renderer</Filter>
     </ClCompile>
-<<<<<<< HEAD
-    <ClCompile Include="..\base\CCNinePatchImageParser.cpp" />
-    <ClCompile Include="..\renderer\CCFrameBuffer.cpp">
-      <Filter>renderer</Filter>
-=======
     <ClCompile Include="..\navmesh\CCNavMesh.cpp">
       <Filter>navmesh</Filter>
     </ClCompile>
@@ -1890,7 +1885,6 @@
     </ClCompile>
     <ClCompile Include="..\base\CCNinePatchImageParser.cpp">
       <Filter>base</Filter>
->>>>>>> 27d0f51e
     </ClCompile>
     <ClCompile Include="..\base\CCNinePatchImageParser.cpp" />
     <ClCompile Include="..\renderer\CCFrameBuffer.cpp">
@@ -3683,11 +3677,6 @@
     <ClInclude Include="..\renderer\CCVertexAttribBinding.h">
       <Filter>renderer</Filter>
     </ClInclude>
-<<<<<<< HEAD
-    <ClInclude Include="..\base\CCNinePatchImageParser.h" />
-    <ClInclude Include="..\renderer\CCFrameBuffer.h">
-      <Filter>renderer</Filter>
-=======
     <ClInclude Include="..\navmesh\CCNavMesh.h">
       <Filter>navmesh</Filter>
     </ClInclude>
@@ -3705,7 +3694,6 @@
     </ClInclude>
     <ClInclude Include="..\base\CCNinePatchImageParser.h">
       <Filter>base</Filter>
->>>>>>> 27d0f51e
     </ClInclude>
     <ClInclude Include="..\base\CCNinePatchImageParser.h" />
     <ClInclude Include="..\renderer\CCFrameBuffer.h">
