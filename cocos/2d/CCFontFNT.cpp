/****************************************************************************
 Copyright (c) 2013      Zynga Inc.
 Copyright (c) 2013-2014 Chukong Technologies Inc.
 
 http://www.cocos2d-x.org

 Permission is hereby granted, free of charge, to any person obtaining a copy
 of this software and associated documentation files (the "Software"), to deal
 in the Software without restriction, including without limitation the rights
 to use, copy, modify, merge, publish, distribute, sublicense, and/or sell
 copies of the Software, and to permit persons to whom the Software is
 furnished to do so, subject to the following conditions:

 The above copyright notice and this permission notice shall be included in
 all copies or substantial portions of the Software.

 THE SOFTWARE IS PROVIDED "AS IS", WITHOUT WARRANTY OF ANY KIND, EXPRESS OR
 IMPLIED, INCLUDING BUT NOT LIMITED TO THE WARRANTIES OF MERCHANTABILITY,
 FITNESS FOR A PARTICULAR PURPOSE AND NONINFRINGEMENT. IN NO EVENT SHALL THE
 AUTHORS OR COPYRIGHT HOLDERS BE LIABLE FOR ANY CLAIM, DAMAGES OR OTHER
 LIABILITY, WHETHER IN AN ACTION OF CONTRACT, TORT OR OTHERWISE, ARISING FROM,
 OUT OF OR IN CONNECTION WITH THE SOFTWARE OR THE USE OR OTHER DEALINGS IN
 THE SOFTWARE.
 ****************************************************************************/

#include "2d/CCFontFNT.h"
#include <set>
#include "base/uthash.h"
#include "2d/CCFontAtlas.h"
#include "platform/CCFileUtils.h"
#include "base/CCConfiguration.h"
#include "base/CCDirector.h"
#include "base/CCMap.h"
#include "renderer/CCTextureCache.h"

#include "deprecated/CCString.h"

using namespace std;
NS_CC_BEGIN

/**
 * @addtogroup GUI
 * @{
 * @addtogroup label
 * @{
 */

enum {
    kLabelAutomaticWidth = -1,
};

struct _FontDefHashElement;

/**
@struct BMFontDef
BMFont definition
*/
typedef struct _BMFontDef {
    //! ID of the character
    unsigned int charID;
    //! origin and size of the font
    Rect rect;
    //! The X amount the image should be offset when drawing the image (in pixels)
    short xOffset;
    //! The Y amount the image should be offset when drawing the image (in pixels)
    short yOffset;
    //! The amount to move the current position after drawing the character (in pixels)
    short xAdvance;
} BMFontDef;

/** @struct BMFontPadding
BMFont padding
@since v0.8.2
*/
typedef struct _BMFontPadding {
    /// padding left
    int    left;
    /// padding top
    int top;
    /// padding right
    int right;
    /// padding bottom
    int bottom;
} BMFontPadding;

typedef struct _FontDefHashElement
{
    unsigned int    key;        // key. Font Unicode value
    BMFontDef       fontDef;    // font definition
    UT_hash_handle  hh;
} tFontDefHashElement;

// Equal function for targetSet.
typedef struct _KerningHashElement
{
    int				key;        // key for the hash. 16-bit for 1st element, 16-bit for 2nd element
    int				amount;
    UT_hash_handle	hh;
} tKerningHashElement;

/** @brief BMFontConfiguration has parsed configuration of the the .fnt file
@since v0.8
*/
class CC_DLL BMFontConfiguration : public Ref
{
    // FIXME: Creating a public interface so that the bitmapFontArray[] is accessible
public://@public
    // BMFont definitions
    tFontDefHashElement *_fontDefDictionary;

    //! FNTConfig: Common Height Should be signed (issue #1343)
    int _commonHeight;
    //! Padding
    BMFontPadding    _padding;
    //! atlas name
    std::string _atlasName;
    //! values for kerning
    tKerningHashElement *_kerningDictionary;
    
    // Character Set defines the letters that actually exist in the font
    std::set<unsigned int> *_characterSet;
public:
    /**
     * @js ctor
     */
    BMFontConfiguration();
    /**
     * @js NA
     * @lua NA
     */
    virtual ~BMFontConfiguration();
    /**
     * @js NA
     * @lua NA
     */
    std::string description() const;

    /** allocates a BMFontConfiguration with a FNT file */
    static BMFontConfiguration * create(const std::string& FNTfile);

    /** initializes a BitmapFontConfiguration with a FNT file */
    bool initWithFNTfile(const std::string& FNTfile);
    
    inline const std::string& getAtlasName(){ return _atlasName; }
    inline void setAtlasName(const std::string& atlasName) { _atlasName = atlasName; }
    
    std::set<unsigned int>* getCharacterSet() const;
private:
    std::set<unsigned int>* parseConfigFile(const std::string& controlFile);
    std::set<unsigned int>* parseBinaryConfigFile(unsigned char* pData, unsigned long size, const std::string& controlFile);
<<<<<<< HEAD
    void parseCharacterDefinition(std::string line, BMFontDef *characterDefinition);
    void parseInfoArguments(std::string line);
    void parseCommonArguments(std::string line);
    void parseImageFileName(std::string line, const std::string& fntFile);
    void parseKerningEntry(std::string line);
=======
    void parseCharacterDefinition(const char* line, BMFontDef *characterDefinition);
    void parseInfoArguments(const char* line);
    void parseCommonArguments(const char* line);
    void parseImageFileName(const char* line, const std::string& fntFile);
    void parseKerningEntry(const char* line);
>>>>>>> 15bf9190
    void purgeKerningDictionary();
    void purgeFontDefDictionary();
};

//
//FNTConfig Cache - free functions
//
static Map<std::string, BMFontConfiguration*>* s_configurations = nullptr;

BMFontConfiguration* FNTConfigLoadFile(const std::string& fntFile)
{
    BMFontConfiguration* ret = nullptr;

    if( s_configurations == nullptr )
    {
        s_configurations = new (std::nothrow) Map<std::string, BMFontConfiguration*>();
    }

    ret = s_configurations->at(fntFile);
    if( ret == nullptr )
    {
        ret = BMFontConfiguration::create(fntFile.c_str());
        if (ret)
        {
            s_configurations->insert(fntFile, ret);
        }        
    }

    return ret;
}

//
//BitmapFontConfiguration
//

BMFontConfiguration * BMFontConfiguration::create(const std::string& FNTfile)
{
    BMFontConfiguration * ret = new (std::nothrow) BMFontConfiguration();
    if (ret->initWithFNTfile(FNTfile))
    {
        ret->autorelease();
        return ret;
    }
    CC_SAFE_DELETE(ret);
    return nullptr;
}

bool BMFontConfiguration::initWithFNTfile(const std::string& FNTfile)
{
    _kerningDictionary = nullptr;
    _fontDefDictionary = nullptr;
    
    _characterSet = this->parseConfigFile(FNTfile);

    if (! _characterSet)
    {
        return false;
    }

    return true;
}

std::set<unsigned int>* BMFontConfiguration::getCharacterSet() const
{
    return _characterSet;
}

BMFontConfiguration::BMFontConfiguration()
: _fontDefDictionary(nullptr)
, _commonHeight(0)
, _kerningDictionary(nullptr)
, _characterSet(nullptr)
{

}

BMFontConfiguration::~BMFontConfiguration()
{
    CCLOGINFO( "deallocing BMFontConfiguration: %p", this );
    this->purgeFontDefDictionary();
    this->purgeKerningDictionary();
    _atlasName.clear();
    CC_SAFE_DELETE(_characterSet);
}

std::string BMFontConfiguration::description(void) const
{
    return StringUtils::format(
        "<BMFontConfiguration = " CC_FORMAT_PRINTF_SIZE_T " | Glphys:%d Kernings:%d | Image = %s>",
        (size_t)this,
        HASH_COUNT(_fontDefDictionary),
        HASH_COUNT(_kerningDictionary),
        _atlasName.c_str()
    );
}

void BMFontConfiguration::purgeKerningDictionary()
{
    tKerningHashElement *current;
    while(_kerningDictionary) 
    {
        current = _kerningDictionary; 
        HASH_DEL(_kerningDictionary,current);
        free(current);
    }
}

void BMFontConfiguration::purgeFontDefDictionary()
{    
    tFontDefHashElement *current, *tmp;

    HASH_ITER(hh, _fontDefDictionary, current, tmp) {
        HASH_DEL(_fontDefDictionary, current);
        free(current);
    }
}

std::set<unsigned int>* BMFontConfiguration::parseConfigFile(const std::string& controlFile)
<<<<<<< HEAD
{    
    std::string fullpath = FileUtils::getInstance()->fullPathForFilename(controlFile);

    Data data = FileUtils::getInstance()->getDataFromFile(fullpath);
    CCASSERT((!data.isNull() && data.getSize() > 0), "BMFontConfiguration::parseConfigFile | Open file error.");
=======
{
    Data data = FileUtils::getInstance()->getDataFromFile(controlFile);
    CCASSERT((!data.isNull()), "BMFontConfiguration::parseConfigFile | Open file error.");
>>>>>>> 15bf9190

    if (memcmp("BMF", data.getBytes(), 3) == 0) {
        std::set<unsigned int>* ret = parseBinaryConfigFile(data.getBytes(), data.getSize(), controlFile);
        return ret;
    }

    auto contents = (const char*)data.getBytes();
    if (contents[0] == 0)
    {
        CCLOG("cocos2d: Error parsing FNTfile %s", controlFile.c_str());
        return nullptr;
    }

    std::set<unsigned int> *validCharsString = new std::set<unsigned int>();
    
    auto contentsLen = data.getSize();
    char line[512];
    
    auto next = strchr(contents, '\n');
    auto base = contents;
    int lineLength = 0;
    int parseCount = 0;
    while (next)
    {
        lineLength = next - base;
        memcpy(line, contents + parseCount, lineLength);
        line[lineLength] = 0;

        parseCount += lineLength + 1;
        if (parseCount < contentsLen)
        {
            base = next + 1;
            next = strchr(base, '\n');
        } 
        else
        {
            next = nullptr;
        }

        if (memcmp(line, "info face", 9) == 0)
        {
            // FIXME: info parsing is incomplete
            // Not needed for the Hiero editors, but needed for the AngelCode editor
            //            [self parseInfoArguments:line];
            this->parseInfoArguments(line);
        }
        // Check to see if the start of the line is something we are interested in
        else if (memcmp(line, "common lineHeight", 17) == 0)
        {
            this->parseCommonArguments(line);
        }
        else if (memcmp(line, "page id", 7) == 0)
        {
            this->parseImageFileName(line, controlFile);
        }
        else if (memcmp(line, "chars c", 7) == 0)
        {
            // Ignore this line
        }
        else if (memcmp(line, "char", 4) == 0)
        {
            // Parse the current line and create a new CharDef
            tFontDefHashElement* element = (tFontDefHashElement*)malloc( sizeof(*element) );
            this->parseCharacterDefinition(line, &element->fontDef);

            element->key = element->fontDef.charID;
            HASH_ADD_INT(_fontDefDictionary, key, element);
            
            validCharsString->insert(element->fontDef.charID);
        }
//        else if(line.substr(0,strlen("kernings count")) == "kernings count")
//        {
//            this->parseKerningCapacity(line);
//        }
        else if (memcmp(line, "kerning first", 13) == 0)
        {
            this->parseKerningEntry(line);
        }
    }
    
    return validCharsString;
}

std::set<unsigned int>* BMFontConfiguration::parseBinaryConfigFile(unsigned char* pData, unsigned long size, const std::string& controlFile)
{
    /* based on http://www.angelcode.com/products/bmfont/doc/file_format.html file format */

    set<unsigned int> *validCharsString = new set<unsigned int>();

    unsigned long remains = size;

    CCASSERT(pData[3] == 3, "Only version 3 is supported");

    pData += 4; remains -= 4;

    while (remains > 0)
    {
        unsigned char blockId = pData[0]; pData += 1; remains -= 1;
        uint32_t blockSize = 0; memcpy(&blockSize, pData, 4);

        pData += 4; remains -= 4;

        if (blockId == 1)
        {
            /*
             fontSize       2   int      0
             bitField       1   bits     2  bit 0: smooth, bit 1: unicode, bit 2: italic, bit 3: bold, bit 4: fixedHeigth, bits 5-7: reserved
             charSet        1   uint     3
             stretchH       2   uint     4
             aa             1   uint     6
             paddingUp      1   uint     7
             paddingRight   1   uint     8
             paddingDown    1   uint     9
             paddingLeft    1   uint     10
             spacingHoriz   1   uint     11
             spacingVert    1   uint     12
             outline        1   uint     13 added with version 2
             fontName       n+1 string   14 null terminated string with length n
             */

            _padding.top = (unsigned char)pData[7];
            _padding.right = (unsigned char)pData[8];
            _padding.bottom = (unsigned char)pData[9];
            _padding.left = (unsigned char)pData[10];
        }
		else if (blockId == 2)
		{
            /*
             lineHeight 2   uint    0
             base       2   uint    2
             scaleW     2   uint    4
             scaleH     2   uint    6
             pages      2   uint    8
             bitField   1   bits    10  bits 0-6: reserved, bit 7: packed
             alphaChnl  1   uint    11
             redChnl    1   uint    12
             greenChnl  1   uint    13
             blueChnl   1   uint    14
             */

            uint16_t lineHeight = 0; memcpy(&lineHeight, pData, 2);
            _commonHeight = lineHeight;

            uint16_t scaleW = 0; memcpy(&scaleW, pData + 4, 2);
            uint16_t scaleH = 0; memcpy(&scaleH, pData + 6, 2);

            CCASSERT(scaleW <= Configuration::getInstance()->getMaxTextureSize() && scaleH <= Configuration::getInstance()->getMaxTextureSize(), "CCLabelBMFont: page can't be larger than supported");

            uint16_t pages = 0; memcpy(&pages, pData + 8, 2);
            CCASSERT(pages == 1, "CCBitfontAtlas: only supports 1 page");
        }
        else if (blockId == 3)
        {
            /*
             pageNames 	p*(n+1) 	strings 	0 	p null terminated strings, each with length n
             */

            const char *value = (const char *)pData;
            CCASSERT(strlen(value) < blockSize, "Block size should be less then string");

            _atlasName = FileUtils::getInstance()->fullPathFromRelativeFile(value, controlFile);
        }
		else if (blockId == 4)
		{
            /*
             id         4   uint    0+c*20  These fields are repeated until all characters have been described
             x          2   uint    4+c*20
             y          2   uint    6+c*20
             width      2   uint    8+c*20
             height     2   uint    10+c*20
             xoffset    2   int     12+c*20
             yoffset    2   int     14+c*20
             xadvance   2   int     16+c*20
             page       1   uint    18+c*20
             chnl       1   uint    19+c*20
             */

            unsigned long count = blockSize / 20;

            for (unsigned long i = 0; i < count; i++)
            {
                tFontDefHashElement* element = (tFontDefHashElement*)malloc( sizeof(*element) );

                uint32_t charId = 0; memcpy(&charId, pData + (i * 20), 4);
                element->fontDef.charID = charId;

                uint16_t charX = 0; memcpy(&charX, pData + (i * 20) + 4, 2);
                element->fontDef.rect.origin.x = charX;

                uint16_t charY = 0; memcpy(&charY, pData + (i * 20) + 6, 2);
                element->fontDef.rect.origin.y = charY;

                uint16_t charWidth = 0; memcpy(&charWidth, pData + (i * 20) + 8, 2);
                element->fontDef.rect.size.width = charWidth;

                uint16_t charHeight = 0; memcpy(&charHeight, pData + (i * 20) + 10, 2);
                element->fontDef.rect.size.height = charHeight;

                int16_t xoffset = 0; memcpy(&xoffset, pData + (i * 20) + 12, 2);
                element->fontDef.xOffset = xoffset;

                int16_t yoffset = 0; memcpy(&yoffset, pData + (i * 20) + 14, 2);
                element->fontDef.yOffset = yoffset;

                int16_t xadvance = 0; memcpy(&xadvance, pData + (i * 20) + 16, 2);
                element->fontDef.xAdvance = xadvance;

                element->key = element->fontDef.charID;
                HASH_ADD_INT(_fontDefDictionary, key, element);

                validCharsString->insert(element->fontDef.charID);
            }
        }
        else if (blockId == 5) {
            /*
             first  4   uint    0+c*10 	These fields are repeated until all kerning pairs have been described
             second 4   uint    4+c*10
             amount 2   int     8+c*10
             */

            unsigned long count = blockSize / 20;

            for (unsigned long i = 0; i < count; i++)
            {
                uint32_t first = 0; memcpy(&first, pData + (i * 10), 4);
                uint32_t second = 0; memcpy(&second, pData + (i * 10) + 4, 4);
                int16_t amount = 0; memcpy(&amount, pData + (i * 10) + 8, 2);

                tKerningHashElement *element = (tKerningHashElement *)calloc( sizeof( *element ), 1 );
                element->amount = amount;
                element->key = (first<<16) | (second&0xffff);
                HASH_ADD_INT(_kerningDictionary,key, element);
            }
        }

        pData += blockSize; remains -= blockSize;
    }

    return validCharsString;
}

void BMFontConfiguration::parseImageFileName(const char* line, const std::string& fntFile)
{
    //////////////////////////////////////////////////////////////////////////
    // line to parse:
    // page id=0 file="bitmapFontTest.png"
    //////////////////////////////////////////////////////////////////////////

    // page ID. Sanity check
    int pageId;
    sscanf(line, "page id=%d", &pageId);
    CCASSERT(pageId == 0, "LabelBMFont file could not be found");
    // file 
    char fileName[255];
    sscanf(strchr(line,'"') + 1, "%[^\"]", fileName);
    _atlasName = FileUtils::getInstance()->fullPathFromRelativeFile(fileName, fntFile);
}

void BMFontConfiguration::parseInfoArguments(const char* line)
{
    //////////////////////////////////////////////////////////////////////////
    // possible lines to parse:
    // info face="Script" size=32 bold=0 italic=0 charset="" unicode=1 stretchH=100 smooth=1 aa=1 padding=1,4,3,2 spacing=0,0 outline=0
    // info face="Cracked" size=36 bold=0 italic=0 charset="" unicode=0 stretchH=100 smooth=1 aa=1 padding=0,0,0,0 spacing=1,1
    //////////////////////////////////////////////////////////////////////////

    // padding
    sscanf(strstr(line,"padding=") + 8, "%d,%d,%d,%d", &_padding.top, &_padding.right, &_padding.bottom, &_padding.left);
    //CCLOG("cocos2d: padding: %d,%d,%d,%d", _padding.left, _padding.top, _padding.right, _padding.bottom);
}

void BMFontConfiguration::parseCommonArguments(const char* line)
{
    //////////////////////////////////////////////////////////////////////////
    // line to parse:
    // common lineHeight=104 base=26 scaleW=1024 scaleH=512 pages=1 packed=0
    //////////////////////////////////////////////////////////////////////////
  
    // Height
    auto tmp = strstr(line, "lineHeight=") + 11;
    sscanf(tmp, "%d", &_commonHeight);
    // scaleW. sanity check
    int value;
    tmp = strstr(tmp, "scaleW=") + 7;
    sscanf(tmp, "%d", &value);

    int maxTextureSize = Configuration::getInstance()->getMaxTextureSize();
    CCASSERT(value <= maxTextureSize, "CCLabelBMFont: page can't be larger than supported");

    // scaleH. sanity check
    tmp = strstr(tmp, "scaleH=") + 7;
    sscanf(tmp, "%d", &value);
    CCASSERT(value <= maxTextureSize, "CCLabelBMFont: page can't be larger than supported");

    // pages. sanity check
    tmp = strstr(tmp, "pages=") + 6;
    sscanf(tmp, "%d", &value);
    CCASSERT(value == 1, "CCBitfontAtlas: only supports 1 page");

    // packed (ignore) What does this mean ??
}

void BMFontConfiguration::parseCharacterDefinition(const char* line, BMFontDef *characterDefinition)
{    
    //////////////////////////////////////////////////////////////////////////
    // line to parse:
    // char id=32   x=0     y=0     width=0     height=0     xoffset=0     yoffset=44    xadvance=14     page=0  chnl=0 
    //////////////////////////////////////////////////////////////////////////

    // Character ID
    auto tmp = strstr(line, "id=") + 3;
    sscanf(tmp, "%u", &characterDefinition->charID);

    // Character x
    tmp = strstr(tmp, "x=") + 2;
    sscanf(tmp, "%f", &characterDefinition->rect.origin.x);
    // Character y
    tmp = strstr(tmp, "y=") + 2;
    sscanf(tmp, "%f", &characterDefinition->rect.origin.y);
    // Character width
    tmp = strstr(tmp, "width=") + 6;
    sscanf(tmp, "%f", &characterDefinition->rect.size.width);
    // Character height
    tmp = strstr(tmp, "height=") + 7;
    sscanf(tmp, "%f", &characterDefinition->rect.size.height);
    // Character xoffset
    tmp = strstr(tmp, "xoffset=") + 8;
    sscanf(tmp, "%hd", &characterDefinition->xOffset);
    // Character yoffset
    tmp = strstr(tmp, "yoffset=") + 8;
    sscanf(tmp, "%hd", &characterDefinition->yOffset);
    // Character xadvance
    tmp = strstr(tmp, "xadvance=") + 9;
    sscanf(tmp, "%hd", &characterDefinition->xAdvance);
}

void BMFontConfiguration::parseKerningEntry(const char* line)
{        
    //////////////////////////////////////////////////////////////////////////
    // line to parse:
    // kerning first=121  second=44  amount=-7
    //////////////////////////////////////////////////////////////////////////

    int first, second, amount;
    auto tmp = strstr(line, "first=") + 6;
    sscanf(tmp, "%d", &first);

    tmp = strstr(tmp, "second=") + 7;
    sscanf(tmp, "%d", &second);

    tmp = strstr(tmp, "amount=") + 7;
    sscanf(tmp, "%d", &amount);

    tKerningHashElement *element = (tKerningHashElement *)calloc( sizeof( *element ), 1 );
    element->amount = amount;
    element->key = (first<<16) | (second&0xffff);
    HASH_ADD_INT(_kerningDictionary,key, element);
}

FontFNT * FontFNT::create(const std::string& fntFilePath, const Vec2& imageOffset /* = Vec2::ZERO */)
{
    BMFontConfiguration *newConf = FNTConfigLoadFile(fntFilePath);
    if (!newConf)
        return nullptr;
    
    // add the texture
    Texture2D *tempTexture = Director::getInstance()->getTextureCache()->addImage(newConf->getAtlasName());
    if (!tempTexture)
    {
        return nullptr;
    }
    
    FontFNT *tempFont =  new FontFNT(newConf,imageOffset);
    
    if (!tempFont)
    {
        return nullptr;
    }
    tempFont->autorelease();
    return tempFont;
}

FontFNT::FontFNT(BMFontConfiguration *theContfig, const Vec2& imageOffset /* = Vec2::ZERO */)
:_configuration(theContfig)
,_imageOffset(CC_POINT_PIXELS_TO_POINTS(imageOffset))
{
    _configuration->retain();
}

FontFNT::~FontFNT()
{
    _configuration->release();
}

void FontFNT::purgeCachedData()
{
    if (s_configurations)
    {
        s_configurations->clear();
        CC_SAFE_DELETE(s_configurations);
    }
}

int * FontFNT::getHorizontalKerningForTextUTF16(const std::u16string& text, int &outNumLetters) const
{
    outNumLetters = static_cast<int>(text.length());
    
    if (!outNumLetters)
        return 0;
    
    int *sizes = new int[outNumLetters];
    if (!sizes)
        return 0;
    
    for (int c = 0; c < outNumLetters; ++c)
    {
        if (c < (outNumLetters-1))
            sizes[c] = getHorizontalKerningForChars(text[c], text[c+1]);
        else
            sizes[c] = 0;
    }
    
    return sizes;
}

int  FontFNT::getHorizontalKerningForChars(unsigned short firstChar, unsigned short secondChar) const
{
    int ret = 0;
    unsigned int key = (firstChar << 16) | (secondChar & 0xffff);
    
    if (_configuration->_kerningDictionary)
    {
        tKerningHashElement *element = nullptr;
        HASH_FIND_INT(_configuration->_kerningDictionary, &key, element);
        
        if (element)
            ret = element->amount;
    }
    
    return ret;
}

FontAtlas * FontFNT::createFontAtlas()
{
    FontAtlas *tempAtlas = new (std::nothrow) FontAtlas(*this);
    if (!tempAtlas)
        return nullptr;
    
    // check that everything is fine with the BMFontCofniguration
    if (!_configuration->_fontDefDictionary)
        return nullptr;
    
    size_t numGlyphs = _configuration->_characterSet->size();
    if (!numGlyphs)
        return nullptr;
    
    if (_configuration->_commonHeight == 0)
        return nullptr;
    
    // commone height
    tempAtlas->setCommonLineHeight(_configuration->_commonHeight);
    
    
    BMFontDef fontDef;
    tFontDefHashElement *currentElement, *tmp;
    
    // Purge uniform hash
    HASH_ITER(hh, _configuration->_fontDefDictionary, currentElement, tmp)
    {
        
        FontLetterDefinition tempDefinition;
        
        fontDef = currentElement->fontDef;
        Rect tempRect;
        
        tempRect = fontDef.rect;
        tempRect = CC_RECT_PIXELS_TO_POINTS(tempRect);
        
        tempDefinition.letteCharUTF16 = fontDef.charID;
        
        tempDefinition.offsetX  = fontDef.xOffset;
        tempDefinition.offsetY  = fontDef.yOffset;
        
        tempDefinition.U        = tempRect.origin.x + _imageOffset.x;
        tempDefinition.V        = tempRect.origin.y + _imageOffset.y;
        
        tempDefinition.width    = tempRect.size.width;
        tempDefinition.height   = tempRect.size.height;
        
        //carloX: only one texture supported FOR NOW
        tempDefinition.textureID = 0;
        
        tempDefinition.validDefinition = true;
        tempDefinition.xAdvance = fontDef.xAdvance;
        // add the new definition
        tempAtlas->addLetterDefinition(tempDefinition);
    }
    
    // add the texture (only one texture for now)
    
    Texture2D *tempTexture = Director::getInstance()->getTextureCache()->addImage(_configuration->getAtlasName());
    if (!tempTexture)
        return 0;
    
    // add the texture
    tempAtlas->addTexture(tempTexture, 0);
    
    // done
    return tempAtlas;
}


NS_CC_END<|MERGE_RESOLUTION|>--- conflicted
+++ resolved
@@ -148,19 +148,11 @@
 private:
     std::set<unsigned int>* parseConfigFile(const std::string& controlFile);
     std::set<unsigned int>* parseBinaryConfigFile(unsigned char* pData, unsigned long size, const std::string& controlFile);
-<<<<<<< HEAD
-    void parseCharacterDefinition(std::string line, BMFontDef *characterDefinition);
-    void parseInfoArguments(std::string line);
-    void parseCommonArguments(std::string line);
-    void parseImageFileName(std::string line, const std::string& fntFile);
-    void parseKerningEntry(std::string line);
-=======
     void parseCharacterDefinition(const char* line, BMFontDef *characterDefinition);
     void parseInfoArguments(const char* line);
     void parseCommonArguments(const char* line);
     void parseImageFileName(const char* line, const std::string& fntFile);
     void parseKerningEntry(const char* line);
->>>>>>> 15bf9190
     void purgeKerningDictionary();
     void purgeFontDefDictionary();
 };
@@ -279,17 +271,9 @@
 }
 
 std::set<unsigned int>* BMFontConfiguration::parseConfigFile(const std::string& controlFile)
-<<<<<<< HEAD
-{    
-    std::string fullpath = FileUtils::getInstance()->fullPathForFilename(controlFile);
-
-    Data data = FileUtils::getInstance()->getDataFromFile(fullpath);
-    CCASSERT((!data.isNull() && data.getSize() > 0), "BMFontConfiguration::parseConfigFile | Open file error.");
-=======
 {
     Data data = FileUtils::getInstance()->getDataFromFile(controlFile);
     CCASSERT((!data.isNull()), "BMFontConfiguration::parseConfigFile | Open file error.");
->>>>>>> 15bf9190
 
     if (memcmp("BMF", data.getBytes(), 3) == 0) {
         std::set<unsigned int>* ret = parseBinaryConfigFile(data.getBytes(), data.getSize(), controlFile);
