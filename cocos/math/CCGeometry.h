/****************************************************************************
Copyright (c) 2010-2012 cocos2d-x.org
Copyright (c) 2013-2014 Chukong Technologies

http://www.cocos2d-x.org

Permission is hereby granted, free of charge, to any person obtaining a copy
of this software and associated documentation files (the "Software"), to deal
in the Software without restriction, including without limitation the rights
to use, copy, modify, merge, publish, distribute, sublicense, and/or sell
copies of the Software, and to permit persons to whom the Software is
furnished to do so, subject to the following conditions:

The above copyright notice and this permission notice shall be included in
all copies or substantial portions of the Software.

THE SOFTWARE IS PROVIDED "AS IS", WITHOUT WARRANTY OF ANY KIND, EXPRESS OR
IMPLIED, INCLUDING BUT NOT LIMITED TO THE WARRANTIES OF MERCHANTABILITY,
FITNESS FOR A PARTICULAR PURPOSE AND NONINFRINGEMENT. IN NO EVENT SHALL THE
AUTHORS OR COPYRIGHT HOLDERS BE LIABLE FOR ANY CLAIM, DAMAGES OR OTHER
LIABILITY, WHETHER IN AN ACTION OF CONTRACT, TORT OR OTHERWISE, ARISING FROM,
OUT OF OR IN CONNECTION WITH THE SOFTWARE OR THE USE OR OTHER DEALINGS IN
THE SOFTWARE.
****************************************************************************/

#ifndef __MATH_CCGEOMETRY_H__
#define __MATH_CCGEOMETRY_H__

#include <math.h>

#include "platform/CCPlatformMacros.h"
#include "base/ccMacros.h"
#include "math/CCMath.h"

/**
 * @addtogroup base
 * @{
 */

NS_CC_BEGIN

/**
@class Size
@brief
@~english A size, which has width and height, could be used to represent the size in 2D.
@~chinese Size包含宽度和高度，可以用来在2D空间表示大小。
*/
class CC_DLL Size
{
public:
    /**@~english Width of the Size. @~chinese 宽度。*/
    float width;
    /**@~english Height of the Size. @~chinese 高度。*/
    float height;
public:
    /**@~english Conversion from Vec2 to Size. @~chinese 从Vec2转换为Size。*/
    operator Vec2() const
    {
        return Vec2(width, height);
    }

public:
    /**
    @~english
    Constructor.
     * @~chinese 
     * 构造函数。
     */
    Size();
    /**
    @~english
    Constructor.
     * @~chinese 
     * 构造函数。
    @param width @~english Width of the size.
     * @~chinese 宽度。
    @param height @~english Height of the size.
     * @~chinese 高度。
     */
    Size(float width, float height);
    /**
    @~english
    Constructor.
     * @~chinese 
     * 拷贝构造函数。
     */
    Size(const Size& other);
    /**
    @~english
    Constructor.
     * @~chinese 
     * 构造函数, 从一个点进行转换。
    @param point @~english a point.
     * @~chinese 一个点。
     */
    explicit Size(const Vec2& point);

    /**
    @~english assign another value to this.
    @~chinese 赋值函数。
     * @js NA
     * @lua NA
     */
    Size& operator= (const Size& other);
    /**
    @~english assign another Vec2 value to this.
    @~chinese 将一个Vec2赋值给自己。
    @param point @~english A Vec2. @~chinese 一个Vec2数据。
     * @js NA
     * @lua NA
     */
    Size& operator= (const Vec2& point);
    /**
    @~english add another Size to this.
    @~chinese 加上一个值。
     * @js NA
     * @lua NA
     */
    Size operator+(const Size& right) const;
    /**
    @~english substract another Size to this.
    @~chinese 减去一个值。
     * @js NA
     * @lua NA
     */
    Size operator-(const Size& right) const;
    /**
    @~english scale the size by a.
    @~chinese 将Size放大a倍。
     * @js NA
     * @lua NA
     */
    Size operator*(float a) const;
    /**
    @~english shrink the size by a.
    @~chinese 将Size缩小a倍。
     * @js NA
     * @lua NA
     */
    Size operator/(float a) const;
    /**@~english
    Set the width and height of Size.
     * @~chinese 
     * 设置宽度和高度。
     * @js NA
     * @lua NA
     */
    void setSize(float width, float height);
    /**@~english
    Check if two size is the same.
     * @~chinese 
     * 检查两个Size是否相同。
     * @js NA
     */
    bool equals(const Size& target) const;
    /**@~english Size(0,0). @~chinese  等价于Size(0,0)。*/
    static const Size ZERO;
};

/**@~english Rectangle area. @~chinese 矩形区域。*/
class CC_DLL Rect
{
public:
    /**@~english Low left point of rect. @~chinese 矩形的左下角点。*/
    Vec2 origin;
    /**@~english Width and height of the rect. @~chinese 矩形的宽度和高度。*/
    Size  size;

public:
    /**@~english
    Constructor an empty Rect.
     * @~chinese 
     * 构造一个空的矩形。
     * @js NA
     */
    Rect();
    /**@~english
    Constructor a rect.
     * @~chinese 
     * 构造函数一个矩形。
     @param x @~english The x coordinate of low left point. @~chinese 左下角点的x坐标。
     @param y @~english The y coordinate of low left point. @~chinese 左下角点的y坐标。
     @param width @~english Width of rect. @~chinese rect的宽度。
     @param height @~english Height of the rect. @~chinese rect的高度。
     * @js NA
     */
    Rect(float x, float y, float width, float height);
<<<<<<< HEAD
    /**@~english
=======
    /**
     Constructor a rect.
     * @js NA
     */
    Rect(const Vec2& pos, const Size& dimension);
    /**
>>>>>>> dc33a8d6
    Copy constructor.
     * @~chinese 
     * 拷贝构造函数。
     * @js NA
     * @lua NA
     */
    Rect(const Rect& other);
    /**
    @~english assign function.
    @~chinese 赋值函数。
     * @js NA
     * @lua NA
     */
    Rect& operator= (const Rect& other);
    /**@~english
    Set the x, y, width and height of Rect.
     * @~chinese 
     * 设置矩形的x,y,矩形的宽度和高度。
     * @js NA
     * @lua NA
     */
    void setRect(float x, float y, float width, float height);
    /**@~english
    Get the left of the rect.
     * @~chinese 
     * 得到矩形最小的X。
     * @js NA
     */
    float getMinX() const; /// return the leftmost x-value of current rect
    /**@~english
    Get the X coordinate of center point.
     * @~chinese 
     * 中心点的X坐标。
     * @js NA
     */
    float getMidX() const; /// return the midpoint x-value of current rect
    /**@~english
    Get the right of rect.
     * @~chinese 
     * 得到矩形最大的X。
     * @js NA
     */
    float getMaxX() const; /// return the rightmost x-value of current rect
    /**@~english
    Get the bottom of rect.
     * @~chinese 
     * 得到矩形最小的Y。
     * @js NA
     */
    float getMinY() const; /// return the bottommost y-value of current rect
    /**@~english
    Get the Y coordinate of center point.
     * @~chinese 
     * 中心点的Y坐标。
     * @js NA
     */
    float getMidY() const; /// return the midpoint y-value of current rect
    /**@~english
    Get top of rect.
     * @~chinese 
     * 得到矩形最大的X。
     * @js NA
     */
    float getMaxY() const; /// return the topmost y-value of current rect
    /**@~english
    Compare two rects.
     * @~chinese 
     * 比较两个矩形，看是否相等。
     * @js NA
     */
    bool equals(const Rect& rect) const;
    /**@~english
    Check if the points is contained in the rect.
     * @~chinese 
     * 检查一个点是否包含在矩形中。
     * @js NA
     */
    bool containsPoint(const Vec2& point) const;
    /**@~english
    Check the intersect status of two rects.
     * @~chinese 
     * 检查两个矩形是否相交。
     * @js NA
     */
    bool intersectsRect(const Rect& rect) const;
    /**@~english
    Check the intersect status of the rect and a circle.
     * @~chinese 
     * 检查的矩形和圆是否相交。
     * @js NA
     */
    bool intersectsCircle(const Vec2& center, float radius) const;
    /**@~english
    Get the min rect which can contain this and rect.
     * @~chinese 
     * 计算一个最小矩形,其可以包含this和参数rect矩形
     @param rect @~english another rect. @~chinese 另一个要包含的矩形。
     @return @~english the result rect. @~chinese 得到的矩形。
     * @js NA
     * @lua NA
     */
    Rect unionWithRect(const Rect & rect) const;
    /**
    @~english Compute the min rect which can contain this and rect, assign it to this. 
    @~chinese 计算一个最小矩形,其可以包含this和参数rect矩形,将其分配给自己。
    @param rect @~english another rect. @~chinese 另一个要包含的矩形。
    */
    void merge(const Rect& rect);
    /**@~english An empty Rect. @~chinese 一个空的矩形。*/
    static const Rect ZERO;
};

NS_CC_END

// end of base group
/// @}

#endif // __MATH_CCGEOMETRY_H__<|MERGE_RESOLUTION|>--- conflicted
+++ resolved
@@ -185,16 +185,18 @@
      * @js NA
      */
     Rect(float x, float y, float width, float height);
-<<<<<<< HEAD
-    /**@~english
-=======
-    /**
+
+    /**@~english
      Constructor a rect.
+     * @~chinese 
+     * 构造函数一个矩形。
+     @param pos @~english The coordinate of origin point. @~chinese 起始点的坐标点。
+     @param dimension @~english The size of rect. @~chinese 矩形的尺寸。
      * @js NA
      */
     Rect(const Vec2& pos, const Size& dimension);
-    /**
->>>>>>> dc33a8d6
+
+    /**@~english
     Copy constructor.
      * @~chinese 
      * 拷贝构造函数。
