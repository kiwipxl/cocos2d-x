--- conflicted
+++ resolved
@@ -611,18 +611,11 @@
 inline const Vec3 operator*(float x, const Vec3& v);
 
 NS_CC_MATH_END
-<<<<<<< HEAD
 
 // end of base group
 /// @}
 
-#include "Vec3.inl"
-=======
-/**
- end of base group
- @}
- */
 #include "math/Vec3.inl"
->>>>>>> 794759f7
+
 
 #endif // MATH_VEC3_H