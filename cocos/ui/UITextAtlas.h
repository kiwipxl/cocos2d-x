--- conflicted
+++ resolved
@@ -78,16 +78,8 @@
     //get string value for labelatlas.
     const std::string& getStringValue() const;
     
-<<<<<<< HEAD
-    //override "setAnchorPoint" method of widget.
-    virtual void setAnchorPoint(const Vector2 &pt) override;
-    
-    //override "getContentSize" method of widget.
-    virtual const Size& getContentSize() const override;
-=======
     //override "getVirtualRendererSize" method of widget.
     virtual const Size& getVirtualRendererSize() const override;
->>>>>>> 618e49cf
     
     //override "getVirtualRenderer" method of widget.
     virtual Node* getVirtualRenderer() override;
