﻿/****************************************************************************
 Copyright (c) 2013-2014 Chukong Technologies Inc.
 
 http://www.cocos2d-x.org
 
 Permission is hereby granted, free of charge, to any person obtaining a copy
 of this software and associated documentation files (the "Software"), to deal
 in the Software without restriction, including without limitation the rights
 to use, copy, modify, merge, publish, distribute, sublicense, and/or sell
 copies of the Software, and to permit persons to whom the Software is
 furnished to do so, subject to the following conditions:
 
 The above copyright notice and this permission notice shall be included in
 all copies or substantial portions of the Software.
 
 THE SOFTWARE IS PROVIDED "AS IS", WITHOUT WARRANTY OF ANY KIND, EXPRESS OR
 IMPLIED, INCLUDING BUT NOT LIMITED TO THE WARRANTIES OF MERCHANTABILITY,
 FITNESS FOR A PARTICULAR PURPOSE AND NONINFRINGEMENT. IN NO EVENT SHALL THE
 AUTHORS OR COPYRIGHT HOLDERS BE LIABLE FOR ANY CLAIM, DAMAGES OR OTHER
 LIABILITY, WHETHER IN AN ACTION OF CONTRACT, TORT OR OTHERWISE, ARISING FROM,
 OUT OF OR IN CONNECTION WITH THE SOFTWARE OR THE USE OR OTHER DEALINGS IN
 THE SOFTWARE.
 ****************************************************************************/

#ifndef __cocos2d_libs__UIScale9Sprite__
#define __cocos2d_libs__UIScale9Sprite__

#include "2d/CCNode.h"
#include "2d/CCSpriteFrame.h"
#include "2d/CCSpriteBatchNode.h"
#include "platform/CCPlatformMacros.h"
#include "ui/GUIExport.h"

/**
 * @addtogroup ui
 * @{
 */
NS_CC_BEGIN
namespace ui {
    
    /**
     * @class Scale9Sprite
     * @brief @~english A 9-slice sprite for cocos2d-x.
     *
     * 9-slice scaling allows you to specify how scaling is applied
     * to specific areas of a sprite. With 9-slice scaling (3x3 grid),
     * you can ensure that the sprite does not become distorted when
     * scaled.
     * @~chinese 九宫格精灵，九宫格缩放能让你指定精灵指定区域的缩放，通过设置九宫格(3*3网格)，便可确保
     * 精灵在缩放时不错位
     * Note: @~english When you set _scale9Enabled to false,
     * then you could call `scale9Sprite->getSprite()` to return the inner Sprite pointer.
     * Then you could call any methods of Sprite class with the return pointers.
     * @~chinese 当你设置_scale9Enabled为false之后，你就可以通过调用`scale9Sprite->getSprite()`获得内部的Sprite对象指针，
     * 并可用该指针进行任何Sprite对象支持的操作
     */
    class CC_GUI_DLL Scale9Sprite : public Node , public cocos2d::BlendProtocol
    {
    public:
        /**
         * @~english Default constructor.
         * @~chinese 默认构造函数
         * @js ctor
         * @lua new
         */
        Scale9Sprite();

        /**
         * @~english Default destructor.
         * @~chinese 默认析构函数
         * @js NA
         * @lua NA
         */
        virtual ~Scale9Sprite();
        
        /**
         * @~english Builtin shader state.
         * Currenly support Normal and Gray state.
         * @~chinese 内建着色器状态，目前支持普通着色以及灰阶着色
         */
        enum class State
        {
            NORMAL,
            GRAY
        };
        
    public:
        
        /**
         * @brief @~english Create an empty Scale9Sprite.
         * @~chinese 创建一个空的九宫格精灵
         * @return @~english A Scale9Sprite instance.
         * @~chinese 九宫格精灵示例
         */
        static Scale9Sprite* create();
        
        /**
         * @~english Creates a 9-slice sprite with a texture file, a delimitation zone and
         * with the specified cap insets.
         * @~chinese 通过给定的纹理文件路径，定界区以及指定的cap insets来创建九宫格精灵
         * @see initWithFile(const char *file, const Rect& rect, const Rect& capInsets)
         * @param file @~english A texture file name.
         * @~chinese 纹理文件的路径
         * @param rect @~english A delimitation zone.
         * @~chinese 定界区
         * @param capInsets @~english A specified cap insets.
         * @~chinese 指定的cap insets
         * @return @~english A Scale9Sprite instance.
         * @~chinese 被创建的九宫格对象
         */
        static Scale9Sprite* create(const std::string& file, const Rect& rect,  const Rect& capInsets);
        
        /**
         * @~english Creates a 9-slice sprite with a texture file. The whole texture will be
         * broken down into a 3×3 grid of equal blocks.
         * @~chinese 通过指定的纹理文件以及capInsests，创建一个九宫格精灵，整个纹理将会被分割成
         * 3*3等大网格
         * @see initWithFile(const Rect& capInsets, const char *file)
         * @param capInsets @~english A specified cap insets.
         * @~chinese 指定的cap insets
         * @param file @~english A texture file name.
         * @~chinese 纹理文件路径
         * @return @~english A Scale9Sprite instance.
         * @~chinese 被创建的九宫格精灵对象
         */
        static Scale9Sprite* create(const Rect& capInsets, const std::string& file);
        
        /**
         * @~english Creates a 9-slice sprite with a texture file and a delimitation zone. The
         * texture will be broken down into a 3×3 grid of equal blocks.
         * @~chinese 通过指定纹理文件已经定界区去创建九宫格精灵，纹理将会被分割成
         * 3*3的等大网格
         * @see initWithFile(const char *file, const Rect& rect)
         * @param file @~english A texture file name.
         * @~chinese 指定纹理文件的路径
         * @param rect A delimitation zone.
         * @~chinese 分割区域
         * @return A Scale9Sprite instance.
         * @~chinese 九宫格精灵对象
         */
        static Scale9Sprite* create(const std::string& file, const Rect& rect);
        
        /**
        * @~english Creates a 9-slice sprite with a texture file. The whole texture will be
        * broken down into a 3×3 grid of equal blocks.
        * @~chinese 通过指定的纹理文件，创建一个九宫格精灵，整个纹理将会被分割成
        * 3*3等大网格
        * @see initWithFile( const char *file)
        * @param file @~english A texture file name.
        * @~chinese 纹理文件路径
        * @return @~english A Scale9Sprite instance.
        * @~chinese 被创建的九宫格精灵对象
        */
        static Scale9Sprite* create(const std::string& file);
        
        /**
         * @~english Creates a 9-slice sprite with an sprite frame.
         * Once the sprite is created, you can then call its "setContentSize:" method
         * to resize the sprite will all it's 9-slice goodness intract.
         * It respects the anchorPoint too.
         * @~chinese 通过指定的精灵帧来创建九宫格精灵，当精灵被创建后，调用"setContentSize:"方法时，
         * 将会受到九宫格缩放的影响，当然缩放同时也会遵从精灵的锚点
         * @see initWithSpriteFrame(SpriteFrame *spriteFrame)
         * @param spriteFrame  @~english A sprite frame pointer.
         * @~chinese 精灵帧指针
         * @return @~english A Scale9Sprite instance.
         * @~chinese 被创建的九宫格对象
         */
        static Scale9Sprite* createWithSpriteFrame(SpriteFrame* spriteFrame);
        
        /**
        * @~english Creates a 9-slice sprite with an sprite frame and capInsets.
        * Once the sprite is created, you can then call its "setContentSize:" method
        * to resize the sprite will all it's 9-slice goodness intract.
        * It respects the anchorPoint too.
        * @~chinese 通过指定的精灵帧以及capInsets来创建九宫格精灵，当精灵被创建后，调用"setContentSize:"方法时，
        * 将会受到九宫格缩放的影响，当然缩放同时也会遵从精灵的锚点
        * @see initWithSpriteFrame(SpriteFrame *spriteFrame)
        * @param spriteFrame  @~english A sprite frame pointer.
        * @~chinese 精灵帧指针
        * @param capInsets @~english The capInsets
        * @~chinese capInsets
        * @return @~english A Scale9Sprite instance.
        * @~chinese 被创建的九宫格对象
        */
        static Scale9Sprite* createWithSpriteFrame(SpriteFrame* spriteFrame, const Rect& capInsets);
        
        /**
        * @~english Creates a 9-slice sprite with an sprite frame's name.
        * Once the sprite is created, you can then call its "setContentSize:" method
        * to resize the sprite will all it's 9-slice goodness intract.
        * It respects the anchorPoint too.
        * @~chinese 通过指定的精灵帧的名称来创建九宫格精灵，当精灵被创建后，调用"setContentSize:"方法时，
        * 将会受到九宫格缩放的影响，当然缩放同时也会遵从精灵的锚点
        * @see initWithSpriteFrame(SpriteFrame *spriteFrame)
        * @param spriteFrameName  @~english A sprite frame pointer.
        * @~chinese 精灵帧的名称
        * @return @~english A Scale9Sprite instance.
        * @~chinese 被创建的九宫格对象
        */
        static Scale9Sprite* createWithSpriteFrameName(const std::string& spriteFrameName);
        
        /**
        * @~english Creates a 9-slice sprite with an sprite frame's name and capInsets.
        * Once the sprite is created, you can then call its "setContentSize:" method
        * to resize the sprite will all it's 9-slice goodness intract.
        * It respects the anchorPoint too.
        * @~chinese 通过指定的精灵帧的名称以及capInsets来创建九宫格精灵，当精灵被创建后，调用"setContentSize:"方法时，
        * 将会受到九宫格缩放的影响，当然缩放同时也会遵从精灵的锚点
        * @see initWithSpriteFrame(SpriteFrame *spriteFrame)
        * @param spriteFrameName  @~english A sprite frame pointer.
        * @~chinese 精灵帧指针
        * @param capInsets @~english The values to use for the cap insets.
        * @~chinese 指定的 capinsets
        * @return @~english A Scale9Sprite instance.
        * @~chinese 被创建的九宫格对象
        */
        static Scale9Sprite* createWithSpriteFrameName(const std::string& spriteFrameName, const Rect& capInsets);
        
        /**
         * @~english Initializes a 9-slice sprite with a texture file, a delimitation zone and
         * with the specified cap insets.
         * Once the sprite is created, you can then call its "setContentSize:" method
         * to resize the sprite will all it's 9-slice goodness intract.
         * It respects the anchorPoint too.
         * @~chinese 通过指定的纹理文件以及capInsets以及界定区来初始化九宫格精灵，当精灵被创建后，调用"setContentSize:"方法时，
         * 将会受到九宫格缩放的影响，当然缩放同时也会遵从精灵的锚点
         * @param file @~english The name of the texture file.
         * @~chinese 纹理文件名称
         * @param rect @~english The rectangle that describes the sub-part of the texture that
         * is the whole image. If the shape is the whole texture, set this to the
         * texture's full rect.
         * @~chinese 纹理的子矩形，用以界定需要渲染的部分，如果需要渲染整张纹理，则设置成纹理尺寸的大小
         * @param capInsets @~english The values to use for the cap insets.
         * @~chinese 指定的 capinsets
         * @return @~english True if initialize success, false otherwise.
         * @~chinese 初始化成功返回true，反之返回false
         */
        virtual bool initWithFile(const std::string& file, const Rect& rect,  const Rect& capInsets);
        
        /**
        * @~english Initializes a 9-slice sprite with a texture file, a delimitation zone.
        * Once the sprite is created, you can then call its "setContentSize:" method
        * to resize the sprite will all it's 9-slice goodness intract.
        * It respects the anchorPoint too.
        * @~chinese 通过指定的纹理文件以及界定区来初始化九宫格精灵，当精灵被创建后，调用"setContentSize:"方法时，
        * 将会受到九宫格缩放的影响，当然缩放同时也会遵从精灵的锚点
        * @param file @~english The name of the texture file.
        * @~chinese 纹理文件名称
        * @param rect @~english The rectangle that describes the sub-part of the texture that
        * is the whole image. If the shape is the whole texture, set this to the
        * texture's full rect.
        * @~chinese 纹理的子矩形，用以界定需要渲染的部分，如果需要渲染整张纹理，则设置成纹理尺寸的大小
        * @return @~english True if initialize success, false otherwise.
        * @~chinese 初始化成功返回true，反之返回false
        */
        virtual bool initWithFile(const std::string& file, const Rect& rect);
        
        /**
        * @~english Initializes a 9-slice sprite with a texture file and
        * with the specified cap insets.
        * Once the sprite is created, you can then call its "setContentSize:" method
        * to resize the sprite will all it's 9-slice goodness intract.
        * It respects the anchorPoint too.
        * @~chinese 通过指定的纹理文件以及capInsets以及界定区来初始化九宫格精灵，当精灵被创建后，调用"setContentSize:"方法时，
        * 将会受到九宫格缩放的影响，当然缩放同时也会遵从精灵的锚点
        * @param file @~english The name of the texture file.
        * @~chinese 纹理文件名称
        * @param capInsets @~english The values to use for the cap insets.
        * @~chinese 指定的 capinsets
        * @return @~english True if initialize success, false otherwise.
        * @~chinese 初始化成功返回true，反之返回false
        */
        virtual bool initWithFile(const Rect& capInsets, const std::string& file);
        
        /**
         * @~english Initializes a 9-slice sprite with a texture file. The whole texture will be
         * broken down into a 3×3 grid of equal blocks.
         * Once the sprite is created, you can then call its "setContentSize:" method
         * to resize the sprite will all it's 9-slice goodness intract.
         * It respects the anchorPoint too.
         * @~chinese 通过指定的纹理文件来初始化九宫格精灵，当精灵被创建后，调用"setContentSize:"方法时，
         * 将会受到九宫格缩放的影响，当然缩放同时也会遵从精灵的锚点
         * @param file @~english The name of the texture file.
         * @~chinese 纹理文件的路径
         * @return @~english True if initializes success, false otherwise.
         * @~chinese 如果初始化成功返回true，反之返回false
         */
        virtual bool initWithFile(const std::string& file);
        
        /**
         * @~english Initializes a 9-slice sprite with an sprite frame and with the specified
         * cap insets.
         * Once the sprite is created, you can then call its "setContentSize:" method
         * to resize the sprite will all it's 9-slice goodness intract.
         * It respects the anchorPoint too.
         * @~chinese 通过指定的精灵帧以及指定的cap insets，来初始化一个九宫格精灵，当精灵被创建后，调用"setContentSize:"方法时，
         * 将会受到九宫格缩放的影响，当然缩放同时也会遵从精灵的锚点
         * @param spriteFrame @~english The sprite frame object.
         * @~chinese 指定的精灵帧对象
         * @param capInsets @~english The values to use for the cap insets.
         * @~chinese 指定的cap insets
         * @return @~english True if initializes success, false otherwise.
         * @~chinese 初始化成功返回true，反之返回false
         */
        virtual bool initWithSpriteFrame(SpriteFrame* spriteFrame, const Rect& capInsets);
        
        /**
         * @~english Initializes a 9-slice sprite with an sprite frame.
         * Once the sprite is created, you can then call its "setContentSize:" method
         * to resize the sprite will all it's 9-slice goodness intract.
         * It respects the anchorPoint too.
         * @~chinese 通过指定的精灵帧来初始化一个九宫格精灵，当精灵被创建后，调用"setContentSize:"方法时，
         * 将会受到九宫格缩放的影响，当然缩放同时也会遵从精灵的锚点
         * @param spriteFrame @~english The sprite frame object.
         * @~chinese 指定的精灵帧对象
         * @return @~english True if initializes success, false otherwise.
         * @~chinese 初始化成功返回true，反之返回false
         */
        virtual bool initWithSpriteFrame(SpriteFrame* spriteFrame);
        
        /**
         * @~english Initializes a 9-slice sprite with an sprite frame name and with the specified
         * cap insets.
         * Once the sprite is created, you can then call its "setContentSize:" method
         * to resize the sprite will all it's 9-slice goodness intract.
         * It respects the anchorPoint too.
         * @~chinese 通过精灵帧的名称以及指定的cap insets来初始化一个九宫格精灵，当精灵被创建后，调用"setContentSize:"方法时，
         * 将会受到九宫格缩放的影响，当然缩放同时也会遵从精灵的锚点
         * @param spriteFrameName @~english The sprite frame name.
         * @~chinese 指定的精灵帧对象的名称
         * @param capInsets @~english The values to use for the cap insets.
         * @~chinese 指定的cap insets
         * @return @~english True if initializes success, false otherwise.
         * @~chinese 初始化成功返回true，反之返回false
         */
        virtual bool initWithSpriteFrameName(const std::string& spriteFrameName, const Rect& capInsets);
        
        /**
         * @~english Initializes a 9-slice sprite with an sprite frame name.
         * Once the sprite is created, you can then call its "setContentSize:" method
         * to resize the sprite will all it's 9-slice goodness intract.
         * It respects the anchorPoint too.
         * @~chinese 通过一个精灵帧的名称来初始化九宫格精灵，当精灵被创建后，调用"setContentSize:"方法时，
         * 将会受到九宫格缩放的影响，当然缩放同时也会遵从精灵的锚点
         * @param spriteFrameName @~english The sprite frame name.
         * @~chinese 指定的精灵帧名称
         * @return @~english True if initializes success, false otherwise.
         * @~chinese 初始化成功返回true，反之返回false
         */
        virtual bool initWithSpriteFrameName(const std::string& spriteFrameName);
        
        //override function
        virtual bool init() override;

        /**
         * @brief @~english Initializes a 9-slice sprite with an sprite instance.
         * Once the sprite is created, you can then call its "setContentSize:" method
         * to resize the sprite will all it's 9-slice goodness intract.
         * It respects the anchorPoint too.
         * @~chinese 通过一个精灵对象来初始化一个九宫格精灵，当精灵被创建后，调用"setContentSize:"方法时，
         * 将会受到九宫格缩放的影响，当然缩放同时也会遵从精灵的锚点
         * @param sprite @~english The sprite instance.
         * @~chinese 精灵的实例
         * @param rect @~english A delimitation zone.
         * @~chinese 定界区
         * @param rotated @~english Whether the sprite is rotated or not.
         * @~chinese 这个精灵是否旋转
         * @param capInsets @~english The values to use for the cap insets.
         * @~chinese 指定的cap insets
         * @return @~english True if initializes success, false otherwise.
         * @~chinese 初始化成功返回true，反之返回false
         */
        virtual bool init(Sprite* sprite, const Rect& rect, bool rotated, const Rect& capInsets);

        /**
         * @brief @~english Initializes a 9-slice sprite with an sprite instance.
         * Once the sprite is created, you can then call its "setContentSize:" method
         * to resize the sprite will all it's 9-slice goodness intract.
         * It respects the anchorPoint too.
         * @~chinses 通过一个指定的精灵以及capInsets来创建九宫格精灵，当精灵被创建后，调用"setContentSize:"方法时，
         * 将会受到九宫格缩放的影响，当然缩放同时也会遵从精灵的锚点
         *
         * @param sprite @~english The sprite instance.
         * @~chinese 精灵的实例
         * @param rect @~english A delimitation zone.
         * @~chinese 定界区
         * @param capInsets @~english The values to use for the cap insets.
         * @~chinese 指定的cap insets
         * @return @~english True if initializes success, false otherwise.
         * @~chinese 初始化成功返回true，反之返回false
         */
        virtual bool init(Sprite* sprite, const Rect& rect, const Rect& capInsets);

        /**
         * @brief @~english Initializes a 9-slice sprite with an sprite instance and several parameters
         * Once the sprite is created, you can then call its "setContentSize:" method
         * to resize the sprite will all it's 9-slice goodness intract.
         * It respects the anchorPoint too.
         * @~chinses 通过一个精灵对象以及其他相关参数来初始化一个九宫格精灵，当精灵被创建后，调用"setContentSize:"方法时，
         * 将会受到九宫格缩放的影响，当然缩放同时也会遵从精灵的锚点
         * 
         * @param sprite @~english The sprite instance.
         * @~chinese 精灵对象
         * @param rect @~english A delimitation zone.
         * @~chinese 定界区
         * @param rotated @~english Whether the sprite is rotated or not.
         * @~chinese 确定精灵是否旋转
         * @param offset @~english The offset when slice the sprite.
         * @~chinese 切割精灵时的偏移量
         * @param originalSize @~english The original size of sprite.
         * @~chinese 精灵的原始大小
         * @param capInsets @~english The values to use for the cap insets.
         * @~chinese 指定的cap insets
         * @return @~english True if initializes success, false otherwise.
         * @~chinese 初始化成功返回true，反之返回false
         */
        virtual bool init(Sprite* sprite,
                          const Rect& rect,
                          bool rotated,
                          const Vec2 &offset,
                          const Size &originalSize,
                          const Rect& capInsets);
        
        /**
         * @brief Initializes a 9-slice sprite with a sprite batchnode.
         * Once the sprite is created, you can then call its "setContentSize:" method
         * to resize the sprite will all it's 9-slice goodness intract.
         * It respects the anchorPoint too.
         *
         * @deprecated Use @see `init` instead.
         * @param batchnode A batch node pointer.
         * @param rect A delimitation zone.
         * @param rotated Whether the sprite in batch node is rotated or not.
         * @param capInsets The values to use for the cap insets.
         * @return True if initializes success, false otherwise.
         */
         CC_DEPRECATED(v3) virtual bool initWithBatchNode(SpriteBatchNode* batchnode,
                                                          const Rect& rect,
                                                          bool rotated,
                                                          const Rect& capInsets);
        /**
         * @brief @~english Initializes a 9-slice sprite with a sprite batch node.
         * Once the sprite is created, you can then call its "setContentSize:" method
         * to resize the sprite will all it's 9-slice goodness intract.
         * It respects the anchorPoint too.
         * @~chinsese 通过一个SpriteBatchNode对象来创建一个九宫格精灵，当精灵被创建后，调用"setContentSize:"方法时，
         * 将会受到九宫格缩放的影响，当然缩放同时也会遵从精灵的锚点，该方法已被废弃，不推荐使用
         * @deprecated Use @see `init` instead.
         * @param batchnode A batch node pointer.
         * @param rect A delimitation zone.
         * @param capInsets The values to use for the cap insets.
         * @return True if initializes success, false otherwise.
         */
        CC_DEPRECATED(v3) virtual bool initWithBatchNode(SpriteBatchNode* batchnode, const Rect& rect, const Rect& capInsets);
        
        /**
         * @~english Sets the source blending function.
         * @~chinese 设置混合函数
         * @param blendFunc @~english A structure with source and destination factor to specify pixel arithmetic. e.g. {GL_ONE, GL_ONE}, {GL_SRC_ALPHA, GL_ONE_MINUS_SRC_ALPHA}.
         * @~chinese 指定混合函数的结构体
         * @js NA
         * @lua NA
         */
        virtual void setBlendFunc(const BlendFunc &blendFunc) override;
        
        /**
         * @~english Returns the blending function that is currently being used.
         * @~chinese 获取当前使用的混合函数
         * @return @~english A BlendFunc structure with source and destination factor which specified pixel arithmetic.
         * @~chinese 当前使用混合函数的结构体
         * @js NA
         * @lua NA
         */
        virtual const BlendFunc &getBlendFunc() const override;

        /**
         * @~english Creates and returns a new sprite object with the specified cap insets.
         * You use this method to add cap insets to a sprite or to change the existing
         * cap insets of a sprite. In both cases, you get back a new image and the
         * original sprite remains untouched.
         * @~chinese 通过指定cap insets值创建并返回一个新的九宫格精灵，你可以使用这个方法向精灵添加
         * cap insets 或者是改变精灵中已有的cap insets，这两种情况下，你都会获得一个新的精灵，且原来的精灵
         * 将会保持无法触摸
         * @param capInsets @~english The values to use for the cap insets.
         * @~chinese 指定的capInsets
         * @return @~english A Scale9Sprite instance.
         * @~chinese 被创建的九宫格精灵
         */
        Scale9Sprite* resizableSpriteWithCapInsets(const Rect& capInsets) const;
        
        
        /**
         * @brief @~english Update Scale9Sprite with a specified sprite.
         * @~chinese 通过指定的精灵更新九宫格精灵
         * @param sprite @~english A sprite pointer.
         * @~chinese 精灵的指针
         * @param rect @~english A delimitation zone.
         * @~chinese 界定区域
         * @param rotated @~english Whether the sprite is rotated or not.
         * @~chinese 精灵是否旋转
         * @param capInsets @~english The Values to use for the cap insets.
         * @~chinese 指定的 capInsets 
         * @return @~english True if update success, false otherwise.
         * @~chinese 更新成功返回true，反之返回false
         * @js NA
         */
        virtual bool updateWithSprite(Sprite* sprite,
                                      const Rect& rect,
                                      bool rotated,
                                      const Rect& capInsets);

        /**
         * @brief @~english Update Scale9Sprite with a specified sprite.
         * @~chinese 通过指定的精灵更新九宫格精灵
         * @param sprite @~english A sprite pointer.
         * @~chinese 精灵的指针
         * @param rect @~english A delimitation zone.
         * @~chinese 限定区域
         * @param rotated @~english Whether the sprite is rotated or not.
         * @~chinese 决定精灵是否旋转
         * @param offset @~english The offset when slice the sprite.
         * @~chinese 分割精灵时的偏移量
         * @param originalSize @~english The origial size of the sprite.
         * @~chinese 精灵的原始尺寸
         * @param capInsets @~english The Values to use for the cap insets.
         * @~chinese 指定的cap insets
         * @return @~english True if update success, false otherwise.
         * @~chinese 更形成功返回true，反之返回false
         * @js NA
         */
        virtual bool updateWithSprite(Sprite* sprite,
                                      const Rect& rect,
                                      bool rotated,
                                      const Vec2 &offset,
                                      const Size &originalSize,
                                      const Rect& capInsets);

        /**
         * @brief @~english Update Scale9Sprite with a specified sprite.
         * @~chinese 通过指定的精灵更新九宫格精灵
         * @deprecated @~english Use @see `updateWithSprite` instead.
         * @~chinese 已废弃，请使用updateWithSprite 代替
         * @param sprite @~english A sprite pointer.
         * @~chinese 精灵的指针
         * @param originalRect @~english A delimitation zone.
         * @~chinese 限定区域的大小
         * @param rotated @~english Whether the sprite is rotated or not.、
         * @~chinese 精灵是否旋转
         * @param capInsets @~english The Values to use for the cap insets.
         * @~chinese 指定的cap insets
         * @return @~english True if update success, false otherwise.
         * @~chinese 如果更新成功返回true，反之返回false
         */
        CC_DEPRECATED(v3) bool updateWithBatchNode(SpriteBatchNode* batchnode,
                                                   const Rect& originalRect,
                                                   bool rotated,
                                                   const Rect& capInsets);

        
        /**
         * @brief @~english Change inner sprite's sprite frame.
         * @~chinese 改变内部精灵的精灵帧
         * @param spriteFrame @~english A sprite frame pointer.
         * @~chinese 精灵帧指针
         * @param capInsets @~english The values to use for the cap insets.
         * @~chinese 指定的cap insets
         */
        virtual void setSpriteFrame(SpriteFrame * spriteFrame, const Rect& capInsets = Rect::ZERO);
        
        // overrides
        virtual void setContentSize(const Size & size) override;
        virtual void setAnchorPoint(const Vec2& anchorPoint) override;
        
        /**
         * @~english Change the state of 9-slice sprite.
         * @~chinese  更改九宫格精灵的状态
         * @see `State`
         * @param state A enum value in State.
         * @~chinese 状态的枚举值
         * @since v3.4
         */
        void setState(State state);
        
        /**
<<<<<<< HEAD
         * @brief @~english Query the sprite's original size.
         * @~chinese 获取精灵的原始尺寸
         * @return @~english Sprite size.
         * @~chinese 精灵的尺寸
=======
         * Query the current bright state.
         * @return @see `State`
         * @since v3.7
         */
        State getState()const;
        
        /**
         * @brief Query the sprite's original size.
         *
         * @return Sprite size.
>>>>>>> 76c89c93
         */
        Size getOriginalSize() const;
        
        /**
         * @brief @~english Change the prefered size of Scale9Sprite.
         * @~chinese 改变九宫格的显示尺寸
         * @param size @~english A delimitation zone.
         * @~chinese 显示尺寸的界定区域
         */
        void setPreferredSize(const Size& size);
        
        /**
         * @brief @~english Query the  Scale9Sprite's prefered size.
         * @~chinese 获取九宫格精灵的显示尺寸
         * @return @~english Scale9Sprite's prefered size.
         * @~chinese 九宫格精灵的显示尺寸
         */
        Size getPreferredSize() const;
        
        /**
         * @brief Change the cap inset size.
         * @~chinese 改变cap inset的尺寸
         * @param rect A delimitation zone.
         * @~chinese cap inset的尺寸
         */
        void setCapInsets(const Rect& rect);
        
        /**
         * @brief @~english Query the Scale9Sprite's prefered size.
         * @~chinese 获取九宫格精灵的cap inset
         * @return @~english Scale9Sprite's cap inset.
         * @~chinese 九宫格精灵的cap insets
         */
        Rect getCapInsets()const;
        
        /**
         * @brief @~english Change the left sprite's cap inset.
         * @~chinese 设置左侧精灵的cap inset
         * @param leftInset @~english The values to use for the cap inset.
         * @~chinese 左侧精灵的cap inset
         */
        void setInsetLeft(float leftInset);
        
        /**
         * @brief @~english Query the left sprite's cap inset.
         * @~chinese 获取左侧精灵的cap inset
         * @return @~english The left sprite's cap inset.
         * @~chinese 左侧精灵的cap inset
         */
        float getInsetLeft()const;
        
        /**
         * @brief @~english Change the top sprite's cap inset.
         * @~chinese 设置顶部精灵的cap inset
         * @param topInset @~english The values to use for the cap inset.
         * @~chinese 顶部精灵的cap inset
         */
        void setInsetTop(float topInset);
        
        /**
         * @brief @~english Query the top sprite's cap inset.
         * @~chinese 获取顶部精灵的cap inset
         * @return @~english The top sprite's cap inset.
         * @~chinese 顶部精灵的cap inset
         */
        float getInsetTop()const;
        
        /**
         * @brief @~english Change the right sprite's cap inset.
         * @~chinese 设置右侧精灵的cap inset
         * @param rightInset @~english The values to use for the cap inset.
         * @~chinese 右侧精灵的cap inset
         */
        void setInsetRight(float rightInset);
        
        /**
         * @brief @~english Query the right sprite's cap inset.
         * @~chinese 获取右侧精灵的cap inset
         * @return @~english The right sprite's cap inset.
         * @~chinese 右侧精灵的cap inset
         */
        float getInsetRight()const;
        
        /**
         * @brief @~english Change the bottom sprite's cap inset.
         * @~chinese 设置底部精灵的cap inset
         * @param bottomInset @~english The values to use for the cap inset.
         * @~chinese 底部精灵的 cap insets
         */
        void setInsetBottom(float bottomInset);
        
        /**
         * @brief @~english Query the bottom sprite's cap inset.
         * @~chinese 获取底部精灵的cap inset
         * @return @~english The bottom sprite's cap inset.
         * @~chinese 底部精灵的cap inset
         */
        float getInsetBottom()const;
        
        /**
         * @brief @~english Toggle 9-slice feature.
         * If Scale9Sprite is 9-slice disabled, the Scale9Sprite will rendered as a normal sprite.
         * @~chinese 设置九宫格特性是否开启，若功能被禁用则将当成普通精灵一样的渲染
         * @param enabled @~english True to enable 9-slice, false otherwise.
         * @~chinese 设置成true将开启九宫格功能，反之设置false
         * @js NA
         */
        void setScale9Enabled(bool enabled);
        
        /**
         * @brief @~english Query whether the Scale9Sprite is enable 9-slice or not.
         * @~chinese 获取当前精灵是否开启了九宫格功能
         * @return @~english True if 9-slice is enabled, false otherwise.
         * @~chinese 开启九宫格功能返回true，反之返回false
         * @js NA
         */
        bool isScale9Enabled()const;
        
        /// @} end of Children and Parent
        
        virtual void visit(Renderer *renderer, const Mat4 &parentTransform, uint32_t parentFlags) override;
        virtual void cleanup() override;
        
        /**
         * @lua NA
         */
        virtual void onEnter() override;
        
        /** @~english Event callback that is invoked when the Node enters in the 'stage'.
         * If the Node enters the 'stage' with a transition, this event is called when the transition finishes.
         * If you override onEnterTransitionDidFinish, you shall call its parent's one, e.g. Node::onEnterTransitionDidFinish()
         * @~chinese 当九宫格进入场景时被调用的事件回调，如果有过渡动画，则在过渡动画完成后调用
         * @js NA
         * @lua NA
         */
        virtual void onEnterTransitionDidFinish() override;
        
        /**
         * @~english Event callback that is invoked every time the Node leaves the 'stage'.
         * If the Node leaves the 'stage' with a transition, this event is called when the transition finishes.
         * During onExit you can't access a sibling node.
         * If you override onExit, you shall call its parent's one, e.g., Node::onExit().
         * @~chinese 当九宫格精灵离开场景时的事件回调，如果精灵在离开场景时有过渡动画，则在过渡动画完成后进行回调
         * @js NA
         * @lua NA
         */
        virtual void onExit() override;
        
        /**
         * @~english Event callback that is called every time the Node leaves the 'stage'.
         * If the Node leaves the 'stage' with a transition, this callback is called when the transition starts.
         * @~chinese 当九宫格离开场景时触发的事件回调，如果精灵离开场景时有过渡动画，则在过渡动画开始时触发回调
         * @js NA
         * @lua NA
         */
        virtual void onExitTransitionDidStart() override;
        
        virtual void updateDisplayedOpacity(GLubyte parentOpacity) override;
        virtual void updateDisplayedColor(const Color3B& parentColor) override;
        virtual void disableCascadeColor() override;
        virtual void disableCascadeOpacity() override;
        
        
        /**
         * @brief @~english Get the original no 9-sliced sprite
         * @~chinese 获取原始的非九宫格精灵
         * @return @~english A sprite instance.
         * @~chinese 原始的精灵对象
         */
        Sprite* getSprite()const;
        
        /**
         * @~english Sets whether the widget should be flipped horizontally or not.
         * @~chinese 设置该空间是否要被水平翻转
         * @param flippedX @~english true if the widget should be flipped horizontally, false otherwise.
         * @~chinese 设置成true，则九宫格精灵将会水平翻转，反着设置为false
         */
        virtual void setFlippedX(bool flippedX);
        
        /**
         * @~english Returns the flag which indicates whether the widget is flipped horizontally or not.
         *
         * It only flips the texture of the widget, and not the texture of the widget's children.
         * Also, flipping the texture doesn't alter the anchorPoint.
         * If you want to flip the anchorPoint too, and/or to flip the children too use:
         * widget->setScaleX(sprite->getScaleX() * -1);
         * @~chinese 返回一个标志用以指明九宫格精灵是否发生了水平翻转，这个翻转仅会作用于其本身，而不会作用于其子节点，同时翻转后，不会改变精灵的锚点
         * @~chinese 如果你想将锚点也一起翻转请使用widget->setScaleX(sprite->getScaleX() * -1);
         * @return @~english True if the widget is flipped horizontally, false otherwise.
         * @~chinese 如果发生水平翻转返回true，反之返回false
         */
        virtual bool isFlippedX()const;
        
        /**
         * @~english Sets whether the widget should be flipped vertically or not.
         * @~chinese 设置该九宫格精灵是否要被竖直翻转
         * @param flippedY @~english true if the widget should be flipped vertically, false otherwise.
         * @~chinese 设置为true将发生竖直翻转，反之设置为false
         */
        virtual void setFlippedY(bool flippedY);

        /**
         * @~english Return the flag which indicates whether the widget is flipped vertically or not.
         * It only flips the texture of the widget, and not the texture of the widget's children.
         * Also, flipping the texture doesn't alter the anchorPoint.
         * If you want to flip the anchorPoint too, and/or to flip the children too use:
         * widget->setScaleY(widget->getScaleY() * -1);
         * @~chinese 返回一个标志位用以指明九宫格精灵是否发生了竖直翻转，但是不会作用到其子节点，也不会改变锚点，要改变这些请使用
         * widget->setScaleY(widget->getScaleY() * -1);
         * @return @~english True if the widget is flipped vertically, flase otherwise.
         * @~chinese 发生了竖直翻转返回true，反之返回false
         */
        virtual bool isFlippedY()const;
        
        //override the setScale function of Node
        virtual void setScaleX(float scaleX) override;
        virtual void setScaleY(float scaleY) override;
        virtual void setScale(float scale) override;
        virtual void setScale(float scaleX, float scaleY) override;
        using Node::setScaleZ;
        virtual float getScaleX() const override;
        virtual float getScaleY() const override;
        virtual float getScale() const override;
        using Node::getScaleZ;
        virtual void setCameraMask(unsigned short mask, bool applyChildren = true) override;
    protected:
        void updateCapInset();
        void updatePositions();
        void createSlicedSprites();
        void cleanupSlicedSprites();
        void adjustScale9ImagePosition();
        void applyBlendFunc();
        void updateBlendFunc(Texture2D *texture);
        /**
         * Sorts the children array once before drawing, instead of every time when a child is added or reordered.
         * This approach can improves the performance massively.
         * @note Don't call this manually unless a child added needs to be removed in the same frame
         */
        virtual void sortAllProtectedChildren();
        
        bool _spritesGenerated;
        Rect _spriteRect;
        bool   _spriteFrameRotated;
        Rect _capInsetsInternal;
        bool _positionsAreDirty;
        
        Sprite* _scale9Image; //the original sprite
        Sprite* _topLeftSprite;
        Sprite* _topSprite;
        Sprite* _topRightSprite;
        Sprite* _leftSprite;
        Sprite* _centerSprite;
        Sprite* _rightSprite;
        Sprite* _bottomLeftSprite;
        Sprite* _bottomSprite;
        Sprite* _bottomRightSprite;
        
        bool _scale9Enabled;
        BlendFunc _blendFunc;
        
        Size _topLeftSize;
        Size _centerSize;
        Size _bottomRightSize;
        Vec2 _centerOffset;
        
        /** Original sprite's size. */
        Size _originalSize;
        Vec2 _offset;
        /** Preferred sprite's size. By default the preferred size is the original size. */
        
        //if the preferredSize component is given as -1, it is ignored
        Size _preferredSize;
        /**
         * The end-cap insets.
         * On a non-resizeable sprite, this property is set to CGRect::ZERO; the sprite
         * does not use end caps and the entire sprite is subject to stretching.
         */
        Rect _capInsets;
        /** Sets the left side inset */
        float _insetLeft;
        /** Sets the top side inset */
        float _insetTop;
        /** Sets the right side inset */
        float _insetRight;
        /** Sets the bottom side inset */
        float _insetBottom;
        
        /// helper that reorder a child
        void addProtectedChild(Node* child);
        
        Vector<Node*> _protectedChildren;        ///holds the 9 sprites
        bool _reorderProtectedChildDirty;
        
        bool _flippedX;
        bool _flippedY;
        bool _isPatch9;
        State _brightState;
    };
    
}}  //end of namespace
// end of ui group
/// @}

#endif /* defined(__cocos2d_libs__UIScale9Sprite__) */<|MERGE_RESOLUTION|>--- conflicted
+++ resolved
@@ -583,23 +583,17 @@
         void setState(State state);
         
         /**
-<<<<<<< HEAD
-         * @brief @~english Query the sprite's original size.
+         * @brief @~english Query the current bright state.
+         * @~chinese 查询当前的高亮状态
+         * @return @see `State`
+         * @since v3.7
+         */
+        State getState()const;
+
+        /* @brief @~english Query the sprite's original size.
          * @~chinese 获取精灵的原始尺寸
          * @return @~english Sprite size.
          * @~chinese 精灵的尺寸
-=======
-         * Query the current bright state.
-         * @return @see `State`
-         * @since v3.7
-         */
-        State getState()const;
-        
-        /**
-         * @brief Query the sprite's original size.
-         *
-         * @return Sprite size.
->>>>>>> 76c89c93
          */
         Size getOriginalSize() const;
         
