--- conflicted
+++ resolved
@@ -397,19 +397,6 @@
     _frontCrossDisabledRenderer->setFlippedY(_flippedY);
 }
 
-<<<<<<< HEAD
-void CheckBox::setAnchorPoint(const Vector2 &pt)
-{
-    Widget::setAnchorPoint(pt);
-    _backGroundBoxRenderer->setAnchorPoint(pt);
-    _backGroundSelectedBoxRenderer->setAnchorPoint(pt);
-    _backGroundBoxDisabledRenderer->setAnchorPoint(pt);
-    _frontCrossRenderer->setAnchorPoint(pt);
-    _frontCrossDisabledRenderer->setAnchorPoint(pt);
-}
-
-=======
->>>>>>> 618e49cf
 void CheckBox::onSizeChanged()
 {
     Widget::onSizeChanged();
