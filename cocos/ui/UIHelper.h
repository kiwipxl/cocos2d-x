--- conflicted
+++ resolved
@@ -55,7 +55,6 @@
      * @~english
      * Find a widget with a specific tag from root widget.
      * This search will be recursive through all child widgets.
-<<<<<<< HEAD
      * @~chinese
      * 查找根节点内包含特定标签的部件。
      * 此搜索将递归所有子节点（部件）。
@@ -68,11 +67,6 @@
      *
      * @return @~english Widget instance pointer.
      * @~chinese 找到的部件节点的指针
-=======
-     * @param root      The be searched root widget.
-     * @param tag       The widget tag.
-     * @return Widget instance pointer.
->>>>>>> 794759f7
      */
     static Widget* seekWidgetByTag(Widget* root, int tag);
     
@@ -99,8 +93,7 @@
     /**
      * @~english
      * Find a widget with a specific action tag from root widget
-<<<<<<< HEAD
-     * This search will be recursive throught all child widgets.
+     * This search will be recursive through all child widgets.
      * @~chinese 
      * 查找指定节点内包含具体action tag的节点
      * 此搜索将递归所有子节点（部件）。
@@ -112,12 +105,6 @@
      * @~chinese 需要索搜的action tag.
      * @return @~english Widget instance pointer.
      * @~chinese 找到的部件节点的指针
-=======
-     * This search will be recursive through all child widgets.
-     *@param root The be searched root widget.
-     *@param tag The widget action's tag.
-     *@return Widget instance pointer.
->>>>>>> 794759f7
      */
     static Widget* seekActionWidgetByActionTag(Widget* root, int tag);
     
