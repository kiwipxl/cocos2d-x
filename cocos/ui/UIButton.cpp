--- conflicted
+++ resolved
@@ -517,21 +517,10 @@
         static_cast<Sprite*>(_buttonDisableRenderer)->setFlippedY(_flippedY);
     }
 }
-<<<<<<< HEAD
-
-void Button::setAnchorPoint(const Vector2 &pt)
-{
-    Widget::setAnchorPoint(pt);
-    _buttonNormalRenderer->setAnchorPoint(pt);
-    _buttonClickedRenderer->setAnchorPoint(pt);
-    _buttonDisableRenderer->setAnchorPoint(pt);
-    _titleRenderer->setPosition(Vector2(_size.width*(0.5f-_anchorPoint.x), _size.height*(0.5f-_anchorPoint.y)));
-=======
     
 void Button::updateTitleLocation()
 {
-    _titleRenderer->setPosition(Point(_contentSize.width * 0.5f, _contentSize.height * 0.5f));
->>>>>>> 618e49cf
+    _titleRenderer->setPosition(Vector2(_contentSize.width * 0.5f, _contentSize.height * 0.5f));
 }
 
 void Button::onSizeChanged()
