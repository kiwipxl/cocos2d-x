--- conflicted
+++ resolved
@@ -258,15 +258,6 @@
 {
     return _capInsets;
 }
-<<<<<<< HEAD
-    
-void ImageView::setAnchorPoint(const Vector2 &pt)
-{
-    Widget::setAnchorPoint(pt);
-    _imageRenderer->setAnchorPoint(pt);
-}
-=======
->>>>>>> 618e49cf
 
 void ImageView::onSizeChanged()
 {
