/****************************************************************************
Copyright (c) 2013-2014 Chukong Technologies Inc.

http://www.cocos2d-x.org

Permission is hereby granted, free of charge, to any person obtaining a copy
of this software and associated documentation files (the "Software"), to deal
in the Software without restriction, including without limitation the rights
to use, copy, modify, merge, publish, distribute, sublicense, and/or sell
copies of the Software, and to permit persons to whom the Software is
furnished to do so, subject to the following conditions:

The above copyright notice and this permission notice shall be included in
all copies or substantial portions of the Software.

THE SOFTWARE IS PROVIDED "AS IS", WITHOUT WARRANTY OF ANY KIND, EXPRESS OR
IMPLIED, INCLUDING BUT NOT LIMITED TO THE WARRANTIES OF MERCHANTABILITY,
FITNESS FOR A PARTICULAR PURPOSE AND NONINFRINGEMENT. IN NO EVENT SHALL THE
AUTHORS OR COPYRIGHT HOLDERS BE LIABLE FOR ANY CLAIM, DAMAGES OR OTHER
LIABILITY, WHETHER IN AN ACTION OF CONTRACT, TORT OR OTHERWISE, ARISING FROM,
OUT OF OR IN CONNECTION WITH THE SOFTWARE OR THE USE OR OTHER DEALINGS IN
THE SOFTWARE.
****************************************************************************/

#include "ui/UILoadingBar.h"
#include "extensions/GUI/CCControlExtension/CCScale9Sprite.h"

NS_CC_BEGIN

namespace ui {
    
static const int BAR_RENDERER_Z = (-1);
    
IMPLEMENT_CLASS_GUI_INFO(LoadingBar)
    
LoadingBar::LoadingBar():
_barType(LoadingBarTypeLeft),
_percent(100),
_totalLength(0),
_barRenderer(nullptr),
_renderBarTexType(UI_TEX_TYPE_LOCAL),
_barRendererTextureSize(Size::ZERO),
_scale9Enabled(false),
_prevIgnoreSize(true),
_capInsets(Rect::ZERO),
_textureFile(""),
_barRendererAdaptDirty(true)
{
}

LoadingBar::~LoadingBar()
{
    
}

LoadingBar* LoadingBar::create()
{
    LoadingBar* widget = new LoadingBar();
    if (widget && widget->init())
    {
        widget->autorelease();
        return widget;
    }
    CC_SAFE_DELETE(widget);
    return nullptr;
}
    
LoadingBar* LoadingBar::create(const std::string &textureName, int percentage)
{
    LoadingBar* widget = new LoadingBar;
    if (widget && widget->init()) {
        widget->autorelease();
        widget->loadTexture(textureName);
        widget->setPercent(percentage);
        return widget;
    }
    CC_SAFE_DELETE(widget);
    return nullptr;
}

void LoadingBar::initRenderer()
{
    _barRenderer = Sprite::create();
    addProtectedChild(_barRenderer, BAR_RENDERER_Z, -1);
    _barRenderer->setAnchorPoint(Vector2(0.0,0.5));
}

void LoadingBar::setDirection(LoadingBarType dir)
{
    if (_barType == dir)
    {
        return;
    }
    _barType = dir;

    switch (_barType)
    {
        case LoadingBarTypeLeft:
            _barRenderer->setAnchorPoint(Vector2(0.0f,0.5f));
            _barRenderer->setPosition(Vector2(-_totalLength*0.5f,0.0f));
            if (!_scale9Enabled)
            {
                static_cast<Sprite*>(_barRenderer)->setFlippedX(false);
            }
            break;
        case LoadingBarTypeRight:
            _barRenderer->setAnchorPoint(Vector2(1.0f,0.5f));
            _barRenderer->setPosition(Vector2(_totalLength*0.5f,0.0f));
            if (!_scale9Enabled)
            {
                static_cast<Sprite*>(_barRenderer)->setFlippedX(true);
            }
            break;
    }
}

int LoadingBar::getDirection()
{
    return _barType;
}

    void LoadingBar::loadTexture(const std::string& texture,TextureResType texType)
{
    if (texture.empty())
    {
        return;
    }
    _renderBarTexType = texType;
    _textureFile = texture;
    switch (_renderBarTexType)
    {
        case UI_TEX_TYPE_LOCAL:
            if (_scale9Enabled)
            {
                extension::Scale9Sprite* barRendererScale9 = static_cast<extension::Scale9Sprite*>(_barRenderer);
                barRendererScale9->initWithFile(texture);
                barRendererScale9->setCapInsets(_capInsets);
            }
            else
            {
                static_cast<Sprite*>(_barRenderer)->setTexture(texture);
            }
            break;
        case UI_TEX_TYPE_PLIST:
            if (_scale9Enabled)
            {
                extension::Scale9Sprite* barRendererScale9 = static_cast<extension::Scale9Sprite*>(_barRenderer);
                barRendererScale9->initWithSpriteFrameName(texture);
                barRendererScale9->setCapInsets(_capInsets);
            }
            else
            {
                static_cast<Sprite*>(_barRenderer)->setSpriteFrame(texture);
            }
            break;
        default:
            break;
    }
    updateRGBAToRenderer(_barRenderer);
    _barRendererTextureSize = _barRenderer->getContentSize();
    
    switch (_barType)
    {
    case LoadingBarTypeLeft:
        _barRenderer->setAnchorPoint(Vector2(0.0f,0.5f));
        if (!_scale9Enabled)
        {
            static_cast<Sprite*>(_barRenderer)->setFlippedX(false);
        }
        break;
    case LoadingBarTypeRight:
        _barRenderer->setAnchorPoint(Vector2(1.0f,0.5f));
        if (!_scale9Enabled)
        {
            static_cast<Sprite*>(_barRenderer)->setFlippedX(true);
        }
        break;
    }
//    barRendererScaleChangedWithSize();
    updateContentSizeWithTextureSize(_barRendererTextureSize);
    _barRendererAdaptDirty = true;
}

void LoadingBar::setScale9Enabled(bool enabled)
{
    if (_scale9Enabled == enabled)
    {
        return;
    }
    _scale9Enabled = enabled;
    removeProtectedChild(_barRenderer);
    _barRenderer = nullptr;
    if (_scale9Enabled)
    {
        _barRenderer = extension::Scale9Sprite::create();
    }
    else
    {
        _barRenderer = Sprite::create();
    }
    loadTexture(_textureFile,_renderBarTexType);
    addProtectedChild(_barRenderer, BAR_RENDERER_Z, -1);
    if (_scale9Enabled)
    {
        bool ignoreBefore = _ignoreSize;
        ignoreContentAdaptWithSize(false);
        _prevIgnoreSize = ignoreBefore;
    }
    else
    {
        ignoreContentAdaptWithSize(_prevIgnoreSize);
    }
    setCapInsets(_capInsets);
    setPercent(_percent);
}

bool LoadingBar::isScale9Enabled()
{
    return _scale9Enabled;
}
    
void LoadingBar::setCapInsets(const Rect &capInsets)
{
    _capInsets = capInsets;
    if (!_scale9Enabled)
    {
        return;
    }
    static_cast<extension::Scale9Sprite*>(_barRenderer)->setCapInsets(capInsets);
}

const Rect& LoadingBar::getCapInsets()
{
    return _capInsets;
}
    
void LoadingBar::setPercent(int percent)
{
    if ( percent < 0 || percent > 100)
    {
        return;
    }
    if (_totalLength <= 0)
    {
        return;
    }
    _percent = percent;
    float res = _percent / 100.0f;
    
    if (_scale9Enabled)
    {
        setScale9Scale();
    }
    else
    {
        Sprite* spriteRenderer = static_cast<Sprite*>(_barRenderer);
        Rect rect = spriteRenderer->getTextureRect();
        rect.size.width = _barRendererTextureSize.width * res;
        spriteRenderer->setTextureRect(rect, spriteRenderer->isTextureRectRotated(), rect.size);
    }
}

int LoadingBar::getPercent()
{
    return _percent;
}

void LoadingBar::onSizeChanged()
{
    Widget::onSizeChanged();
    _barRendererAdaptDirty = true;
}
    
void LoadingBar::adaptRenderers()
{
    if (_barRendererAdaptDirty)
    {
        barRendererScaleChangedWithSize();
        _barRendererAdaptDirty = false;
    }
}

void LoadingBar::ignoreContentAdaptWithSize(bool ignore)
{
    if (!_scale9Enabled || (_scale9Enabled && !ignore))
    {
        Widget::ignoreContentAdaptWithSize(ignore);
        _prevIgnoreSize = ignore;
    }
}

const Size& LoadingBar::getVirtualRendererSize() const
{
    return _barRendererTextureSize;
}

Node* LoadingBar::getVirtualRenderer()
{
    return _barRenderer;
}

void LoadingBar::barRendererScaleChangedWithSize()
{
    if (_ignoreSize)
    {
        if (!_scale9Enabled)
        {
            _totalLength = _barRendererTextureSize.width;
            _barRenderer->setScale(1.0f);
        }
    }
    else
    {
        _totalLength = _size.width;
        if (_scale9Enabled)
        {
            setScale9Scale();
        }
        else
        {
            
            Size textureSize = _barRendererTextureSize;
            if (textureSize.width <= 0.0f || textureSize.height <= 0.0f)
            {
                _barRenderer->setScale(1.0f);
                return;
            }
            float scaleX = _size.width / textureSize.width;
            float scaleY = _size.height / textureSize.height;
            _barRenderer->setScaleX(scaleX);
            _barRenderer->setScaleY(scaleY);
        }
    }
    switch (_barType)
    {
        case LoadingBarTypeLeft:
<<<<<<< HEAD
            _barRenderer->setPosition(Vector2(-_totalLength * 0.5f, 0.0f));
            break;
        case LoadingBarTypeRight:
            _barRenderer->setPosition(Vector2(_totalLength * 0.5f, 0.0f));
=======
            _barRenderer->setPosition(Point(0.0f, _contentSize.height / 2.0f));
            break;
        case LoadingBarTypeRight:
            _barRenderer->setPosition(Point(_totalLength, _contentSize.height / 2.0f));
>>>>>>> 618e49cf
            break;
        default:
            break;
    }
}

void LoadingBar::setScale9Scale()
{
    float width = (float)(_percent) / 100.0f * _totalLength;
    static_cast<extension::Scale9Sprite*>(_barRenderer)->setPreferredSize(Size(width, _size.height));
}

std::string LoadingBar::getDescription() const
{
    return "LoadingBar";
}
    
void LoadingBar::updateTextureColor()
{
    updateColorToRenderer(_barRenderer);
}

void LoadingBar::updateTextureOpacity()
{
    updateOpacityToRenderer(_barRenderer);
}

void LoadingBar::updateTextureRGBA()
{
    updateRGBAToRenderer(_barRenderer);
}

Widget* LoadingBar::createCloneInstance()
{
    return LoadingBar::create();
}

void LoadingBar::copySpecialProperties(Widget *widget)
{
    LoadingBar* loadingBar = dynamic_cast<LoadingBar*>(widget);
    if (loadingBar)
    {
        _prevIgnoreSize = loadingBar->_prevIgnoreSize;
        setScale9Enabled(loadingBar->_scale9Enabled);
        loadTexture(loadingBar->_textureFile, loadingBar->_renderBarTexType);
        setCapInsets(loadingBar->_capInsets);
        setPercent(loadingBar->_percent);
        setDirection(loadingBar->_barType);
    }
}

}

NS_CC_END<|MERGE_RESOLUTION|>--- conflicted
+++ resolved
@@ -334,17 +334,10 @@
     switch (_barType)
     {
         case LoadingBarTypeLeft:
-<<<<<<< HEAD
-            _barRenderer->setPosition(Vector2(-_totalLength * 0.5f, 0.0f));
+            _barRenderer->setPosition(Vector2(0.0f, _contentSize.height / 2.0f));
             break;
         case LoadingBarTypeRight:
-            _barRenderer->setPosition(Vector2(_totalLength * 0.5f, 0.0f));
-=======
-            _barRenderer->setPosition(Point(0.0f, _contentSize.height / 2.0f));
-            break;
-        case LoadingBarTypeRight:
-            _barRenderer->setPosition(Point(_totalLength, _contentSize.height / 2.0f));
->>>>>>> 618e49cf
+            _barRenderer->setPosition(Vector2(_totalLength, _contentSize.height / 2.0f));
             break;
         default:
             break;
