--- conflicted
+++ resolved
@@ -99,12 +99,6 @@
 
     const Rect& getCapInsets();
 
-<<<<<<< HEAD
-    //override "setAnchorPoint" method of widget.
-    virtual void setAnchorPoint(const Vector2 &pt) override;
-
-=======
->>>>>>> 618e49cf
     //override "ignoreContentAdaptWithSize" method of widget.
     virtual void ignoreContentAdaptWithSize(bool ignore) override;
 
