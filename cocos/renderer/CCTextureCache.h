﻿/****************************************************************************
Copyright (c) 2008-2010 Ricardo Quesada
Copyright (c) 2010-2012 cocos2d-x.org
Copyright (c) 2011      Zynga Inc.
Copyright (c) 2013-2014 Chukong Technologies Inc.

http://www.cocos2d-x.org

Permission is hereby granted, free of charge, to any person obtaining a copy
of this software and associated documentation files (the "Software"), to deal
in the Software without restriction, including without limitation the rights
to use, copy, modify, merge, publish, distribute, sublicense, and/or sell
copies of the Software, and to permit persons to whom the Software is
furnished to do so, subject to the following conditions:

The above copyright notice and this permission notice shall be included in
all copies or substantial portions of the Software.

THE SOFTWARE IS PROVIDED "AS IS", WITHOUT WARRANTY OF ANY KIND, EXPRESS OR
IMPLIED, INCLUDING BUT NOT LIMITED TO THE WARRANTIES OF MERCHANTABILITY,
FITNESS FOR A PARTICULAR PURPOSE AND NONINFRINGEMENT. IN NO EVENT SHALL THE
AUTHORS OR COPYRIGHT HOLDERS BE LIABLE FOR ANY CLAIM, DAMAGES OR OTHER
LIABILITY, WHETHER IN AN ACTION OF CONTRACT, TORT OR OTHERWISE, ARISING FROM,
OUT OF OR IN CONNECTION WITH THE SOFTWARE OR THE USE OR OTHER DEALINGS IN
THE SOFTWARE.
****************************************************************************/

#ifndef __CCTEXTURE_CACHE_H__
#define __CCTEXTURE_CACHE_H__

#include <mutex>
#include <thread>
#include <condition_variable>
#include <queue>
#include <string>
#include <unordered_map>
#include <functional>

#include "base/CCRef.h"
#include "renderer/CCTexture2D.h"
#include "platform/CCImage.h"

#if CC_ENABLE_CACHE_TEXTURE_DATA
    #include <list>
#endif

NS_CC_BEGIN

/**
 * @addtogroup _2d
 * @{
 */
/*@~english
* From version 3.0, TextureCache will never to treated as a singleton, it will be owned by director.
* All call by TextureCache::getInstance() should be replaced by Director::getInstance()->getTextureCache().
 * @~chinese 
 * 从3.0版本开始，TextureCache 将不再作为一个单例，将由 `Director` 来管理。
 * TextureCache::getInstance() 的调用都应该由 Director::getInstance()->getTextureCache() 来代替。
*/

/** @brief @~english Singleton that handles the loading of textures.
* Once the texture is loaded, the next time it will return.
* A reference of the previously loaded texture reducing GPU & CPU memory.
 * @~chinese 用于处理纹理加载的单例类。
 * 一旦一个纹理被加载，下次使用时将直接返回该纹理。
 * 引用之前加载的纹理可以减少 GPU 与 CPU 的内存消耗。
*/
class CC_DLL TextureCache : public Ref
{
public:
    /** @~english Returns the shared instance of the cache.  @~chinese 返回 TextureCache 的实例。*/
    CC_DEPRECATED_ATTRIBUTE static TextureCache * getInstance();

    /** @deprecated Use getInstance() instead. */
    CC_DEPRECATED_ATTRIBUTE static TextureCache * sharedTextureCache();

    /** @~english Purges the cache. It releases the retained instance.
     * @~chinese 清理缓存。将释放所有 retain 的实例。
     @since v0.99.0
     */
    CC_DEPRECATED_ATTRIBUTE static void destroyInstance();

    /** @deprecated Use destroyInstance() instead. */
    CC_DEPRECATED_ATTRIBUTE static void purgeSharedTextureCache();

    /** @~english Reload all textures.
     * Should not call it, called by frame work.
     * Now the function do nothing, use VolatileTextureMgr::reloadAllTextures.
     * @~chinese 重新加载所有的纹理。
     * 不要调用此接口，这个接口是提供给引擎框架调用的。
     * 现在此接口什么也没有做，目前使用 VolatileTextureMgr:reloadAllTextures。
     */
    CC_DEPRECATED_ATTRIBUTE static void reloadAllTextures();

public:
    /**
     * @js ctor
     */
    TextureCache();
    /**
     * @js NA
     * @lua NA
     */
    virtual ~TextureCache();
    /**
     * @js NA
     * @lua NA
     */
    virtual std::string getDescription() const;

//    Dictionary* snapshotTextures();

    /** @~english Returns a Texture2D object with given an filename.
     * If the filename was not previously loaded, it will create a new Texture2D
     * Object and it will return it. It will use the filename as a key to cache the Texture2D object.
     * Otherwise it will return a reference of a previously loaded image.
     * Supported image extensions: .png, .bmp, .tiff, .jpeg, .pvr.
     * @~chinese 加载指定的纹理文件，并返回一个 Texture2D 实例。
     * 如果文件之前未加载，将创建一个新的 Texture2D 实例，并返回这个实例。使用文件名做为 key 将纹理缓存。
     * 否则，将返回一个之前加载的纹理实例。
     * 支持的文件扩展名：.png，.bmp，.tiff，.jpeg，.pvr。
     * @param filepath @~english The path of the image file.
     * @~chinese 图片文件的路径。
     */
    Texture2D* addImage(const std::string &filepath);

    /** @~english Returns a Texture2D object with given a file image by asynchronous.
     * If the file image was not previously loaded, it will create a new Texture2D object.
     * Otherwise it will load a texture in a new thread, and when the image is loaded, the callback will be called with the Texture2D as a parameter.
     * The callback will be called from the main thread, so it is safe to create any cocos2d object from the callback.
     * Supported image extensions: .png, .jpg
     * @~chinese 异步加载指定的纹理文件。
     * 如果文件图像先前没有被加载,它将创建一个新的 Texture2D 对象。
     * 否则它将会在一个新线程加载纹理，加载完成时，Texture2D 对象会作为参数调用 callback 回调函数。
     * 回调函数将从主线程调用，所以在回调函数中可以创建任何 cocos2d 对象。
     * 支持图像扩展：.png，.jpg
     * @param filepath @~english The path of the image file.
     * @~chinese 图片文件的路径。
     * @param callback @~english A callback function would be invoked after the image is loaded.
     * @~chinese 图像加载完成后被调用的回调函数。
     * @since v0.8
     */
    virtual void addImageAsync(const std::string &filepath, const std::function<void(Texture2D*)>& callback);
    
    /** @~english Unbind a specified bound image asynchronous callback.
     * In the case an object who was bound to an image asynchronous callback was destroyed before the callback is invoked,
     * the object always need to unbind this callback manually.
     * @~chinese 解除异步加载纹理文件时绑定的回调函数。
     * 如果异步加载回调函数所在对象，在回调函数被调用之前被析构了，需要调用此方法手动解除回调函数的绑定。
     * @param filename @~english It's the related/absolute path of the file image.
     * @~chinese 异步加载的纹理文件的绝对路径或相对路径。
     * @since v3.1
     */
    virtual void unbindImageAsync(const std::string &filename);
    
    /** @~english Unbind all bound image asynchronous load callbacks.
     * @~chinese 解除所有异步加载纹理文件时绑定的回调函数。
     * @since v3.1
     */
    virtual void unbindAllImageAsync();

    /** @~english Returns a Texture2D object given an Image.
     * If the image was not previously loaded, it will create a new Texture2D object and it will return it.
     * Otherwise it will return a reference of a previously loaded image.
     * @~chinese 返回一个使用指定的 `Image` 对象创建的 `Texture2D` 对象。
     * 如果之前没有加载该 `Image` 对象的纹理，会创建一个新的 `Texture2D` 对象，并返回该对象。
     * 否则，返回一个之前加载过的纹理对象的引用。
     * @param image @~english The image to be added. @~chinese 要添加的Image对象
     * @param key @~english The "key" parameter will be used as the "key" for the cache.
     * If "key" is nil, then a new texture will be created each time.
     * @~chinese key 参数将作为缓存中的关键字以便之后进行查找。
     * 如果 key 值为 nullptr，那么直接创建一个新的 `Texture2D` 对象。
     * @return @~english A texture object using specified `Image`.
     * @~chinese 使用指定 `Image` 对象的纹理对象。
     */
    Texture2D* addImage(Image *image, const std::string &key);
    CC_DEPRECATED_ATTRIBUTE Texture2D* addUIImage(Image *image, const std::string& key) { return addImage(image,key); }

    /** @~english Returns an already created texture. Returns nil if the texture doesn't exist.
     * @~chinese 获取一个已创建的纹理。如果纹理不存在返回空指针。
     * @param key @~english It's the related/absolute path of the file image.
     * @~chinese 图片文件的绝对路径或相对路径。
     * @return @~english A texture object found by the key.
     * @~chinese 使用指定的 key 查找到的纹理对象。
     * @since v0.99.5
     */
    Texture2D* getTextureForKey(const std::string& key) const;
    CC_DEPRECATED_ATTRIBUTE Texture2D* textureForKey(const std::string& key) const { return getTextureForKey(key); }

    /** @~english Reload texture from the image file.
     * If the file image hasn't loaded before, load it.
     * Otherwise the texture will be reloaded from the file image.
     * @~chinese 重新加载指定的图片文件。
     * 如果文件图片之前没有加载，那么加载该图片文件。
     * 否则将重新加载该图片文件。
     * @param fileName @~english It's the related/absolute path of the file image.
     * @~chinese 图片文件的绝对路径或相对路径。
     * @return @~english True if the reloading is succeed, otherwise return false.
     * @~chinese 如果重新重新加载成功返回 true；否则返回 false。
     */
    bool reloadTexture(const std::string& fileName);

    /** @~english Purges the dictionary of loaded textures.
     * Call this method if you receive the "Memory Warning".
     * In the short term: it will free some resources preventing your app from being killed.
     * In the medium term: it will allocate more resources.
     * In the long term: it will be the same.
     * @~chinese 清理所有缓存的纹理对象。
     * 当收到内存警告时，可以调用这个方法如回收内存。
     * 在短期内：释放部分内存资源以防止程序被终止。
     * 在中期：会分配更多的资源。
     * 从长远来看：没有什么区别。
     */
    void removeAllTextures();

    /** @~english Removes unused textures.
     * Textures that have a retain count of 1 will be deleted.
     * It is convenient to call this method after when starting a new Scene.
     * @~chinese 删除未使用的纹理。
     * 引用计数为 1 的纹理对象将被删除。
     * 在进入新的场景时，可以调用此方法方便的删除未使用的纹理。
     * @since v0.8
     */
    void removeUnusedTextures();

    /** @~english Deletes a texture from the cache given a texture.
     * @~chinese 从缓存中删除指定的纹理对象。
     * @param texture @~english The texture object will be removed.
     * @~chinese 需要删除的纹理对象。
     */
    void removeTexture(Texture2D* texture);

    /** @~english Deletes a texture from the cache given a its key name.
     * @~chinese 使用指定的 key 在缓存中查找并删除纹理。
     * @param key @~english It's the related/absolute path of the file image.
     * @~chinese 图片文件的绝对路径或相对路径。
     * @since v0.99.4
     */
    void removeTextureForKey(const std::string &key);

    /** @~english Output to CCLOG the current contents of this TextureCache.
     * This will attempt to calculate the size of each texture, and the total texture memory in use.
     *
     * @~chinese 使用 CCLOG 输出 TextureCache 的当前信息。
     * 这将尝试计算每个纹理的大小和总的纹理内存使用。
     * 
     * @since v1.0
     */
    std::string getCachedTextureInfo() const;

    /**@~english Wait for texture cache to quit befor destroy instance.
     * Called by director, please do not called outside.
     * @~chinese 在销毁对象之前等待缓存退出。
     * 被 Director 调用的方法，请不要在引擎外调用。
     */
    void waitForQuit();

    /**@~english
     * Get the file path of the texture
     *
     * @~chinese 
     * 获取纹理对象对应的文件路径。
     * 
     * @param texture @~english A Texture2D object pointer.
     *
     * @~chinese `Texture2D` 对象指针。
     * 
     * @return @~english The full path of the file.
     * @~chinese 对应文件的完整路径。
     */
    std::string getTextureFilePath(Texture2D* texture) const;

<<<<<<< HEAD
    /** @~english Reload texture from a new file.
     * This function is mainly for editor, won't suggest use it in game for performance reason.
     * @~chinese 使用新材质文件重新加载素材。这个函数主要是给编辑器使用，出于效率原因，不建议在游戏内使用。
     * @param srcName @~english Original texture file name. @~chinese 原素材文件名。
     * @param dstName @~english New texture file name. @~chinese 新素材文件名。
     * @since v3.10
     */
    void renameTextureWithKey(const std::string srcName, const std::string dstName);
=======
    /** Reload texture from a new file.
    * This function is mainly for editor, won't suggest use it in game for performance reason.
    *
    * @param srcName Original texture file name.
    * @param dstName New texture file name.
    *
    * @since v3.10
    */
    void renameTextureWithKey(const std::string& srcName, const std::string& dstName);
>>>>>>> 4dfa9d17


private:
    void addImageAsyncCallBack(float dt);
    void loadImage();
    void parseNinePatchImage(Image* image, Texture2D* texture, const std::string& path);
public:
protected:
    struct AsyncStruct;
    
    std::thread* _loadingThread;

    std::deque<AsyncStruct*> _asyncStructQueue;
    std::deque<AsyncStruct*> _requestQueue;
    std::deque<AsyncStruct*> _responseQueue;

    std::mutex _requestMutex;
    std::mutex _responseMutex;
    
    std::condition_variable _sleepCondition;

    bool _needQuit;

    int _asyncRefCount;

    std::unordered_map<std::string, Texture2D*> _textures;
};

#if CC_ENABLE_CACHE_TEXTURE_DATA

class VolatileTexture
{
    typedef enum {
        kInvalid = 0,
        kImageFile,
        kImageData,
        kString,
        kImage,
    }ccCachedImageType;

private:
    VolatileTexture(Texture2D *t);
    /**
     * @js NA
     * @lua NA
     */
    ~VolatileTexture();

protected:
    friend class  VolatileTextureMgr;
    Texture2D *_texture;
    
    Image *_uiImage;

    ccCachedImageType _cashedImageType;

    void *_textureData;
    int  _dataLen;
    Size _textureSize;
    Texture2D::PixelFormat _pixelFormat;

    std::string _fileName;

    bool                      _hasMipmaps;
    Texture2D::TexParams      _texParams;
    std::string               _text;
    FontDefinition            _fontDefinition;
};

class CC_DLL VolatileTextureMgr
{
public:
    static void addImageTexture(Texture2D *tt, const std::string& imageFileName);
    static void addStringTexture(Texture2D *tt, const char* text, const FontDefinition& fontDefinition);
    static void addDataTexture(Texture2D *tt, void* data, int dataLen, Texture2D::PixelFormat pixelFormat, const Size& contentSize);
    static void addImage(Texture2D *tt, Image *image);

    static void setHasMipmaps(Texture2D *t, bool hasMipmaps);
    static void setTexParameters(Texture2D *t, const Texture2D::TexParams &texParams);
    static void removeTexture(Texture2D *t);
    static void reloadAllTextures();
public:
    static std::list<VolatileTexture*> _textures;
    static bool _isReloading;
private:
    // find VolatileTexture by Texture2D*
    // if not found, create a new one
    static VolatileTexture* findVolotileTexture(Texture2D *tt);
};

#endif

// end of textures group
/// @}

NS_CC_END

#endif //__CCTEXTURE_CACHE_H__
<|MERGE_RESOLUTION|>--- conflicted
+++ resolved
@@ -270,7 +270,6 @@
      */
     std::string getTextureFilePath(Texture2D* texture) const;
 
-<<<<<<< HEAD
     /** @~english Reload texture from a new file.
      * This function is mainly for editor, won't suggest use it in game for performance reason.
      * @~chinese 使用新材质文件重新加载素材。这个函数主要是给编辑器使用，出于效率原因，不建议在游戏内使用。
@@ -279,18 +278,6 @@
      * @since v3.10
      */
     void renameTextureWithKey(const std::string srcName, const std::string dstName);
-=======
-    /** Reload texture from a new file.
-    * This function is mainly for editor, won't suggest use it in game for performance reason.
-    *
-    * @param srcName Original texture file name.
-    * @param dstName New texture file name.
-    *
-    * @since v3.10
-    */
-    void renameTextureWithKey(const std::string& srcName, const std::string& dstName);
->>>>>>> 4dfa9d17
-
 
 private:
     void addImageAsyncCallBack(float dt);
