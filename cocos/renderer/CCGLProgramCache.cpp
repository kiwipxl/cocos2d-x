--- conflicted
+++ resolved
@@ -44,11 +44,7 @@
     kShaderType_PositionTextureColorAlphaTest,
     kShaderType_PositionTextureColorAlphaTestNoMV,
     kShaderType_PositionColor,
-<<<<<<< HEAD
-    kShaderType_PositionColorPointsize,
-=======
     kShaderType_PositionColorTextureAsPointsize,
->>>>>>> 15bf9190
     kShaderType_PositionColor_noMVP,
     kShaderType_PositionTexture,
     kShaderType_PositionTexture_uColor,
@@ -153,13 +149,8 @@
     
     // Position, Color, PointSize shader
     p = new (std::nothrow) GLProgram();
-<<<<<<< HEAD
-    loadDefaultGLProgram(p, kShaderType_PositionColorPointsize);
-    _programs.insert( std::make_pair(GLProgram::SHADER_NAME_POSITION_COLOR_POINTSIZE, p) );
-=======
     loadDefaultGLProgram(p, kShaderType_PositionColorTextureAsPointsize);
     _programs.insert( std::make_pair(GLProgram::SHADER_NAME_POSITION_COLOR_TEXASPOINTSIZE, p) );
->>>>>>> 15bf9190
     
     //
     // Position, Color shader no MVP
@@ -284,15 +275,9 @@
     loadDefaultGLProgram(p, kShaderType_PositionColor);
     
     // Position, Color, PointSize shader
-<<<<<<< HEAD
-    p = getGLProgram(GLProgram::SHADER_NAME_POSITION_COLOR_POINTSIZE);
-    p->reset();
-    loadDefaultGLProgram(p, kShaderType_PositionColorPointsize);
-=======
     p = getGLProgram(GLProgram::SHADER_NAME_POSITION_COLOR_TEXASPOINTSIZE);
     p->reset();
     loadDefaultGLProgram(p, kShaderType_PositionColorTextureAsPointsize);
->>>>>>> 15bf9190
 
     //
     // Position, Color shader no MVP
@@ -396,13 +381,8 @@
         case kShaderType_PositionColor:  
             p->initWithByteArrays(ccPositionColor_vert ,ccPositionColor_frag);
             break;
-<<<<<<< HEAD
-        case kShaderType_PositionColorPointsize:
-            p->initWithByteArrays(ccPositionColorPointsize_vert ,ccPositionColor_frag);
-=======
         case kShaderType_PositionColorTextureAsPointsize:
             p->initWithByteArrays(ccPositionColorTextureAsPointsize_vert ,ccPositionColor_frag);
->>>>>>> 15bf9190
             break;
         case kShaderType_PositionColor_noMVP:
             p->initWithByteArrays(ccPositionTextureColor_noMVP_vert ,ccPositionColor_frag);
