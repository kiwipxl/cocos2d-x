--- conflicted
+++ resolved
@@ -63,12 +63,6 @@
     kShaderType_3DSkyBox,
     kShaderType_3DTerrain,
     kShaderType_CameraClear,
-<<<<<<< HEAD
-#if CC_TARGET_PLATFORM == CC_PLATFORM_WP8 || defined(WP8_SHADER_COMPILER)
-    kShaderType_PositionColor_noMVP_GrayScale,
-#endif
-=======
->>>>>>> 59ff1cf7
     kShaderType_MAX,
 };
 
@@ -501,14 +495,6 @@
         case kShaderType_CameraClear:
             p->initWithByteArrays(ccCameraClearVert, ccCameraClearFrag);
             break;
-<<<<<<< HEAD
-#if CC_TARGET_PLATFORM == CC_PLATFORM_WP8 || defined(WP8_SHADER_COMPILER)
-        case kShaderType_PositionColor_noMVP_GrayScale:
-            p->initWithByteArrays(ccPositionTextureColor_noMVP_vert, ccUIGrayScale_frag);
-            break;
-#endif
-=======
->>>>>>> 59ff1cf7
         default:
             CCLOG("cocos2d: %s:%d, error shader type", __FUNCTION__, __LINE__);
             return;
