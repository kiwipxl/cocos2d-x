/****************************************************************************
 Copyright (c) 2013-2014 Chukong Technologies Inc.

 http://www.cocos2d-x.org

 Permission is hereby granted, free of charge, to any person obtaining a copy
 of this software and associated documentation files (the "Software"), to deal
 in the Software without restriction, including without limitation the rights
 to use, copy, modify, merge, publish, distribute, sublicense, and/or sell
 copies of the Software, and to permit persons to whom the Software is
 furnished to do so, subject to the following conditions:

 The above copyright notice and this permission notice shall be included in
 all copies or substantial portions of the Software.

 THE SOFTWARE IS PROVIDED "AS IS", WITHOUT WARRANTY OF ANY KIND, EXPRESS OR
 IMPLIED, INCLUDING BUT NOT LIMITED TO THE WARRANTIES OF MERCHANTABILITY,
 FITNESS FOR A PARTICULAR PURPOSE AND NONINFRINGEMENT. IN NO EVENT SHALL THE
 AUTHORS OR COPYRIGHT HOLDERS BE LIABLE FOR ANY CLAIM, DAMAGES OR OTHER
 LIABILITY, WHETHER IN AN ACTION OF CONTRACT, TORT OR OTHERWISE, ARISING FROM,
 OUT OF OR IN CONNECTION WITH THE SOFTWARE OR THE USE OR OTHER DEALINGS IN
 THE SOFTWARE.
 ****************************************************************************/

#ifndef _CC_BATCHCOMMAND_H_
#define _CC_BATCHCOMMAND_H_

#include "renderer/CCRenderCommand.h"

NS_CC_BEGIN

class TextureAtlas;
class Texture2D;
class GLProgram;
class Batch;

class CC_DLL BatchCommand : public RenderCommand
{
public:

    BatchCommand();
    ~BatchCommand();

<<<<<<< HEAD
    void init(float depth, GLProgram* shader, BlendFunc blendType, TextureAtlas *textureAtlas, const Mat4& modelViewTransform);
    void init(float globalOrder, GLProgram* shader, BlendFunc blendType, Texture2D* texture, Batch* batch, const Mat4& modelViewTransform);
=======
    void init(float globalZOrder, GLProgram* shader, BlendFunc blendType, TextureAtlas *textureAtlas, const Mat4& modelViewTransform, uint32_t flags);
    CC_DEPRECATED_ATTRIBUTE void init(float depth, GLProgram* shader, BlendFunc blendType, TextureAtlas *textureAtlas, const Mat4& modelViewTransform);
>>>>>>> 04eadefc

    void execute();

protected:
    //Material
    int32_t _materialID;
    GLuint _textureID;
    GLProgram* _shader;
    BlendFunc _blendType;

    TextureAtlas *_textureAtlas;
    Batch* _batch;

    // ModelView transform
    Mat4 _mv;
};
NS_CC_END

#endif //_CC_BATCHCOMMAND_H_<|MERGE_RESOLUTION|>--- conflicted
+++ resolved
@@ -41,17 +41,13 @@
     BatchCommand();
     ~BatchCommand();
 
-<<<<<<< HEAD
-    void init(float depth, GLProgram* shader, BlendFunc blendType, TextureAtlas *textureAtlas, const Mat4& modelViewTransform);
-    void init(float globalOrder, GLProgram* shader, BlendFunc blendType, Texture2D* texture, Batch* batch, const Mat4& modelViewTransform);
-=======
-    void init(float globalZOrder, GLProgram* shader, BlendFunc blendType, TextureAtlas *textureAtlas, const Mat4& modelViewTransform, uint32_t flags);
-    CC_DEPRECATED_ATTRIBUTE void init(float depth, GLProgram* shader, BlendFunc blendType, TextureAtlas *textureAtlas, const Mat4& modelViewTransform);
->>>>>>> 04eadefc
+    void init(float depth, GLProgram* shader, BlendFunc blendType, TextureAtlas *textureAtlas, const Mat4& modelViewTransform, uint32_t flags = 0);
+    void init(float depth, GLProgram* shader, BlendFunc blendType, Texture2D* texture, Batch* batch, const Mat4& modelViewTransform, uint32_t flags = 0);
 
     void execute();
 
 protected:
+    
     //Material
     int32_t _materialID;
     GLuint _textureID;
