--- conflicted
+++ resolved
@@ -49,17 +49,12 @@
         BATCH_COMMAND,
         GROUP_COMMAND,
         MESH_COMMAND,
-<<<<<<< HEAD
-        PRIMITIVE_COMMAND,
         TRIANGLES_COMMAND,
         BEGIN_SCISSOR_COMMAND,
         END_SCISSOR_COMMAND,
         BEGIN_STENCIL_COMMAND,
         AFTER_STENCIL_COMMAND,
         END_STENCIL_COMMAND
-=======
-        TRIANGLES_COMMAND
->>>>>>> a9542cb8
     };
 
     /**
@@ -79,14 +74,13 @@
     /** set transparent flag */
     inline void setTransparent(bool isTransparent) { _isTransparent = isTransparent; }
 
-<<<<<<< HEAD
     /** templated execute method to avoid vtable lookup and make code more readable */
     template <class T>
     inline void execute()
     {
         static_cast<T*>(this)->execute();
     }
-=======
+
     inline bool isSkipBatching() const { return _skipBatching; }
 
     inline void setSkipBatching(bool value) { _skipBatching = value; }
@@ -96,7 +90,6 @@
     inline void set3D(bool value) { _is3D = value; }
     
     inline float getDepth() const { return _depth; }
->>>>>>> a9542cb8
     
 protected:
     RenderCommand();
