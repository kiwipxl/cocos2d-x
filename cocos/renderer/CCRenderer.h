/****************************************************************************
 Copyright (c) 2013-2014 Chukong Technologies Inc.

 http://www.cocos2d-x.org

 Permission is hereby granted, free of charge, to any person obtaining a copy
 of this software and associated documentation files (the "Software"), to deal
 in the Software without restriction, including without limitation the rights
 to use, copy, modify, merge, publish, distribute, sublicense, and/or sell
 copies of the Software, and to permit persons to whom the Software is
 furnished to do so, subject to the following conditions:

 The above copyright notice and this permission notice shall be included in
 all copies or substantial portions of the Software.

 THE SOFTWARE IS PROVIDED "AS IS", WITHOUT WARRANTY OF ANY KIND, EXPRESS OR
 IMPLIED, INCLUDING BUT NOT LIMITED TO THE WARRANTIES OF MERCHANTABILITY,
 FITNESS FOR A PARTICULAR PURPOSE AND NONINFRINGEMENT. IN NO EVENT SHALL THE
 AUTHORS OR COPYRIGHT HOLDERS BE LIABLE FOR ANY CLAIM, DAMAGES OR OTHER
 LIABILITY, WHETHER IN AN ACTION OF CONTRACT, TORT OR OTHERWISE, ARISING FROM,
 OUT OF OR IN CONNECTION WITH THE SOFTWARE OR THE USE OR OTHER DEALINGS IN
 THE SOFTWARE.
 ****************************************************************************/


#ifndef __CC_RENDERER_H_
#define __CC_RENDERER_H_

#include <vector>
#include <stack>

#include "platform/CCPlatformMacros.h"
#include "renderer/CCRenderCommand.h"
#include "renderer/CCGLProgram.h"
#include "platform/CCGL.h"

NS_CC_BEGIN

class EventListenerCustom;
class QuadCommand;
class TrianglesCommand;
class MeshCommand;

/** Class that knows how to sort `RenderCommand` objects.
 Since the commands that have `z == 0` are "pushed back" in
 the correct order, the only `RenderCommand` objects that need to be sorted,
 are the ones that have `z < 0` and `z > 0`.
*/
class RenderQueue {
public:
    enum QUEUE_GROUP
    {
        GLOBALZ_NEG = 0,
        OPAQUE_3D = 1,
        TRANSPARENT_3D = 2,
        GLOBALZ_ZERO = 3,
        GLOBALZ_POS = 4,
        QUEUE_GROUP_SIZE = 5,
        QUEUE_COUNT,
    };

public:
    RenderQueue()
    {
        clear();
    }
    void push_back(RenderCommand* command);
    ssize_t size() const;
    void sort();
    RenderCommand* operator[](ssize_t index) const;
    void clear();
    inline ssize_t getSubQueueSize(QUEUE_GROUP group) const { return _commands[group].size();}
    inline ssize_t getOpaqueQueueSize() const { return _commands[OPAQUE_3D].size(); }
    inline const std::vector<RenderCommand*>& getOpaqueCommands() const { return _commands[OPAQUE_3D]; }

    void saveRenderState();
    void restoreRenderState();
    
protected:
<<<<<<< HEAD
    std::vector<std::vector<RenderCommand*>> _commands;
//    std::vector<RenderCommand*> _queue3DOpaque;
//    std::vector<RenderCommand*> _queue3DTransparent;
//    std::vector<RenderCommand*> _queueNegZ;
//    std::vector<RenderCommand*> _queue0;
//    std::vector<RenderCommand*> _queuePosZ;
=======
    std::vector<RenderCommand*> _queue3DOpaque;
    std::vector<RenderCommand*> _queue3DTransparent;
    std::vector<RenderCommand*> _queueNegZ;
    std::vector<RenderCommand*> _queue0;
    std::vector<RenderCommand*> _queuePosZ;
    
    //Render State related
    bool _isCullEnabled;
    bool _isDepthEnabled;
    GLboolean _isDepthWrite;
>>>>>>> 2be140fc
};

struct RenderStackElement
{
    int renderQueueID;
    ssize_t currentIndex;
};

class GroupCommandManager;

/* Class responsible for the rendering in.

Whenever possible prefer to use `QuadCommand` objects since the renderer will automatically batch them.
 */
class CC_DLL Renderer
{
public:
    static const int VBO_SIZE = 65536;
    static const int INDEX_VBO_SIZE = VBO_SIZE * 6 / 4;
    
    static const int BATCH_QUADCOMMAND_RESEVER_SIZE = 64;
    static const int MATERIAL_ID_DO_NOT_BATCH = 0;
    
    Renderer();
    ~Renderer();

    //TODO: manage GLView inside Render itself
    void initGLView();

    /** Adds a `RenderComamnd` into the renderer */
    void addCommand(RenderCommand* command);

    /** Adds a `RenderComamnd` into the renderer specifying a particular render queue ID */
    void addCommand(RenderCommand* command, int renderQueue);

    /** Pushes a group into the render queue */
    void pushGroup(int renderQueueID);

    /** Pops a group from the render queue */
    void popGroup();

    /** Creates a render queue and returns its Id */
    int createRenderQueue();

    /** Renders into the GLView all the queued `RenderCommand` objects */
    void render();

    /** Cleans all `RenderCommand`s in the queue */
    void clean();

    /** Clear GL buffer and screen */
    void clear();

    /** set color for clear screen */
    void setClearColor(const Color4F& clearColor);
    /* returns the number of drawn batches in the last frame */
    ssize_t getDrawnBatches() const { return _drawnBatches; }
    /* RenderCommands (except) QuadCommand should update this value */
    void addDrawnBatches(ssize_t number) { _drawnBatches += number; };
    /* returns the number of drawn triangles in the last frame */
    ssize_t getDrawnVertices() const { return _drawnVertices; }
    /* RenderCommands (except) QuadCommand should update this value */
    void addDrawnVertices(ssize_t number) { _drawnVertices += number; };
    /* clear draw stats */
    void clearDrawStats() { _drawnBatches = _drawnVertices = 0; }

    /**
     * Enable/Disable depth test
     * For 3D object depth test is enabled by default and can not be changed
     * For 2D object depth test is disabled by default
     */
    void setDepthTest(bool enable);
    
    inline GroupCommandManager* getGroupCommandManager() const { return _groupCommandManager; };

    /** returns whether or not a rectangle is visible or not */
    bool checkVisibility(const Mat4& transform, const Size& size);

protected:

    //Setup VBO or VAO based on OpenGL extensions
    void setupBuffer();
    void setupVBOAndVAO();
    void setupVBO();
    void mapBuffers();
    void drawBatchedTriangles();
    void drawBatchedQuads();

    //Draw the previews queued quads and flush previous context
    void flush();
    
    void flush2D();
    
    void flush3D();

    void flushQuads();
    void flushTriangles();

    void processRenderCommand(RenderCommand* command);
    void visitRenderQueue(RenderQueue& queue);

    void fillVerticesAndIndices(const TrianglesCommand* cmd);
    void fillQuads(const QuadCommand* cmd);

    /* clear color set outside be used in setGLDefaultValues() */
    Color4F _clearColor;

    std::stack<int> _commandGroupStack;
    
    std::vector<RenderQueue> _renderGroups;

    uint32_t _lastMaterialID;

    MeshCommand*              _lastBatchedMeshCommand;
    std::vector<TrianglesCommand*> _batchedCommands;
    std::vector<QuadCommand*> _batchQuadCommands;

    //for TrianglesCommand
    V3F_C4B_T2F _verts[VBO_SIZE];
    GLushort _indices[INDEX_VBO_SIZE];
    GLuint _buffersVAO;
    GLuint _buffersVBO[2]; //0: vertex  1: indices

    int _filledVertex;
    int _filledIndex;
    
    //for QuadCommand
    V3F_C4B_T2F _quadVerts[VBO_SIZE];
    GLushort _quadIndices[INDEX_VBO_SIZE];
    GLuint _quadVAO;
    GLuint _quadbuffersVBO[2]; //0: vertex  1: indices
    int _numberQuads;
    
    bool _glViewAssigned;

    // stats
    ssize_t _drawnBatches;
    ssize_t _drawnVertices;
    //the flag for checking whether renderer is rendering
    bool _isRendering;
    
    bool _isDepthTestFor2D;
    
    GroupCommandManager* _groupCommandManager;
    
#if CC_ENABLE_CACHE_TEXTURE_DATA
    EventListenerCustom* _cacheTextureListener;
#endif
};

NS_CC_END

#endif //__CC_RENDERER_H_<|MERGE_RESOLUTION|>--- conflicted
+++ resolved
@@ -77,25 +77,13 @@
     void restoreRenderState();
     
 protected:
-<<<<<<< HEAD
+    
     std::vector<std::vector<RenderCommand*>> _commands;
-//    std::vector<RenderCommand*> _queue3DOpaque;
-//    std::vector<RenderCommand*> _queue3DTransparent;
-//    std::vector<RenderCommand*> _queueNegZ;
-//    std::vector<RenderCommand*> _queue0;
-//    std::vector<RenderCommand*> _queuePosZ;
-=======
-    std::vector<RenderCommand*> _queue3DOpaque;
-    std::vector<RenderCommand*> _queue3DTransparent;
-    std::vector<RenderCommand*> _queueNegZ;
-    std::vector<RenderCommand*> _queue0;
-    std::vector<RenderCommand*> _queuePosZ;
     
     //Render State related
     bool _isCullEnabled;
     bool _isDepthEnabled;
     GLboolean _isDepthWrite;
->>>>>>> 2be140fc
 };
 
 struct RenderStackElement
