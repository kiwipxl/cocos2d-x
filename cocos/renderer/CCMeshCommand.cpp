/****************************************************************************
 Copyright (c) 2013-2014 Chukong Technologies Inc.

 http://www.cocos2d-x.org

 Permission is hereby granted, free of charge, to any person obtaining a copy
 of this software and associated documentation files (the "Software"), to deal
 in the Software without restriction, including without limitation the rights
 to use, copy, modify, merge, publish, distribute, sublicense, and/or sell
 copies of the Software, and to permit persons to whom the Software is
 furnished to do so, subject to the following conditions:

 The above copyright notice and this permission notice shall be included in
 all copies or substantial portions of the Software.

 THE SOFTWARE IS PROVIDED "AS IS", WITHOUT WARRANTY OF ANY KIND, EXPRESS OR
 IMPLIED, INCLUDING BUT NOT LIMITED TO THE WARRANTIES OF MERCHANTABILITY,
 FITNESS FOR A PARTICULAR PURPOSE AND NONINFRINGEMENT. IN NO EVENT SHALL THE
 AUTHORS OR COPYRIGHT HOLDERS BE LIABLE FOR ANY CLAIM, DAMAGES OR OTHER
 LIABILITY, WHETHER IN AN ACTION OF CONTRACT, TORT OR OTHERWISE, ARISING FROM,
 OUT OF OR IN CONNECTION WITH THE SOFTWARE OR THE USE OR OTHER DEALINGS IN
 THE SOFTWARE.
 ****************************************************************************/

#include "renderer/CCMeshCommand.h"
#include "base/ccMacros.h"
#include "base/CCConfiguration.h"
#include "base/CCDirector.h"
#include "base/CCEventCustom.h"
#include "base/CCEventListenerCustom.h"
#include "base/CCEventDispatcher.h"
#include "base/CCEventType.h"
#include "base/CCConfiguration.h"
#include "2d/CCLight.h"
#include "renderer/ccGLStateCache.h"
#include "renderer/CCGLProgramState.h"
#include "renderer/CCRenderer.h"
#include "renderer/CCTextureAtlas.h"
#include "renderer/CCTexture2D.h"
#include "renderer/ccGLStateCache.h"
#include "xxhash.h"

NS_CC_BEGIN

static const char          *s_dirLightUniformColorName = "u_DirLightSourceColor";
static std::vector<Vec3> s_dirLightUniformColorValues;
static const char          *s_dirLightUniformDirName = "u_DirLightSourceDirection";
static std::vector<Vec3> s_dirLightUniformDirValues;

static const char          *s_pointLightUniformColorName = "u_PointLightSourceColor";
static std::vector<Vec3> s_pointLightUniformColorValues;
static const char          *s_pointLightUniformPositionName = "u_PointLightSourcePosition";
static std::vector<Vec3> s_pointLightUniformPositionValues;
static const char          *s_pointLightUniformRangeInverseName = "u_PointLightSourceRangeInverse";
static std::vector<float> s_pointLightUniformRangeInverseValues;

static const char          *s_spotLightUniformColorName = "u_SpotLightSourceColor";
static std::vector<Vec3> s_spotLightUniformColorValues;
static const char          *s_spotLightUniformPositionName = "u_SpotLightSourcePosition";
static std::vector<Vec3> s_spotLightUniformPositionValues;
static const char          *s_spotLightUniformDirName = "u_SpotLightSourceDirection";
static std::vector<Vec3> s_spotLightUniformDirValues;
static const char          *s_spotLightUniformInnerAngleCosName = "u_SpotLightSourceInnerAngleCos";
static std::vector<float> s_spotLightUniformInnerAngleCosValues;
static const char          *s_spotLightUniformOuterAngleCosName = "u_SpotLightSourceOuterAngleCos";
static std::vector<float> s_spotLightUniformOuterAngleCosValues;
static const char          *s_spotLightUniformRangeInverseName = "u_SpotLightSourceRangeInverse";
static std::vector<float> s_spotLightUniformRangeInverseValues;

static const char          *s_ambientLightUniformColorName = "u_AmbientLightSourceColor";


MeshCommand::MeshCommand()
: _textureID(0)
, _glProgramState(nullptr)
, _blendType(BlendFunc::DISABLE)
, _displayColor(1.0f, 1.0f, 1.0f, 1.0f)
, _matrixPalette(nullptr)
, _matrixPaletteSize(0)
, _materialID(0)
, _vao(0)
, _cullFaceEnabled(false)
, _cullFace(GL_BACK)
, _depthTestEnabled(false)
, _depthWriteEnabled(false)
, _forceDepthWrite(false)
, _renderStateCullFaceEnabled(false)
, _renderStateDepthTest(false)
, _renderStateDepthWrite(GL_FALSE)
, _lightMask(-1)
{
    _type = RenderCommand::Type::MESH_COMMAND;
#if (CC_TARGET_PLATFORM == CC_PLATFORM_ANDROID || CC_TARGET_PLATFORM == CC_PLATFORM_WP8 || CC_TARGET_PLATFORM == CC_PLATFORM_WINRT)
    // listen the event that renderer was recreated on Android/WP8
    _rendererRecreatedListener = EventListenerCustom::create(EVENT_RENDERER_RECREATED, CC_CALLBACK_1(MeshCommand::listenRendererRecreated, this));
    Director::getInstance()->getEventDispatcher()->addEventListenerWithFixedPriority(_rendererRecreatedListener, -1);
#endif
}

void MeshCommand::init(float globalZOrder,
                       GLuint textureID,
                       cocos2d::GLProgramState *glProgramState,
                       cocos2d::BlendFunc blendType,
                       GLuint vertexBuffer,
                       GLuint indexBuffer,
                       GLenum primitive,
                       GLenum indexFormat,
                       ssize_t indexCount,
                       const cocos2d::Mat4 &mv,
                       uint32_t flags)
{
    CCASSERT(glProgramState, "GLProgramState cannot be nill");
    
    _globalOrder = globalZOrder;
    _textureID = textureID;
    _blendType = blendType;
    _glProgramState = glProgramState;
    
    _vertexBuffer = vertexBuffer;
    _indexBuffer = indexBuffer;
    _primitive = primitive;
    _indexFormat = indexFormat;
    _indexCount = indexCount;
    _mv.set(mv);
    
    _is3D = true;
}

void MeshCommand::init(float globalOrder,
                       GLuint textureID,
                       GLProgramState* glProgramState,
                       BlendFunc blendType,
                       GLuint vertexBuffer,
                       GLuint indexBuffer,
                       GLenum primitive,
                       GLenum indexFormat,
                       ssize_t indexCount,
                       const Mat4 &mv)
{
    init(globalOrder, textureID, glProgramState, blendType, vertexBuffer, indexBuffer, primitive, indexFormat, indexCount, mv, 0);
}

void MeshCommand::setCullFaceEnabled(bool enable)
{
    _cullFaceEnabled = enable;
}

void MeshCommand::setCullFace(GLenum cullFace)
{
    _cullFace = cullFace;
}

void MeshCommand::setDepthTestEnabled(bool enable)
{
    _depthTestEnabled = enable;
}

void MeshCommand::setDepthWriteEnabled(bool enable)
{
    _forceDepthWrite = enable;
    _depthWriteEnabled = enable;
}

void MeshCommand::setDisplayColor(const Vec4& color)
{
    _displayColor = color;
}

void MeshCommand::setTransparent(bool value)
{
    _isTransparent = value;
    //Skip batching for transparent mesh
    _skipBatching = value;
    
    if (_isTransparent && !_forceDepthWrite)
    {
        _depthWriteEnabled = false;
    }
    else
    {
        _depthWriteEnabled = true;
    }
}

MeshCommand::~MeshCommand()
{
    releaseVAO();
#if (CC_TARGET_PLATFORM == CC_PLATFORM_ANDROID || CC_TARGET_PLATFORM == CC_PLATFORM_WP8 || CC_TARGET_PLATFORM == CC_PLATFORM_WINRT)
    Director::getInstance()->getEventDispatcher()->removeEventListener(_rendererRecreatedListener);
#endif
}

void MeshCommand::applyRenderState()
{
<<<<<<< HEAD
    _renderStateCullFace = glIsEnabled(GL_CULL_FACE) != GL_FALSE;
	_renderStateDepthTest = glIsEnabled(GL_DEPTH_TEST) != GL_FALSE;
=======
    _renderStateCullFaceEnabled = glIsEnabled(GL_CULL_FACE);
    _renderStateDepthTest = glIsEnabled(GL_DEPTH_TEST);
>>>>>>> bbd6eb1d
    glGetBooleanv(GL_DEPTH_WRITEMASK, &_renderStateDepthWrite);
    GLint cullface;
    glGetIntegerv(GL_CULL_FACE_MODE, &cullface);
    _renderStateCullFace = (GLenum)cullface;
    
    if (_cullFaceEnabled != _renderStateCullFaceEnabled)
    {
        _cullFaceEnabled ? glEnable(GL_CULL_FACE) : glDisable(GL_CULL_FACE);
    }
    
    if (_cullFace != _renderStateCullFace)
    {
        glCullFace(_cullFace);
    }
    
    if (_depthTestEnabled != _renderStateDepthTest)
    {
        _depthTestEnabled ? glEnable(GL_DEPTH_TEST) : glDisable(GL_DEPTH_TEST);
    }
    
    if (_depthWriteEnabled != _renderStateDepthWrite)
    {
        glDepthMask(_depthWriteEnabled);
    }
}

void MeshCommand::restoreRenderState()
{
    if (_cullFaceEnabled != _renderStateCullFaceEnabled)
    {
        _renderStateCullFaceEnabled ? glEnable(GL_CULL_FACE) : glDisable(GL_CULL_FACE);
    }
    
    if (_cullFace != _renderStateCullFace)
    {
        glCullFace(_renderStateCullFace);
    }
    
    if (_depthTestEnabled != _renderStateDepthTest)
    {
        _renderStateDepthTest ? glEnable(GL_DEPTH_TEST) : glDisable(GL_DEPTH_TEST);
    }
    
    if (_depthWriteEnabled != _renderStateDepthWrite)
    {
        glDepthMask(_renderStateDepthWrite);
    }
}

void MeshCommand::genMaterialID(GLuint texID, void* glProgramState, GLuint vertexBuffer, GLuint indexBuffer, const BlendFunc& blend)
{
    int intArray[7] = {0};
    intArray[0] = (int)texID;
    *(int**)&intArray[1] = (int*) glProgramState;
    intArray[3] = (int) vertexBuffer;
    intArray[4] = (int) indexBuffer;
    intArray[5] = (int) blend.src;
    intArray[6] = (int) blend.dst;
    _materialID = XXH32((const void*)intArray, sizeof(intArray), 0);
}

void MeshCommand::MatrixPalleteCallBack( GLProgram* glProgram, Uniform* uniform)
{
    glUniform4fv( uniform->location, (GLsizei)_matrixPaletteSize, (const float*)_matrixPalette );
}

void MeshCommand::preBatchDraw()
{
    // Set material
    GL::bindTexture2D(_textureID);
    GL::blendFunc(_blendType.src, _blendType.dst);

    if (Configuration::getInstance()->supportsShareableVAO() && _vao == 0)
        buildVAO();
    if (_vao)
    {
        GL::bindVAO(_vao);
    }
    else
    {
        glBindBuffer(GL_ARRAY_BUFFER, _vertexBuffer);
        _glProgramState->applyAttributes();
        glBindBuffer(GL_ELEMENT_ARRAY_BUFFER, _indexBuffer);
    }
}
void MeshCommand::batchDraw()
{
    // set render state
    applyRenderState();
    
    _glProgramState->setUniformVec4("u_color", _displayColor);
    
    if (_matrixPaletteSize && _matrixPalette)
    {
        _glProgramState->setUniformCallback("u_matrixPalette", CC_CALLBACK_2(MeshCommand::MatrixPalleteCallBack, this));
        
    }
    
    _glProgramState->applyGLProgram(_mv);
    _glProgramState->applyUniforms();

    if (Director::getInstance()->getRunningScene()->getLights().size() > 0)
        setLightUniforms();
    
    // Draw
    glDrawElements(_primitive, (GLsizei)_indexCount, _indexFormat, 0);
    
    CC_INCREMENT_GL_DRAWN_BATCHES_AND_VERTICES(1, _indexCount);
}
void MeshCommand::postBatchDraw()
{
    //restore render state
    restoreRenderState();
    if (_vao)
    {
        GL::bindVAO(0);
    }
    else
    {
        glBindBuffer(GL_ELEMENT_ARRAY_BUFFER, 0);
        glBindBuffer(GL_ARRAY_BUFFER, 0);
    }
}

void MeshCommand::execute()
{
    // set render state
    applyRenderState();
    // Set material
    GL::bindTexture2D(_textureID);
    GL::blendFunc(_blendType.src, _blendType.dst);

    glBindBuffer(GL_ARRAY_BUFFER, _vertexBuffer);
    _glProgramState->setUniformVec4("u_color", _displayColor);
    
    if (_matrixPaletteSize && _matrixPalette)
    {
        _glProgramState->setUniformCallback("u_matrixPalette", CC_CALLBACK_2(MeshCommand::MatrixPalleteCallBack, this));
        
    }
    
    _glProgramState->apply(_mv);   

    if (Director::getInstance()->getRunningScene()->getLights().size() > 0)
        setLightUniforms();
    
    glBindBuffer(GL_ELEMENT_ARRAY_BUFFER, _indexBuffer);
    
    // Draw
    glDrawElements(_primitive, (GLsizei)_indexCount, _indexFormat, 0);
    
    CC_INCREMENT_GL_DRAWN_BATCHES_AND_VERTICES(1, _indexCount);
    
    //restore render state
    restoreRenderState();
    glBindBuffer(GL_ELEMENT_ARRAY_BUFFER, 0);
    glBindBuffer(GL_ARRAY_BUFFER, 0);
}

void MeshCommand::buildVAO()
{
    releaseVAO();
    glGenVertexArrays(1, &_vao);
    GL::bindVAO(_vao);
    glBindBuffer(GL_ARRAY_BUFFER, _vertexBuffer);
    auto flags = _glProgramState->getVertexAttribsFlags();
    for (int i = 0; flags > 0; i++) {
        int flag = 1 << i;
        if (flag & flags)
            glEnableVertexAttribArray(i);
        flags &= ~flag;
    }
    _glProgramState->applyAttributes(false);
    
    glBindBuffer(GL_ELEMENT_ARRAY_BUFFER, _indexBuffer);
    
    GL::bindVAO(0);
    glBindBuffer(GL_ARRAY_BUFFER, 0);
    glBindBuffer(GL_ELEMENT_ARRAY_BUFFER, 0);
}
void MeshCommand::releaseVAO()
{
    if (_vao)
    {
        glDeleteVertexArrays(1, &_vao);
        _vao = 0;
        GL::bindVAO(0);
    }
}


void MeshCommand::setLightUniforms()
{
    Director *director = Director::getInstance();
    auto scene = director->getRunningScene();
    const auto& conf = Configuration::getInstance();
    int maxDirLight = conf->getMaxSupportDirLightInShader();
    int maxPointLight = conf->getMaxSupportPointLightInShader();
    int maxSpotLight = conf->getMaxSupportSpotLightInShader();
    auto &lights = scene->getLights();
    auto glProgram = _glProgramState->getGLProgram();
    if (_glProgramState->getVertexAttribsFlags() & (1 << GLProgram::VERTEX_ATTRIB_NORMAL))
    {
        resetLightUniformValues();

        GLint enabledDirLightNum = 0;
        GLint enabledPointLightNum = 0;
        GLint enabledSpotLightNum = 0;
        Vec3 ambientColor;
        for (const auto& light : lights)
        {
            bool useLight = light->isEnabled() && ((unsigned int)light->getLightFlag() & _lightMask);
            if (useLight)
            {
                float intensity = light->getIntensity();
                switch (light->getLightType())
                {
                    case LightType::DIRECTIONAL:
                    {
                        if(enabledDirLightNum < maxDirLight)
                        {
                            auto dirLight = static_cast<DirectionLight *>(light);
                            Vec3 dir = dirLight->getDirectionInWorld();
                            dir.normalize();
                            const Color3B &col = dirLight->getDisplayedColor();
                            s_dirLightUniformColorValues[enabledDirLightNum] = Vec3(col.r / 255.0f * intensity, col.g / 255.0f * intensity, col.b / 255.0f * intensity);
                            s_dirLightUniformDirValues[enabledDirLightNum] = dir;
                            ++enabledDirLightNum;
                        }
                        
                    }
                        break;
                    case LightType::POINT:
                    {
                        if(enabledPointLightNum < maxPointLight)
                        {
                            auto pointLight = static_cast<PointLight *>(light);
                            Mat4 mat= pointLight->getNodeToWorldTransform();
                            const Color3B &col = pointLight->getDisplayedColor();
                            s_pointLightUniformColorValues[enabledPointLightNum] = Vec3(col.r / 255.0f * intensity, col.g / 255.0f * intensity, col.b / 255.0f * intensity);
                            s_pointLightUniformPositionValues[enabledPointLightNum] = Vec3(mat.m[12], mat.m[13], mat.m[14]);
                            s_pointLightUniformRangeInverseValues[enabledPointLightNum] = 1.0f / pointLight->getRange();
                            ++enabledPointLightNum;
                        }
                    }
                        break;
                    case LightType::SPOT:
                    {
                        if(enabledSpotLightNum < maxSpotLight)
                        {
                            auto spotLight = static_cast<SpotLight *>(light);
                            Vec3 dir = spotLight->getDirectionInWorld();
                            dir.normalize();
                            Mat4 mat= light->getNodeToWorldTransform();
                            const Color3B &col = spotLight->getDisplayedColor();
                            s_spotLightUniformColorValues[enabledSpotLightNum] = Vec3(col.r / 255.0f * intensity, col.g / 255.0f * intensity, col.b / 255.0f * intensity);
                            s_spotLightUniformPositionValues[enabledSpotLightNum] = Vec3(mat.m[12], mat.m[13], mat.m[14]);
                            s_spotLightUniformDirValues[enabledSpotLightNum] = dir;
                            s_spotLightUniformInnerAngleCosValues[enabledSpotLightNum] = spotLight->getCosInnerAngle();
                            s_spotLightUniformOuterAngleCosValues[enabledSpotLightNum] = spotLight->getCosOuterAngle();
                            s_spotLightUniformRangeInverseValues[enabledSpotLightNum] = 1.0f / spotLight->getRange();
                            ++enabledSpotLightNum;
                        }
                    }
                        break;
                    case LightType::AMBIENT:
                    {
                        auto ambLight = static_cast<AmbientLight *>(light);
                        const Color3B &col = ambLight->getDisplayedColor();
                        ambientColor += Vec3(col.r / 255.0f * intensity, col.g / 255.0f * intensity, col.b / 255.0f * intensity);
                    }
                        break;
                    default:
                        break;
                }
            }
        }
        
        if (0 < maxDirLight)
        {
            glProgram->setUniformLocationWith3fv((GLint)glProgram->getUniformLocationForName(s_dirLightUniformColorName), (GLfloat*)(&s_dirLightUniformColorValues[0]), (unsigned int)s_dirLightUniformColorValues.size());
            glProgram->setUniformLocationWith3fv((GLint)glProgram->getUniformLocationForName(s_dirLightUniformDirName), (GLfloat*)(&s_dirLightUniformDirValues[0]), (unsigned int)s_dirLightUniformDirValues.size());
        }

        if (0 < maxPointLight)
        {
            glProgram->setUniformLocationWith3fv((GLint)glProgram->getUniformLocationForName(s_pointLightUniformColorName), (GLfloat*)(&s_pointLightUniformColorValues[0]), (unsigned int)s_pointLightUniformColorValues.size());
            glProgram->setUniformLocationWith3fv((GLint)glProgram->getUniformLocationForName(s_pointLightUniformPositionName), (GLfloat*)(&s_pointLightUniformPositionValues[0]), (unsigned int)s_pointLightUniformPositionValues.size());
            glProgram->setUniformLocationWith1fv((GLint)glProgram->getUniformLocationForName(s_pointLightUniformRangeInverseName), (GLfloat*)(&s_pointLightUniformRangeInverseValues[0]), (unsigned int)s_pointLightUniformRangeInverseValues.size());
        }

        if (0 < maxSpotLight)
        {
            glProgram->setUniformLocationWith3fv((GLint)glProgram->getUniformLocationForName(s_spotLightUniformColorName), (GLfloat*)(&s_spotLightUniformColorValues[0]), (unsigned int)s_spotLightUniformColorValues.size());
            glProgram->setUniformLocationWith3fv((GLint)glProgram->getUniformLocationForName(s_spotLightUniformPositionName), (GLfloat*)(&s_spotLightUniformPositionValues[0]), (unsigned int)s_spotLightUniformPositionValues.size());
            glProgram->setUniformLocationWith3fv((GLint)glProgram->getUniformLocationForName(s_spotLightUniformDirName), (GLfloat*)(&s_spotLightUniformDirValues[0]), (unsigned int)s_spotLightUniformDirValues.size());
            glProgram->setUniformLocationWith1fv((GLint)glProgram->getUniformLocationForName(s_spotLightUniformInnerAngleCosName), (GLfloat*)(&s_spotLightUniformInnerAngleCosValues[0]), (unsigned int)s_spotLightUniformInnerAngleCosValues.size());
            glProgram->setUniformLocationWith1fv((GLint)glProgram->getUniformLocationForName(s_spotLightUniformOuterAngleCosName), (GLfloat*)(&s_spotLightUniformOuterAngleCosValues[0]), (unsigned int)s_spotLightUniformOuterAngleCosValues.size());
            glProgram->setUniformLocationWith1fv((GLint)glProgram->getUniformLocationForName(s_spotLightUniformRangeInverseName), (GLfloat*)(&s_spotLightUniformRangeInverseValues[0]), (unsigned int)s_spotLightUniformRangeInverseValues.size());
        }

        glProgram->setUniformLocationWith3f(glProgram->getUniformLocationForName(s_ambientLightUniformColorName), ambientColor.x, ambientColor.y, ambientColor.z);
    }
    else // normal does not exist
    {
        Vec3 ambient(0.0f, 0.0f, 0.0f);
        bool hasAmbient = false;
        for (const auto& light : lights)
        {
            if (light->getLightType() == LightType::AMBIENT)
            {
                bool useLight = light->isEnabled() && ((unsigned int)light->getLightFlag() & _lightMask);
                if (useLight)
                {
                    hasAmbient = true;
                    const Color3B &col = light->getDisplayedColor();
                    ambient.x += col.r * light->getIntensity();
                    ambient.y += col.g * light->getIntensity();
                    ambient.z += col.b * light->getIntensity();
                }
            }
        }
        if (hasAmbient)
        {
            ambient.x /= 255.f; ambient.y /= 255.f; ambient.z /= 255.f;
        }
        glProgram->setUniformLocationWith4f(glProgram->getUniformLocationForName("u_color"), _displayColor.x * ambient.x, _displayColor.y * ambient.y, _displayColor.z * ambient.z, _displayColor.w);
    }
}

void MeshCommand::resetLightUniformValues()
{
    const auto& conf = Configuration::getInstance();
    int maxDirLight = conf->getMaxSupportDirLightInShader();
    int maxPointLight = conf->getMaxSupportPointLightInShader();
    int maxSpotLight = conf->getMaxSupportSpotLightInShader();

    s_dirLightUniformColorValues.assign(maxDirLight, Vec3::ZERO);
    s_dirLightUniformDirValues.assign(maxDirLight, Vec3::ZERO);

    s_pointLightUniformColorValues.assign(maxPointLight, Vec3::ZERO);
    s_pointLightUniformPositionValues.assign(maxPointLight, Vec3::ZERO);
    s_pointLightUniformRangeInverseValues.assign(maxPointLight, 0.0f);

    s_spotLightUniformColorValues.assign(maxSpotLight, Vec3::ZERO);
    s_spotLightUniformPositionValues.assign(maxSpotLight, Vec3::ZERO);
    s_spotLightUniformDirValues.assign(maxSpotLight, Vec3::ZERO);
    s_spotLightUniformInnerAngleCosValues.assign(maxSpotLight, 0.0f);
    s_spotLightUniformOuterAngleCosValues.assign(maxSpotLight, 0.0f);
    s_spotLightUniformRangeInverseValues.assign(maxSpotLight, 0.0f);
}

#if (CC_TARGET_PLATFORM == CC_PLATFORM_ANDROID || CC_TARGET_PLATFORM == CC_PLATFORM_WP8 || CC_TARGET_PLATFORM == CC_PLATFORM_WINRT)
void MeshCommand::listenRendererRecreated(EventCustom* event)
{
    _vao = 0;
}

#endif

NS_CC_END<|MERGE_RESOLUTION|>--- conflicted
+++ resolved
@@ -192,13 +192,8 @@
 
 void MeshCommand::applyRenderState()
 {
-<<<<<<< HEAD
     _renderStateCullFace = glIsEnabled(GL_CULL_FACE) != GL_FALSE;
-	_renderStateDepthTest = glIsEnabled(GL_DEPTH_TEST) != GL_FALSE;
-=======
-    _renderStateCullFaceEnabled = glIsEnabled(GL_CULL_FACE);
-    _renderStateDepthTest = glIsEnabled(GL_DEPTH_TEST);
->>>>>>> bbd6eb1d
+    _renderStateDepthTest = glIsEnabled(GL_DEPTH_TEST) != GL_FALSE;
     glGetBooleanv(GL_DEPTH_WRITEMASK, &_renderStateDepthWrite);
     GLint cullface;
     glGetIntegerv(GL_CULL_FACE_MODE, &cullface);
