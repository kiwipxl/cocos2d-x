--- conflicted
+++ resolved
@@ -345,16 +345,11 @@
     */
     static GLProgramState* getOrCreateWithGLProgram(GLProgram* glprogram);
 
-<<<<<<< HEAD
     /** 
     @~english gets-or-creates an instance of GLProgramState for a given GLProgramName  
     @~chinese 从Cache中，按照GLProgram的名字，新创建或者获取cache的GLProgramState的实例。
     */
     static GLProgramState* getOrCreateWithGLProgramName(const std::string &glProgramName );
-=======
-    /** gets-or-creates an instance of GLProgramState for a given GLProgramName */
-    static GLProgramState* getOrCreateWithGLProgramName(const std::string& glProgramName );
->>>>>>> 3f892364
 
     /** 
     @~english gets-or-creates an instance of GLProgramState for given shaders  
@@ -427,7 +422,6 @@
      @param name @~english The name of Vertex attrib. @~chinese 顶点属性的名字
      @param callback @~english The callback for setting vertex attrib. @~chinese 设置属性的回调函数。
      */
-<<<<<<< HEAD
     void setVertexAttribCallback(const std::string &name, const std::function<void(VertexAttrib*)> &callback);
     /**@~english
      Set the vertex attribute value.
@@ -441,12 +435,6 @@
      @param pointer @~english The data pointer  @~chinese 数据指针。
      */
     void setVertexAttribPointer(const std::string &name, GLint size, GLenum type, GLboolean normalized, GLsizei stride, GLvoid *pointer);
-
-=======
-    void setVertexAttribCallback(const std::string& name, const std::function<void(VertexAttrib*)> &callback);
-    void setVertexAttribPointer(const std::string& name, GLint size, GLenum type, GLboolean normalized, GLsizei stride, GLvoid *pointer);
-    /**@}*/
->>>>>>> 3f892364
     
     /**
     @~english Get the number of user defined uniform count. 
@@ -454,7 +442,9 @@
     */
     ssize_t getUniformCount() const { return _uniforms.size(); }
     
-<<<<<<< HEAD
+    /** @{
+     Setting user defined uniforms by uniform string name in the shader.
+     */
     /**
     @~english set the value for uniform.
     @~chinese 设置Uniform数值.
@@ -550,25 +540,7 @@
     @param textureId @~english The texture value @~chinese Uniform的纹理值。
     */
     void setUniformTexture(const std::string &uniformName, GLuint textureId);
-=======
-    /** @{
-     Setting user defined uniforms by uniform string name in the shader.
-     */
-    void setUniformInt(const std::string& uniformName, int value);
-    void setUniformFloat(const std::string& uniformName, float value);
-    void setUniformFloatv(const std::string& uniformName, ssize_t size, const float* pointer);
-    void setUniformVec2(const std::string& uniformName, const Vec2& value);
-    void setUniformVec2v(const std::string& uniformName, ssize_t size, const Vec2* pointer);
-    void setUniformVec3(const std::string& uniformName, const Vec3& value);
-    void setUniformVec3v(const std::string& uniformName, ssize_t size, const Vec3* pointer);
-    void setUniformVec4(const std::string& uniformName, const Vec4& value);
-    void setUniformVec4v(const std::string& uniformName, ssize_t size, const Vec4* pointer);
-    void setUniformMat4(const std::string& uniformName, const Mat4& value);
-    void setUniformCallback(const std::string& uniformName, const std::function<void(GLProgram*, Uniform*)> &callback);
-    void setUniformTexture(const std::string& uniformName, Texture2D *texture);
-    void setUniformTexture(const std::string& uniformName, GLuint textureId);
     /**@}*/
->>>>>>> 3f892364
     
     /**
     @~english set the value for uniform.
@@ -665,9 +637,6 @@
     @param textureId @~english The texture value @~chinese Uniform的纹理值。
     */
     void setUniformTexture(GLint uniformLocation, GLuint textureId);
-<<<<<<< HEAD
-    
-=======
     /**@}*/
 
     /** 
@@ -770,7 +739,6 @@
         AutoBindingResolver();
     };
 
->>>>>>> 3f892364
 protected:
     GLProgramState();
     ~GLProgramState();
