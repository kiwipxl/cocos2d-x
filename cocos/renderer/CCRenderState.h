/****************************************************************************
 Copyright (c) 2015 Chukong Technologies Inc.
 Copyright (c) 2014 GamePlay3D team
 
 http://www.cocos2d-x.org


 Licensed under the Apache License, Version 2.0 (the "License");
 you may not use this file except in compliance with the License.
 You may obtain a copy of the License at

 http://www.apache.org/licenses/LICENSE-2.0

 Unless required by applicable law or agreed to in writing, software
 distributed under the License is distributed on an "AS IS" BASIS,
 WITHOUT WARRANTIES OR CONDITIONS OF ANY KIND, either express or implied.
 See the License for the specific language governing permissions and
 limitations under the License.

 Ideas taken from:
   - GamePlay3D: http://gameplay3d.org/
   - OGRE3D: http://www.ogre3d.org/
   - Qt3D: http://qt-project.org/

 ****************************************************************************/

#ifndef __cocos2d_libs__CCRenderState__
#define __cocos2d_libs__CCRenderState__

#include <string>
#include <functional>
#include <cstdint>

#include "platform/CCPlatformMacros.h"
#include "base/CCRef.h"
#include "base/ccTypes.h"
#include "base/CCVector.h"

NS_CC_BEGIN

class Texture2D;
class Pass;

/**
 * Defines the rendering state of the graphics device.
 */
/**
 * @addtogroup support
 * @{
 */

/**
 * @class RenderState
 * @brief
 * @~english
 * Defines the rendering state of the graphics device.
 * @~chinese 定义显卡的渲染状态。
 */

class CC_DLL RenderState : public Ref
{
    friend class Material;
    friend class Technique;
    friend class Pass;

public:
    /**
     * @~english Static initializer that is called during game startup.
     * @~chinese 静态初始化函数，游戏开始运行时调用。
     */
    static void initialize();

    /**
     * @~english Static finalizer that is called during game shutdown.
     * @~chinese 静态销毁函数，当游戏结束的时候调用
     */
    static void finalize();

    /**
     * @~english Get name
     * @~chinese 获取名称
     * @return @~english Name. @~chinese 名称。
     */
    std::string getName() const;


<<<<<<< HEAD
    /**
     * @~english Get texture list
     * @~chinese 获取贴图列表
     * @return @~english Texture list. @~chinese 贴图列表。
     */
    const Vector<Texture2D*>& getTextures() const;
    /** 
     * @~english Texture that will use in the CC_Texture0 uniform.
     Added to be backwards compatible. Use Samplers from .material instead.
     * @~chinese 这个函数是为了跟之前的代码兼容，这张贴图通过CC_Texture0传递到shader中。 推荐用.material文件中的Sampler来代替。
     * @param texture @~english Texture to be binding. @~chinese 将要绑定的贴图。
     */
    void setTexture(Texture2D* texture);

    /** 
     * @~english Returns the texture that is going to be used for CC_Texture0.
=======
    /** Texture that will use in the CC_Texture0 uniform.
     Added to be backwards compatible. Use Samplers from .material instead.
     */
    void setTexture(Texture2D* texture);

    /** Returns the texture that is going to be used for CC_Texture0.
>>>>>>> 3f892364
     Added to be backwards compatible.
     * @~chinese 为了跟之前的旧代码兼容，这个函数返回将要传递的shader CC_Texture0的贴图。
     * @return @~english texture that is going to be used for CC_Texture0. @~chinese 被CC_Texture0使用的贴图。
     */
    Texture2D* getTexture() const;

    /**
     * @~english Binds the render state for this RenderState and any of its parents, top-down,
     * for the given pass.
     * @~chinese 绑定渲染状态，从父节点到根节点应用渲染状态。
     * @param pass @~english Not used. @~chinese 没有用到。
     */
    void bind(Pass* pass);

    /**
     * @~english Returns the topmost RenderState in the hierarchy below the given RenderState.
     * @~chinese 获取给定参数下面的RenderState。
     * @return @~english The top most render state below the given RenderState. @~chinese 给定RenderState下面的RenderState。
     */
    RenderState* getTopmost(RenderState* below);

    enum Blend
    {
        BLEND_ZERO = GL_ZERO,
        BLEND_ONE = GL_ONE,
        BLEND_SRC_COLOR = GL_SRC_COLOR,
        BLEND_ONE_MINUS_SRC_COLOR = GL_ONE_MINUS_SRC_COLOR,
        BLEND_DST_COLOR = GL_DST_COLOR,
        BLEND_ONE_MINUS_DST_COLOR = GL_ONE_MINUS_DST_COLOR,
        BLEND_SRC_ALPHA = GL_SRC_ALPHA,
        BLEND_ONE_MINUS_SRC_ALPHA = GL_ONE_MINUS_SRC_ALPHA,
        BLEND_DST_ALPHA = GL_DST_ALPHA,
        BLEND_ONE_MINUS_DST_ALPHA = GL_ONE_MINUS_DST_ALPHA,
        BLEND_CONSTANT_ALPHA = GL_CONSTANT_ALPHA,
        BLEND_ONE_MINUS_CONSTANT_ALPHA = GL_ONE_MINUS_CONSTANT_ALPHA,
        BLEND_SRC_ALPHA_SATURATE = GL_SRC_ALPHA_SATURATE
    };

    /**
     * @~english Defines the supported depth compare functions.
     *
     * Depth compare functions specify the comparison that takes place between the
     * incoming pixel's depth value and the depth value already in the depth buffer.
     * If the compare function passes, the new pixel will be drawn.
     *
     * The intial depth compare function is DEPTH_LESS.
     *
     * @~chinese 定义深度比较函数， 深度比较函数定义了将要绘制的像素的深度与在深度缓冲中的像素深度比较与替换的规则。如果比较函数通过了，那么新的像素将被绘制。深度比较函数的初始值为DEPTH_LESS。
     */
    enum DepthFunction
    {
        DEPTH_NEVER = GL_NEVER,
        DEPTH_LESS = GL_LESS,
        DEPTH_EQUAL = GL_EQUAL,
        DEPTH_LEQUAL = GL_LEQUAL,
        DEPTH_GREATER = GL_GREATER,
        DEPTH_NOTEQUAL = GL_NOTEQUAL,
        DEPTH_GEQUAL = GL_GEQUAL,
        DEPTH_ALWAYS = GL_ALWAYS
    };

    /**
     * @~english Defines culling criteria for front-facing, back-facing and both-side
     * facets.
     * @~chinese 定义面的裁剪方式，前面、背面和双面裁剪。
     */
    enum CullFaceSide
    {
        CULL_FACE_SIDE_BACK = GL_BACK,
        CULL_FACE_SIDE_FRONT = GL_FRONT,
        CULL_FACE_SIDE_FRONT_AND_BACK = GL_FRONT_AND_BACK
    };

    /**
     * @~english Defines the winding of vertices in faces that are considered front facing.
     *
     * The initial front face mode is set to FRONT_FACE_CCW.
     * @~chinese 定义前面的方向，初始情况下逆时针为前面，FRONT_FACE_CCW。
     */
    enum FrontFace
    {
        FRONT_FACE_CW = GL_CW,
        FRONT_FACE_CCW = GL_CCW
    };

    /**
     * @~english Defines the supported stencil compare functions.
     *
     * Stencil compare functions determine if a new pixel will be drawn.
     *
     * The initial stencil compare function is STENCIL_ALWAYS.
     * @~chinese 定义模板比较函数，模板比较函数将决定一个像素是否被绘制。初始模板比较函数为STENCIL_ALWAYS。
     */
    enum StencilFunction
    {
        STENCIL_NEVER = GL_NEVER,
        STENCIL_ALWAYS = GL_ALWAYS,
        STENCIL_LESS = GL_LESS,
        STENCIL_LEQUAL = GL_LEQUAL,
        STENCIL_EQUAL = GL_EQUAL,
        STENCIL_GREATER = GL_GREATER,
        STENCIL_GEQUAL = GL_GEQUAL,
        STENCIL_NOTEQUAL = GL_NOTEQUAL
    };

    /**
     * @~english Defines the supported stencil operations to perform.
     *
     * Stencil operations determine what should happen to the pixel if the
     * stencil test fails, passes, or passes but fails the depth test.
     *
     * The initial stencil operation is STENCIL_OP_KEEP.
     * @~chinese 定义对模板缓冲进行的操作。 模板操作决定在像素的模板测试失败、通过或者通过模板测试而没有通过深度测试的时候将要进行的操作。初始模板操作为STENCIL_OP_KEEP。
     */
    enum StencilOperation
    {
        STENCIL_OP_KEEP = GL_KEEP,
        STENCIL_OP_ZERO = GL_ZERO,
        STENCIL_OP_REPLACE = GL_REPLACE,
        STENCIL_OP_INCR = GL_INCR,
        STENCIL_OP_DECR = GL_DECR,
        STENCIL_OP_INVERT = GL_INVERT,
        STENCIL_OP_INCR_WRAP = GL_INCR_WRAP,
        STENCIL_OP_DECR_WRAP = GL_DECR_WRAP
    };

    /**
     * @class StateBlock
     * @brief
     * @~english Defines a block of fixed-function render states that can be applied to a
     * RenderState object.
     * @~chinese 一系列渲染状态的组合，可以应用到RenderState物体上。
     */
    class CC_DLL StateBlock : public Ref
    {
        friend class RenderState;
        friend class Pass;
        friend class RenderQueue;
        friend class Renderer;
        
    public:
        /**
         * @~english Creates a new StateBlock with default render state settings.
         * @~chinese 用缺省的渲染状态设置创建新的StateBlock
         * @return @~english Created StateBlock. @~chinese 新创建的StateBlock。
         */
        static StateBlock* create();

        /** The recommended way to create StateBlocks is by calling `create`.
         * Don't use `new` or `delete` on them.
         * 
         */
        StateBlock();
        ~StateBlock();

        /**
         * @~english Binds the state in this StateBlock to the renderer.
         *
         * This method handles both setting and restoring of render states to ensure that
         * only the state explicitly defined by this StateBlock is applied to the renderer.
         * @~chinese 绑定渲染状态，这个函数除了应用RenderBlock中设置的渲染状态外，也会恢复那些没有在StateBlock中设置的状态到缺省的渲染状态。
         */
        void bind();

        /**
         * @~english Explicitly sets the source and destination used in the blend function for this render state.
         *
         * Note that the blend function is only applied when blending is enabled.
         * @~chinese 设置混合函数，注意混合函数只有在blend为true时才起作用。
         * @param blendFunc @~english Specifies how the blending factors are computed.
         * @~chinese 混合函数的源和目标的定义。
         */
        void setBlendFunc(const BlendFunc& blendFunc);

        /**
         * @~english Toggles blending.
         * @~chinese 设置是否启用混合
         * @param enabled @~english true to enable, false to disable. @~chinese 启用混合为true否则为false。
         */
        void setBlend(bool enabled);

        /**
         * @~english Explicitly sets the source used in the blend function for this render state.
         *
         * Note that the blend function is only applied when blending is enabled.
         * @~chinese 设置源的混合方式。注意只有当blend为true时该函数才有作用。
         * @param blend @~english Specifies how the source blending factors are computed. @~chinese 定义源的混合方式。
         */
        void setBlendSrc(Blend blend);

        /**
         * @~english Explicitly sets the destination used in the blend function for this render state.
         *
         * Note that the blend function is only applied when blending is enabled.
         * @~chinese 设置目标的混合方式。注意只有当blend为true时才有作用。
         * @param blend @~english Specifies how the destination blending factors are computed. @~chinese 定义目标的混合方式。
         */
        void setBlendDst(Blend blend);

        /**
         * @~english Explicitly enables or disables backface culling.
         * @~chinese 设置是否允许裁剪
         * @param enabled @~english true to enable, false to disable. @~chinese 允许裁剪为true，否则为false。
         */
        void setCullFace(bool enabled);

        /**
         * @~english Sets the side of the facets to cull.
         *
         * When not explicitly set, the default is to cull back-facing facets.
         * @~chinese 设置裁剪的面。缺省值为裁剪背面。
         * @param side @~english The side to cull. @~chinese 待剪裁的面。
         */
        void setCullFaceSide(CullFaceSide side);

        /**
         * @~english Sets the winding for front facing polygons.
         *
         * By default, counter-clockwise wound polygons are considered front facing.
         * @~chinese 设置定义为前面的朝向，默认值为逆时针方向。
         * @param winding @~english The winding for front facing polygons. @~chinese 定义为前面的朝向。
         */
        void setFrontFace(FrontFace winding);

        /**
         * @~english Toggles depth testing.
         *
         * By default, depth testing is disabled.
         * @~chinese 设置深度测试是否开启。
         * @param enabled @~english true to enable, false to disable. @~chinese 为true开启深度测试，false关闭深度测试。
         */
        void setDepthTest(bool enabled);

        /**
         * @~english Toggles depth writing.
         * @~chinese 设置是否开启深度写。
         * @param enabled @~english true to enable, false to disable. @~chinese true开启深度写，false关闭深度写。
         */
        void setDepthWrite(bool enabled);

        /**
         * @~english Sets the depth function to use when depth testing is enabled.
         *
         * When not explicitly set and when depth testing is enabled, the default
         * depth function is DEPTH_LESS.
         * @~chinese 设置深度比较函数，当且仅当深度测试开启时有效。缺省深度比较函数为DEPTH_LESS。
         * @param func @~english The depth function. @~chinese 深度比较函数。
         */
        void setDepthFunction(DepthFunction func);

        /**
         * @~english Toggles stencil testing.
         *
         * By default, stencil testing is disabled.
         * @~chinese 设置模板测试是否开启。默认模板测试关闭。
         * @param enabled @~english true to enable, false to disable. @~chinese true开启，false关闭。
         */
        void setStencilTest(bool enabled);

        /**
         * @~english Sets the stencil writing mask.
         *
         * By default, the stencil writing mask is all 1's.
         * @~chinese 设置模板写的掩码，缺省模板掩码写的掩码为都是1.
         * @param mask @~english Bit mask controlling writing to individual stencil planes. @~chinese 掩码用来控制写到模板面上。
         */
        void setStencilWrite(unsigned int mask);

        /**
         * @~english Sets the stencil function.
         *
         * By default, the function is set to STENCIL_ALWAYS, the reference value is 0, and the mask is all 1's.
         * @~chinese 设置模板比较函数。默认的模板函数为STENCIL_ALWAYS，参考值为0，掩码为全是1。
         * @param func @~english The stencil function. @~chinese 模板函数。
         * @param ref @~english The stencil reference value. @~chinese 模板参考值。
         * @param mask @~english The stencil mask. @~chinese 模板掩码。
         */
        void setStencilFunction(StencilFunction func, int ref, unsigned int mask);

        /**
         * @~english Sets the stencil operation.
         *
         * By default, stencil fail, stencil pass/depth fail, and stencil and depth pass are set to STENCIL_OP_KEEP.
         * @~chinese 设置模板操作。默认情况下模板测试失败、模板测试失败深度测试通过、模板测试深度测试都通过，模板操作都设置为STENCIL_OP_KEEP。
         * @param sfail @~english The stencil operation if the stencil test fails.@~chinese 模板测试失败时候的模板操作。
         * @param dpfail @~english The stencil operation if the stencil test passes, but the depth test fails. @~chinese 模板测试通过，深度测试失败时候的模板操作。
         * @param dppass @~english The stencil operation if both the stencil test and depth test pass. @~chinese 模板测试和深度测试都失败时候的模板操作。
         */
        void setStencilOperation(StencilOperation sfail, StencilOperation dpfail, StencilOperation dppass);

        /**
         * @~english Sets a render state from the given name and value strings.
         *
         * This method attempts to interpret the passed in strings as render state
         * name and value. This is normally used when loading render states from
         * material files.
         * @~chinese 通过给定名字和值字符串设置渲染状态。该函数在从材质文件中加载渲染状态时使用。
         * @param name @~english Name of the render state to set. @~chinese 待设置渲染状态的名字。
         * @param value @~english Value of the specified render state. @~chinese 待设置渲染状态的值。
         */
        void setState(const std::string& name, const std::string& value);

        /**
         * @~english Get hash code of this render state.
         * @~chinese 获取该渲染状态的哈希码。
         * @return @~english Hash code of this render state. @~chinese 改渲染状态的哈希码。
         */
        uint32_t getHash() const;
        /**
         * @~english Is this render state dirty?
         * @~chinese 渲染状态是否被修改过？
         * @return @~english true dirty, false not dirty. @~chinese true表示修改过，false没有修改过。
         */
        bool isDirty() const;

<<<<<<< HEAD
        /***
         * @~english Default render state.
         * @~chinese 默认渲染状态。
         */
=======
        /** StateBlock bits to be used with invalidate */
        enum
        {
            RS_BLEND = (1 << 0),
            RS_BLEND_FUNC = (1 << 1),
            RS_CULL_FACE = (1 << 2),
            RS_DEPTH_TEST = (1 << 3),
            RS_DEPTH_WRITE = (1 << 4),
            RS_DEPTH_FUNC = (1 << 5),
            RS_CULL_FACE_SIDE = (1 << 6),
            RS_STENCIL_TEST = (1 << 7),
            RS_STENCIL_WRITE = (1 << 8),
            RS_STENCIL_FUNC = (1 << 9),
            RS_STENCIL_OP = (1 << 10),
            RS_FRONT_FACE = (1 << 11),
            
            RS_ALL_ONES = 0xFFFFFFFF,
        };

        /** 
         * Invalidates the default StateBlock.
         *
         * Only call it if you are calling GL calls directly. Invoke this function
         * at the end of your custom draw call.
         * This function restores the default render state its defaults values.
         * Since this function might call GL calls, it must be called in a GL context is present.
         *
         * @param stateBits Bitwise-OR of the states that needs to be invalidated
         */
        static void invalidate(long stateBits);

        /**
         * Restores the global Render State to the default state
         *
         * The difference between `invalidate()` and `restore()`, is that `restore()` will
         * restore the global Render State based on its current state. Only the
         * states that were changed will be restored.
         *
         * Rule of thumb:
         
         - call `restore()` if you want to restore to the default state after using `StateBlock`.
         - call `invalidate()` if you want to restore to the default state after calling manual GL calls.

         */
        static void restore(long stateOverrideBits);

>>>>>>> 3f892364
        static StateBlock* _defaultState;

    protected:

        void bindNoRestore();
        static void enableDepthWrite();

        void cloneInto(StateBlock* renderState) const;

        bool _cullFaceEnabled;
        bool _depthTestEnabled;
        bool _depthWriteEnabled;
        DepthFunction _depthFunction;
        bool _blendEnabled;
        Blend _blendSrc;
        Blend _blendDst;
        CullFaceSide _cullFaceSide;
        FrontFace _frontFace;
        bool _stencilTestEnabled;
        unsigned int _stencilWrite;
        StencilFunction _stencilFunction;
        int _stencilFunctionRef;
        unsigned int _stencilFunctionMask;
        StencilOperation _stencilOpSfail;
        StencilOperation _stencilOpDpfail;
        StencilOperation _stencilOpDppass;

        long _bits;

        mutable uint32_t _hash;
        mutable bool _hashDirty;
    };

    void setStateBlock(StateBlock* state);
    StateBlock* getStateBlock() const;

protected:
    RenderState();
    ~RenderState();
    bool init(RenderState* parent);
    void cloneInto(RenderState* state) const;

    mutable uint32_t _hash;
    mutable bool _hashDirty;

    /**
     * The StateBlock of fixed-function render states that can be applied to the RenderState.
     */
    mutable StateBlock* _state;

    /**
     * The RenderState's parent. Weak Reference
     */
    RenderState* _parent;

    // name, for filtering
    std::string _name;

    Texture2D* _texture;
};

/**
 end of support group
 @}
 */

NS_CC_END

#endif /* defined(__cocos2d_libs__CCRenderState__) */<|MERGE_RESOLUTION|>--- conflicted
+++ resolved
@@ -83,14 +83,6 @@
      */
     std::string getName() const;
 
-
-<<<<<<< HEAD
-    /**
-     * @~english Get texture list
-     * @~chinese 获取贴图列表
-     * @return @~english Texture list. @~chinese 贴图列表。
-     */
-    const Vector<Texture2D*>& getTextures() const;
     /** 
      * @~english Texture that will use in the CC_Texture0 uniform.
      Added to be backwards compatible. Use Samplers from .material instead.
@@ -101,14 +93,6 @@
 
     /** 
      * @~english Returns the texture that is going to be used for CC_Texture0.
-=======
-    /** Texture that will use in the CC_Texture0 uniform.
-     Added to be backwards compatible. Use Samplers from .material instead.
-     */
-    void setTexture(Texture2D* texture);
-
-    /** Returns the texture that is going to be used for CC_Texture0.
->>>>>>> 3f892364
      Added to be backwards compatible.
      * @~chinese 为了跟之前的旧代码兼容，这个函数返回将要传递的shader CC_Texture0的贴图。
      * @return @~english texture that is going to be used for CC_Texture0. @~chinese 被CC_Texture0使用的贴图。
@@ -424,12 +408,6 @@
          */
         bool isDirty() const;
 
-<<<<<<< HEAD
-        /***
-         * @~english Default render state.
-         * @~chinese 默认渲染状态。
-         */
-=======
         /** StateBlock bits to be used with invalidate */
         enum
         {
@@ -476,7 +454,10 @@
          */
         static void restore(long stateOverrideBits);
 
->>>>>>> 3f892364
+        /***
+         * @~english Default render state.
+         * @~chinese 默认渲染状态。
+         */
         static StateBlock* _defaultState;
 
     protected:
