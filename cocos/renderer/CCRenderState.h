--- conflicted
+++ resolved
@@ -347,87 +347,45 @@
          */
         void setDepthFunction(DepthFunction func);
 
-<<<<<<< HEAD
-        /**
-         * @~english Toggles stencil testing.
-         *
-         * By default, stencil testing is disabled.
-         * @~chinese 设置模板测试是否开启。默认模板测试关闭。
-         * @param enabled @~english true to enable, false to disable. @~chinese true开启，false关闭。
-         */
-        void setStencilTest(bool enabled);
-
-        /**
-         * @~english Sets the stencil writing mask.
-         *
-         * By default, the stencil writing mask is all 1's.
-         * @~chinese 设置模板写的掩码，缺省模板掩码写的掩码为都是1.
-         * @param mask @~english Bit mask controlling writing to individual stencil planes. @~chinese 掩码用来控制写到模板面上。
-         */
-        void setStencilWrite(unsigned int mask);
-
-        /**
-         * @~english Sets the stencil function.
-         *
-         * By default, the function is set to STENCIL_ALWAYS, the reference value is 0, and the mask is all 1's.
-         * @~chinese 设置模板比较函数。默认的模板函数为STENCIL_ALWAYS，参考值为0，掩码为全是1。
-         * @param func @~english The stencil function. @~chinese 模板函数。
-         * @param ref @~english The stencil reference value. @~chinese 模板参考值。
-         * @param mask @~english The stencil mask. @~chinese 模板掩码。
-         */
-        void setStencilFunction(StencilFunction func, int ref, unsigned int mask);
-
-        /**
-         * @~english Sets the stencil operation.
-         *
-         * By default, stencil fail, stencil pass/depth fail, and stencil and depth pass are set to STENCIL_OP_KEEP.
-         * @~chinese 设置模板操作。默认情况下模板测试失败、模板测试失败深度测试通过、模板测试深度测试都通过，模板操作都设置为STENCIL_OP_KEEP。
-         * @param sfail @~english The stencil operation if the stencil test fails.@~chinese 模板测试失败时候的模板操作。
-         * @param dpfail @~english The stencil operation if the stencil test passes, but the depth test fails. @~chinese 模板测试通过，深度测试失败时候的模板操作。
-         * @param dppass @~english The stencil operation if both the stencil test and depth test pass. @~chinese 模板测试和深度测试都失败时候的模板操作。
-         */
-        void setStencilOperation(StencilOperation sfail, StencilOperation dpfail, StencilOperation dppass);
-=======
-//        /**
-//         * Toggles stencil testing.
-//         *
-//         * By default, stencil testing is disabled.
-//         *
-//         * @param enabled true to enable, false to disable.
-//         */
-//        void setStencilTest(bool enabled);
-//
-//        /**
-//         * Sets the stencil writing mask.
-//         *
-//         * By default, the stencil writing mask is all 1's.
-//         *
-//         * @param mask Bit mask controlling writing to individual stencil planes.
-//         */
-//        void setStencilWrite(unsigned int mask);
-//
-//        /**
-//         * Sets the stencil function.
-//         *
-//         * By default, the function is set to STENCIL_ALWAYS, the reference value is 0, and the mask is all 1's.
-//         *
-//         * @param func The stencil function.
-//         * @param ref The stencil reference value.
-//         * @param mask The stencil mask.
-//         */
-//        void setStencilFunction(StencilFunction func, int ref, unsigned int mask);
-//
-//        /**
-//         * Sets the stencil operation.
-//         *
-//         * By default, stencil fail, stencil pass/depth fail, and stencil and depth pass are set to STENCIL_OP_KEEP.
-//         *
-//         * @param sfail The stencil operation if the stencil test fails.
-//         * @param dpfail The stencil operation if the stencil test passes, but the depth test fails.
-//         * @param dppass The stencil operation if both the stencil test and depth test pass.
-//         */
-//        void setStencilOperation(StencilOperation sfail, StencilOperation dpfail, StencilOperation dppass);
->>>>>>> 761ba4f7
+        // /**
+        //  * @~english Toggles stencil testing.
+        //  *
+        //  * By default, stencil testing is disabled.
+        //  * @~chinese 设置模板测试是否开启。默认模板测试关闭。
+        //  * @param enabled @~english true to enable, false to disable. @~chinese true开启，false关闭。
+        //  */
+        // void setStencilTest(bool enabled);
+
+        // /**
+        //  * @~english Sets the stencil writing mask.
+        //  *
+        //  * By default, the stencil writing mask is all 1's.
+        //  * @~chinese 设置模板写的掩码，缺省模板掩码写的掩码为都是1.
+        //  * @param mask @~english Bit mask controlling writing to individual stencil planes. @~chinese 掩码用来控制写到模板面上。
+        //  */
+        // void setStencilWrite(unsigned int mask);
+
+        // /**
+        //  * @~english Sets the stencil function.
+        //  *
+        //  * By default, the function is set to STENCIL_ALWAYS, the reference value is 0, and the mask is all 1's.
+        //  * @~chinese 设置模板比较函数。默认的模板函数为STENCIL_ALWAYS，参考值为0，掩码为全是1。
+        //  * @param func @~english The stencil function. @~chinese 模板函数。
+        //  * @param ref @~english The stencil reference value. @~chinese 模板参考值。
+        //  * @param mask @~english The stencil mask. @~chinese 模板掩码。
+        //  */
+        // void setStencilFunction(StencilFunction func, int ref, unsigned int mask);
+
+        // /**
+        //  * @~english Sets the stencil operation.
+        //  *
+        //  * By default, stencil fail, stencil pass/depth fail, and stencil and depth pass are set to STENCIL_OP_KEEP.
+        //  * @~chinese 设置模板操作。默认情况下模板测试失败、模板测试失败深度测试通过、模板测试深度测试都通过，模板操作都设置为STENCIL_OP_KEEP。
+        //  * @param sfail @~english The stencil operation if the stencil test fails.@~chinese 模板测试失败时候的模板操作。
+        //  * @param dpfail @~english The stencil operation if the stencil test passes, but the depth test fails. @~chinese 模板测试通过，深度测试失败时候的模板操作。
+        //  * @param dppass @~english The stencil operation if both the stencil test and depth test pass. @~chinese 模板测试和深度测试都失败时候的模板操作。
+        //  */
+        // void setStencilOperation(StencilOperation sfail, StencilOperation dpfail, StencilOperation dppass);
 
         /**
          * @~english Sets a render state from the given name and value strings.
