--- conflicted
+++ resolved
@@ -15,21 +15,14 @@
 		1503FAA618DA8A1C00F6518C /* io.c in Sources */ = {isa = PBXBuildFile; fileRef = 1503FA9F18DA8A1C00F6518C /* io.c */; };
 		1503FAA718DA8A1C00F6518C /* io.h in Headers */ = {isa = PBXBuildFile; fileRef = 1503FAA018DA8A1C00F6518C /* io.h */; };
 		1503FAA818DA8A1C00F6518C /* io.h in Headers */ = {isa = PBXBuildFile; fileRef = 1503FAA018DA8A1C00F6518C /* io.h */; };
-		15225DDB196C27440032C34F /* lua_cocos2dx_controller_manual.cpp in Sources */ = {isa = PBXBuildFile; fileRef = 15225DD9196C27440032C34F /* lua_cocos2dx_controller_manual.cpp */; };
-		15225DDC196C27440032C34F /* lua_cocos2dx_controller_manual.hpp in Headers */ = {isa = PBXBuildFile; fileRef = 15225DDA196C27440032C34F /* lua_cocos2dx_controller_manual.hpp */; };
 		1540AF57193EC30500717D8E /* xxtea.cpp in Sources */ = {isa = PBXBuildFile; fileRef = 1540AF55193EC30500717D8E /* xxtea.cpp */; };
 		1540AF58193EC30500717D8E /* xxtea.cpp in Sources */ = {isa = PBXBuildFile; fileRef = 1540AF55193EC30500717D8E /* xxtea.cpp */; };
 		1540AF59193EC30500717D8E /* xxtea.h in Headers */ = {isa = PBXBuildFile; fileRef = 1540AF56193EC30500717D8E /* xxtea.h */; };
 		1540AF5A193EC30500717D8E /* xxtea.h in Headers */ = {isa = PBXBuildFile; fileRef = 1540AF56193EC30500717D8E /* xxtea.h */; };
-<<<<<<< HEAD
-		15A1D372196BD878009C3B59 /* lua_cocos2dx_controller_auto.cpp in Sources */ = {isa = PBXBuildFile; fileRef = 15A1D370196BD878009C3B59 /* lua_cocos2dx_controller_auto.cpp */; };
-		15A1D373196BD878009C3B59 /* lua_cocos2dx_controller_auto.hpp in Headers */ = {isa = PBXBuildFile; fileRef = 15A1D371196BD878009C3B59 /* lua_cocos2dx_controller_auto.hpp */; };
-=======
 		15AECE12195C277100907DB0 /* lua_cocos2dx_experimental_video_auto.cpp in Sources */ = {isa = PBXBuildFile; fileRef = 15AECE10195C277100907DB0 /* lua_cocos2dx_experimental_video_auto.cpp */; };
 		15AECE13195C277100907DB0 /* lua_cocos2dx_experimental_video_auto.hpp in Headers */ = {isa = PBXBuildFile; fileRef = 15AECE11195C277100907DB0 /* lua_cocos2dx_experimental_video_auto.hpp */; };
 		15AECE16195C28DF00907DB0 /* lua_cocos2dx_experimental_video_manual.cpp in Sources */ = {isa = PBXBuildFile; fileRef = 15AECE14195C28DF00907DB0 /* lua_cocos2dx_experimental_video_manual.cpp */; };
 		15AECE17195C28DF00907DB0 /* lua_cocos2dx_experimental_video_manual.hpp in Headers */ = {isa = PBXBuildFile; fileRef = 15AECE15195C28DF00907DB0 /* lua_cocos2dx_experimental_video_manual.hpp */; };
->>>>>>> c79dabce
 		1A262AB818BEEF5900D2DB92 /* tolua_fix.cpp in Sources */ = {isa = PBXBuildFile; fileRef = 1A262AB718BEEF5900D2DB92 /* tolua_fix.cpp */; };
 		1A262AB918BEEF5900D2DB92 /* tolua_fix.cpp in Sources */ = {isa = PBXBuildFile; fileRef = 1A262AB718BEEF5900D2DB92 /* tolua_fix.cpp */; };
 		1AACE7B518BC45C200215002 /* lua_cocos2dx_auto.cpp in Sources */ = {isa = PBXBuildFile; fileRef = 1AACE74918BC45C200215002 /* lua_cocos2dx_auto.cpp */; };
@@ -229,19 +222,12 @@
 		1503FA9E18DA8A1C00F6518C /* buffer.h */ = {isa = PBXFileReference; fileEncoding = 4; lastKnownFileType = sourcecode.c.h; path = buffer.h; sourceTree = "<group>"; };
 		1503FA9F18DA8A1C00F6518C /* io.c */ = {isa = PBXFileReference; fileEncoding = 4; lastKnownFileType = sourcecode.c.c; path = io.c; sourceTree = "<group>"; };
 		1503FAA018DA8A1C00F6518C /* io.h */ = {isa = PBXFileReference; fileEncoding = 4; lastKnownFileType = sourcecode.c.h; path = io.h; sourceTree = "<group>"; };
-		15225DD9196C27440032C34F /* lua_cocos2dx_controller_manual.cpp */ = {isa = PBXFileReference; fileEncoding = 4; lastKnownFileType = sourcecode.cpp.cpp; path = lua_cocos2dx_controller_manual.cpp; sourceTree = "<group>"; };
-		15225DDA196C27440032C34F /* lua_cocos2dx_controller_manual.hpp */ = {isa = PBXFileReference; fileEncoding = 4; lastKnownFileType = sourcecode.cpp.h; path = lua_cocos2dx_controller_manual.hpp; sourceTree = "<group>"; };
 		1540AF55193EC30500717D8E /* xxtea.cpp */ = {isa = PBXFileReference; fileEncoding = 4; lastKnownFileType = sourcecode.cpp.cpp; path = xxtea.cpp; sourceTree = "<group>"; };
 		1540AF56193EC30500717D8E /* xxtea.h */ = {isa = PBXFileReference; fileEncoding = 4; lastKnownFileType = sourcecode.c.h; path = xxtea.h; sourceTree = "<group>"; };
-<<<<<<< HEAD
-		15A1D370196BD878009C3B59 /* lua_cocos2dx_controller_auto.cpp */ = {isa = PBXFileReference; fileEncoding = 4; lastKnownFileType = sourcecode.cpp.cpp; path = lua_cocos2dx_controller_auto.cpp; sourceTree = "<group>"; };
-		15A1D371196BD878009C3B59 /* lua_cocos2dx_controller_auto.hpp */ = {isa = PBXFileReference; fileEncoding = 4; lastKnownFileType = sourcecode.cpp.h; path = lua_cocos2dx_controller_auto.hpp; sourceTree = "<group>"; };
-=======
 		15AECE10195C277100907DB0 /* lua_cocos2dx_experimental_video_auto.cpp */ = {isa = PBXFileReference; fileEncoding = 4; lastKnownFileType = sourcecode.cpp.cpp; path = lua_cocos2dx_experimental_video_auto.cpp; sourceTree = "<group>"; };
 		15AECE11195C277100907DB0 /* lua_cocos2dx_experimental_video_auto.hpp */ = {isa = PBXFileReference; fileEncoding = 4; lastKnownFileType = sourcecode.cpp.h; path = lua_cocos2dx_experimental_video_auto.hpp; sourceTree = "<group>"; };
 		15AECE14195C28DF00907DB0 /* lua_cocos2dx_experimental_video_manual.cpp */ = {isa = PBXFileReference; fileEncoding = 4; lastKnownFileType = sourcecode.cpp.cpp; path = lua_cocos2dx_experimental_video_manual.cpp; sourceTree = "<group>"; };
 		15AECE15195C28DF00907DB0 /* lua_cocos2dx_experimental_video_manual.hpp */ = {isa = PBXFileReference; fileEncoding = 4; lastKnownFileType = sourcecode.cpp.h; path = lua_cocos2dx_experimental_video_manual.hpp; sourceTree = "<group>"; };
->>>>>>> c79dabce
 		1A262AB718BEEF5900D2DB92 /* tolua_fix.cpp */ = {isa = PBXFileReference; fileEncoding = 4; lastKnownFileType = sourcecode.cpp.cpp; path = tolua_fix.cpp; sourceTree = "<group>"; };
 		1AACE74618BC45A000215002 /* libluabindings Mac.a */ = {isa = PBXFileReference; explicitFileType = archive.ar; includeInIndex = 0; path = "libluabindings Mac.a"; sourceTree = BUILT_PRODUCTS_DIR; };
 		1AACE74718BC45A000215002 /* libluabindings iOS.a */ = {isa = PBXFileReference; explicitFileType = archive.ar; includeInIndex = 0; path = "libluabindings iOS.a"; sourceTree = BUILT_PRODUCTS_DIR; };
@@ -387,13 +373,8 @@
 		1AACE74818BC45C200215002 /* auto */ = {
 			isa = PBXGroup;
 			children = (
-<<<<<<< HEAD
-				15A1D370196BD878009C3B59 /* lua_cocos2dx_controller_auto.cpp */,
-				15A1D371196BD878009C3B59 /* lua_cocos2dx_controller_auto.hpp */,
-=======
 				15AECE10195C277100907DB0 /* lua_cocos2dx_experimental_video_auto.cpp */,
 				15AECE11195C277100907DB0 /* lua_cocos2dx_experimental_video_auto.hpp */,
->>>>>>> c79dabce
 				2905FACE18CF12E600240AA3 /* lua_cocos2dx_ui_auto.cpp */,
 				2905FACF18CF12E600240AA3 /* lua_cocos2dx_ui_auto.hpp */,
 				1AACE74918BC45C200215002 /* lua_cocos2dx_auto.cpp */,
@@ -414,13 +395,8 @@
 		1AACE75B18BC45C200215002 /* manual */ = {
 			isa = PBXGroup;
 			children = (
-<<<<<<< HEAD
-				15225DD9196C27440032C34F /* lua_cocos2dx_controller_manual.cpp */,
-				15225DDA196C27440032C34F /* lua_cocos2dx_controller_manual.hpp */,
-=======
 				15AECE14195C28DF00907DB0 /* lua_cocos2dx_experimental_video_manual.cpp */,
 				15AECE15195C28DF00907DB0 /* lua_cocos2dx_experimental_video_manual.hpp */,
->>>>>>> c79dabce
 				2905FAD418CF143800240AA3 /* lua_cocos2dx_ui_manual.cpp */,
 				2905FAD518CF143800240AA3 /* lua_cocos2dx_ui_manual.hpp */,
 				1AACE75E18BC45C200215002 /* CCBProxy.cpp */,
@@ -640,13 +616,11 @@
 				1ABCA23818CD8F7D0087CE3A /* except.h in Headers */,
 				1ABCA26418CD8F7D0087CE3A /* timeout.h in Headers */,
 				1AACE81418BC45C200215002 /* Lua_web_socket.h in Headers */,
-				15A1D373196BD878009C3B59 /* lua_cocos2dx_controller_auto.hpp in Headers */,
 				1AACE81C18BC45C200215002 /* LuaBasicConversions.h in Headers */,
 				1AACE7CA18BC45C200215002 /* lua_cocos2dx_physics_auto.hpp in Headers */,
 				1AACE7F818BC45C200215002 /* lua_cocos2dx_deprecated.h in Headers */,
 				1ABCA24C18CD8F7D0087CE3A /* mime.h in Headers */,
 				1ABCA1ED18CD8F470087CE3A /* lua.h in Headers */,
-				15225DDC196C27440032C34F /* lua_cocos2dx_controller_manual.hpp in Headers */,
 				1AACE7F418BC45C200215002 /* lua_cocos2dx_coco_studio_manual.hpp in Headers */,
 				1ABCA26818CD8F7D0087CE3A /* udp.h in Headers */,
 				15AECE17195C28DF00907DB0 /* lua_cocos2dx_experimental_video_manual.hpp in Headers */,
@@ -805,7 +779,6 @@
 				1ABCA23618CD8F7D0087CE3A /* except.c in Sources */,
 				2905FAD718CF143800240AA3 /* lua_cocos2dx_ui_manual.cpp in Sources */,
 				1ABCA26A18CD8F7D0087CE3A /* unix.c in Sources */,
-				15A1D372196BD878009C3B59 /* lua_cocos2dx_controller_auto.cpp in Sources */,
 				1AACE7F218BC45C200215002 /* lua_cocos2dx_coco_studio_manual.cpp in Sources */,
 				1503FAA218DA8A1C00F6518C /* buffer.c in Sources */,
 				1AACE80E18BC45C200215002 /* lua_extensions.c in Sources */,
@@ -814,7 +787,6 @@
 				1AACE7BC18BC45C200215002 /* lua_cocos2dx_extension_auto.cpp in Sources */,
 				1ABCA20918CD8F6E0087CE3A /* tolua_push.c in Sources */,
 				1AACE82618BC45C200215002 /* LuaSkeletonAnimation.cpp in Sources */,
-				15225DDB196C27440032C34F /* lua_cocos2dx_controller_manual.cpp in Sources */,
 				1ABCA25E18CD8F7D0087CE3A /* tcp.c in Sources */,
 				1AACE80A18BC45C200215002 /* lua_cocos2dx_spine_manual.cpp in Sources */,
 				1AACE81A18BC45C200215002 /* LuaBasicConversions.cpp in Sources */,
