#/****************************************************************************
# Copyright (c) 2014 Chukong Technologies Inc.
# 
# http://www.cocos2d-x.org
#
# Permission is hereby granted, free of charge, to any person obtaining a copy
# of this software and associated documentation files (the "Software"), to deal
# in the Software without restriction, including without limitation the rights
# to use, copy, modify, merge, publish, distribute, sublicense, and/or sell
# copies of the Software, and to permit persons to whom the Software is
# furnished to do so, subject to the following conditions:

<<<<<<< HEAD
# The above copyright notice and this permission notice shall be included in
# all copies or substantial portions of the Software.
=======
include_directories(
  ${cocos_root}/cocos
  ${cocos_root}/cocos/ui
  ${cocos_root}/cocos/2d
  ${cocos_root}/cocos/3d
  ${cocos_root}/cocos/base
  ${cocos_root}/cocos/platform
  ${cocos_root}/cocos/audio/include
  ${cocos_root}/external/${PLATFORM_FOLDER}/${ARCH_DIR}/include
  ${cocos_root}/external/${PLATFORM_FOLDER}/${ARCH_DIR}/include/luajit
  manual
  manual/tolua
  manual/extension
  manual/ui
  manual/cocos2d
  auto
)
>>>>>>> 1adf3ade

# THE SOFTWARE IS PROVIDED "AS IS", WITHOUT WARRANTY OF ANY KIND, EXPRESS OR
# IMPLIED, INCLUDING BUT NOT LIMITED TO THE WARRANTIES OF MERCHANTABILITY,
# FITNESS FOR A PARTICULAR PURPOSE AND NONINFRINGEMENT. IN NO EVENT SHALL THE
# AUTHORS OR COPYRIGHT HOLDERS BE LIABLE FOR ANY CLAIM, DAMAGES OR OTHER
# LIABILITY, WHETHER IN AN ACTION OF CONTRACT, TORT OR OTHERWISE, ARISING FROM,
# OUT OF OR IN CONNECTION WITH THE SOFTWARE OR THE USE OR OTHER DEALINGS IN
# THE SOFTWARE.
# ****************************************************************************/

project(LUACOCOS2D)

set(cocos_root ${COCOS2D-X_SOURCE_DIR})

#===============================================================================
# Define library target 'luacocos2d'.
set(LUACOCOS2D_TARGET "luacocos2d" CACHE INTERNAL "")
add_library(${LUACOCOS2D_TARGET} ${CMAKE_CURRENT_LIST_FILE})
cocos_tweak_target_output_directory(${LUACOCOS2D_TARGET})

<<<<<<< HEAD
#===============================================================================
# Set include directories.
target_include_directories(${LUACOCOS2D_TARGET} PUBLIC
    "manual"
    "manual/tolua"
    )
target_include_directories(${LUACOCOS2D_TARGET} PRIVATE
    "${cocos_root}"
    "${cocos_root}/external"
    "${cocos_root}/external/lua"
    "${COCOS2D_SOURCE_DIR}/2d"
    "${COCOS2D_SOURCE_DIR}/3d"
    "${COCOS2D_SOURCE_DIR}/base"
    "${COCOS2D_SOURCE_DIR}/editor-support/cocostudio"
    "${COCOS2D_SOURCE_DIR}/editor-support/cocosbuilder"
    "${COCOS2D_SOURCE_DIR}/editor-support/cocostudio/ActionTimeline"
    "${COCOS2D_SOURCE_DIR}/editor-support/spine"
    "${COCOS2D_SOURCE_DIR}/ui"
    "auto"
    "manual/cocos2d"
    "manual/cocostudio"
    "manual/extension"
    "manual/ui"
    )

#===============================================================================
# Add sources.
cocos_target_sources(${LUACOCOS2D_TARGET} GROUP "manual-binding" FILES
    "manual/CCLuaBridge.cpp"
    "manual/CCLuaEngine.cpp"
    "manual/CCLuaStack.cpp"
    "manual/CCLuaValue.cpp"
    "manual/Cocos2dxLuaLoader.cpp"
    "manual/LuaBasicConversions.cpp"
    "manual/cocos2d/LuaOpengl.cpp"
    "manual/cocos2d/LuaScriptHandlerMgr.cpp"
    "manual/cocos2d/lua_cocos2dx_deprecated.cpp"
    "manual/cocos2d/lua_cocos2dx_experimental_manual.cpp"
    "manual/cocos2d/lua_cocos2dx_manual.cpp"
    "manual/cocos2d/lua_cocos2dx_physics_manual.cpp"
    "manual/cocosdenshion/lua_cocos2dx_cocosdenshion_manual.cpp"
    "manual/3d/lua_cocos2dx_3d_manual.cpp"
    "manual/cocosbuilder/CCBProxy.cpp"
    "manual/cocosbuilder/lua_cocos2dx_cocosbuilder_manual.cpp"
    "manual/cocosdenshion/lua_cocos2dx_cocosdenshion_manual.cpp"
    "manual/cocostudio/CustomGUIReader.cpp"
    "manual/cocostudio/lua_cocos2dx_coco_studio_manual.cpp"
    "manual/cocostudio/lua-cocos-studio-conversions.cpp"
    "manual/cocostudio/lua_cocos2dx_csloader_manual.cpp"
    "manual/controller/lua_cocos2dx_controller_manual.cpp"
    "manual/extension/lua_cocos2dx_extension_manual.cpp"
    "manual/network/lua_extensions.c"
    "manual/network/lua_cocos2dx_network_manual.cpp"
    "manual/network/Lua_web_socket.cpp"
    "manual/network/lua_xml_http_request.cpp"
    "manual/spine/lua_cocos2dx_spine_manual.cpp"
    "manual/spine/LuaSkeletonAnimation.cpp"
    "manual/ui/lua_cocos2dx_experimental_video_manual.cpp"
    "manual/ui/lua_cocos2dx_ui_manual.cpp"
    "manual/video/lua_cocos2dx_experimental_video_manual.cpp"
    "manual/audioengine/lua_cocos2dx_audioengine_manual.cpp"
    "manual/tolua/tolua_event.c"
    "manual/tolua/tolua_is.c"
    "manual/tolua/tolua_map.c"
    "manual/tolua/tolua_push.c"
    "manual/tolua/tolua_to.c"
    "manual/tolua/tolua_fix.cpp"
=======
set(lua_bindings_manual_files
    manual/CCLuaBridge.cpp
    manual/CCLuaEngine.cpp
    manual/CCLuaStack.cpp
    manual/CCLuaValue.cpp
    manual/Cocos2dxLuaLoader.cpp
    manual/LuaBasicConversions.cpp
    manual/cocos2d/LuaOpengl.cpp
    manual/cocos2d/LuaScriptHandlerMgr.cpp
    manual/cocos2d/lua_cocos2dx_deprecated.cpp
    manual/cocos2d/lua_cocos2dx_experimental_manual.cpp
    manual/cocos2d/lua_cocos2dx_manual.cpp
    manual/cocos2d/lua_cocos2dx_physics_manual.cpp
    manual/cocosdenshion/lua_cocos2dx_cocosdenshion_manual.cpp
    manual/3d/lua_cocos2dx_3d_manual.cpp
    manual/cocosdenshion/lua_cocos2dx_cocosdenshion_manual.cpp
    manual/controller/lua_cocos2dx_controller_manual.cpp
    manual/extension/lua_cocos2dx_extension_manual.cpp
    manual/network/lua_extensions.c
    manual/network/lua_cocos2dx_network_manual.cpp
    manual/network/Lua_web_socket.cpp
    manual/network/lua_xml_http_request.cpp
    manual/ui/lua_cocos2dx_experimental_video_manual.cpp
    manual/ui/lua_cocos2dx_ui_manual.cpp
    manual/video/lua_cocos2dx_experimental_video_manual.cpp
    manual/audioengine/lua_cocos2dx_audioengine_manual.cpp
    manual/tolua/tolua_event.c
    manual/tolua/tolua_is.c
    manual/tolua/tolua_map.c
    manual/tolua/tolua_push.c
    manual/tolua/tolua_to.c
    manual/tolua/tolua_fix.cpp
    )

set(lua_bindings_auto_files
    auto/lua_cocos2dx_3d_auto.cpp
    auto/lua_cocos2dx_auto.cpp
    auto/lua_cocos2dx_cocosdenshion_auto.cpp
    auto/lua_cocos2dx_controller_auto.cpp
    auto/lua_cocos2dx_experimental_auto.cpp
    auto/lua_cocos2dx_experimental_video_auto.cpp
    auto/lua_cocos2dx_extension_auto.cpp
    auto/lua_cocos2dx_physics_auto.cpp
    auto/lua_cocos2dx_ui_auto.cpp
    auto/lua_cocos2dx_audioengine_auto.cpp
>>>>>>> 1adf3ade
    )

if(COCOS_TARGET_SYSTEM_MACOSX)
    # Why MacOS's source located in ios directory?
    cocos_target_sources(${LUACOCOS2D_TARGET} GROUP "platform-binding" FILES
        "manual/platform/ios/CCLuaObjcBridge.h"
        "manual/platform/ios/CCLuaObjcBridge.mm"
        )
elseif(COCOS_TARGET_SYSTEM_IOS)
    cocos_target_sources(${LUACOCOS2D_TARGET} GROUP "platform-binding" FILES
        "manual/platform/ios/CCLuaObjcBridge.h"
        "manual/platform/ios/CCLuaObjcBridge.mm"
        )
elseif(COCOS_TARGET_SYSTEM_ANDROID)
    cocos_target_sources(${LUACOCOS2D_TARGET} GROUP "platform-binding" FILES
        "manual/platform/android/CCLuaJavaBridge.cpp"
        "manual/platform/android/CCLuaJavaBridge.h"
        "manual/platform/android/jni/Java_org_cocos2dx_lib_Cocos2dxLuaJavaBridge.cpp"
        "manual/platform/android/jni/Java_org_cocos2dx_lib_Cocos2dxLuaJavaBridge.h"
        )
endif()

cocos_target_sources(${LUACOCOS2D_TARGET} GROUP "auto-binding" FILES
    "auto/lua_cocos2dx_3d_auto.cpp"
    "auto/lua_cocos2dx_auto.cpp"
    "auto/lua_cocos2dx_cocosbuilder_auto.cpp"
    "auto/lua_cocos2dx_cocosdenshion_auto.cpp"
    "auto/lua_cocos2dx_controller_auto.cpp"
    "auto/lua_cocos2dx_experimental_auto.cpp"
    "auto/lua_cocos2dx_experimental_video_auto.cpp"
    "auto/lua_cocos2dx_extension_auto.cpp"
    "auto/lua_cocos2dx_physics_auto.cpp"
    "auto/lua_cocos2dx_spine_auto.cpp"
    "auto/lua_cocos2dx_studio_auto.cpp"
    "auto/lua_cocos2dx_csloader_auto.cpp"
    "auto/lua_cocos2dx_ui_auto.cpp"
    "auto/lua_cocos2dx_audioengine_auto.cpp"
    )

#===============================================================================
# Link dependent libraries.
cocos_use_package(${LUACOCOS2D_TARGET} LUAJIT REQUIRED)
if(COCOS_TARGET_SYSTEM_IOS)
    # lua for arch: arm64
    cocos_use_package(${LUACOCOS2D_TARGET} LUA REQUIRED)
endif()

cocos_use_package(${LUACOCOS2D_TARGET} XXTEA REQUIRED)
cocos_use_package(${LUACOCOS2D_TARGET} LUASOCKET REQUIRED)

target_link_libraries(${LUACOCOS2D_TARGET} ${COCOS2D_TARGET})

# Java_org_cocos2dx_lib_Cocos2dxLuaJavaBridge.cpp include CCLuaJavaBridge.h,
#    need modify sometime.
if(COCOS_TARGET_SYSTEM_ANDROID)
    target_include_directories(${LUACOCOS2D_TARGET} PRIVATE
        "manual/platform/android"
        )
endif()
<|MERGE_RESOLUTION|>--- conflicted
+++ resolved
@@ -10,28 +10,8 @@
 # copies of the Software, and to permit persons to whom the Software is
 # furnished to do so, subject to the following conditions:
 
-<<<<<<< HEAD
 # The above copyright notice and this permission notice shall be included in
 # all copies or substantial portions of the Software.
-=======
-include_directories(
-  ${cocos_root}/cocos
-  ${cocos_root}/cocos/ui
-  ${cocos_root}/cocos/2d
-  ${cocos_root}/cocos/3d
-  ${cocos_root}/cocos/base
-  ${cocos_root}/cocos/platform
-  ${cocos_root}/cocos/audio/include
-  ${cocos_root}/external/${PLATFORM_FOLDER}/${ARCH_DIR}/include
-  ${cocos_root}/external/${PLATFORM_FOLDER}/${ARCH_DIR}/include/luajit
-  manual
-  manual/tolua
-  manual/extension
-  manual/ui
-  manual/cocos2d
-  auto
-)
->>>>>>> 1adf3ade
 
 # THE SOFTWARE IS PROVIDED "AS IS", WITHOUT WARRANTY OF ANY KIND, EXPRESS OR
 # IMPLIED, INCLUDING BUT NOT LIMITED TO THE WARRANTIES OF MERCHANTABILITY,
@@ -52,7 +32,6 @@
 add_library(${LUACOCOS2D_TARGET} ${CMAKE_CURRENT_LIST_FILE})
 cocos_tweak_target_output_directory(${LUACOCOS2D_TARGET})
 
-<<<<<<< HEAD
 #===============================================================================
 # Set include directories.
 target_include_directories(${LUACOCOS2D_TARGET} PUBLIC
@@ -66,14 +45,9 @@
     "${COCOS2D_SOURCE_DIR}/2d"
     "${COCOS2D_SOURCE_DIR}/3d"
     "${COCOS2D_SOURCE_DIR}/base"
-    "${COCOS2D_SOURCE_DIR}/editor-support/cocostudio"
-    "${COCOS2D_SOURCE_DIR}/editor-support/cocosbuilder"
-    "${COCOS2D_SOURCE_DIR}/editor-support/cocostudio/ActionTimeline"
-    "${COCOS2D_SOURCE_DIR}/editor-support/spine"
     "${COCOS2D_SOURCE_DIR}/ui"
     "auto"
     "manual/cocos2d"
-    "manual/cocostudio"
     "manual/extension"
     "manual/ui"
     )
@@ -95,21 +69,13 @@
     "manual/cocos2d/lua_cocos2dx_physics_manual.cpp"
     "manual/cocosdenshion/lua_cocos2dx_cocosdenshion_manual.cpp"
     "manual/3d/lua_cocos2dx_3d_manual.cpp"
-    "manual/cocosbuilder/CCBProxy.cpp"
-    "manual/cocosbuilder/lua_cocos2dx_cocosbuilder_manual.cpp"
     "manual/cocosdenshion/lua_cocos2dx_cocosdenshion_manual.cpp"
-    "manual/cocostudio/CustomGUIReader.cpp"
-    "manual/cocostudio/lua_cocos2dx_coco_studio_manual.cpp"
-    "manual/cocostudio/lua-cocos-studio-conversions.cpp"
-    "manual/cocostudio/lua_cocos2dx_csloader_manual.cpp"
     "manual/controller/lua_cocos2dx_controller_manual.cpp"
     "manual/extension/lua_cocos2dx_extension_manual.cpp"
     "manual/network/lua_extensions.c"
     "manual/network/lua_cocos2dx_network_manual.cpp"
     "manual/network/Lua_web_socket.cpp"
     "manual/network/lua_xml_http_request.cpp"
-    "manual/spine/lua_cocos2dx_spine_manual.cpp"
-    "manual/spine/LuaSkeletonAnimation.cpp"
     "manual/ui/lua_cocos2dx_experimental_video_manual.cpp"
     "manual/ui/lua_cocos2dx_ui_manual.cpp"
     "manual/video/lua_cocos2dx_experimental_video_manual.cpp"
@@ -120,53 +86,6 @@
     "manual/tolua/tolua_push.c"
     "manual/tolua/tolua_to.c"
     "manual/tolua/tolua_fix.cpp"
-=======
-set(lua_bindings_manual_files
-    manual/CCLuaBridge.cpp
-    manual/CCLuaEngine.cpp
-    manual/CCLuaStack.cpp
-    manual/CCLuaValue.cpp
-    manual/Cocos2dxLuaLoader.cpp
-    manual/LuaBasicConversions.cpp
-    manual/cocos2d/LuaOpengl.cpp
-    manual/cocos2d/LuaScriptHandlerMgr.cpp
-    manual/cocos2d/lua_cocos2dx_deprecated.cpp
-    manual/cocos2d/lua_cocos2dx_experimental_manual.cpp
-    manual/cocos2d/lua_cocos2dx_manual.cpp
-    manual/cocos2d/lua_cocos2dx_physics_manual.cpp
-    manual/cocosdenshion/lua_cocos2dx_cocosdenshion_manual.cpp
-    manual/3d/lua_cocos2dx_3d_manual.cpp
-    manual/cocosdenshion/lua_cocos2dx_cocosdenshion_manual.cpp
-    manual/controller/lua_cocos2dx_controller_manual.cpp
-    manual/extension/lua_cocos2dx_extension_manual.cpp
-    manual/network/lua_extensions.c
-    manual/network/lua_cocos2dx_network_manual.cpp
-    manual/network/Lua_web_socket.cpp
-    manual/network/lua_xml_http_request.cpp
-    manual/ui/lua_cocos2dx_experimental_video_manual.cpp
-    manual/ui/lua_cocos2dx_ui_manual.cpp
-    manual/video/lua_cocos2dx_experimental_video_manual.cpp
-    manual/audioengine/lua_cocos2dx_audioengine_manual.cpp
-    manual/tolua/tolua_event.c
-    manual/tolua/tolua_is.c
-    manual/tolua/tolua_map.c
-    manual/tolua/tolua_push.c
-    manual/tolua/tolua_to.c
-    manual/tolua/tolua_fix.cpp
-    )
-
-set(lua_bindings_auto_files
-    auto/lua_cocos2dx_3d_auto.cpp
-    auto/lua_cocos2dx_auto.cpp
-    auto/lua_cocos2dx_cocosdenshion_auto.cpp
-    auto/lua_cocos2dx_controller_auto.cpp
-    auto/lua_cocos2dx_experimental_auto.cpp
-    auto/lua_cocos2dx_experimental_video_auto.cpp
-    auto/lua_cocos2dx_extension_auto.cpp
-    auto/lua_cocos2dx_physics_auto.cpp
-    auto/lua_cocos2dx_ui_auto.cpp
-    auto/lua_cocos2dx_audioengine_auto.cpp
->>>>>>> 1adf3ade
     )
 
 if(COCOS_TARGET_SYSTEM_MACOSX)
@@ -192,16 +111,12 @@
 cocos_target_sources(${LUACOCOS2D_TARGET} GROUP "auto-binding" FILES
     "auto/lua_cocos2dx_3d_auto.cpp"
     "auto/lua_cocos2dx_auto.cpp"
-    "auto/lua_cocos2dx_cocosbuilder_auto.cpp"
     "auto/lua_cocos2dx_cocosdenshion_auto.cpp"
     "auto/lua_cocos2dx_controller_auto.cpp"
     "auto/lua_cocos2dx_experimental_auto.cpp"
     "auto/lua_cocos2dx_experimental_video_auto.cpp"
     "auto/lua_cocos2dx_extension_auto.cpp"
     "auto/lua_cocos2dx_physics_auto.cpp"
-    "auto/lua_cocos2dx_spine_auto.cpp"
-    "auto/lua_cocos2dx_studio_auto.cpp"
-    "auto/lua_cocos2dx_csloader_auto.cpp"
     "auto/lua_cocos2dx_ui_auto.cpp"
     "auto/lua_cocos2dx_audioengine_auto.cpp"
     )
