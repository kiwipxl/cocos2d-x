--- conflicted
+++ resolved
@@ -15,10 +15,7 @@
 -- @function [parent=#Bone] setBlendFunc 
 -- @param self
 -- @param #cc.BlendFunc blendFunc
-<<<<<<< HEAD
-=======
--- @return Bone#Bone self (return value: ccs.Bone)
->>>>>>> 15bf9190
+-- @return Bone#Bone self (return value: ccs.Bone)
         
 --------------------------------
 -- 
