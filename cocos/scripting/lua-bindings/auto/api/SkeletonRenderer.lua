--- conflicted
+++ resolved
@@ -50,12 +50,6 @@
         
 --------------------------------
 -- 
--- @function [parent=#SkeletonRenderer] getBlendFunc 
--- @param self
--- @return BlendFunc#BlendFunc ret (return value: cc.BlendFunc)
-        
---------------------------------
--- 
 -- @function [parent=#SkeletonRenderer] setSkin 
 -- @param self
 -- @param #string skinName
@@ -98,10 +92,7 @@
 -- @function [parent=#SkeletonRenderer] setBlendFunc 
 -- @param self
 -- @param #cc.BlendFunc blendFunc
-<<<<<<< HEAD
-=======
 -- @return SkeletonRenderer#SkeletonRenderer self (return value: sp.SkeletonRenderer)
->>>>>>> 15bf9190
         
 --------------------------------
 -- 
