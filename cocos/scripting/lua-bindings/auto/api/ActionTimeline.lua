--- conflicted
+++ resolved
@@ -49,11 +49,6 @@
 -- @return ActionTimeline#ActionTimeline self (return value: ccs.ActionTimeline)
         
 --------------------------------
--- 
--- @function [parent=#ActionTimeline] clearFrameEventCallFunc 
--- @param self
-        
---------------------------------
 --  Last frame callback will call when arriving last frame 
 -- @function [parent=#ActionTimeline] setLastFrameCallFunc 
 -- @param self
@@ -82,13 +77,6 @@
 -- @return AnimationInfo#AnimationInfo ret (return value: ccs.AnimationInfo)
         
 --------------------------------
--- 
--- @function [parent=#ActionTimeline] getAnimationInfo 
--- @param self
--- @param #string animationName
--- @return AnimationInfo#AnimationInfo ret (return value: ccs.AnimationInfo)
-        
---------------------------------
 --  Resume the animation. 
 -- @function [parent=#ActionTimeline] resume 
 -- @param self
@@ -102,12 +90,6 @@
 -- @return ActionTimeline#ActionTimeline self (return value: ccs.ActionTimeline)
         
 --------------------------------
--- 
--- @function [parent=#ActionTimeline] removeAnimationInfo 
--- @param self
--- @param #string animationName
-        
---------------------------------
 --  Get current animation speed. 
 -- @function [parent=#ActionTimeline] getTimeSpeed 
 -- @param self
@@ -118,10 +100,7 @@
 -- @function [parent=#ActionTimeline] addAnimationInfo 
 -- @param self
 -- @param #ccs.AnimationInfo animationInfo
-<<<<<<< HEAD
-=======
--- @return ActionTimeline#ActionTimeline self (return value: ccs.ActionTimeline)
->>>>>>> 15bf9190
+-- @return ActionTimeline#ActionTimeline self (return value: ccs.ActionTimeline)
         
 --------------------------------
 -- 
@@ -154,10 +133,7 @@
 -- @param #int endIndex
 -- @param #int currentFrameIndex
 -- @param #bool loop
-<<<<<<< HEAD
-=======
--- @return ActionTimeline#ActionTimeline self (return value: ccs.ActionTimeline)
->>>>>>> 15bf9190
+-- @return ActionTimeline#ActionTimeline self (return value: ccs.ActionTimeline)
 
 --------------------------------
 -- 
@@ -199,10 +175,7 @@
 -- @function [parent=#ActionTimeline] setCurrentFrame 
 -- @param self
 -- @param #int frameIndex
-<<<<<<< HEAD
-=======
--- @return ActionTimeline#ActionTimeline self (return value: ccs.ActionTimeline)
->>>>>>> 15bf9190
+-- @return ActionTimeline#ActionTimeline self (return value: ccs.ActionTimeline)
         
 --------------------------------
 -- 
