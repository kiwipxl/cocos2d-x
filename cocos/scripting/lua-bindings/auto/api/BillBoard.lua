
--------------------------------
-- @module BillBoard
-- @extend Sprite
-- @parent_module cc

--------------------------------
--  Get the billboard rotation mode. 
-- @function [parent=#BillBoard] getMode 
-- @param self
-- @return int#int ret (return value: int)
        
--------------------------------
--  update billboard's transform and turn it towards camera 
-- @function [parent=#BillBoard] visit 
-- @param self
-- @param #cc.Renderer renderer
-- @param #mat4_table parentTransform
-- @param #unsigned int parentFlags
<<<<<<< HEAD
=======
-- @return BillBoard#BillBoard self (return value: cc.BillBoard)
>>>>>>> 15bf9190
        
--------------------------------
--  Set the billboard rotation mode. 
-- @function [parent=#BillBoard] setMode 
-- @param self
-- @param #int mode
-- @return BillBoard#BillBoard self (return value: cc.BillBoard)
        
--------------------------------
-- @overload self, string, int         
-- @overload self, int         
-- @overload self, string, rect_table, int         
-- @function [parent=#BillBoard] create
-- @param self
-- @param #string filename
-- @param #rect_table rect
-- @param #int mode
-- @return BillBoard#BillBoard ret (return value: cc.BillBoard)

--------------------------------
-- Creates a BillBoard with a Texture2D object.<br>
-- After creation, the rect will be the size of the texture, and the offset will be (0,0).<br>
-- param   texture    A pointer to a Texture2D object.<br>
-- return  An autoreleased BillBoard object
-- @function [parent=#BillBoard] createWithTexture 
-- @param self
-- @param #cc.Texture2D texture
-- @param #int mode
-- @return BillBoard#BillBoard ret (return value: cc.BillBoard)
        
return nil<|MERGE_RESOLUTION|>--- conflicted
+++ resolved
@@ -17,10 +17,7 @@
 -- @param #cc.Renderer renderer
 -- @param #mat4_table parentTransform
 -- @param #unsigned int parentFlags
-<<<<<<< HEAD
-=======
 -- @return BillBoard#BillBoard self (return value: cc.BillBoard)
->>>>>>> 15bf9190
         
 --------------------------------
 --  Set the billboard rotation mode. 
