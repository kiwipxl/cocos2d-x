#include "lua_cocos2dx_manual.hpp"

#ifdef __cplusplus
extern "C" {
#endif
#include  "tolua_fix.h"
#ifdef __cplusplus
}
#endif

#include "LuaBasicConversions.h"
#include "LuaScriptHandlerMgr.h"
#include "CCLuaValue.h"
#include "CCLuaEngine.h"

static int tolua_cocos2d_MenuItemImage_create(lua_State* tolua_S)
{
    if (NULL == tolua_S) 
        return 0;

    int argc = 0;
    bool ok  = true;
    
#if COCOS2D_DEBUG >= 1
	tolua_Error tolua_err;
	if (!tolua_isusertable(tolua_S,1,"MenuItemImage",0,&tolua_err)) goto tolua_lerror;
#endif
    
    argc = lua_gettop(tolua_S) - 1;
    do {
        if (argc == 0)
        {
            MenuItemImage* tolua_ret = (MenuItemImage*)MenuItemImage::create();
            //Uncheck
            int nID = (tolua_ret) ? (int)tolua_ret->_ID : -1;
            int* pLuaID = (tolua_ret) ? &tolua_ret->_luaID : NULL;
            toluafix_pushusertype_ccobject(tolua_S, nID, pLuaID, (void*)tolua_ret,"MenuItemImage");
            return 1;
        }
    } while (0);
    do {
#if COCOS2D_DEBUG >= 1
		if (!tolua_isstring(tolua_S,2,0,&tolua_err) ||
            !tolua_isstring(tolua_S,3,0,&tolua_err))
        {
            ok = false;
		}
#endif        
        if (!ok)
        {
            ok = true;
            break;
        }
        const std::string normalImage = ((const std::string)  tolua_tocppstring(tolua_S,2,0));
        const std::string selectedImage = ((const std::string)  tolua_tocppstring(tolua_S,3,0));
        MenuItemImage* tolua_ret = (MenuItemImage*)  MenuItemImage::create(normalImage,selectedImage);
        int nID = (tolua_ret) ? (int)tolua_ret->_ID : -1;
        int* pLuaID = (tolua_ret) ? &tolua_ret->_luaID : NULL;
        toluafix_pushusertype_ccobject(tolua_S, nID, pLuaID, (void*)tolua_ret,"MenuItemImage");
        return 1;
        
    } while (0);
    do {
#if COCOS2D_DEBUG >= 1
        if (!tolua_isstring(tolua_S,2,0,&tolua_err) ||
            !tolua_isstring(tolua_S,3,0,&tolua_err) ||
            !tolua_isstring(tolua_S,4,0,&tolua_err) )
        {
            goto tolua_lerror;
            break;
        }
#endif
        const std::string normalImage = ((const std::string)  tolua_tocppstring(tolua_S,2,0));
        const std::string selectedImage = ((const std::string)  tolua_tocppstring(tolua_S,3,0));
        const std::string disabledImage = ((const std::string)  tolua_tocppstring(tolua_S,4,0));
        
        MenuItemImage* tolua_ret = (MenuItemImage*)  MenuItemImage::create(normalImage,selectedImage,disabledImage);
        int nID = (tolua_ret) ? (int)tolua_ret->_ID : -1;
        int* pLuaID = (tolua_ret) ? &tolua_ret->_luaID : NULL;
        toluafix_pushusertype_ccobject(tolua_S, nID, pLuaID, (void*)tolua_ret,"MenuItemImage");
        return 1;
        
    } while (0);

	CCLOG("'create' has wrong number of arguments: %d, was expecting %d\n", argc, 0);
	return 0;
    
#if COCOS2D_DEBUG >= 1
tolua_lerror:
	tolua_error(tolua_S,"#ferror in function 'tolua_cocos2d_MenuItemImage_create'.\n",&tolua_err);
#endif
	return 0;
    
}

static int tolua_cocos2d_MenuItemLabel_create(lua_State* tolua_S)
{
    if (NULL == tolua_S)
        return 0;
    
    int argc = 0;
    
#if COCOS2D_DEBUG >= 1
	tolua_Error tolua_err;
	if (!tolua_isusertable(tolua_S,1,"MenuItemLabel",0,&tolua_err)) goto tolua_lerror;
#endif
    
    argc = lua_gettop(tolua_S) - 1;
    if(1 == argc)
    {
        
#if COCOS2D_DEBUG >= 1
        if (!tolua_isusertype(tolua_S,2,"Node",0,&tolua_err) )
        {
            goto tolua_lerror;
        }
#endif
        Node* label = ((Node*)  tolua_tousertype(tolua_S,2,0));
        MenuItemLabel* tolua_ret = (MenuItemLabel*)  MenuItemLabel::create(label);
        int nID = (tolua_ret) ? (int)tolua_ret->_ID : -1;
        int* pLuaID = (tolua_ret) ? &tolua_ret->_luaID : NULL;
        toluafix_pushusertype_ccobject(tolua_S, nID, pLuaID, (void*)tolua_ret,"MenuItemLabel");
        return 1;
    }
    
    CCLOG("'create' has wrong number of arguments: %d, was expecting %d\n", argc, 1);
	return 0;
    
#if COCOS2D_DEBUG >= 1
tolua_lerror:
    tolua_error(tolua_S,"#ferror in function 'create'.",&tolua_err);
    return 0;
#endif
}

static int tolua_cocos2d_MenuItemFont_create(lua_State* tolua_S)
{
    if (NULL == tolua_S)
        return 0;
    
    int argc = 0;
    
#if COCOS2D_DEBUG >= 1
	tolua_Error tolua_err;
	if (!tolua_isusertable(tolua_S,1,"MenuItemFont",0,&tolua_err)) goto tolua_lerror;
#endif
    
    argc = lua_gettop(tolua_S) - 1;
    if(1 == argc)
    {
        
#if COCOS2D_DEBUG >= 1
        if (!tolua_isstring(tolua_S, 2, 0, &tolua_err))
        {
            goto tolua_lerror;
        }
#endif
        const std::string value = ((const std::string)  tolua_tocppstring(tolua_S,2,0));
        MenuItemFont* tolua_ret = (MenuItemFont*)  MenuItemFont::create(value);
        int nID = (tolua_ret) ? (int)tolua_ret->_ID : -1;
        int* pLuaID = (tolua_ret) ? &tolua_ret->_luaID : NULL;
        toluafix_pushusertype_ccobject(tolua_S, nID, pLuaID, (void*)tolua_ret,"MenuItemFont");
        return 1;
    }
    
    CCLOG("'create' has wrong number of arguments: %d, was expecting %d\n", argc, 1);
	return 0;
    
#if COCOS2D_DEBUG >= 1
tolua_lerror:
    tolua_error(tolua_S,"#ferror in function 'create'.",&tolua_err);
    return 0;
#endif
}

static int tolua_cocos2d_MenuItemSprite_create(lua_State* tolua_S)
{
    if (NULL == tolua_S)
        return 0;
    
    int argc = 0;
    
#if COCOS2D_DEBUG >= 1
	tolua_Error tolua_err;
	if (!tolua_isusertable(tolua_S,1,"MenuItemSprite",0,&tolua_err)) goto tolua_lerror;
#endif
    
    argc = lua_gettop(tolua_S) - 1;
    
    if(argc >= 2 && argc <= 3)
    {
        
#if COCOS2D_DEBUG >= 1
        if (!tolua_isusertype(tolua_S,2,"Node",0,&tolua_err) ||
            !tolua_isusertype(tolua_S,3,"Node",0,&tolua_err) )
        {
            goto tolua_lerror;
        }
        
        if (3 == argc && !tolua_isusertype(tolua_S,4,"Node",0,&tolua_err))
        {
            goto tolua_lerror;
        }
#endif
        
        Node* normalSprite = ((Node*)  tolua_tousertype(tolua_S,2,0));
        Node* selectedSprite = ((Node*)  tolua_tousertype(tolua_S,3,0));
        Node* disabledSprite = NULL;
        if (3 == argc)
        {
            disabledSprite = (Node*)  tolua_tousertype(tolua_S,4,0);
        }
        MenuItemSprite* tolua_ret = (MenuItemSprite*)  MenuItemSprite::create(normalSprite,selectedSprite,disabledSprite);
        int nID = (tolua_ret) ? (int)tolua_ret->_ID : -1;
        int* pLuaID = (tolua_ret) ? &tolua_ret->_luaID : NULL;
        toluafix_pushusertype_ccobject(tolua_S, nID, pLuaID, (void*)tolua_ret,"MenuItemSprite");
        return 1;
    }
    
    CCLOG("create has wrong number of arguments: %d, was expecting %d\n", argc, 3);
	return 0;
    
#if COCOS2D_DEBUG >= 1
tolua_lerror:
    tolua_error(tolua_S,"#ferror in function 'create'.",&tolua_err);
    return 0;
#endif
}

static int tolua_cocos2d_Menu_create(lua_State* tolua_S)
{
    if (NULL == tolua_S)
        return 0;
    
    int argc = 0;
    
#if COCOS2D_DEBUG >= 1
	tolua_Error tolua_err;
	if (!tolua_isusertable(tolua_S,1,"Menu",0,&tolua_err)) goto tolua_lerror;
#endif
    
    argc = lua_gettop(tolua_S) - 1;
    if (argc > 0 )
    {
        Vector<MenuItem*> items;
        uint32_t i = 1;
        while (i <= argc)
        {
#if COCOS2D_DEBUG >= 1
            if (!tolua_isusertype(tolua_S, 1 + i, "MenuItem", 0, &tolua_err))
                goto tolua_lerror;
#endif
            
            cocos2d::MenuItem* item = static_cast<cocos2d::MenuItem*>(tolua_tousertype(tolua_S, 1 + i, NULL));
            if (NULL != item)
            {
                items.pushBack(item);
                ++i;
            }
            
        }
        cocos2d::Menu* tolua_ret = cocos2d::Menu::createWithArray(items);
        //UnCheck
        int nID = (tolua_ret) ? (int)tolua_ret->_ID : -1;
        int* pLuaID = (tolua_ret) ? &tolua_ret->_luaID : NULL;
        toluafix_pushusertype_ccobject(tolua_S, nID, pLuaID, (void*)tolua_ret,"Menu");
        return 1;
    }
    else if(argc == 0)
    {
        cocos2d::Menu* tolua_ret = cocos2d::Menu::create();
        int nID = (tolua_ret) ? (int)tolua_ret->_ID : -1;
        int* pLuaID = (tolua_ret) ? &tolua_ret->_luaID : NULL;
        toluafix_pushusertype_ccobject(tolua_S, nID, pLuaID, (void*)tolua_ret,"Menu");
        return 1;
    }
    
    CCLOG("create wrong number of arguments: %d, was expecting %d\n", argc, 0);
	return 0;
    
#if COCOS2D_DEBUG >= 1
tolua_lerror:
	tolua_error(tolua_S,"#ferror in function 'tolua_cocos2d_Menu_create'.\n",&tolua_err);
#endif
	return 0;
}



static int tolua_cocos2dx_Menu_alignItemsInRows(lua_State* tolua_S)
{
    if (nullptr == tolua_S)
        return 0;
    
    int argc = 0;
    Menu* self = nullptr;
    
#if COCOS2D_DEBUG >= 1
	tolua_Error tolua_err;
	if (!tolua_isusertype(tolua_S,1,"Menu",0,&tolua_err)) goto tolua_lerror;
#endif
    
    self = static_cast<Menu*>(tolua_tousertype(tolua_S,1,0));
#if COCOS2D_DEBUG >= 1
    if (nullptr == self) {
		tolua_error(tolua_S,"invalid 'self' in function 'lua_cocos2dx_Menu_alignItemsInRows'\n", nullptr);
		return 0;
	}
#endif
    
    argc = lua_gettop(tolua_S) - 1;
    if (argc > 0)
    {
        ValueVector items;
        if (luavals_variadic_to_ccvaluevector(tolua_S, argc, &items))
        {
            self->alignItemsInRowsWithArray(items);
        }
        return 0;
    }
    
    CCLOG("'alignItemsInRows' has wrong number of arguments in tolua_cocos2dx_Menu_alignItemsInRows: %d, was expecting %d\n", argc, 1);
	return 0;
    
#if COCOS2D_DEBUG >= 1
tolua_lerror:
	tolua_error(tolua_S,"#ferror in function 'alignItemsInRows'.\n",&tolua_err);
#endif
	return 0;
}

static int tolua_cocos2dx_Menu_alignItemsInColumns(lua_State* tolua_S)
{
    
    if (nullptr == tolua_S)
        return 0;
    
    int argc = 0;
    Menu* self = nullptr;
    
#if COCOS2D_DEBUG >= 1
	tolua_Error tolua_err;
	if (!tolua_isusertype(tolua_S,1,"Menu",0,&tolua_err)) goto tolua_lerror;
#endif
    
    self = static_cast<Menu*>(tolua_tousertype(tolua_S,1,0));
#if COCOS2D_DEBUG >= 1
    if (nullptr == self) {
		tolua_error(tolua_S,"invalid 'self' in function 'tolua_cocos2dx_Menu_alignItemsInColumns'\n", nullptr);
		return 0;
	}
#endif
    
    argc = lua_gettop(tolua_S) - 1;
    if (argc > 0)
    {
        ValueVector items;
        if (luavals_variadic_to_ccvaluevector(tolua_S, argc, &items))
        {
            self->alignItemsInColumnsWithArray(items);
        }
        return 0;
    }
    
    CCLOG("'alignItemsInColumns' has wrong number of arguments in tolua_cocos2dx_Menu_alignItemsInColumns: %d, was expecting %d\n", argc, 1);
	return 0;
    
#if COCOS2D_DEBUG >= 1
tolua_lerror:
	tolua_error(tolua_S,"#ferror in function 'alignItemsInColumns'.\n",&tolua_err);
#endif
	return 0;
}

static int tolua_cocos2d_MenuItemToggle_create(lua_State* tolua_S)
{
    if (NULL == tolua_S)
        return 0;
    
    int argc = 0;
    
#if COCOS2D_DEBUG >= 1
	tolua_Error tolua_err;
	if (!tolua_isusertable(tolua_S,1,"MenuItemToggle",0,&tolua_err)) goto tolua_lerror;
#endif
    
    argc = lua_gettop(tolua_S) - 1;
    if(argc >= 1)
    {
        MenuItemToggle* tolua_ret = MenuItemToggle::create();
        if (NULL == tolua_ret)
        {
            return 0;
        }
        
        for (uint32_t i = 0; i < argc; ++i)
        {
#if COCOS2D_DEBUG >= 1
            if (!tolua_isusertype(tolua_S, i + 2,"MenuItem",0,&tolua_err) )
            {
                goto tolua_lerror;
            }
#endif
            MenuItem* item = static_cast<MenuItem*>(tolua_tousertype(tolua_S, i + 2,0));
            tolua_ret->addSubItem(item);
        }
        tolua_ret->setSelectedIndex(0);
        
        int  nID = (tolua_ret) ? (int)tolua_ret->_ID : -1;
        int* pLuaID = (tolua_ret) ? &tolua_ret->_luaID : NULL;
        toluafix_pushusertype_ccobject(tolua_S, nID, pLuaID, (void*)tolua_ret,"MenuItemToggle");
        return 1;
    }
    
    CCLOG("'create' has wrong number of arguments: %d, was expecting %d\n", argc, 1);
	return 0;
    
#if COCOS2D_DEBUG >= 1
tolua_lerror:
    tolua_error(tolua_S,"#ferror in function 'create'.",&tolua_err);
    return 0;
#endif
}

static int tolua_cocos2d_MenuItem_registerScriptTapHandler(lua_State* tolua_S)
{
    if (NULL == tolua_S)
        return 0;
    
    int argc = 0;
    MenuItem* cobj = nullptr;
#if COCOS2D_DEBUG >= 1
    tolua_Error tolua_err;
	if (!tolua_isusertype(tolua_S,1,"MenuItem",0,&tolua_err)) goto tolua_lerror;
#endif
    cobj = static_cast<cocos2d::MenuItemImage*>(tolua_tousertype(tolua_S,1,0));
#if COCOS2D_DEBUG >= 1
	if (nullptr == cobj) {
		tolua_error(tolua_S,"invalid 'cobj' in function 'tolua_cocos2d_MenuItem_registerScriptTapHandler'\n", NULL);
		return 0;
	}
#endif
    argc = lua_gettop(tolua_S) - 1;
    if (1 == argc)
    {
#if COCOS2D_DEBUG >= 1
        if (!toluafix_isfunction(tolua_S,2,"LUA_FUNCTION",0,&tolua_err)) {
            goto tolua_lerror;
        }
#endif
        LUA_FUNCTION handler = (  toluafix_ref_function(tolua_S,2,0));
        ScriptHandlerMgr::getInstance()->addObjectHandler((void*)cobj, handler, ScriptHandlerMgr::HandlerType::MENU_CLICKED);
        return 0;
    }
    
    CCLOG("'registerScriptTapHandler' has wrong number of arguments: %d, was expecting %d\n", argc, 1);
    return 0;
    
#if COCOS2D_DEBUG >= 1
tolua_lerror:
    tolua_error(tolua_S,"#ferror in function 'registerScriptTapHandler'.",&tolua_err);
    return 0;
#endif
}

static int tolua_cocos2d_MenuItem_unregisterScriptTapHandler(lua_State* tolua_S)
{
    if (NULL == tolua_S)
        return 0;
    
    int argc = 0;
    MenuItem* cobj = nullptr;
    
#if COCOS2D_DEBUG >= 1
    tolua_Error tolua_err;
	if (!tolua_isusertype(tolua_S,1,"MenuItem",0,&tolua_err)) goto tolua_lerror;
#endif
    
    cobj = static_cast<cocos2d::MenuItemImage*>(tolua_tousertype(tolua_S,1,0));
    
#if COCOS2D_DEBUG >= 1
	if (nullptr == cobj) {
		tolua_error(tolua_S,"invalid 'cobj' in function 'tolua_cocos2d_MenuItem_unregisterScriptTapHandler'\n", NULL);
		return 0;
	}
#endif
    
    argc = lua_gettop(tolua_S) - 1;
    
    if (0 == argc)
    {
        ScriptHandlerMgr::getInstance()->removeObjectHandler((void*)cobj, ScriptHandlerMgr::HandlerType::MENU_CLICKED);
        return 0;
    }
    
    CCLOG("'unregisterScriptTapHandler' has wrong number of arguments: %d, was expecting %d\n", argc, 0);
    return 0;
    
#if COCOS2D_DEBUG >= 1
tolua_lerror:
    tolua_error(tolua_S,"#ferror in function 'unregisterScriptTapHandler'.",&tolua_err);
    return 0;
#endif
}


static int executeScriptTouchHandler(Layer* layer, EventTouch::EventCode eventType, Touch* touch)
{
    TouchScriptData data(eventType, layer, touch);
    ScriptEvent event(kTouchEvent, &data);
    return ScriptEngineManager::getInstance()->getScriptEngine()->sendEvent(&event);
}

static int executeScriptTouchesHandler(Layer* layer, EventTouch::EventCode eventType, const std::vector<Touch*>& touches)
{
    TouchesScriptData data(eventType, layer, touches);
    ScriptEvent event(kTouchesEvent, &data);
    return ScriptEngineManager::getInstance()->getScriptEngine()->sendEvent(&event);
}

static void setTouchEnabledForLayer(Layer* layer, bool enabled)
{
    if (nullptr == layer)
        return;
    
    auto dict = static_cast<Dictionary*>(layer->getUserObject());
    if (dict == nullptr)
    {
        dict = Dictionary::create();
        layer->setUserObject(dict);
    }
    
    dict->setObject(Bool::create(enabled), "touchEnabled");
    
    auto touchListenerAllAtOnce = static_cast<EventListenerTouchAllAtOnce*>(dict->objectForKey("touchListenerAllAtOnce"));
    auto touchListenerOneByOne = static_cast<EventListenerTouchOneByOne*>(dict->objectForKey("touchListenerOneByOne"));
    auto touchMode = static_cast<Integer*>(dict->objectForKey("touchMode"));
    auto swallowTouches = static_cast<Bool*>(dict->objectForKey("swallowTouches"));
    auto priority  = static_cast<Integer*>(dict->objectForKey("priority"));
    
    auto dispatcher = layer->getEventDispatcher();
    if (nullptr != dispatcher)
    {
        dispatcher->removeEventListener(touchListenerAllAtOnce);
        dispatcher->removeEventListener(touchListenerOneByOne);
    }

    if (enabled)
    {
        if (touchMode == nullptr || touchMode->getValue() == (int)Touch::DispatchMode::ALL_AT_ONCE)
        {
            auto listener = EventListenerTouchAllAtOnce::create();
            listener->onTouchesBegan = [layer](const std::vector<Touch*>& touches, Event* event){
                executeScriptTouchesHandler(layer, EventTouch::EventCode::BEGAN, touches);
            };
            listener->onTouchesMoved = [layer](const std::vector<Touch*>& touches, Event* event){
                executeScriptTouchesHandler(layer, EventTouch::EventCode::MOVED, touches);
            };
            listener->onTouchesEnded = [layer](const std::vector<Touch*>& touches, Event* event){
                executeScriptTouchesHandler(layer, EventTouch::EventCode::ENDED, touches);
            };
            listener->onTouchesCancelled = [layer](const std::vector<Touch*>& touches, Event* event){
                executeScriptTouchesHandler(layer, EventTouch::EventCode::CANCELLED, touches);
            };
            
            if (nullptr != priority && 0 != priority->getValue())
            {
                dispatcher->addEventListenerWithFixedPriority(listener, priority->getValue());
            }
            else
            {
                dispatcher->addEventListenerWithSceneGraphPriority(listener, layer);
            }
            
            dict->setObject(listener, "touchListenerAllAtOnce");
        }
        else
        {
            auto listener = EventListenerTouchOneByOne::create();
            listener->setSwallowTouches(swallowTouches ? swallowTouches->getValue() : false);
            listener->onTouchBegan = [layer](Touch* touch, Event* event) -> bool{
                return executeScriptTouchHandler(layer, EventTouch::EventCode::BEGAN, touch) == 0 ? false : true;
            };
            listener->onTouchMoved = [layer](Touch* touch, Event* event){
                executeScriptTouchHandler(layer, EventTouch::EventCode::MOVED, touch);
            };
            listener->onTouchEnded = [layer](Touch* touch, Event* event){
                executeScriptTouchHandler(layer, EventTouch::EventCode::ENDED, touch);
            };
            listener->onTouchCancelled = [layer](Touch* touch, Event* event){
                executeScriptTouchHandler(layer, EventTouch::EventCode::CANCELLED, touch);
            };
            
            if (nullptr != priority && 0 != priority->getValue())
            {
                dispatcher->addEventListenerWithFixedPriority(listener, priority->getValue());
            }
            else
            {
                dispatcher->addEventListenerWithSceneGraphPriority(listener, layer);
            }
            
            dict->setObject(listener, "touchListenerOneByOne");
        }
    }
    
}

//Only for v2.x lua compatibility
static int lua_cocos2dx_Layer_setTouchPriority(lua_State* L)
{
    return 0;
}

static int lua_cocos2dx_Layer_setTouchEnabled(lua_State* L)
{
    if (nullptr == L)
        return 0;
    
    int argc = 0;
    Layer* self = nullptr;
    
#if COCOS2D_DEBUG >= 1
    tolua_Error tolua_err;
	if (!tolua_isusertype(L,1,"Layer",0,&tolua_err)) goto tolua_lerror;
#endif
    
    self = static_cast<cocos2d::Layer*>(tolua_tousertype(L,1,0));
    
#if COCOS2D_DEBUG >= 1
	if (nullptr == self) {
		tolua_error(L,"invalid 'self' in function 'lua_cocos2dx_Layer_setTouchEnabled'\n", NULL);
		return 0;
	}
#endif
    
    argc = lua_gettop(L) - 1;
    
    if (1 == argc)
    {
#if COCOS2D_DEBUG >= 1
        if (!tolua_isboolean(L, 2, 0, &tolua_err))
        {
            goto tolua_lerror;
        }
#endif
        bool enabled = tolua_toboolean(L, 2, 0);
        setTouchEnabledForLayer(self, enabled);
        return 0;
    }
    
    CCLOG("'setTouchEnabled' has wrong number of arguments: %d, was expecting %d\n", argc, 1);
    return 0;
#if COCOS2D_DEBUG >= 1
tolua_lerror:
    tolua_error(L,"#ferror in function 'setTouchEnabled'.",&tolua_err);
    return 0;
#endif
    
}

static int lua_cocos2dx_Layer_isTouchEnabled(lua_State* L)
{
    if (nullptr == L)
    return 0;
    
    int argc = 0;
    Layer* self = nullptr;
    
#if COCOS2D_DEBUG >= 1
    tolua_Error tolua_err;
	if (!tolua_isusertype(L,1,"Layer",0,&tolua_err)) goto tolua_lerror;
#endif
    
    self = static_cast<cocos2d::Layer*>(tolua_tousertype(L,1,0));
    
#if COCOS2D_DEBUG >= 1
	if (nullptr == self) {
		tolua_error(L,"invalid 'self' in function 'lua_cocos2dx_Layer_isTouchEnabled'\n", NULL);
		return 0;
	}
#endif
    
    argc = lua_gettop(L) - 1;
    if (0 == argc)
    {
        auto dict = static_cast<Dictionary*>(self->getUserObject());
        if (dict != nullptr)
        {
            Bool* enabled = static_cast<Bool*>(dict->objectForKey("touchEnabled"));
            bool ret = enabled ? enabled->getValue() : false;
            tolua_pushboolean(L, ret);
            return 1;
        }
        
        return 0;
    }
    
    CCLOG("'isTouchEnabled' has wrong number of arguments: %d, was expecting %d\n", argc, 0);
    return 0;
#if COCOS2D_DEBUG >= 1
tolua_lerror:
    tolua_error(L,"#ferror in function 'isTouchEnabled'.",&tolua_err);
    return 0;
#endif
    
    
}

static int lua_cocos2dx_Layer_setTouchMode(lua_State* L)
{
    if (nullptr == L)
        return 0;
    
    int argc = 0;
    Layer* self = nullptr;
    
#if COCOS2D_DEBUG >= 1
    tolua_Error tolua_err;
	if (!tolua_isusertype(L,1,"Layer",0,&tolua_err)) goto tolua_lerror;
#endif
    
    self = static_cast<cocos2d::Layer*>(tolua_tousertype(L,1,0));
    
#if COCOS2D_DEBUG >= 1
	if (nullptr == self) {
		tolua_error(L,"invalid 'self' in function 'lua_cocos2dx_Layer_setTouchMode'\n", NULL);
		return 0;
	}
#endif
    
    argc = lua_gettop(L) - 1;
    
    if (1 == argc)
    {
#if COCOS2D_DEBUG >= 1
        if (!tolua_isnumber(L, 2, 0, &tolua_err))
        {
            goto tolua_lerror;
        }
#endif
        int32_t mode = (int32_t)tolua_tonumber(L, 2, 0);
        
        auto dict = static_cast<Dictionary*>(self->getUserObject());
        if ( nullptr == dict)
        {
            dict = Dictionary::create();
            self->setUserObject(dict);
        }
        
        Integer* touchModeObj = static_cast<Integer*>(dict->objectForKey("touchMode"));
        int32_t touchMode = touchModeObj ? touchModeObj->getValue() : 0;
        if (touchMode != mode)
        {
            dict->setObject(Integer::create(mode), "touchMode");
            Bool* enabled = static_cast<Bool*>(dict->objectForKey("touchEnabled"));
            if (enabled && enabled->getValue())
            {
                setTouchEnabledForLayer(self, false);
                setTouchEnabledForLayer(self, true);
            }
        }
        return 0;
    }
    
    CCLOG("'setTouchMode' has wrong number of arguments: %d, was expecting %d\n", argc, 1);
    return 0;
    
#if COCOS2D_DEBUG >= 1
tolua_lerror:
    tolua_error(L,"#ferror in function 'setTouchMode'.",&tolua_err);
    return 0;
#endif
}

static int lua_cocos2dx_Layer_getTouchMode(lua_State* L)
{
    if (nullptr == L)
        return 0;
    
    int argc = 0;
    Layer* self = nullptr;
    
#if COCOS2D_DEBUG >= 1
    tolua_Error tolua_err;
	if (!tolua_isusertype(L,1,"Layer",0,&tolua_err)) goto tolua_lerror;
#endif
    
    self = static_cast<cocos2d::Layer*>(tolua_tousertype(L,1,0));
    
#if COCOS2D_DEBUG >= 1
	if (nullptr == self) {
		tolua_error(L,"invalid 'self' in function 'lua_cocos2dx_Layer_getTouchMode'\n", NULL);
		return 0;
	}
#endif
    
    argc = lua_gettop(L) - 1;
    if (0 == argc)
    {
        int32_t ret = 0;
        auto dict = static_cast<Dictionary*>(self->getUserObject());
        if (dict != nullptr)
        {
            Integer* mode = static_cast<Integer*>(dict->objectForKey("touchMode"));
            ret = mode ? mode->getValue() : 0;
            tolua_pushnumber(L, (lua_Number)ret);
            return 1;
        }
        
        return 0;
    }
    
    CCLOG("'getTouchMode' has wrong number of arguments: %d, was expecting %d\n", argc, 0);
    return 0;
    
#if COCOS2D_DEBUG >= 1
tolua_lerror:
    tolua_error(L,"#ferror in function 'getTouchMode'.",&tolua_err);
    return 0;
#endif
}

static int lua_cocos2dx_Layer_setSwallowsTouches(lua_State* L)
{
    if (nullptr == L)
        return 0;
    
    int argc = 0;
    Layer* self = nullptr;
    
#if COCOS2D_DEBUG >= 1
    tolua_Error tolua_err;
	if (!tolua_isusertype(L,1,"Layer",0,&tolua_err)) goto tolua_lerror;
#endif
    
    self = static_cast<cocos2d::Layer*>(tolua_tousertype(L,1,0));
    
#if COCOS2D_DEBUG >= 1
	if (nullptr == self) {
		tolua_error(L,"invalid 'self' in function 'lua_cocos2dx_Layer_setSwallowsTouches'\n", NULL);
		return 0;
	}
#endif
    
    argc = lua_gettop(L) - 1;
    if (1 == argc)
    {
#if COCOS2D_DEBUG >= 1
        if (!tolua_isboolean(L, 2, 0, &tolua_err))
            goto tolua_lerror;
#endif
        
        bool swallowsTouches = tolua_toboolean(L, 2, 0);
        Bool* swallowsTouchesObj = nullptr;
        
        auto dict = static_cast<Dictionary*>(self->getUserObject());
        if (dict == nullptr)
        {
            dict = Dictionary::create();
            self->setUserObject(dict);
        }
        
        swallowsTouchesObj = static_cast<Bool*>(dict->objectForKey("swallowTouches"));
        bool oldSwallowsTouches = swallowsTouchesObj ? swallowsTouchesObj->getValue() : false;
        
        if (oldSwallowsTouches != swallowsTouches)
        {
            dict->setObject(Integer::create(swallowsTouches), "swallowTouches");
            Bool* enabled = static_cast<Bool*>(dict->objectForKey("touchEnabled"));
            if (enabled && enabled->getValue())
            {
                setTouchEnabledForLayer(self, false);
                setTouchEnabledForLayer(self, true);
            }
        }
        
        return 0;
    }
    
    CCLOG("'setSwallowsTouches' has wrong number of arguments: %d, was expecting %d\n", argc, 1);
    return 0;
    
#if COCOS2D_DEBUG >= 1
tolua_lerror:
    tolua_error(L,"#ferror in function 'setSwallowsTouches'.",&tolua_err);
    return 0;
#endif
}

static int lua_cocos2dx_Layer_isSwallowsTouches(lua_State* L)
{
    if (nullptr == L)
        return 0;
    
    int argc = 0;
    Layer* self = nullptr;
    
#if COCOS2D_DEBUG >= 1
    tolua_Error tolua_err;
	if (!tolua_isusertype(L,1,"Layer",0,&tolua_err)) goto tolua_lerror;
#endif
    
    self = static_cast<cocos2d::Layer*>(tolua_tousertype(L,1,0));
    
#if COCOS2D_DEBUG >= 1
	if (nullptr == self) {
		tolua_error(L,"invalid 'self' in function 'lua_cocos2dx_Layer_isSwallowsTouches'\n", NULL);
		return 0;
	}
#endif
    
    argc = lua_gettop(L) - 1;
    if (0 == argc)
    {
        auto dict = static_cast<Dictionary*>(self->getUserObject());
        if (dict != nullptr)
        {
            Bool* swallowTouches = static_cast<Bool*>(dict->objectForKey("swallowTouches"));
            bool ret = swallowTouches ? swallowTouches->getValue() : false;
            lua_pushboolean(L, ret);
            return 1;
        }
        return 0;
    }
    
    CCLOG("'isSwallowsTouches' has wrong number of arguments: %d, was expecting %d\n", argc, 0);
    return 0;
    
#if COCOS2D_DEBUG >= 1
tolua_lerror:
    tolua_error(L,"#ferror in function 'isSwallowsTouches'.",&tolua_err);
    return 0;
#endif
}

static int lua_cocos2dx_Layer_setKeyboardEnabled(lua_State* L)
{
    if (nullptr == L)
        return 0;
    
    int argc = 0;
    Layer* self = nullptr;
    
#if COCOS2D_DEBUG >= 1
    tolua_Error tolua_err;
	if (!tolua_isusertype(L,1,"Layer",0,&tolua_err)) goto tolua_lerror;
#endif
    
    self = static_cast<cocos2d::Layer*>(tolua_tousertype(L,1,0));
    
#if COCOS2D_DEBUG >= 1
	if (nullptr == self) {
		tolua_error(L,"invalid 'self' in function 'lua_cocos2dx_Layer_setKeyboardEnabled'\n", NULL);
		return 0;
	}
#endif
    
    argc = lua_gettop(L) - 1;
    if (1 == argc)
    {
#if COCOS2D_DEBUG >= 1
        if (!tolua_isboolean(L, 2, 0, &tolua_err))
            goto tolua_lerror;
#endif
        bool enabled = tolua_toboolean(L, 2, 0);
        auto dict = static_cast<Dictionary*>(self->getUserObject());
        if (dict == nullptr)
        {
            dict = Dictionary::create();
            self->setUserObject(dict);
        }
        
        dict->setObject(Bool::create(enabled), "keyboardEnabled");
        
        auto keyboardListener = static_cast<EventListenerKeyboard*>(dict->objectForKey("keyboardListener"));
        
        auto dispatcher = self->getEventDispatcher();
        dispatcher->removeEventListener(keyboardListener);
        if (enabled)
        {
            auto listener = EventListenerKeyboard::create();
            listener->onKeyPressed = [self](EventKeyboard::KeyCode keyCode, Event* event){
                
            };
            listener->onKeyReleased = [self](EventKeyboard::KeyCode keyCode, Event* event){
                KeypadScriptData data(keyCode, self);
                ScriptEvent scriptEvent(kKeypadEvent,&data);
                ScriptEngineManager::getInstance()->getScriptEngine()->sendEvent(&scriptEvent);
            };
            CCLOG("come in the keyboardEnable");
            dispatcher->addEventListenerWithSceneGraphPriority(listener, self);
            
            dict->setObject(listener, "keyboardListener");
        }
        return 0;
    }
    
    CCLOG("'setKeyboardEnabled' has wrong number of arguments: %d, was expecting %d\n", argc, 1);
    return 0;
    
#if COCOS2D_DEBUG >= 1
tolua_lerror:
    tolua_error(L,"#ferror in function 'setKeyboardEnabled'.",&tolua_err);
    return 0;
#endif
}

static int lua_cocos2dx_Layer_isKeyboardEnabled(lua_State* L)
{
    if (nullptr == L)
        return 0;
    
    int argc = 0;
    Layer* self = nullptr;
    
#if COCOS2D_DEBUG >= 1
    tolua_Error tolua_err;
	if (!tolua_isusertype(L,1,"Layer",0,&tolua_err)) goto tolua_lerror;
#endif
    
    self = static_cast<cocos2d::Layer*>(tolua_tousertype(L,1,0));
    
#if COCOS2D_DEBUG >= 1
	if (nullptr == self)
    {
		tolua_error(L,"invalid 'self' in function 'lua_cocos2dx_Layer_isKeyboardEnabled'\n", NULL);
		return 0;
	}
#endif
    
    argc = lua_gettop(L) - 1;
    if (0 == argc)
    {
        auto dict = static_cast<Dictionary*>(self->getUserObject());
        if (dict != nullptr)
        {
            Bool* enabled = static_cast<Bool*>(dict->objectForKey("keyboardEnabled"));
            bool ret = enabled ? enabled->getValue() : false;
            tolua_pushboolean(L, ret);
            return 1;
        }
        return 0;
    }
    
    CCLOG("'isKeyboardEnabled' has wrong number of arguments: %d, was expecting %d\n", argc, 0);
    return 0;
    
#if COCOS2D_DEBUG >= 1
tolua_lerror:
    tolua_error(L,"#ferror in function 'isKeyboardEnabled'.",&tolua_err);
    return 0;
#endif
}

static int lua_cocos2dx_Layer_setAccelerometerEnabled(lua_State* L)
{
    if (nullptr == L)
        return 0;
    
    int argc = 0;
    Layer* self = nullptr;
    
#if COCOS2D_DEBUG >= 1
    tolua_Error tolua_err;
	if (!tolua_isusertype(L,1,"Layer",0,&tolua_err)) goto tolua_lerror;
#endif
    
    self = static_cast<cocos2d::Layer*>(tolua_tousertype(L,1,0));
    
#if COCOS2D_DEBUG >= 1
	if (nullptr == self)
    {
		tolua_error(L,"invalid 'self' in function 'lua_cocos2dx_Layer_setAccelerometerEnabled'\n", NULL);
		return 0;
	}
#endif
    
    argc = lua_gettop(L) - 1;
    if (1 == argc)
    {
#if COCOS2D_DEBUG >= 1
        if (!tolua_isboolean(L, 2, 0, &tolua_err))
            goto tolua_lerror;
#endif
        bool enabled = tolua_toboolean(L, 2, 0);
        auto dict = static_cast<Dictionary*>(self->getUserObject());
        if (dict == nullptr)
        {
            dict = Dictionary::create();
            self->setUserObject(dict);
        }
        
        dict->setObject(Bool::create(enabled), "accelerometerEnabled");
        
        auto accListener = static_cast<EventListenerAcceleration*>(dict->objectForKey("accListener"));
        
        auto dispatcher = self->getEventDispatcher();
        dispatcher->removeEventListener(accListener);
        
        Device::setAccelerometerEnabled(enabled);
        
        if (enabled)
        {
            auto listener = EventListenerAcceleration::create([self](Acceleration* acc, Event* event){
                BasicScriptData data(self,(void*)acc);
                ScriptEvent accEvent(kAccelerometerEvent,&data);
                ScriptEngineManager::getInstance()->getScriptEngine()->sendEvent(&accEvent);
            });
            
            dispatcher->addEventListenerWithSceneGraphPriority(listener, self);
            
            dict->setObject(listener, "accListener");
        }
        
        return 0;
    }
    
    CCLOG("'setAccelerometerEnabled' has wrong number of arguments: %d, was expecting %d\n", argc, 1);
    return 0;
    
#if COCOS2D_DEBUG >= 1
tolua_lerror:
    tolua_error(L,"#ferror in function 'setAccelerometerEnabled'.",&tolua_err);
    return 0;
#endif
}

static int lua_cocos2dx_Layer_isAccelerometerEnabled(lua_State* L)
{
    if (nullptr == L)
        return 0;
    
    int argc = 0;
    Layer* self = nullptr;
    
#if COCOS2D_DEBUG >= 1
    tolua_Error tolua_err;
	if (!tolua_isusertype(L,1,"Layer",0,&tolua_err)) goto tolua_lerror;
#endif
    
    self = static_cast<cocos2d::Layer*>(tolua_tousertype(L,1,0));
    
#if COCOS2D_DEBUG >= 1
	if (nullptr == self)
    {
		tolua_error(L,"invalid 'self' in function 'lua_cocos2dx_Layer_isAccelerometerEnabled'\n", NULL);
		return 0;
	}
#endif
    
    argc = lua_gettop(L) - 1;
    if (0 == argc)
    {
        auto dict = static_cast<Dictionary*>(self->getUserObject());
        if (dict != nullptr)
        {
            Bool* enabled = static_cast<Bool*>(dict->objectForKey("accelerometerEnabled"));
            bool ret = enabled ? enabled->getValue() : false;
            tolua_pushboolean(L, ret);
            return 1;
        }
        
        return 0;
    }
    
    
    CCLOG("'isAccelerometerEnabled' has wrong number of arguments: %d, was expecting %d\n", argc, 0);
    return 0;
    
#if COCOS2D_DEBUG >= 1
tolua_lerror:
    tolua_error(L,"#ferror in function 'isAccelerometerEnabled'.",&tolua_err);
    return 0;
#endif
}

static int lua_cocos2dx_Layer_setAccelerometerInterval(lua_State* L)
{
    if (nullptr == L)
        return 0;
    
    int argc = 0;
    Layer* self = nullptr;
    
#if COCOS2D_DEBUG >= 1
    tolua_Error tolua_err;
	if (!tolua_isusertype(L,1,"Layer",0,&tolua_err)) goto tolua_lerror;
#endif
    
    self = static_cast<cocos2d::Layer*>(tolua_tousertype(L,1,0));
    
#if COCOS2D_DEBUG >= 1
	if (nullptr == self)
    {
		tolua_error(L,"invalid 'self' in function 'lua_cocos2dx_Layer_setAccelerometerInterval'\n", NULL);
		return 0;
	}
#endif
    
    argc = lua_gettop(L) - 1;
    if (1 == argc)
    {
#if COCOS2D_DEBUG >= 1
        if (!tolua_isnumber(L, 2, 0, &tolua_err))
            goto tolua_lerror;
#endif
        double interval = tolua_tonumber(L, 2, 0);
        Device::setAccelerometerEnabled(interval);
        return 0;
    }
    
    CCLOG("'setAccelerometerInterval' has wrong number of arguments: %d, was expecting %d\n", argc, 1);
    return 0;
    
#if COCOS2D_DEBUG >= 1
tolua_lerror:
    tolua_error(L,"#ferror in function 'setAccelerometerInterval'.",&tolua_err);
    return 0;
#endif
}


static int tolua_cocos2d_Layer_registerScriptTouchHandler(lua_State* tolua_S)
{
    if (NULL == tolua_S)
        return 0;
    
    int argc = 0;
    Layer* self = nullptr;
    
#if COCOS2D_DEBUG >= 1
    tolua_Error tolua_err;
	if (!tolua_isusertype(tolua_S,1,"Layer",0,&tolua_err)) goto tolua_lerror;
#endif
    
    self = static_cast<cocos2d::Layer*>(tolua_tousertype(tolua_S,1,0));
    
#if COCOS2D_DEBUG >= 1
	if (nullptr == self) {
		tolua_error(tolua_S,"invalid 'self' in function 'tolua_cocos2d_Layer_registerScriptTouchHandler'\n", NULL);
		return 0;
	}
#endif
    
    argc = lua_gettop(tolua_S) - 1;
    
    if (argc >=1 && argc <= 4) {
#if COCOS2D_DEBUG >= 1
        if (!toluafix_isfunction(tolua_S,2,"LUA_FUNCTION",0,&tolua_err)) {
            goto tolua_lerror;
        }
#endif
        LUA_FUNCTION handler = (  toluafix_ref_function(tolua_S,2,0));
        bool isMultiTouches  = false;
        int  priority        = 0;
        bool swallowTouches  = true;
        
        if (argc >= 2) {
#if COCOS2D_DEBUG >= 1
            if (!tolua_isboolean(tolua_S,3,0,&tolua_err)) {
                goto tolua_lerror;
            }
#endif
            isMultiTouches = (bool)tolua_toboolean(tolua_S,3,false);
        }
        
        if (argc >= 3) {
#if COCOS2D_DEBUG >= 1
            if (!tolua_isnumber(tolua_S,4,0,&tolua_err)) {
                goto tolua_lerror;
            }
#endif
            priority = (int)tolua_tonumber(tolua_S,4,0);
        }
        
        if (argc == 4) {
#if COCOS2D_DEBUG >= 1
            if (!tolua_isboolean(tolua_S,5,0,&tolua_err)) {
                goto tolua_lerror;
            }
#endif
            swallowTouches = (bool)tolua_toboolean(tolua_S,5,true);
        }
        
        Touch::DispatchMode touchesMode = Touch::DispatchMode::ALL_AT_ONCE;
        if (!isMultiTouches)
            touchesMode = Touch::DispatchMode::ONE_BY_ONE;
        
        auto dict = static_cast<Dictionary*>(self->getUserObject());
        if (dict == nullptr)
        {
            dict = Dictionary::create();
            self->setUserObject(dict);
        }
        
        auto touchModeValue = static_cast<Integer*>(dict->objectForKey("touchMode"));
        auto swallowTouchesValue = static_cast<Bool*>(dict->objectForKey("swallowTouches"));
        auto priorityValue = static_cast<Integer*>(dict->objectForKey("priority"));
        
        //touch model
        int32_t mode = touchModeValue?touchModeValue->getValue() : 0;
        if (mode != (int)touchesMode)
        {
            dict->setObject(Integer::create((int)touchesMode), "touchMode");
            Bool* enabled = static_cast<Bool*>(dict->objectForKey("touchEnabled"));
            if (enabled && enabled->getValue())
            {
                setTouchEnabledForLayer(self, false);
                setTouchEnabledForLayer(self, true);
            }
        }
        
        int oldPriorityValue = priorityValue?priorityValue->getValue() : 0;
        if (priority != oldPriorityValue)
        {
            dict->setObject(Integer::create(priority), "priority");
            Bool* enabled = static_cast<Bool*>(dict->objectForKey("touchEnabled"));
            if (enabled && enabled->getValue())
            {
                setTouchEnabledForLayer(self, false);
                setTouchEnabledForLayer(self, true);
            }
        }
        
        //swallowsTouches Obj
        bool oldSwallowTouchesValue = swallowTouchesValue?swallowTouchesValue->getValue():false;
        if (oldSwallowTouchesValue != swallowTouches)
        {
            dict->setObject(Integer::create(swallowTouches), "swallowTouches");
            Bool* enabled = static_cast<Bool*>(dict->objectForKey("touchEnabled"));
            if (enabled && enabled->getValue())
            {
                setTouchEnabledForLayer(self, false);
                setTouchEnabledForLayer(self, true);
            }
        }
		
        ScriptHandlerMgr::getInstance()->addObjectHandler((void*)self, handler, ScriptHandlerMgr::HandlerType::TOUCHES);
        return 0;
    }
    
    CCLOG("'registerScriptTouchHandler' has wrong number of arguments: %d, was expecting %d\n", argc, 1);
    return 0;
    
#if COCOS2D_DEBUG >= 1
tolua_lerror:
    tolua_error(tolua_S,"#ferror in function 'registerScriptTouchHandler'.",&tolua_err);
    return 0;
#endif
}

static int tolua_cocos2d_Layer_unregisterScriptTouchHandler(lua_State* tolua_S)
{
    if (NULL == tolua_S)
        return 0;
    
    int argc = 0;
    Layer* self = nullptr;
    
#if COCOS2D_DEBUG >= 1
    tolua_Error tolua_err;
	if (!tolua_isusertype(tolua_S,1,"Layer",0,&tolua_err)) goto tolua_lerror;
#endif
    
    self = static_cast<cocos2d::Layer*>(tolua_tousertype(tolua_S,1,0));
    
#if COCOS2D_DEBUG >= 1
	if (nullptr == self) {
		tolua_error(tolua_S,"invalid 'self' in function 'tolua_cocos2d_Layer_unregisterScriptTouchHandler'\n", NULL);
		return 0;
	}
#endif
    
    argc = lua_gettop(tolua_S) - 1;
    
    if (0 == argc)
    {
        auto dict = static_cast<Dictionary*>(self->getUserObject());
        if (dict != nullptr)
        {
            auto touchListenerAllAtOnce = static_cast<EventListenerTouchAllAtOnce*>(dict->objectForKey("touchListenerAllAtOnce"));
            auto touchListenerOneByOne = static_cast<EventListenerTouchOneByOne*>(dict->objectForKey("touchListenerOneByOne"));
            auto dispatcher = self->getEventDispatcher();
            if (nullptr != dispatcher)
            {
                dispatcher->removeEventListener(touchListenerAllAtOnce);
                dispatcher->removeEventListener(touchListenerOneByOne);
            }
        }

        ScriptHandlerMgr::getInstance()->removeObjectHandler((void*)self, ScriptHandlerMgr::HandlerType::TOUCHES);
        return 0;
    }
    
    CCLOG("'unregisterScriptTouchHandler' has wrong number of arguments: %d, was expecting %d\n", argc, 0);
    return 0;
    
#if COCOS2D_DEBUG >= 1
tolua_lerror:
    tolua_error(tolua_S,"#ferror in function 'unregisterScriptTapHandler'.",&tolua_err);
    return 0;
#endif
}

static int tolua_cocos2d_Layer_registerScriptKeypadHandler(lua_State* tolua_S)
{
    if (NULL == tolua_S)
        return 0;
    
    int argc = 0;
    Layer* self = nullptr;
    
#if COCOS2D_DEBUG >= 1
    tolua_Error tolua_err;
	if (!tolua_isusertype(tolua_S,1,"Layer",0,&tolua_err)) goto tolua_lerror;
#endif
    
    self = static_cast<cocos2d::Layer*>(tolua_tousertype(tolua_S,1,0));
    
#if COCOS2D_DEBUG >= 1
	if (nullptr == self)
    {
		tolua_error(tolua_S,"invalid 'self' in function 'tolua_cocos2d_Layer_registerScriptKeypadHandler'\n", NULL);
		return 0;
	}
#endif
    
    argc = lua_gettop(tolua_S) - 1;
    
    if (1 == argc)
    {
#if COCOS2D_DEBUG >= 1
        if (!toluafix_isfunction(tolua_S,2,"LUA_FUNCTION",0,&tolua_err)) {
            goto tolua_lerror;
        }
#endif
        LUA_FUNCTION handler = (  toluafix_ref_function(tolua_S,2,0));
        ScriptHandlerMgr::getInstance()->addObjectHandler((void*)self, handler, ScriptHandlerMgr::HandlerType::KEYPAD);
        return 0;
    }
    
    CCLOG("'registerScriptKeypadHandler' has wrong number of arguments: %d, was expecting %d\n", argc, 1);
    return 0;

#if COCOS2D_DEBUG >= 1
tolua_lerror:
    tolua_error(tolua_S,"#ferror in function 'registerScriptKeypadHandler'.",&tolua_err);
    return 0;
#endif
}

static int tolua_cocos2d_Layer_unregisterScriptKeypadHandler(lua_State* tolua_S)
{
    if (NULL == tolua_S)
        return 0;
    
    int argc = 0;
    Layer* self = nullptr;
    
#if COCOS2D_DEBUG >= 1
    tolua_Error tolua_err;
	if (!tolua_isusertype(tolua_S,1,"Layer",0,&tolua_err)) goto tolua_lerror;
#endif
    
    self = static_cast<cocos2d::Layer*>(tolua_tousertype(tolua_S,1,0));
    
#if COCOS2D_DEBUG >= 1
	if (nullptr == self)
    {
		tolua_error(tolua_S,"invalid 'self' in function 'tolua_cocos2d_Layer_unregisterScriptKeypadHandler'\n", NULL);
		return 0;
	}
#endif
    
    argc = lua_gettop(tolua_S) - 1;
    
    if (0 == argc)
    {
        auto dict = static_cast<Dictionary*>(self->getUserObject());
        if (dict != nullptr)
        {
            auto keyboardListener = static_cast<EventListenerKeyboard*>(dict->objectForKey("keyboardListener"));
            
            auto dispatcher = self->getEventDispatcher();
            if (dispatcher != nullptr)
            {
                dispatcher->removeEventListener(keyboardListener);
            }
        }
        
        ScriptHandlerMgr::getInstance()->removeObjectHandler(self, ScriptHandlerMgr::HandlerType::KEYPAD);
        return 0;
    }

    CCLOG("'unregisterScriptKeypadHandler' has wrong number of arguments: %d, was expecting %d\n", argc, 0);
    return 0;
    
#if COCOS2D_DEBUG >= 1
tolua_lerror:
    tolua_error(tolua_S,"#ferror in function 'unregisterScriptKeypadHandler'.",&tolua_err);
    return 0;
#endif
}

static int tolua_cocos2d_Layer_registerScriptAccelerateHandler(lua_State* tolua_S)
{
    if (NULL == tolua_S)
        return 0;
    
    int argc = 0;
    Layer* self = nullptr;
    
#if COCOS2D_DEBUG >= 1
    tolua_Error tolua_err;
	if (!tolua_isusertype(tolua_S,1,"Layer",0,&tolua_err)) goto tolua_lerror;
#endif
    
    self = static_cast<cocos2d::Layer*>(tolua_tousertype(tolua_S,1,0));
    
#if COCOS2D_DEBUG >= 1
	if (nullptr == self) {
		tolua_error(tolua_S,"invalid 'self' in function 'tolua_cocos2d_Layer_registerScriptAccelerateHandler'\n", NULL);
		return 0;
	}
#endif
    
    argc = lua_gettop(tolua_S) - 1;
    
    if (1 == argc)
    {
#if COCOS2D_DEBUG >= 1
        if (!toluafix_isfunction(tolua_S,2,"LUA_FUNCTION",0,&tolua_err)) {
            goto tolua_lerror;
        }
#endif
        LUA_FUNCTION handler = (  toluafix_ref_function(tolua_S,2,0));
        ScriptHandlerMgr::getInstance()->addObjectHandler((void*)self, handler, ScriptHandlerMgr::HandlerType::ACCELEROMETER);
        return 0;
    }
    
    CCLOG("'registerScriptAccelerateHandler' has wrong number of arguments: %d, was expecting %d\n", argc, 1);
    return 0;
#if COCOS2D_DEBUG >= 1
tolua_lerror:
    tolua_error(tolua_S,"#ferror in function 'registerScriptAccelerateHandler'.",&tolua_err);
    return 0;
#endif
}

static int tolua_cocos2d_Layer_unregisterScriptAccelerateHandler(lua_State* tolua_S)
{
    if (nullptr == tolua_S)
        return 0;
    
    int argc = 0;
    Layer* self = nullptr;
    
#if COCOS2D_DEBUG >= 1
    tolua_Error tolua_err;
	if (!tolua_isusertype(tolua_S,1,"Layer",0,&tolua_err)) goto tolua_lerror;
#endif
    
    self = static_cast<cocos2d::Layer*>(tolua_tousertype(tolua_S,1,0));
    
#if COCOS2D_DEBUG >= 1
	if (nullptr == self) {
		tolua_error(tolua_S,"invalid 'self' in function 'tolua_cocos2d_Layer_unregisterScriptAccelerateHandler'\n", NULL);
		return 0;
	}
#endif
    
    argc = lua_gettop(tolua_S) - 1;
    
    if (0 == argc)
    {
        auto dict = static_cast<Dictionary*>(self->getUserObject());
        if (dict != nullptr)
        {
            auto accListener = static_cast<EventListenerAcceleration*>(dict->objectForKey("accListener"));
            
            auto dispatcher = self->getEventDispatcher();
            if (dispatcher != nullptr)
            {
                dispatcher->removeEventListener(accListener);
            }
        }
        
        ScriptHandlerMgr::getInstance()->removeObjectHandler((void*)self, ScriptHandlerMgr::HandlerType::ACCELEROMETER);
        return 0;
    }
    
    CCLOG("'unregisterScriptAccelerateHandler' has wrong number of arguments: %d, was expecting %d\n", argc, 0);
    return 0;
    
#if COCOS2D_DEBUG >= 1
tolua_lerror:
    tolua_error(tolua_S,"#ferror in function 'unregisterScriptAccelerateHandler'.",&tolua_err);
    return 0;
#endif
}

static int tolua_cocos2d_Scheduler_scheduleScriptFunc(lua_State* tolua_S)
{
    if (NULL == tolua_S)
        return 0;
    
    int argc = 0;
    Scheduler* self = nullptr;
    
#if COCOS2D_DEBUG >= 1
    tolua_Error tolua_err;
	if (!tolua_isusertype(tolua_S,1,"Scheduler",0,&tolua_err)) goto tolua_lerror;
#endif
    
    self = static_cast<cocos2d::Scheduler*>(tolua_tousertype(tolua_S,1,0));
    
#if COCOS2D_DEBUG >= 1
	if (nullptr == self) {
		tolua_error(tolua_S,"invalid 'self' in function 'tolua_cocos2d_Scheduler_scheduleScriptFunc'\n", NULL);
		return 0;
	}
#endif
    
    argc = lua_gettop(tolua_S) - 1;
    if (3 == argc) {
#if COCOS2D_DEBUG >= 1
        if (!toluafix_isfunction(tolua_S,2,"LUA_FUNCTION",0,&tolua_err) ||
            !tolua_isnumber(tolua_S,3,0,&tolua_err) ||
            !tolua_isboolean(tolua_S,4,0,&tolua_err))
        {
            goto tolua_lerror;
        }
#endif
        LUA_FUNCTION handler = (  toluafix_ref_function(tolua_S,2,0));
        float interval = (float)  tolua_tonumber(tolua_S,3,0);
        bool  paused   = (bool)  tolua_toboolean(tolua_S,4,0);
        unsigned int tolua_ret = (unsigned int)  self->scheduleScriptFunc(handler,interval,paused);
        tolua_pushnumber(tolua_S,(lua_Number)tolua_ret);
        return 1;
    }
    
    CCLOG("'scheduleScriptFunc' has wrong number of arguments: %d, was expecting %d\n", argc, 3);
    return 0;
    
#if COCOS2D_DEBUG >= 1
tolua_lerror:
    tolua_error(tolua_S,"#ferror in function 'scheduleScriptFunc'.",&tolua_err);
    return 0;
#endif
}


static int tolua_cocos2d_Scheduler_unscheduleScriptEntry(lua_State* tolua_S)
{
    if (NULL == tolua_S)
        return 0;
    
    int argc = 0;
    Scheduler* self = nullptr;
    
#if COCOS2D_DEBUG >= 1
    tolua_Error tolua_err;
	if (!tolua_isusertype(tolua_S,1,"Scheduler",0,&tolua_err)) goto tolua_lerror;
#endif
    
    self = static_cast<cocos2d::Scheduler*>(tolua_tousertype(tolua_S,1,0));
    
#if COCOS2D_DEBUG >= 1
	if (nullptr == self) {
		tolua_error(tolua_S,"invalid 'self' in function 'tolua_cocos2d_Scheduler_unscheduleScriptEntry'\n", NULL);
		return 0;
	}
#endif
    
    argc = lua_gettop(tolua_S) - 1;
    if (1 == argc) {
#if COCOS2D_DEBUG >= 1
        if (!tolua_isnumber(tolua_S,2,0,&tolua_err))
        {
            goto tolua_lerror;
        }
#endif
        
        unsigned int scheduleScriptEntryID = ((unsigned int)  tolua_tonumber(tolua_S,2,0));
        self->unscheduleScriptEntry(scheduleScriptEntryID);
        return 0;
    }
    
    CCLOG("'unscheduleScriptEntry' has wrong number of arguments: %d, was expecting %d\n", argc, 1);
    return 0;
    
#if COCOS2D_DEBUG >= 1
tolua_lerror:
    tolua_error(tolua_S,"#ferror in function 'unscheduleScriptEntry'.",&tolua_err);
    return 0;
#endif
}

int tolua_cocos2d_Sequence_create(lua_State* tolua_S)
{
    if (NULL == tolua_S)
        return 0;
    
    int argc = 0;
    
#if COCOS2D_DEBUG >= 1
	tolua_Error tolua_err;
	if (!tolua_isusertable(tolua_S,1,"Sequence",0,&tolua_err)) goto tolua_lerror;
#endif
    
    argc = lua_gettop(tolua_S) - 1;
    if(argc > 0)
    {
        Vector<FiniteTimeAction*> array;

        if (1 == argc && tolua_istable(tolua_S, 2, 0, &tolua_err))
        {
            luaval_to_ccvector(tolua_S, 2, &array);
        }
        else
        {
            uint32_t i = 1;
            while (i <= argc)
            {
#if COCOS2D_DEBUG >= 1
                if (!tolua_isusertype(tolua_S, 1 + i, "FiniteTimeAction", 0, &tolua_err))
                    goto tolua_lerror;
#endif
                
                cocos2d::FiniteTimeAction* item = static_cast<cocos2d::FiniteTimeAction*>(tolua_tousertype(tolua_S, 1 + i, NULL));
                if (NULL != item)
                {
                    array.pushBack(item);
                    ++i;
                }
            }
        }
        
        cocos2d::Sequence* tolua_ret = cocos2d::Sequence::create(array);
        //issue 2433 uncheck
        int nID = (tolua_ret) ? (int)tolua_ret->_ID : -1;
        int* pLuaID = (tolua_ret) ? &tolua_ret->_luaID : NULL;
        toluafix_pushusertype_ccobject(tolua_S, nID, pLuaID, (void*)tolua_ret,"Sequence");
        return 1;
    }
    CCLOG("'create' has wrong number of arguments: %d, was expecting %d\n", argc, 1);
    return 0;
    
#if COCOS2D_DEBUG >= 1
tolua_lerror:
    tolua_error(tolua_S,"#ferror in function 'create'.",&tolua_err);
    return 0;
#endif
}

static int tolua_cocos2d_CallFunc_create(lua_State* tolua_S)
{
    if (NULL == tolua_S)
        return 0;
    
    int argc = 0;
    
#if COCOS2D_DEBUG >= 1
	tolua_Error tolua_err;
	if (!tolua_isusertable(tolua_S,1,"CallFunc",0,&tolua_err)) goto tolua_lerror;
#endif
    
    argc = lua_gettop(tolua_S) - 1;
    
    if (argc == 1 || argc == 2)
    {
#if COCOS2D_DEBUG >= 1
        if(!toluafix_isfunction(tolua_S,2,"LUA_FUNCTION",0,&tolua_err))
            goto tolua_lerror;
#endif
        
        LUA_FUNCTION handler = (  toluafix_ref_function(tolua_S,2,0));
        
        bool hasExtraData = false;
        int  ref  = 0;
        if (argc == 2)
        {
#if COCOS2D_DEBUG >= 1
            if(!tolua_istable(tolua_S, 3, 0, &tolua_err))
                goto tolua_lerror;
#endif
            lua_pushvalue(tolua_S, 3);
            ref = luaL_ref(tolua_S, LUA_REGISTRYINDEX);
            hasExtraData = true;
        }
        LuaCallFunc* tolua_ret = new LuaCallFunc();
        tolua_ret->initWithFunction([=](void* self,Node* target){
            int callbackHandler =  ScriptHandlerMgr::getInstance()->getObjectHandler((void*)tolua_ret, ScriptHandlerMgr::HandlerType::CALLFUNC);
            
            if (0 != callbackHandler)
            {
                LuaStack* stack = LuaEngine::getInstance()->getLuaStack();
                int argNums = 1;
                if (nullptr != target)
                {
                    stack->pushObject(target, "Node");
                }
                else
                {
                    stack->pushNil();
                }
                
                if (hasExtraData)
                {
                    lua_rawgeti(tolua_S, LUA_REGISTRYINDEX,ref);
                    if (lua_istable(tolua_S, -1))
                    {
                        argNums += 1;
                    }
                    else
                    {
                        lua_pop(tolua_S, 1);
                    }
                }
                stack->executeFunctionByHandler(callbackHandler, argNums);
                if (hasExtraData)
                {
                    luaL_unref(tolua_S, LUA_REGISTRYINDEX,ref);
                }
                stack->clean();
            }
        });
        tolua_ret->autorelease();
        ScriptHandlerMgr::getInstance()->addObjectHandler((void*)tolua_ret, handler, ScriptHandlerMgr::HandlerType::CALLFUNC);
        
        int nID = (tolua_ret) ? (int)tolua_ret->_ID : -1;
        int* pLuaID = (tolua_ret) ? &tolua_ret->_luaID : NULL;
        toluafix_pushusertype_ccobject(tolua_S, nID, pLuaID, (void*)tolua_ret,"CallFunc");
        return 1;
    }
    
    CCLOG("'create' has wrong number of arguments: %d, was expecting %d\n", argc, 1);
    return 0;
    
#if COCOS2D_DEBUG >= 1
tolua_lerror:
    tolua_error(tolua_S,"#ferror in function 'create'.",&tolua_err);
    return 0;
#endif
    
}

static int tolua_cocos2d_Node_registerScriptHandler(lua_State* tolua_S)
{
    if (NULL == tolua_S)
        return 0;
    
    int argc = 0;
    Node* self = nullptr;
    
#if COCOS2D_DEBUG >= 1
	tolua_Error tolua_err;
	if (!tolua_isusertype(tolua_S,1,"Node",0,&tolua_err)) goto tolua_lerror;
#endif
    
    self = static_cast<cocos2d::Node*>(tolua_tousertype(tolua_S,1,0));
#if COCOS2D_DEBUG >= 1
	if (nullptr == self) {
		tolua_error(tolua_S,"invalid 'self' in function 'tolua_cocos2d_Node_registerScriptHandler'\n", NULL);
		return 0;
	}
#endif
    
    argc = lua_gettop(tolua_S) - 1;
    
    if (argc == 1)
    {
#if COCOS2D_DEBUG >= 1
        if(!toluafix_isfunction(tolua_S,2,"LUA_FUNCTION",0,&tolua_err))
            goto tolua_lerror;
#endif
        
        LUA_FUNCTION handler = (  toluafix_ref_function(tolua_S,2,0));
        ScriptHandlerMgr::getInstance()->addObjectHandler((void*)self, handler, ScriptHandlerMgr::HandlerType::NODE);

        return 0;
    }
    
    CCLOG("'registerScriptHandler' has wrong number of arguments: %d, was expecting %d\n", argc, 1);
    return 0;

#if COCOS2D_DEBUG >= 1
tolua_lerror:
    tolua_error(tolua_S,"#ferror in function 'registerScriptHandler'.",&tolua_err);
    return 0;
#endif
}

static int tolua_cocos2d_Node_unregisterScriptHandler(lua_State* tolua_S)
{
    if (NULL == tolua_S)
        return 0;
    
    int argc = 0;
    Node* self = nullptr;
    
#if COCOS2D_DEBUG >= 1
	tolua_Error tolua_err;
	if (!tolua_isusertype(tolua_S,1,"Node",0,&tolua_err)) goto tolua_lerror;
#endif
    
    self = static_cast<cocos2d::Node*>(tolua_tousertype(tolua_S,1,0));
#if COCOS2D_DEBUG >= 1
	if (nullptr == self) {
		tolua_error(tolua_S,"invalid 'self' in function 'tolua_cocos2d_Node_unregisterScriptHandler'\n", NULL);
		return 0;
	}
#endif
    
    argc = lua_gettop(tolua_S) - 1;
    
    if (argc == 0)
    {
        ScriptHandlerMgr::getInstance()->removeObjectHandler((void*)self, ScriptHandlerMgr::HandlerType::NODE);
        return 0;
    }
    
    CCLOG("'unregisterScriptHandler' has wrong number of arguments: %d, was expecting %d\n", argc, 0);
    return 0;
    
#if COCOS2D_DEBUG >= 1
tolua_lerror:
    tolua_error(tolua_S,"#ferror in function 'unregisterScriptHandler'.",&tolua_err);
    return 0;
#endif
}


static int tolua_Cocos2d_Node_scheduleUpdateWithPriorityLua(lua_State* tolua_S)
{
    if (NULL == tolua_S)
        return 0;
    
    int argc = 0;
    Node* self = nullptr;
    
#if COCOS2D_DEBUG >= 1
	tolua_Error tolua_err;
	if (!tolua_isusertype(tolua_S,1,"Node",0,&tolua_err)) goto tolua_lerror;
#endif
    
    self = static_cast<cocos2d::Node*>(tolua_tousertype(tolua_S,1,0));
#if COCOS2D_DEBUG >= 1
	if (nullptr == self) {
		tolua_error(tolua_S,"invalid 'self' in function 'tolua_Cocos2d_Node_scheduleUpdateWithPriorityLua'\n", NULL);
		return 0;
	}
#endif
    
    argc = lua_gettop(tolua_S) - 1;
    
    if (argc == 2)
    {
#if COCOS2D_DEBUG >= 1
        if(!toluafix_isfunction(tolua_S,2,"LUA_FUNCTION",0,&tolua_err))
            goto tolua_lerror;
#endif
        
        LUA_FUNCTION handler = (  toluafix_ref_function(tolua_S,2,0));
        int priority = 0;
        if (luaval_to_int32(tolua_S, 3, &priority))
        {
           self->scheduleUpdateWithPriorityLua(handler,priority);
        }
        return 0;
    }
    
    CCLOG("'scheduleUpdateWithPriorityLua' has wrong number of arguments: %d, was expecting %d\n", argc, 2);
    return 0;
    
#if COCOS2D_DEBUG >= 1
tolua_lerror:
    tolua_error(tolua_S,"#ferror in function 'scheduleUpdateWithPriorityLua'.",&tolua_err);
    return 0;
#endif
}

static int tolua_cocos2d_Node_unscheduleUpdate(lua_State* tolua_S)
{
    if (NULL == tolua_S)
        return 0;
    
    int argc = 0;
    Node* self = nullptr;
    
#if COCOS2D_DEBUG >= 1
	tolua_Error tolua_err;
	if (!tolua_isusertype(tolua_S,1,"Node",0,&tolua_err)) goto tolua_lerror;
#endif
    
    self = static_cast<cocos2d::Node*>(tolua_tousertype(tolua_S,1,0));
#if COCOS2D_DEBUG >= 1
	if (nullptr == self) {
		tolua_error(tolua_S,"invalid 'self' in function 'tolua_cocos2d_Node_unscheduleUpdate'\n", NULL);
		return 0;
	}
#endif
    
    argc = lua_gettop(tolua_S) - 1;
    
    if (0 == argc)
    {
        self->unscheduleUpdate();
        return 0;
    }
    
    CCLOG("'unscheduleUpdate' has wrong number of arguments: %d, was expecting %d\n", argc, 0);
    return 0;
    
#if COCOS2D_DEBUG >= 1
tolua_lerror:
    tolua_error(tolua_S,"#ferror in function 'unscheduleUpdate'.",&tolua_err);
    return 0;
#endif
}

static int tolua_cocos2d_Node_getPosition(lua_State* tolua_S)
{
    if (NULL == tolua_S)
        return 0;
    
    int argc = 0;
    Node* self = nullptr;
    
#if COCOS2D_DEBUG >= 1
	tolua_Error tolua_err;
	if (!tolua_isusertype(tolua_S,1,"Node",0,&tolua_err)) goto tolua_lerror;
#endif
    
    self = static_cast<cocos2d::Node*>(tolua_tousertype(tolua_S,1,0));
#if COCOS2D_DEBUG >= 1
	if (nullptr == self) {
		tolua_error(tolua_S,"invalid 'self' in function 'tolua_cocos2d_Node_getPosition'\n", NULL);
		return 0;
	}
#endif
    
    argc = lua_gettop(tolua_S) - 1;
    
    if (argc >= 0 && argc <= 2)
    {
#if COCOS2D_DEBUG >= 1
        if (!tolua_isnumber(tolua_S,2,1,&tolua_err) || !tolua_isnumber(tolua_S,3,1,&tolua_err) )
            goto tolua_lerror;
#endif
        float x = (float)  tolua_tonumber(tolua_S,2,0);
        float y = (float)  tolua_tonumber(tolua_S,3,0);
        
        self->getPosition(&x,&y);
        
        tolua_pushnumber(tolua_S,(lua_Number)x);
        tolua_pushnumber(tolua_S,(lua_Number)y);
        
        return 2;
    }
    
    CCLOG("'getPosition' function in Node has wrong number of arguments: %d, was expecting %d\n", argc, 0);
    return 0;
    
#if COCOS2D_DEBUG >= 1
tolua_lerror:
    tolua_error(tolua_S,"#ferror in function 'getPosition'.",&tolua_err);
    return 0;
#endif
}

static int tolua_cocos2d_Spawn_create(lua_State* tolua_S)
{
    if (NULL == tolua_S)
        return 0;
    
    int argc = 0;
    
#if COCOS2D_DEBUG >= 1
    tolua_Error tolua_err;
    if (!tolua_isusertable(tolua_S,1,"Spawn",0,&tolua_err)) goto tolua_lerror;
#endif
    
    argc = lua_gettop(tolua_S) - 1;
    
    if (argc > 0)
    {
        Vector<FiniteTimeAction*> array;        
        uint32_t i = 1;
        
        if (1 == argc && tolua_istable(tolua_S, 2, 0, &tolua_err))
        {
            luaval_to_ccvector(tolua_S, 2, &array);
        }
        else
        {
            while (i <= argc)
            {
#if COCOS2D_DEBUG >= 1
                if (!tolua_isusertype(tolua_S, 1 + i, "FiniteTimeAction", 0, &tolua_err))
                    goto tolua_lerror;
#endif
                
                cocos2d::FiniteTimeAction* item = static_cast<cocos2d::FiniteTimeAction*>(tolua_tousertype(tolua_S, 1 + i, NULL));
                if (NULL != item)
                {
                    array.pushBack(item);
                    ++i;
                }
            }
        }
        
        cocos2d::Spawn * tolua_ret = cocos2d::Spawn::create(array);
        int nID = (tolua_ret) ? (int)tolua_ret->_ID : -1;
        int* pLuaID = (tolua_ret) ? &tolua_ret->_luaID : NULL;
        toluafix_pushusertype_ccobject(tolua_S, nID, pLuaID, (void*)tolua_ret,"Spawn");
        return 1;
    }
    
    CCLOG("'create' has wrong number of arguments: %d, was expecting %d\n", argc, 1);
    return 0;
    
#if COCOS2D_DEBUG >= 1
tolua_lerror:
    tolua_error(tolua_S,"#ferror in function 'create'.",&tolua_err);
    return 0;
#endif
}

int lua_cocos2d_CardinalSplineBy_create(lua_State* tolua_S)
{
    if (NULL == tolua_S)
        return 0;
    
    int argc = 0;
    bool ok = true;
    
#if COCOS2D_DEBUG >= 1
    tolua_Error tolua_err;
    if (!tolua_isusertable(tolua_S,1,"CardinalSplineBy",0,&tolua_err)) goto tolua_lerror;
#endif
    
    argc = lua_gettop(tolua_S) - 1;
    
    if (argc == 3)
    {
        double dur = 0.0;
        ok &= luaval_to_number(tolua_S, 2, &dur);
        if (!ok)
            return false;
        
        int num = 0;
        Point *arr = NULL;
        ok &= luaval_to_array_of_Point(tolua_S, 3, &arr, &num);
        if (!ok)
            return false;
        
        double ten = 0.0;
        ok &= luaval_to_number(tolua_S, 4, &ten);
        if (!ok)
            return false;
        
        if (num > 0)
        {
            PointArray* points = PointArray::create(num);
            
            if (NULL == points)
            {
                free(arr);
                return 0;
            }
            
            for( int i = 0; i < num; i++) {
                points->addControlPoint(arr[i]);
            }
            
            free(arr);
            CardinalSplineBy* tolua_ret = CardinalSplineBy::create(dur, points, ten);
            if (NULL != tolua_ret)
            {
                int nID = (tolua_ret) ? (int)tolua_ret->_ID : -1;
                int* pLuaID = (tolua_ret) ? &tolua_ret->_luaID : NULL;
                toluafix_pushusertype_ccobject(tolua_S, nID, pLuaID, (void*)tolua_ret,"CardinalSplineBy");
                return 1;
            }
        }
    }
    
    CCLOG("'create' has wrong number of arguments: %d, was expecting %d\n", argc, 3);
    return 0;
    
#if COCOS2D_DEBUG >= 1
tolua_lerror:
    tolua_error(tolua_S,"#ferror in function 'create'.",&tolua_err);
    return 0;
#endif
}

int tolua_cocos2d_CatmullRomBy_create(lua_State* tolua_S)
{
    if (NULL == tolua_S)
        return 0;
    
    int argc = 0;
    bool ok = true;
    
#if COCOS2D_DEBUG >= 1
    tolua_Error tolua_err;
    if (!tolua_isusertable(tolua_S,1,"CatmullRomBy",0,&tolua_err)) goto tolua_lerror;
#endif
    
    argc = lua_gettop(tolua_S) - 1;
    
    if (argc == 2)
    {
        double dur = 0.0;
        ok &= luaval_to_number(tolua_S, 2, &dur);
        if (!ok)
            return false;
        
        int num = 0;
        Point *arr = NULL;
        ok &= luaval_to_array_of_Point(tolua_S, 3, &arr, &num);
        if (!ok)
            return false;
        
        if (num > 0)
        {
            PointArray* points = PointArray::create(num);
            
            if (NULL == points)
            {
                free(arr);
                return 0;
            }
            
            for( int i = 0; i < num; i++) {
                points->addControlPoint(arr[i]);
            }
            
            free(arr);
            CatmullRomBy* tolua_ret = CatmullRomBy::create(dur, points);
            if (NULL != tolua_ret)
            {
                int nID = (tolua_ret) ? (int)tolua_ret->_ID : -1;
                int* pLuaID = (tolua_ret) ? &tolua_ret->_luaID : NULL;
                toluafix_pushusertype_ccobject(tolua_S, nID, pLuaID, (void*)tolua_ret,"CatmullRomBy");
                return 1;
            }
        }
    }
    
    CCLOG("'create' has wrong number of arguments: %d, was expecting %d\n", argc, 2);
    return 0;
    
#if COCOS2D_DEBUG >= 1
tolua_lerror:
    tolua_error(tolua_S,"#ferror in function 'create'.",&tolua_err);
    return 0;
#endif
}

int tolua_cocos2d_CatmullRomTo_create(lua_State* tolua_S)
{
    if (NULL == tolua_S)
        return 0;
    
    int argc = 0;
    bool ok = true;
    
#if COCOS2D_DEBUG >= 1
    tolua_Error tolua_err;
    if (!tolua_isusertable(tolua_S,1,"CatmullRomTo",0,&tolua_err)) goto tolua_lerror;
#endif
    
    argc = lua_gettop(tolua_S) - 1;
    
    if (argc == 2)
    {
        double dur = 0.0;
        ok &= luaval_to_number(tolua_S, 2, &dur);
        if (!ok)
            return false;
        
        int num = 0;
        Point *arr = NULL;
        ok &= luaval_to_array_of_Point(tolua_S, 3, &arr, &num);
        if (!ok)
            return false;
        
        if (num > 0)
        {
            PointArray* points = PointArray::create(num);
            
            if (NULL == points)
            {
                free(arr);
                return 0;
            }
            
            for( int i = 0; i < num; i++) {
                points->addControlPoint(arr[i]);
            }
            
            free(arr);
            CatmullRomTo* tolua_ret = CatmullRomTo::create(dur, points);
            if (NULL != tolua_ret)
            {
                int nID = (tolua_ret) ? (int)tolua_ret->_ID : -1;
                int* pLuaID = (tolua_ret) ? &tolua_ret->_luaID : NULL;
                toluafix_pushusertype_ccobject(tolua_S, nID, pLuaID, (void*)tolua_ret,"CatmullRomTo");
                return 1;
            }
        }
    }
    
    CCLOG("'create' has wrong number of arguments: %d, was expecting %d\n", argc, 2);
    return 0;
    
#if COCOS2D_DEBUG >= 1
tolua_lerror:
    tolua_error(tolua_S,"#ferror in function 'create'.",&tolua_err);
    return 0;
#endif
}

int tolua_cocos2d_BezierBy_create(lua_State* tolua_S)
{
    if (NULL == tolua_S)
        return 0;
    
    int argc = 0;
    bool ok = true;
    
#if COCOS2D_DEBUG >= 1
    tolua_Error tolua_err;
    if (!tolua_isusertable(tolua_S,1,"BezierBy",0,&tolua_err)) goto tolua_lerror;
#endif
    
    argc = lua_gettop(tolua_S) - 1;
    
    if (argc == 2)
    {
        double t = 0.0;
        ok &= luaval_to_number(tolua_S, 2, &t);
        if (!ok)
            return false;
        
        int num = 0;
        Point *arr = NULL;
        ok &= luaval_to_array_of_Point(tolua_S, 3, &arr, &num);
        if (!ok)
            return false;
        
        if (num < 3)
        {
            free(arr);
            return false;
        }
        
        ccBezierConfig config;
        config.controlPoint_1 = arr[0];
        config.controlPoint_2 = arr[1];
        config.endPosition = arr[2];
        free(arr);
        
        BezierBy* tolua_ret = BezierBy::create(t, config);
        if (NULL != tolua_ret)
        {
            int nID = (tolua_ret) ? (int)tolua_ret->_ID : -1;
            int* pLuaID = (tolua_ret) ? &tolua_ret->_luaID : NULL;
            toluafix_pushusertype_ccobject(tolua_S, nID, pLuaID, (void*)tolua_ret,"BezierBy");
            return 1;
        }
    }
    
    CCLOG("'create' has wrong number of arguments: %d, was expecting %d\n", argc, 2);
    return 0;
    
#if COCOS2D_DEBUG >= 1
tolua_lerror:
    tolua_error(tolua_S,"#ferror in function 'create'.",&tolua_err);
    return 0;
#endif
}

int tolua_cocos2d_BezierTo_create(lua_State* tolua_S)
{
    if (NULL == tolua_S)
        return 0;
    
    int argc = 0;
    bool ok = true;
    
#if COCOS2D_DEBUG >= 1
    tolua_Error tolua_err;
    if (!tolua_isusertable(tolua_S,1,"BezierTo",0,&tolua_err)) goto tolua_lerror;
#endif
    
    argc = lua_gettop(tolua_S) - 1;
    
    if (argc == 2)
    {
        double t = 0.0;
        ok &= luaval_to_number(tolua_S, 2, &t);
        if (!ok)
            return false;
        
        int num = 0;
        Point *arr = NULL;
        ok &= luaval_to_array_of_Point(tolua_S, 3, &arr, &num);
        if (!ok)
            return false;
        
        if (num < 3)
        {
            free(arr);
            return false;
        }
        
        ccBezierConfig config;
        config.controlPoint_1 = arr[0];
        config.controlPoint_2 = arr[1];
        config.endPosition = arr[2];
        free(arr);
        
        BezierTo* tolua_ret = BezierTo::create(t, config);
        if (NULL != tolua_ret)
        {
            int nID = (tolua_ret) ? (int)tolua_ret->_ID : -1;
            int* pLuaID = (tolua_ret) ? &tolua_ret->_luaID : NULL;
            toluafix_pushusertype_ccobject(tolua_S, nID, pLuaID, (void*)tolua_ret,"BezierTo");
            return 1;
        }
    }
    
    CCLOG("'create' has wrong number of arguments: %d, was expecting %d\n", argc, 2);
    return 0;
    
#if COCOS2D_DEBUG >= 1
tolua_lerror:
    tolua_error(tolua_S,"#ferror in function 'create'.",&tolua_err);
    return 0;
#endif
}

static int tolua_cocos2d_DrawNode_drawPolygon(lua_State* tolua_S)
{
    if (NULL == tolua_S)
        return 0;
    
    int argc = 0;
    DrawNode* self = nullptr;
  
    tolua_Error tolua_err;
#if COCOS2D_DEBUG >= 1
    if (!tolua_isusertype(tolua_S,1,"DrawNode",0,&tolua_err)) goto tolua_lerror;
#endif
    
    self = static_cast<cocos2d::DrawNode*>(tolua_tousertype(tolua_S,1,0));
#if COCOS2D_DEBUG >= 1
	if (nullptr == self) {
		tolua_error(tolua_S,"invalid 'self' in function 'tolua_cocos2d_DrawNode_drawPolygon'\n", NULL);
		return 0;
	}
#endif
    
    argc = lua_gettop(tolua_S) - 1;
    if (5 == argc)
    {
#if COCOS2D_DEBUG >= 1
        if(
        !tolua_istable(tolua_S, 2, 0, &tolua_err)  ||
        !tolua_isnumber(tolua_S, 3, 0, &tolua_err) ||
        !tolua_istable(tolua_S, 4, 0,&tolua_err)   ||
        !tolua_isnumber(tolua_S, 5, 0, &tolua_err) ||
        !tolua_istable(tolua_S,6, 0,&tolua_err) )
        {
            goto tolua_lerror;
        }
#endif
        size_t size = lua_tonumber(tolua_S, 3);
        if ( size > 0 )
        {
            Point* points = new Point[size];
            if (NULL == points)
                return 0;
            
            for (int i = 0; i < size; i++)
            {
                lua_pushnumber(tolua_S,i + 1);
                lua_gettable(tolua_S,2);
                if (!tolua_istable(tolua_S,-1, 0, &tolua_err))
                {
                    CC_SAFE_DELETE_ARRAY(points);
#if COCOS2D_DEBUG >= 1
                    goto tolua_lerror;
#endif
                }
                
                if(!luaval_to_point(tolua_S, lua_gettop(tolua_S), &points[i]))
                {
                    lua_pop(tolua_S, 1);
                    CC_SAFE_DELETE_ARRAY(points);
                    return 0;
                }
                lua_pop(tolua_S, 1);
            }
            
            Color4F fillColor;
            if (!luaval_to_color4f(tolua_S, 4, &fillColor))
            {
                CC_SAFE_DELETE_ARRAY(points);
                return 0;
            }
            
            float borderWidth  = (float)tolua_tonumber(tolua_S, 5, 0);
            
            Color4F borderColor;
            if (!luaval_to_color4f(tolua_S, 6, &borderColor))
            {
                CC_SAFE_DELETE_ARRAY(points);
                return 0;
            }
            
            self->drawPolygon(points, size, fillColor, borderWidth, borderColor);
            CC_SAFE_DELETE_ARRAY(points);
            return 0;
        }        
    }
    
    CCLOG("'drawPolygon' has wrong number of arguments: %d, was expecting %d\n", argc, 5);
    return 0;
    
#if COCOS2D_DEBUG >= 1
tolua_lerror:
    tolua_error(tolua_S,"#ferror in function 'drawPolygon'.",&tolua_err);
    return 0;
#endif
}

// setBlendFunc
template<class T>
static int tolua_cocos2dx_setBlendFunc(lua_State* tolua_S,const char* className)
{
    if (NULL == tolua_S || NULL == className || strlen(className) == 0)
        return 0;
    
    int argc = 0;
    T* self = nullptr;
    
#if COCOS2D_DEBUG >= 1
    tolua_Error tolua_err;
    if (!tolua_isusertype(tolua_S,1,className,0,&tolua_err)) goto tolua_lerror;
#endif
    
    self = static_cast<T*>(tolua_tousertype(tolua_S,1,0));
    
    argc = lua_gettop(tolua_S) - 1;
    if (2 == argc)
    {
        GLenum src, dst;
        if (!luaval_to_int32(tolua_S, 2, (int32_t*)&src))
            return 0;
        
        if (!luaval_to_int32(tolua_S, 3, (int32_t*)&dst))
            return 0;
        
        BlendFunc blendFunc = {src, dst};
        self->setBlendFunc(blendFunc);
        return 0;
    }

    
    CCLOG("'setBlendFunc' has wrong number of arguments: %d, was expecting %d\n", argc, 2);
    return 0;
    
#if COCOS2D_DEBUG >= 1
tolua_lerror:
    tolua_error(tolua_S,"#ferror in function 'setBlendFunc'.",&tolua_err);
    return 0;
#endif
}

static int tolua_cocos2dx_Sprite_setBlendFunc(lua_State* tolua_S)
{
    return tolua_cocos2dx_setBlendFunc<Sprite>(tolua_S,"Sprite");
}

static int tolua_cocos2dx_LayerColor_setBlendFunc(lua_State* tolua_S)
{
    return tolua_cocos2dx_setBlendFunc<LayerColor>(tolua_S,"LayerColor");
}

static int tolua_cocos2dx_ParticleSystem_setBlendFunc(lua_State* tolua_S) 
{
    return tolua_cocos2dx_setBlendFunc<ParticleSystem>(tolua_S,"ParticleSystem");
}

static int tolua_cocos2dx_LayerMultiplex_create(lua_State* tolua_S)
{
    if (nullptr == tolua_S)
        return 0;
    
    int argc = 0;
    Vector<Layer*> arg0;
    
#if COCOS2D_DEBUG >= 1
    tolua_Error tolua_err;
    if (!tolua_isusertable(tolua_S, 1, "LayerMultiplex", 0, &tolua_err))  goto tolua_lerror;
#endif
    
    argc = lua_gettop(tolua_S) - 1;
 
    if (argc > 0)
    {
        if (luavals_variadic_to_ccvector(tolua_S, argc, &arg0))
        {
            LayerMultiplex* tolua_ret =  LayerMultiplex::createWithArray(arg0);
            int  nID = (tolua_ret) ? (int)tolua_ret->_ID : -1;
            int* pLuaID = (tolua_ret) ? &tolua_ret->_luaID : NULL;
            toluafix_pushusertype_ccobject(tolua_S, nID, pLuaID, (void*)tolua_ret,"LayerMultiplex");
            return 1;
        }
        else
        {
            CCLOG("error in tolua_cocos2dx_LayerMultiplex_create \n");
            return 0;
        }
    }
    
    CCLOG("'create' has wrong number of arguments: %d, was expecting %d\n", argc, 1);
    return 0;
    
#if COCOS2D_DEBUG >= 1
tolua_lerror:
    tolua_error(tolua_S,"#ferror in function 'create'.",&tolua_err);
    return 0;
#endif
}

<<<<<<< HEAD
static int tolua_cocos2dx_Camera_getCenter(lua_State* tolua_S)
=======
static int tolua_cocos2dx_FileUtils_getStringFromFile(lua_State* tolua_S)
>>>>>>> 4c99a621
{
    if (nullptr == tolua_S)
        return 0;
    
    int argc = 0;
<<<<<<< HEAD
    Camera* self = nullptr;
#if COCOS2D_DEBUG >= 1
    tolua_Error tolua_err;
    if (!tolua_isusertype(tolua_S,1,"Camera",0,&tolua_err)) goto tolua_lerror;
#endif
    
    self = static_cast<Camera *>(tolua_tousertype(tolua_S,1,0));
    
#if COCOS2D_DEBUG >= 1
    if (nullptr == self)
    {
		tolua_error(tolua_S,"invalid 'self' in function 'tolua_cocos2dx_Camera_getCenter'\n", nullptr);
		return 0;
	}
#endif
    
    argc = lua_gettop(tolua_S) - 1;
    
    if (0 == argc)
    {
        float x;
        float y;
        float z;
        self->getCenter(&x, &y, &z);
        tolua_pushnumber(tolua_S,(lua_Number)x);
        tolua_pushnumber(tolua_S, (lua_Number)y);
        tolua_pushnumber(tolua_S, (lua_Number)z);
        return 3;
    }
    
    CCLOG("'getCenter' has wrong number of arguments: %d, was expecting %d\n", argc, 0);
    return 0;
    
#if COCOS2D_DEBUG >= 1
tolua_lerror:
    tolua_error(tolua_S,"#ferror in function 'getCenter'.",&tolua_err);
    return 0;
#endif
}

static int tolua_cocos2dx_Camera_getEye(lua_State* tolua_S)
{
    if (nullptr == tolua_S)
        return 0;
    
    int argc = 0;
    Camera* self = nullptr;
#if COCOS2D_DEBUG >= 1
    tolua_Error tolua_err;
    if (!tolua_isusertype(tolua_S,1,"Camera",0,&tolua_err)) goto tolua_lerror;
#endif
    
    self = static_cast<Camera *>(tolua_tousertype(tolua_S,1,0));
    
#if COCOS2D_DEBUG >= 1
    if (nullptr == self) {
		tolua_error(tolua_S,"invalid 'self' in function 'tolua_cocos2dx_Camera_getEye'\n", nullptr);
		return 0;
	}
#endif
    
    argc = lua_gettop(tolua_S) - 1;
    
    if (0 == argc)
    {
        float x;
        float y;
        float z;
        self->getEye(&x, &y, &z);
        tolua_pushnumber(tolua_S,(lua_Number)x);
        tolua_pushnumber(tolua_S, (lua_Number)y);
        tolua_pushnumber(tolua_S, (lua_Number)z);
        return 3;
    }
    
    CCLOG("'getEye' has wrong number of arguments: %d, was expecting %d\n", argc, 0);
    return 0;
    
#if COCOS2D_DEBUG >= 1
tolua_lerror:
    tolua_error(tolua_S,"#ferror in function 'getEye'.",&tolua_err);
    return 0;
#endif
}

static int tolua_cocos2dx_Camera_getUp(lua_State* tolua_S)
{
    if (nullptr == tolua_S)
        return 0;
    
    int argc = 0;
    Camera* self = nullptr;
#if COCOS2D_DEBUG >= 1
    tolua_Error tolua_err;
    if (!tolua_isusertype(tolua_S,1,"Camera",0,&tolua_err)) goto tolua_lerror;
#endif
    
    self = static_cast<Camera *>(tolua_tousertype(tolua_S,1,0));
    
#if COCOS2D_DEBUG >= 1
    if (nullptr == self) {
		tolua_error(tolua_S,"invalid 'self' in function 'tolua_cocos2dx_Camera_getUp'\n", nullptr);
=======
    FileUtils* self = nullptr;
    bool ok = true;
    
#if COCOS2D_DEBUG >= 1
    tolua_Error tolua_err;
    if (!tolua_isusertype(tolua_S,1,"FileUtils",0,&tolua_err)) goto tolua_lerror;
#endif
    
    self = static_cast<FileUtils *>(tolua_tousertype(tolua_S,1,0));
    
#if COCOS2D_DEBUG >= 1
    if (nullptr == self)
    {
		tolua_error(tolua_S,"invalid 'self' in function 'tolua_cocos2dx_FileUtils_getStringFromFile'\n", nullptr);
>>>>>>> 4c99a621
		return 0;
	}
#endif
    
    argc = lua_gettop(tolua_S) - 1;
    
<<<<<<< HEAD
    if (0 == argc)
    {
        float x;
        float y;
        float z;
        self->getUp(&x, &y, &z);
        tolua_pushnumber(tolua_S,(lua_Number)x);
        tolua_pushnumber(tolua_S, (lua_Number)y);
        tolua_pushnumber(tolua_S, (lua_Number)z);
        return 3;
    }
    
    CCLOG("'getUp' has wrong number of arguments: %d, was expecting %d\n", argc, 0);
=======
    if (1 == argc)
    {
        const char* arg0;
        std::string arg0_tmp; ok &= luaval_to_std_string(tolua_S, 2, &arg0_tmp); arg0 = arg0_tmp.c_str();
        if (ok)
        {
            std::string fullPathName = FileUtils::getInstance()->fullPathForFilename(arg0);
            String* contentsOfFile = String::createWithContentsOfFile(fullPathName.c_str());
            if (nullptr != contentsOfFile)
            {
                const char* tolua_ret = contentsOfFile->getCString();
                tolua_pushstring(tolua_S, tolua_ret);
            }
            return 1;
        }
    }
    
    CCLOG("'getStringFromFile' has wrong number of arguments: %d, was expecting %d\n", argc, 1);
>>>>>>> 4c99a621
    return 0;
    
#if COCOS2D_DEBUG >= 1
tolua_lerror:
<<<<<<< HEAD
    tolua_error(tolua_S,"#ferror in function 'getUp'.",&tolua_err);
=======
    tolua_error(tolua_S,"#ferror in function 'getStringFromFile'.",&tolua_err);
>>>>>>> 4c99a621
    return 0;
#endif
}

static int tolua_cocos2dx_UserDefault_getInstance(lua_State* tolua_S)
{
    if (nullptr == tolua_S)
        return 0;
    
    int argc = 0;
    
#if COCOS2D_DEBUG >= 1
    tolua_Error tolua_err;
    if (!tolua_isusertable(tolua_S,1,"UserDefault",0,&tolua_err)) goto tolua_lerror;
#endif
    
    argc = lua_gettop(tolua_S) - 1;
    
    if(0 == argc)
    {
        UserDefault* tolua_ret = (UserDefault*)  UserDefault::getInstance();
        tolua_pushusertype(tolua_S,(void*)tolua_ret,"UserDefault");
        return 1;
    }
    
    CCLOG("'getInstance' has wrong number of arguments: %d, was expecting %d\n", argc, 0);
    return 0;
    
#if COCOS2D_DEBUG >= 1
tolua_lerror:
    tolua_error(tolua_S,"#ferror in function 'getInstance'.",&tolua_err);
    return 0;
#endif
}

static int tolua_cocos2dx_GLProgram_create(lua_State* tolua_S)
{
    if (nullptr == tolua_S)
        return 0;
    
    int argc = 0;
    bool ok = false;
    
#if COCOS2D_DEBUG >= 1
    tolua_Error tolua_err;
    if (!tolua_isusertable(tolua_S,1,"GLProgram",0,&tolua_err)) goto tolua_lerror;
#endif
    
    argc = lua_gettop(tolua_S) - 1;
    
    if(2 == argc)
    {
        const char *arg0, *arg1;
        std::string arg0_tmp; ok &= luaval_to_std_string(tolua_S, 2, &arg0_tmp); arg0 = arg0_tmp.c_str();
        std::string arg1_tmp; ok &= luaval_to_std_string(tolua_S, 3, &arg1_tmp); arg1 = arg1_tmp.c_str();
        
        GLProgram* tolua_ret = new GLProgram();
        if (nullptr == tolua_ret)
            return 0;        

        tolua_ret->autorelease();
        tolua_ret->initWithVertexShaderFilename(arg0, arg1);
        int ID = (tolua_ret) ? (int)tolua_ret->_ID : -1;
        int* luaID = (tolua_ret) ? &tolua_ret->_luaID : NULL;
        toluafix_pushusertype_ccobject(tolua_S, ID, luaID, (void*)tolua_ret,"GLProgram");
        return 1;
        
    }
    
    CCLOG("'create' function of GLProgram wrong number of arguments: %d, was expecting %d\n", argc, 2);
    return 0;
    
#if COCOS2D_DEBUG >= 1
tolua_lerror:
    tolua_error(tolua_S,"#ferror in function 'create'.",&tolua_err);
    return 0;
#endif
}


static int tolua_cocos2d_GLProgram_getProgram(lua_State* tolua_S)
{
    if (nullptr == tolua_S)
        return 0;
    
    int argc = 0;
    GLProgram* self = nullptr;
    
#if COCOS2D_DEBUG >= 1
    tolua_Error tolua_err;
    if (!tolua_isusertype(tolua_S,1,"GLProgram",0,&tolua_err)) goto tolua_lerror;
#endif
    
    self = (GLProgram*)  tolua_tousertype(tolua_S,1,0);
#if COCOS2D_DEBUG >= 1
    if (nullptr == self)
    {
        tolua_error(tolua_S,"invalid 'self' in function 'tolua_cocos2d_GLProgram_getProgram'\n", nullptr);
		return 0;
    }
#endif
    
    argc = lua_gettop(tolua_S) - 1;
    if (0 == argc)
    {
        unsigned const int tolua_ret = ( unsigned const int)  self->getProgram();
        tolua_pushnumber(tolua_S,(lua_Number)tolua_ret);
        return 1;
    }
    
    CCLOG("'getProgram' function of GLProgram wrong number of arguments: %d, was expecting %d\n", argc, 0);
    return 0;
    
#if COCOS2D_DEBUG >= 1
tolua_lerror:
    tolua_error(tolua_S,"#ferror in function 'getProgram'.",&tolua_err);
    return 0;
#endif
}

static int tolua_cocos2dx_GLProgram_setUniformLocationF32(lua_State* tolua_S)
{
    if (nullptr == tolua_S)
        return 0;
    
    int argc = 0;
    GLProgram* self = nullptr;
    int location = 0;
    double f1 = 0.0;
    double f2 = 0.0;
    double f3 = 0.0;
    double f4 = 0.0;

#if COCOS2D_DEBUG >= 1
    tolua_Error tolua_err;
    if (!tolua_isusertype(tolua_S,1,"GLProgram",0,&tolua_err)) goto tolua_lerror;
#endif
    
    self = (GLProgram*)  tolua_tousertype(tolua_S,1,0);
#if COCOS2D_DEBUG >= 1
    if (nullptr == self)
    {
        tolua_error(tolua_S,"invalid 'self' in function 'tolua_cocos2d_GLProgram_getProgram'\n", nullptr);
		return 0;
    }
#endif
    
    argc = lua_gettop(tolua_S) - 1;
    
    if (argc >= 2 && argc <= 5)
    {
#if COCOS2D_DEBUG >= 1
        if (!tolua_isnumber(tolua_S,2,0,&tolua_err) ||
            !tolua_isnumber(tolua_S,3,0,&tolua_err))
        {
            goto tolua_lerror;
        }
#endif
        
        location = (int)  tolua_tonumber(tolua_S,2,0);
        f1 = (float)  tolua_tonumber(tolua_S,3,0);
        
        if (2 == argc)
        {
            self->setUniformLocationWith1f(location,f1);
            return 0;
        }
        
        if (argc >= 3)
        {
#if COCOS2D_DEBUG >= 1
            if (!tolua_isnumber(tolua_S,4,0,&tolua_err))
                goto tolua_lerror;
#endif
            
            f2 = (float)  tolua_tonumber(tolua_S,3,0);
            if (3 == argc)
            {
                self->setUniformLocationWith2f(location, f1, f2);
                return 0;
            }
        }
        
        if (argc >= 4)
        {
#if COCOS2D_DEBUG >= 1
            if (!tolua_isnumber(tolua_S,5,0,&tolua_err))
                goto tolua_lerror;
#endif
            
            f3 = (float)  tolua_tonumber(tolua_S,3,0);
            if (4 == argc)
            {
                self->setUniformLocationWith3f(location, f1, f2, f3);
                return 0;
            }
        }
        
        if (argc == 5)
        {
#if COCOS2D_DEBUG >= 1
            if (!tolua_isnumber(tolua_S,6,0,&tolua_err))
                goto tolua_lerror;
#endif
            
            f4 = (float)  tolua_tonumber(tolua_S,3,0);
            if (4 == argc)
            {
                self->setUniformLocationWith4f(location, f1, f2, f3, f4);
                return 0;
            }

        }
    }
    
    CCLOG("'setUniformLocationF32' function of GLProgram wrong number of arguments: %d, was expecting %d\n", argc, 2);
    return 0;
    
#if COCOS2D_DEBUG >= 1
tolua_lerror:
    tolua_error(tolua_S,"#ferror in function 'setUniformLocationF32'.",&tolua_err);
    return 0;
#endif    
    
}

static void extendGLProgram(lua_State* tolua_S)
{
    lua_pushstring(tolua_S, "GLProgram");
    lua_rawget(tolua_S, LUA_REGISTRYINDEX);
    if (lua_istable(tolua_S,-1))
    {
        lua_pushstring(tolua_S,"create");
        lua_pushcfunction(tolua_S,tolua_cocos2dx_GLProgram_create );
        lua_rawset(tolua_S,-3);
        
        lua_pushstring(tolua_S,"getProgram");
        lua_pushcfunction(tolua_S,tolua_cocos2d_GLProgram_getProgram );
        lua_rawset(tolua_S,-3);
        
        lua_pushstring(tolua_S,"setUniformLocationF32");
        lua_pushcfunction(tolua_S,tolua_cocos2dx_GLProgram_setUniformLocationF32 );
        lua_rawset(tolua_S,-3);
    }
    lua_pop(tolua_S, 1);
}

static int tolua_cocos2dx_Texture2D_setTexParameters(lua_State* tolua_S)
{
    if (nullptr == tolua_S)
        return 0;
    
    int argc = 0;
    Texture2D* self = nullptr;
    GLuint arg1 = 0;
    GLuint arg2 = 0;
    GLuint arg3 = 0;
    GLuint arg4 = 0;
    
#if COCOS2D_DEBUG >= 1
    tolua_Error tolua_err;
    if (!tolua_isusertype(tolua_S,1,"Texture2D",0,&tolua_err)) goto tolua_lerror;
#endif
    
    self = (Texture2D*)  tolua_tousertype(tolua_S,1,0);
    
#if COCOS2D_DEBUG >= 1
    if (nullptr == self)
    {
        tolua_error(tolua_S,"invalid 'self' in function 'tolua_cocos2dx_Texture2D_setTexParameters'\n", nullptr);
		return 0;
    }
#endif
    
    argc = lua_gettop(tolua_S) - 1;
    
    if (4 == argc)
    {        
#if COCOS2D_DEBUG >= 1
        if (!tolua_isnumber(tolua_S, 2, 0, &tolua_err) ||
            !tolua_isnumber(tolua_S, 3, 0, &tolua_err) ||
            !tolua_isnumber(tolua_S, 4, 0, &tolua_err) ||
            !tolua_isnumber(tolua_S, 5, 0, &tolua_err))
        {
            goto tolua_lerror;
        }
#endif
        
        arg1 = (GLuint)tolua_tonumber(tolua_S, 2, 0);
        arg2 = (GLuint)tolua_tonumber(tolua_S, 3, 0);
        arg3 = (GLuint)tolua_tonumber(tolua_S, 4, 0);
        arg4 = (GLuint)tolua_tonumber(tolua_S, 5, 0);
        
        Texture2D::TexParams param = { arg1, arg2, arg3, arg4 };
        
        self->setTexParameters(param);
        
        return 0;
    }
    
    CCLOG("'setTexParameters' function of Texture2D wrong number of arguments: %d, was expecting %d\n", argc,4);
    return 0;
    
#if COCOS2D_DEBUG >= 1
tolua_lerror:
    tolua_error(tolua_S,"#ferror in function 'setTexParameters'.",&tolua_err);
    return 0;
#endif
}

static int tolua_cocos2dx_SpriteBatchNode_getDescendants(lua_State* tolua_S)
{
    if (NULL == tolua_S)
        return 0;
    
    int argc = 0;
    cocos2d::SpriteBatchNode* cobj = nullptr;
    bool ok  = true;
    
#if COCOS2D_DEBUG >= 1
    tolua_Error tolua_err;
#endif
    
#if COCOS2D_DEBUG >= 1
    if (!tolua_isusertype(tolua_S,1,"SpriteBatchNode",0,&tolua_err)) goto tolua_lerror;
#endif
    
    cobj = (cocos2d::SpriteBatchNode*)tolua_tousertype(tolua_S,1,0);
    
#if COCOS2D_DEBUG >= 1
    if (!cobj)
    {
        tolua_error(tolua_S,"invalid 'cobj' in function 'tolua_cocos2dx_SpriteBatchNode_getDescendants'", NULL);
        return 0;
    }
#endif
    
    argc = lua_gettop(tolua_S)-1;
    if (argc == 0)
    {
        if(!ok)
            return 0;
        std::vector<Sprite*> ret = cobj->getDescendants();

        lua_newtable(tolua_S);
        
        if (ret.empty())
            return 1;
        
        auto iter = ret.begin();
        int  indexTable = 1;
        for (; iter != ret.end(); ++iter)
        {
            if (nullptr == *iter)
                continue;
            
            lua_pushnumber(tolua_S, (lua_Number)indexTable);
            toluafix_pushusertype_ccobject(tolua_S, (*iter)->_ID, &((*iter)->_luaID), (void*)(*iter),"Sprite");
            lua_rawset(tolua_S, -3);
            (*iter)->retain();
            ++indexTable;
        }
        
        return 1;
    }
    CCLOG("%s has wrong number of arguments: %d, was expecting %d \n", "getDescendants",argc, 0);
    return 0;
#if COCOS2D_DEBUG >= 1
tolua_lerror:
    tolua_error(tolua_S,"#ferror in function 'lua_cocos2dx_SpriteBatchNode_getDescendants'.",&tolua_err);
#endif
    return 0;
}

static void extendTexture2D(lua_State* tolua_S)
{
    lua_pushstring(tolua_S, "Texture2D");
    lua_rawget(tolua_S, LUA_REGISTRYINDEX);
    if (lua_istable(tolua_S,-1))
    {
        lua_pushstring(tolua_S,"setTexParameters");
        lua_pushcfunction(tolua_S,tolua_cocos2dx_Texture2D_setTexParameters );
        lua_rawset(tolua_S,-3);
    }
    lua_pop(tolua_S, 1);
}

static void extendMenuItem(lua_State* tolua_S)
{
    lua_pushstring(tolua_S,"MenuItem");
    lua_rawget(tolua_S,LUA_REGISTRYINDEX);
    if (lua_istable(tolua_S,-1))
    {
        lua_pushstring(tolua_S,"registerScriptTapHandler");
        lua_pushcfunction(tolua_S,tolua_cocos2d_MenuItem_registerScriptTapHandler);
        lua_rawset(tolua_S,-3);
        lua_pushstring(tolua_S, "unregisterScriptTapHandler");
        lua_pushcfunction(tolua_S,tolua_cocos2d_MenuItem_unregisterScriptTapHandler);
        lua_rawset(tolua_S, -3);
    }
    lua_pop(tolua_S, 1);
}

static void extendMenuItemImage(lua_State* tolua_S)
{
    lua_pushstring(tolua_S,"MenuItemImage");
    lua_rawget(tolua_S,LUA_REGISTRYINDEX);
    if (lua_istable(tolua_S,-1))
    {
        lua_pushstring(tolua_S,"create");
        lua_pushcfunction(tolua_S,tolua_cocos2d_MenuItemImage_create);
        lua_rawset(tolua_S,-3);
    }
    lua_pop(tolua_S, 1);
}

static void extendMenuItemLabel(lua_State* tolua_S)
{
    lua_pushstring(tolua_S, "MenuItemLabel");
    lua_rawget(tolua_S,LUA_REGISTRYINDEX);
    if (lua_istable(tolua_S,-1))
    {
        lua_pushstring(tolua_S,"create");
        lua_pushcfunction(tolua_S,tolua_cocos2d_MenuItemLabel_create);
        lua_rawset(tolua_S,-3);
    }
    lua_pop(tolua_S, 1);
}

static void extendMenuItemFont(lua_State* tolua_S)
{
    lua_pushstring(tolua_S, "MenuItemFont");
    lua_rawget(tolua_S,LUA_REGISTRYINDEX);
    if (lua_istable(tolua_S,-1))
    {
        lua_pushstring(tolua_S,"create");
        lua_pushcfunction(tolua_S,tolua_cocos2d_MenuItemFont_create);
        lua_rawset(tolua_S,-3);
    }
    lua_pop(tolua_S, 1);
}

static void extendMenuItemSprite(lua_State* tolua_S)
{
    lua_pushstring(tolua_S, "MenuItemSprite");
    lua_rawget(tolua_S,LUA_REGISTRYINDEX);
    if (lua_istable(tolua_S,-1))
    {
        lua_pushstring(tolua_S,"create");
        lua_pushcfunction(tolua_S,tolua_cocos2d_MenuItemSprite_create);
        lua_rawset(tolua_S,-3);
    }
    lua_pop(tolua_S, 1);
}

static void extendMenuItemToggle(lua_State* tolua_S)
{
    lua_pushstring(tolua_S, "MenuItemToggle");
    lua_rawget(tolua_S,LUA_REGISTRYINDEX);
    if (lua_istable(tolua_S,-1))
    {
        lua_pushstring(tolua_S,"create");
        lua_pushcfunction(tolua_S,tolua_cocos2d_MenuItemToggle_create);
        lua_rawset(tolua_S,-3);
    }
    lua_pop(tolua_S, 1);
}

static void extendMenu(lua_State* tolua_S)
{
    lua_pushstring(tolua_S, "Menu");
    lua_rawget(tolua_S, LUA_REGISTRYINDEX);
    if (lua_istable(tolua_S, -1))
    {
        lua_pushstring(tolua_S,"create");
        lua_pushcfunction(tolua_S,tolua_cocos2d_Menu_create);
        lua_rawset(tolua_S,-3);
        lua_pushstring(tolua_S,"alignItemsInRows");
        lua_pushcfunction(tolua_S,tolua_cocos2dx_Menu_alignItemsInRows);
        lua_rawset(tolua_S,-3);
        lua_pushstring(tolua_S,"alignItemsInColumns");
        lua_pushcfunction(tolua_S,tolua_cocos2dx_Menu_alignItemsInColumns);
        lua_rawset(tolua_S,-3);
    }
    lua_pop(tolua_S, 1);
}

static void extendNode(lua_State* tolua_S)
{
    lua_pushstring(tolua_S,"Node");
    lua_rawget(tolua_S,LUA_REGISTRYINDEX);
    if (lua_istable(tolua_S,-1))
    {
        lua_pushstring(tolua_S,"registerScriptHandler");
        lua_pushcfunction(tolua_S,tolua_cocos2d_Node_registerScriptHandler);
        lua_rawset(tolua_S,-3);
        lua_pushstring(tolua_S,"unregisterScriptHandler");
        lua_pushcfunction(tolua_S,tolua_cocos2d_Node_unregisterScriptHandler);
        lua_rawset(tolua_S, -3);
        lua_pushstring(tolua_S,"scheduleUpdateWithPriorityLua");
        lua_pushcfunction(tolua_S,tolua_Cocos2d_Node_scheduleUpdateWithPriorityLua);
        lua_rawset(tolua_S, -3);
        lua_pushstring(tolua_S,"unscheduleUpdate");
        lua_pushcfunction(tolua_S,tolua_cocos2d_Node_unscheduleUpdate);
        lua_rawset(tolua_S, -3);
        lua_pushstring(tolua_S,"getPosition");
        lua_pushcfunction(tolua_S,tolua_cocos2d_Node_getPosition);
        lua_rawset(tolua_S, -3);
    }
    lua_pop(tolua_S, 1);
}

static void extendLayer(lua_State* tolua_S)
{
    lua_pushstring(tolua_S,"Layer");
    lua_rawget(tolua_S,LUA_REGISTRYINDEX);
    if (lua_istable(tolua_S,-1))
    {
        lua_pushstring(tolua_S,"registerScriptTouchHandler");
        lua_pushcfunction(tolua_S,tolua_cocos2d_Layer_registerScriptTouchHandler);
        lua_rawset(tolua_S,-3);
        lua_pushstring(tolua_S, "unregisterScriptTouchHandler");
        lua_pushcfunction(tolua_S,tolua_cocos2d_Layer_unregisterScriptTouchHandler);
        lua_rawset(tolua_S, -3);
        lua_pushstring(tolua_S, "registerScriptKeypadHandler");
        lua_pushcfunction(tolua_S, tolua_cocos2d_Layer_registerScriptKeypadHandler);
        lua_rawset(tolua_S, -3);
        lua_pushstring(tolua_S, "unregisterScriptKeypadHandler");
        lua_pushcfunction(tolua_S, tolua_cocos2d_Layer_unregisterScriptKeypadHandler);
        lua_rawset(tolua_S, -3);
        lua_pushstring(tolua_S, "registerScriptAccelerateHandler");
        lua_pushcfunction(tolua_S, tolua_cocos2d_Layer_registerScriptAccelerateHandler);
        lua_rawset(tolua_S, -3);
        lua_pushstring(tolua_S, "unregisterScriptAccelerateHandler");
        lua_pushcfunction(tolua_S, tolua_cocos2d_Layer_unregisterScriptAccelerateHandler);
        lua_rawset(tolua_S, -3);
        
        tolua_function(tolua_S, "setTouchEnabled", lua_cocos2dx_Layer_setTouchEnabled);
        tolua_function(tolua_S, "isTouchEnabled", lua_cocos2dx_Layer_isTouchEnabled);
        tolua_function(tolua_S, "setTouchMode", lua_cocos2dx_Layer_setTouchMode);
        tolua_function(tolua_S, "getTouchMode", lua_cocos2dx_Layer_getTouchMode);
        tolua_function(tolua_S, "setSwallowsTouches", lua_cocos2dx_Layer_setSwallowsTouches);
        tolua_function(tolua_S, "isSwallowsTouches", lua_cocos2dx_Layer_isSwallowsTouches);
        tolua_function(tolua_S, "setKeyboardEnabled", lua_cocos2dx_Layer_setKeyboardEnabled);
        tolua_function(tolua_S, "isKeyboardEnabled", lua_cocos2dx_Layer_isKeyboardEnabled);
        tolua_function(tolua_S, "setAccelerometerEnabled", lua_cocos2dx_Layer_setAccelerometerEnabled);
        tolua_function(tolua_S, "isAccelerometerEnabled", lua_cocos2dx_Layer_isAccelerometerEnabled);
        tolua_function(tolua_S, "setAccelerometerInterval", lua_cocos2dx_Layer_setAccelerometerInterval);
    }
    lua_pop(tolua_S, 1);
}

static void extendScheduler(lua_State* tolua_S)
{
    lua_pushstring(tolua_S,"Scheduler");
    lua_rawget(tolua_S,LUA_REGISTRYINDEX);
    if (lua_istable(tolua_S,-1))
    {
        lua_pushstring(tolua_S,"scheduleScriptFunc");
        lua_pushcfunction(tolua_S,tolua_cocos2d_Scheduler_scheduleScriptFunc);
        lua_rawset(tolua_S,-3);
        lua_pushstring(tolua_S, "unscheduleScriptEntry");
        lua_pushcfunction(tolua_S,tolua_cocos2d_Scheduler_unscheduleScriptEntry);
        lua_rawset(tolua_S, -3);
    }
    lua_pop(tolua_S, 1);
}

static void extendSequence(lua_State* tolua_S)
{
    lua_pushstring(tolua_S,"Sequence");
    lua_rawget(tolua_S,LUA_REGISTRYINDEX);
    if (lua_istable(tolua_S,-1))
    {
        lua_pushstring(tolua_S,"create");
        lua_pushcfunction(tolua_S,tolua_cocos2d_Sequence_create);
        lua_rawset(tolua_S,-3);
    }
    lua_pop(tolua_S, 1);
}

static void extendCallFunc(lua_State* tolua_S)
{
    lua_pushstring(tolua_S,"CallFunc");
    lua_rawget(tolua_S,LUA_REGISTRYINDEX);
    if (lua_istable(tolua_S,-1))
    {
        lua_pushstring(tolua_S,"create");
        lua_pushcfunction(tolua_S,tolua_cocos2d_CallFunc_create);
        lua_rawset(tolua_S,-3);
    }
    lua_pop(tolua_S, 1);
}

static void extendSpawn(lua_State* tolua_S)
{
    lua_pushstring(tolua_S,"Spawn");
    lua_rawget(tolua_S,LUA_REGISTRYINDEX);
    if (lua_istable(tolua_S,-1))
    {
        lua_pushstring(tolua_S,"create");
        lua_pushcfunction(tolua_S,tolua_cocos2d_Spawn_create);
        lua_rawset(tolua_S,-3);
    }
    lua_pop(tolua_S, 1);
}

static void extendCardinalSplineBy(lua_State* tolua_S)
{
    lua_pushstring(tolua_S,"CardinalSplineBy");
    lua_rawget(tolua_S,LUA_REGISTRYINDEX);
    if (lua_istable(tolua_S,-1))
    {
        lua_pushstring(tolua_S,"create");
        lua_pushcfunction(tolua_S,lua_cocos2d_CardinalSplineBy_create);
        lua_rawset(tolua_S,-3);
    }
    lua_pop(tolua_S, 1);
}

static void extendCatmullRomBy(lua_State* tolua_S)
{
    lua_pushstring(tolua_S,"CatmullRomBy");
    lua_rawget(tolua_S,LUA_REGISTRYINDEX);
    if (lua_istable(tolua_S,-1))
    {
        lua_pushstring(tolua_S,"create");
        lua_pushcfunction(tolua_S,tolua_cocos2d_CatmullRomBy_create);
        lua_rawset(tolua_S,-3);
    }
    lua_pop(tolua_S, 1);
}

static void extendCatmullRomTo(lua_State* tolua_S)
{
    lua_pushstring(tolua_S,"CatmullRomTo");
    lua_rawget(tolua_S,LUA_REGISTRYINDEX);
    if (lua_istable(tolua_S,-1))
    {
        lua_pushstring(tolua_S,"create");
        lua_pushcfunction(tolua_S,tolua_cocos2d_CatmullRomTo_create);
        lua_rawset(tolua_S,-3);
    }
    lua_pop(tolua_S, 1);
}

static void extendBezierBy(lua_State* tolua_S)
{
    lua_pushstring(tolua_S,"BezierBy");
    lua_rawget(tolua_S,LUA_REGISTRYINDEX);
    if (lua_istable(tolua_S,-1))
    {
        lua_pushstring(tolua_S,"create");
        lua_pushcfunction(tolua_S,tolua_cocos2d_BezierBy_create);
        lua_rawset(tolua_S,-3);
    }
    lua_pop(tolua_S, 1);
}

static void extendBezierTo(lua_State* tolua_S)
{
    lua_pushstring(tolua_S,"BezierTo");
    lua_rawget(tolua_S,LUA_REGISTRYINDEX);
    if (lua_istable(tolua_S,-1))
    {
        lua_pushstring(tolua_S,"create");
        lua_pushcfunction(tolua_S,tolua_cocos2d_BezierTo_create);
        lua_rawset(tolua_S,-3);
    }
    lua_pop(tolua_S, 1);
}

static void extendDrawNode(lua_State* tolua_S)
{
    lua_pushstring(tolua_S,"DrawNode");
    lua_rawget(tolua_S,LUA_REGISTRYINDEX);
    if (lua_istable(tolua_S,-1))
    {
        lua_pushstring(tolua_S,"drawPolygon");
        lua_pushcfunction(tolua_S,tolua_cocos2d_DrawNode_drawPolygon);
        lua_rawset(tolua_S,-3);
    }
    lua_pop(tolua_S, 1);
}

static void extendSprite(lua_State* tolua_S)
{
    lua_pushstring(tolua_S,"Sprite");
    lua_rawget(tolua_S,LUA_REGISTRYINDEX);
    if (lua_istable(tolua_S,-1))
    {
        lua_pushstring(tolua_S,"setBlendFunc");
        lua_pushcfunction(tolua_S,tolua_cocos2dx_Sprite_setBlendFunc);
        lua_rawset(tolua_S,-3);
    }
    lua_pop(tolua_S, 1);
}

static void extendLayerColor(lua_State* tolua_S)
{
    lua_pushstring(tolua_S,"LayerColor");
    lua_rawget(tolua_S,LUA_REGISTRYINDEX);
    if (lua_istable(tolua_S,-1))
    {
        lua_pushstring(tolua_S,"setBlendFunc");
        lua_pushcfunction(tolua_S,tolua_cocos2dx_LayerColor_setBlendFunc);
        lua_rawset(tolua_S,-3);
    }
    lua_pop(tolua_S, 1);
}

static void extendLayerMultiplex(lua_State* tolua_S)
{
    lua_pushstring(tolua_S,"LayerMultiplex");
    lua_rawget(tolua_S,LUA_REGISTRYINDEX);
    if (lua_istable(tolua_S,-1))
    {
        lua_pushstring(tolua_S,"create");
        lua_pushcfunction(tolua_S,tolua_cocos2dx_LayerMultiplex_create);
        lua_rawset(tolua_S,-3);
    }
    lua_pop(tolua_S, 1);
}

static void extendParticleSystem(lua_State* tolua_S)
{
    lua_pushstring(tolua_S,"ParticleSystem");
    lua_rawget(tolua_S,LUA_REGISTRYINDEX);
    if (lua_istable(tolua_S,-1))
    {
        lua_pushstring(tolua_S,"setBlendFunc");
        lua_pushcfunction(tolua_S,tolua_cocos2dx_ParticleSystem_setBlendFunc);
        lua_rawset(tolua_S,-3);
    }
    lua_pop(tolua_S, 1);
}

<<<<<<< HEAD
static void extendCamera(lua_State* tolua_S)
{
    lua_pushstring(tolua_S, "Camera");
    lua_rawget(tolua_S, LUA_REGISTRYINDEX);
    if (lua_istable(tolua_S,-1))
    {
        lua_pushstring(tolua_S,"getCenter");
        lua_pushcfunction(tolua_S,tolua_cocos2dx_Camera_getCenter );
        lua_rawset(tolua_S,-3);
        
        lua_pushstring(tolua_S,"getUp");
        lua_pushcfunction(tolua_S,tolua_cocos2dx_Camera_getUp );
        lua_rawset(tolua_S,-3);
        
        lua_pushstring(tolua_S,"getEye");
        lua_pushcfunction(tolua_S,tolua_cocos2dx_Camera_getEye );
=======
static void extendFileUtils(lua_State* tolua_S)
{
    lua_pushstring(tolua_S, "FileUtils");
    lua_rawget(tolua_S, LUA_REGISTRYINDEX);
    if (lua_istable(tolua_S,-1))
    {
        lua_pushstring(tolua_S,"getStringFromFile");
        lua_pushcfunction(tolua_S,tolua_cocos2dx_FileUtils_getStringFromFile );
>>>>>>> 4c99a621
        lua_rawset(tolua_S,-3);
    }
    lua_pop(tolua_S, 1);
}

static void extendUserDefault(lua_State* tolua_S)
{
    lua_pushstring(tolua_S, "UserDefault");
    lua_rawget(tolua_S, LUA_REGISTRYINDEX);
    if (lua_istable(tolua_S,-1))
    {
        lua_pushstring(tolua_S,"getInstance");
        lua_pushcfunction(tolua_S,tolua_cocos2dx_UserDefault_getInstance );
        lua_rawset(tolua_S,-3);
    }
    lua_pop(tolua_S, 1);
}

static void extendSpriteBatchNode(lua_State* tolua_S)
{
    lua_pushstring(tolua_S, "SpriteBatchNode");
    lua_rawget(tolua_S, LUA_REGISTRYINDEX);
    if (lua_istable(tolua_S,-1))
    {
        lua_pushstring(tolua_S,"getDescendants");
        lua_pushcfunction(tolua_S,tolua_cocos2dx_SpriteBatchNode_getDescendants );
        lua_rawset(tolua_S,-3);
    }
    lua_pop(tolua_S, 1);
}


int register_all_cocos2dx_manual(lua_State* tolua_S)
{
    if (NULL == tolua_S)
        return 0;
    
    extendNode(tolua_S);
    extendLayer(tolua_S);
    extendMenuItem(tolua_S);
    extendMenuItemImage(tolua_S);
    extendMenuItemLabel(tolua_S);
    extendMenuItemFont(tolua_S);
    extendMenuItemSprite(tolua_S);
    extendMenuItemToggle(tolua_S);
    extendMenu(tolua_S);
    extendScheduler(tolua_S);
    extendSequence(tolua_S);
    extendCallFunc(tolua_S);
    extendSpawn(tolua_S);
    extendCardinalSplineBy(tolua_S);
    extendCatmullRomBy(tolua_S);
    extendCatmullRomTo(tolua_S);
    extendBezierBy(tolua_S);
    extendBezierTo(tolua_S);
    extendDrawNode(tolua_S);
    extendSprite(tolua_S);
    extendLayerColor(tolua_S);
    extendLayerMultiplex(tolua_S);
    extendParticleSystem(tolua_S);
<<<<<<< HEAD
    extendCamera(tolua_S);
=======
    extendFileUtils(tolua_S);
>>>>>>> 4c99a621
    extendUserDefault(tolua_S);
    extendGLProgram(tolua_S);
    extendTexture2D(tolua_S);
    extendSpriteBatchNode(tolua_S);
    return 0;
}<|MERGE_RESOLUTION|>--- conflicted
+++ resolved
@@ -2640,156 +2640,32 @@
 #endif
 }
 
-<<<<<<< HEAD
-static int tolua_cocos2dx_Camera_getCenter(lua_State* tolua_S)
-=======
 static int tolua_cocos2dx_FileUtils_getStringFromFile(lua_State* tolua_S)
->>>>>>> 4c99a621
 {
     if (nullptr == tolua_S)
         return 0;
     
     int argc = 0;
-<<<<<<< HEAD
-    Camera* self = nullptr;
-#if COCOS2D_DEBUG >= 1
-    tolua_Error tolua_err;
-    if (!tolua_isusertype(tolua_S,1,"Camera",0,&tolua_err)) goto tolua_lerror;
-#endif
-    
-    self = static_cast<Camera *>(tolua_tousertype(tolua_S,1,0));
+    FileUtils* self = nullptr;
+    bool ok = true;
+    
+#if COCOS2D_DEBUG >= 1
+    tolua_Error tolua_err;
+    if (!tolua_isusertype(tolua_S,1,"FileUtils",0,&tolua_err)) goto tolua_lerror;
+#endif
+    
+    self = static_cast<FileUtils *>(tolua_tousertype(tolua_S,1,0));
     
 #if COCOS2D_DEBUG >= 1
     if (nullptr == self)
     {
-		tolua_error(tolua_S,"invalid 'self' in function 'tolua_cocos2dx_Camera_getCenter'\n", nullptr);
+		tolua_error(tolua_S,"invalid 'self' in function 'tolua_cocos2dx_FileUtils_getStringFromFile'\n", nullptr);
 		return 0;
 	}
 #endif
     
     argc = lua_gettop(tolua_S) - 1;
     
-    if (0 == argc)
-    {
-        float x;
-        float y;
-        float z;
-        self->getCenter(&x, &y, &z);
-        tolua_pushnumber(tolua_S,(lua_Number)x);
-        tolua_pushnumber(tolua_S, (lua_Number)y);
-        tolua_pushnumber(tolua_S, (lua_Number)z);
-        return 3;
-    }
-    
-    CCLOG("'getCenter' has wrong number of arguments: %d, was expecting %d\n", argc, 0);
-    return 0;
-    
-#if COCOS2D_DEBUG >= 1
-tolua_lerror:
-    tolua_error(tolua_S,"#ferror in function 'getCenter'.",&tolua_err);
-    return 0;
-#endif
-}
-
-static int tolua_cocos2dx_Camera_getEye(lua_State* tolua_S)
-{
-    if (nullptr == tolua_S)
-        return 0;
-    
-    int argc = 0;
-    Camera* self = nullptr;
-#if COCOS2D_DEBUG >= 1
-    tolua_Error tolua_err;
-    if (!tolua_isusertype(tolua_S,1,"Camera",0,&tolua_err)) goto tolua_lerror;
-#endif
-    
-    self = static_cast<Camera *>(tolua_tousertype(tolua_S,1,0));
-    
-#if COCOS2D_DEBUG >= 1
-    if (nullptr == self) {
-		tolua_error(tolua_S,"invalid 'self' in function 'tolua_cocos2dx_Camera_getEye'\n", nullptr);
-		return 0;
-	}
-#endif
-    
-    argc = lua_gettop(tolua_S) - 1;
-    
-    if (0 == argc)
-    {
-        float x;
-        float y;
-        float z;
-        self->getEye(&x, &y, &z);
-        tolua_pushnumber(tolua_S,(lua_Number)x);
-        tolua_pushnumber(tolua_S, (lua_Number)y);
-        tolua_pushnumber(tolua_S, (lua_Number)z);
-        return 3;
-    }
-    
-    CCLOG("'getEye' has wrong number of arguments: %d, was expecting %d\n", argc, 0);
-    return 0;
-    
-#if COCOS2D_DEBUG >= 1
-tolua_lerror:
-    tolua_error(tolua_S,"#ferror in function 'getEye'.",&tolua_err);
-    return 0;
-#endif
-}
-
-static int tolua_cocos2dx_Camera_getUp(lua_State* tolua_S)
-{
-    if (nullptr == tolua_S)
-        return 0;
-    
-    int argc = 0;
-    Camera* self = nullptr;
-#if COCOS2D_DEBUG >= 1
-    tolua_Error tolua_err;
-    if (!tolua_isusertype(tolua_S,1,"Camera",0,&tolua_err)) goto tolua_lerror;
-#endif
-    
-    self = static_cast<Camera *>(tolua_tousertype(tolua_S,1,0));
-    
-#if COCOS2D_DEBUG >= 1
-    if (nullptr == self) {
-		tolua_error(tolua_S,"invalid 'self' in function 'tolua_cocos2dx_Camera_getUp'\n", nullptr);
-=======
-    FileUtils* self = nullptr;
-    bool ok = true;
-    
-#if COCOS2D_DEBUG >= 1
-    tolua_Error tolua_err;
-    if (!tolua_isusertype(tolua_S,1,"FileUtils",0,&tolua_err)) goto tolua_lerror;
-#endif
-    
-    self = static_cast<FileUtils *>(tolua_tousertype(tolua_S,1,0));
-    
-#if COCOS2D_DEBUG >= 1
-    if (nullptr == self)
-    {
-		tolua_error(tolua_S,"invalid 'self' in function 'tolua_cocos2dx_FileUtils_getStringFromFile'\n", nullptr);
->>>>>>> 4c99a621
-		return 0;
-	}
-#endif
-    
-    argc = lua_gettop(tolua_S) - 1;
-    
-<<<<<<< HEAD
-    if (0 == argc)
-    {
-        float x;
-        float y;
-        float z;
-        self->getUp(&x, &y, &z);
-        tolua_pushnumber(tolua_S,(lua_Number)x);
-        tolua_pushnumber(tolua_S, (lua_Number)y);
-        tolua_pushnumber(tolua_S, (lua_Number)z);
-        return 3;
-    }
-    
-    CCLOG("'getUp' has wrong number of arguments: %d, was expecting %d\n", argc, 0);
-=======
     if (1 == argc)
     {
         const char* arg0;
@@ -2808,16 +2684,11 @@
     }
     
     CCLOG("'getStringFromFile' has wrong number of arguments: %d, was expecting %d\n", argc, 1);
->>>>>>> 4c99a621
-    return 0;
-    
-#if COCOS2D_DEBUG >= 1
-tolua_lerror:
-<<<<<<< HEAD
-    tolua_error(tolua_S,"#ferror in function 'getUp'.",&tolua_err);
-=======
+    return 0;
+    
+#if COCOS2D_DEBUG >= 1
+tolua_lerror:
     tolua_error(tolua_S,"#ferror in function 'getStringFromFile'.",&tolua_err);
->>>>>>> 4c99a621
     return 0;
 #endif
 }
@@ -3555,24 +3426,6 @@
     lua_pop(tolua_S, 1);
 }
 
-<<<<<<< HEAD
-static void extendCamera(lua_State* tolua_S)
-{
-    lua_pushstring(tolua_S, "Camera");
-    lua_rawget(tolua_S, LUA_REGISTRYINDEX);
-    if (lua_istable(tolua_S,-1))
-    {
-        lua_pushstring(tolua_S,"getCenter");
-        lua_pushcfunction(tolua_S,tolua_cocos2dx_Camera_getCenter );
-        lua_rawset(tolua_S,-3);
-        
-        lua_pushstring(tolua_S,"getUp");
-        lua_pushcfunction(tolua_S,tolua_cocos2dx_Camera_getUp );
-        lua_rawset(tolua_S,-3);
-        
-        lua_pushstring(tolua_S,"getEye");
-        lua_pushcfunction(tolua_S,tolua_cocos2dx_Camera_getEye );
-=======
 static void extendFileUtils(lua_State* tolua_S)
 {
     lua_pushstring(tolua_S, "FileUtils");
@@ -3581,7 +3434,6 @@
     {
         lua_pushstring(tolua_S,"getStringFromFile");
         lua_pushcfunction(tolua_S,tolua_cocos2dx_FileUtils_getStringFromFile );
->>>>>>> 4c99a621
         lua_rawset(tolua_S,-3);
     }
     lua_pop(tolua_S, 1);
@@ -3642,11 +3494,7 @@
     extendLayerColor(tolua_S);
     extendLayerMultiplex(tolua_S);
     extendParticleSystem(tolua_S);
-<<<<<<< HEAD
-    extendCamera(tolua_S);
-=======
     extendFileUtils(tolua_S);
->>>>>>> 4c99a621
     extendUserDefault(tolua_S);
     extendGLProgram(tolua_S);
     extendTexture2D(tolua_S);
