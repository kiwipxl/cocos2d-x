--- conflicted
+++ resolved
@@ -2193,11 +2193,7 @@
     JS::RootedObject parent(cx, typeClass->parentProto.ref());
     JS::RootedObject jsObj(cx, JS_NewObject(cx, typeClass->jsclass, proto, parent));
     auto proxy = jsb_new_proxy(native, jsObj);
-<<<<<<< HEAD
-    
-=======
-
->>>>>>> 9ff61f91
+
 #if ! CC_ENABLE_GC_FOR_NATIVE_OBJECTS
     JS::AddNamedObjectRoot(cx, &proxy->obj, debug);
 #else
@@ -2267,11 +2263,7 @@
     JS::RootedObject parent(cx, typeClass->parentProto.ref());
     JS::RootedObject jsObj(cx, JS_NewObject(cx, typeClass->jsclass, proto, parent));
     proxy = jsb_new_proxy(native, jsObj);
-<<<<<<< HEAD
-    
-=======
-
->>>>>>> 9ff61f91
+
 #if ! CC_ENABLE_GC_FOR_NATIVE_OBJECTS
     JS::AddNamedObjectRoot(cx, &proxy->obj, debug);
 #else
