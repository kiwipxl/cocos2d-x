--- conflicted
+++ resolved
@@ -454,28 +454,9 @@
 bool JSPROXY_CCPhysicsSprite_constructor(JSContext *cx, uint32_t argc, jsval *vp) {
     JS::CallArgs args = JS::CallArgsFromVp(argc, vp);
     bool ok = true;
-<<<<<<< HEAD
-    PhysicsSprite* cobj = new (std::nothrow) PhysicsSprite();
-    cocos2d::Ref *_ccobj = dynamic_cast<cocos2d::Ref *>(cobj);
-    if (_ccobj) {
-        _ccobj->autorelease();
-    }
-    TypeTest<cocos2d::extension::PhysicsSprite> t;
-    js_type_class_t *typeClass = nullptr;
-    std::string typeName = t.s_name();
-    auto typeMapIter = _js_global_type_map.find(typeName);
-    CCASSERT(typeMapIter != _js_global_type_map.end(), "Can't find the class type!");
-    typeClass = typeMapIter->second;
-    CCASSERT(typeClass, "The value is null.");
-    JS::RootedObject proto(cx, typeClass->proto.ref());
-    JS::RootedObject parentProto(cx, typeClass->parentProto.ref());
-    JS::RootedObject obj(cx, JS_NewObject(cx, typeClass->jsclass, proto, parentProto));
-    args.rval().set(OBJECT_TO_JSVAL(obj));
-=======
     auto cobj = new (std::nothrow) cocos2d::extension::PhysicsSprite;
     js_type_class_t *typeClass = js_get_type_from_native<cocos2d::extension::PhysicsSprite>(cobj);
 
->>>>>>> f747075a
     // link the native object with the javascript object
     JS::RootedObject jsobj(cx, jsb_ref_create_jsobject(cx, cobj, typeClass, "cocos2d::extension::PhysicsSprite"));
     args.rval().set(OBJECT_TO_JSVAL(jsobj));
@@ -488,18 +469,9 @@
 {
     JS::CallArgs args = JS::CallArgsFromVp(argc, vp);
     JS::RootedObject obj(cx, args.thisv().toObjectOrNull());
-<<<<<<< HEAD
-    PhysicsSprite *nobj = new (std::nothrow) PhysicsSprite();
-    if (nobj) {
-        nobj->autorelease();
-    }
-    js_proxy_t* p = jsb_new_proxy(nobj, obj);
-    JS::AddNamedObjectRoot(cx, &p->obj, "cocos2d::extension::SpriteFrame");
-=======
     auto nobj = new (std::nothrow) cocos2d::extension::PhysicsSprite;
     auto newproxy = jsb_new_proxy(nobj, obj);
     jsb_ref_init(cx, &newproxy->obj, nobj, "cocos2d::extension::PhysicsSprite");
->>>>>>> f747075a
     bool isFound = false;
     if (JS_HasProperty(cx, obj, "_ctor", &isFound) && isFound)
         ScriptingCore::getInstance()->executeFunctionWithOwner(OBJECT_TO_JSVAL(obj), "_ctor", args);
