--- conflicted
+++ resolved
@@ -547,7 +547,7 @@
     friend class PhysicsDebugDraw;
 };
 
-<<<<<<< HEAD
+
 /** @~english A physics helper class. Draw physics shape, joint in debug mode. 
  *  You do not create PhysicsDebugDraw objects directly; Instead, you can activate it by PhysicsWorld::setDebugDrawMask.
  * @~chinese 一个物理的辅助类。它可以在调试状态下绘制形状和关节。
@@ -572,8 +572,7 @@
     
     friend class PhysicsWorld;
 };
-=======
->>>>>>> 794759f7
+
 extern const float CC_DLL PHYSICS_INFINITY;
 
 /** @} */
