/****************************************************************************
 Copyright (c) 2013 Chukong Technologies Inc.
 
 http://www.cocos2d-x.org
 
 Permission is hereby granted, free of charge, to any person obtaining a copy
 of this software and associated documentation files (the "Software"), to deal
 in the Software without restriction, including without limitation the rights
 to use, copy, modify, merge, publish, distribute, sublicense, and/or sell
 copies of the Software, and to permit persons to whom the Software is
 furnished to do so, subject to the following conditions:
 
 The above copyright notice and this permission notice shall be included in
 all copies or substantial portions of the Software.
 
 THE SOFTWARE IS PROVIDED "AS IS", WITHOUT WARRANTY OF ANY KIND, EXPRESS OR
 IMPLIED, INCLUDING BUT NOT LIMITED TO THE WARRANTIES OF MERCHANTABILITY,
 FITNESS FOR A PARTICULAR PURPOSE AND NONINFRINGEMENT. IN NO EVENT SHALL THE
 AUTHORS OR COPYRIGHT HOLDERS BE LIABLE FOR ANY CLAIM, DAMAGES OR OTHER
 LIABILITY, WHETHER IN AN ACTION OF CONTRACT, TORT OR OTHERWISE, ARISING FROM,
 OUT OF OR IN CONNECTION WITH THE SOFTWARE OR THE USE OR OTHER DEALINGS IN
 THE SOFTWARE.
 ****************************************************************************/

#include "physics/CCPhysicsWorld.h"
#if CC_USE_PHYSICS
#include <algorithm>
#include <climits>

#include "chipmunk.h"
#include "CCPhysicsBody.h"
#include "CCPhysicsShape.h"
#include "CCPhysicsContact.h"
#include "CCPhysicsJoint.h"
#include "CCPhysicsContact.h"
#include "CCPhysicsHelper.h"

#include "2d/CCDrawNode.h"
#include "2d/CCScene.h"
#include "base/CCDirector.h"
#include "base/CCEventDispatcher.h"
#include "base/CCEventCustom.h"

NS_CC_BEGIN
const float PHYSICS_INFINITY = INFINITY;
extern const char* PHYSICSCONTACT_EVENT_NAME;
extern std::unordered_map<cpShape*, PhysicsShape*> s_physicsShapeMap;

const int PhysicsWorld::DEBUGDRAW_NONE = 0x00;
const int PhysicsWorld::DEBUGDRAW_SHAPE = 0x01;
const int PhysicsWorld::DEBUGDRAW_JOINT = 0x02;
const int PhysicsWorld::DEBUGDRAW_CONTACT = 0x04;
const int PhysicsWorld::DEBUGDRAW_ALL = DEBUGDRAW_SHAPE | DEBUGDRAW_JOINT | DEBUGDRAW_CONTACT;

namespace
{
    typedef struct RayCastCallbackInfo
    {
        PhysicsWorld* world;
        PhysicsRayCastCallbackFunc func;
        Vec2 p1;
        Vec2 p2;
        void* data;
    }RayCastCallbackInfo;
    
    typedef struct RectQueryCallbackInfo
    {
        PhysicsWorld* world;
        PhysicsQueryRectCallbackFunc func;
        void* data;
    }RectQueryCallbackInfo;
    
    typedef struct PointQueryCallbackInfo
    {
        PhysicsWorld* world;
        PhysicsQueryPointCallbackFunc func;
        void* data;
    }PointQueryCallbackInfo;
}

class PhysicsWorldCallback
{
public:
    static int collisionBeginCallbackFunc(cpArbiter *arb, struct cpSpace *space, PhysicsWorld *world);
    static int collisionPreSolveCallbackFunc(cpArbiter *arb, cpSpace *space, PhysicsWorld *world);
    static void collisionPostSolveCallbackFunc(cpArbiter *arb, cpSpace *space, PhysicsWorld *world);
    static void collisionSeparateCallbackFunc(cpArbiter *arb, cpSpace *space, PhysicsWorld *world);
    static void rayCastCallbackFunc(cpShape *shape, cpFloat t, cpVect n, RayCastCallbackInfo *info);
    static void queryRectCallbackFunc(cpShape *shape, RectQueryCallbackInfo *info);
    static void queryPointFunc(cpShape *shape, cpFloat distance, cpVect point, PointQueryCallbackInfo *info);
    static void getShapesAtPointFunc(cpShape *shape, cpFloat distance, cpVect point, Vector<PhysicsShape*>* arr);
    
public:
    static bool continues;
};

bool PhysicsWorldCallback::continues = true;

int PhysicsWorldCallback::collisionBeginCallbackFunc(cpArbiter *arb, struct cpSpace *space, PhysicsWorld *world)
{
    CP_ARBITER_GET_SHAPES(arb, a, b);
    
    auto ita = s_physicsShapeMap.find(a);
    auto itb = s_physicsShapeMap.find(b);
    CC_ASSERT(ita != s_physicsShapeMap.end() && itb != s_physicsShapeMap.end());
    
    auto contact = PhysicsContact::construct(ita->second, itb->second);
    arb->data = contact;
    contact->_contactInfo = arb;
    
    return world->collisionBeginCallback(*contact);
}

int PhysicsWorldCallback::collisionPreSolveCallbackFunc(cpArbiter *arb, cpSpace *space, PhysicsWorld *world)
{
    return world->collisionPreSolveCallback(*static_cast<PhysicsContact*>(arb->data));
}

void PhysicsWorldCallback::collisionPostSolveCallbackFunc(cpArbiter *arb, cpSpace *space, PhysicsWorld *world)
{
    world->collisionPostSolveCallback(*static_cast<PhysicsContact*>(arb->data));
}

void PhysicsWorldCallback::collisionSeparateCallbackFunc(cpArbiter *arb, cpSpace *space, PhysicsWorld *world)
{
    PhysicsContact* contact = static_cast<PhysicsContact*>(arb->data);
    
    world->collisionSeparateCallback(*contact);
    
    delete contact;
}

void PhysicsWorldCallback::rayCastCallbackFunc(cpShape *shape, cpFloat t, cpVect n, RayCastCallbackInfo *info)
{
    if (!PhysicsWorldCallback::continues)
    {
        return;
    }
    
    auto it = s_physicsShapeMap.find(shape);
    CC_ASSERT(it != s_physicsShapeMap.end());
    
    PhysicsRayCastInfo callbackInfo =
    {
        it->second,
        info->p1,
        info->p2,
        Vec2(info->p1.x+(info->p2.x-info->p1.x)*t, info->p1.y+(info->p2.y-info->p1.y)*t),
        Vec2(n.x, n.y),
        (float)t,
    };
    
    PhysicsWorldCallback::continues = info->func(*info->world, callbackInfo, info->data);
}

void PhysicsWorldCallback::queryRectCallbackFunc(cpShape *shape, RectQueryCallbackInfo *info)
{
    auto it = s_physicsShapeMap.find(shape);
    
    CC_ASSERT(it != s_physicsShapeMap.end());
    
    if (!PhysicsWorldCallback::continues)
    {
        return;
    }
    
    PhysicsWorldCallback::continues = info->func(*info->world, *it->second, info->data);
}

void PhysicsWorldCallback::getShapesAtPointFunc(cpShape *shape, cpFloat distance, cpVect point, Vector<PhysicsShape*>* arr)
{
    auto it = s_physicsShapeMap.find(shape);
    
    CC_ASSERT(it != s_physicsShapeMap.end());
    
    arr->pushBack(it->second);
}

void PhysicsWorldCallback::queryPointFunc(cpShape *shape, cpFloat distance, cpVect point, PointQueryCallbackInfo *info)
{
    auto it = s_physicsShapeMap.find(shape);
    
    CC_ASSERT(it != s_physicsShapeMap.end());
    
    PhysicsWorldCallback::continues = info->func(*info->world, *it->second, info->data);
}

void PhysicsWorld::debugDraw()
{
    if (_debugDraw == nullptr)
    {
        _debugDraw = new (std::nothrow) PhysicsDebugDraw(*this);
    }
    
    if (_debugDraw && !_bodies.empty())
    {
        if (_debugDraw->begin())
        {
            if (_debugDrawMask & DEBUGDRAW_SHAPE)
            {
                for (Ref* obj : _bodies)
                {
                    PhysicsBody* body = dynamic_cast<PhysicsBody*>(obj);
                    
                    if (!body->isEnabled())
                    {
                        continue;
                    }
                    
                    for (auto& shape : body->getShapes())
                    {
                        _debugDraw->drawShape(*dynamic_cast<PhysicsShape*>(shape));
                    }
                }
            }
            
            if (_debugDrawMask & DEBUGDRAW_JOINT)
            {
                for (auto joint : _joints)
                {
                    _debugDraw->drawJoint(*joint);
                }
            }
            
            _debugDraw->end();
        }
    }
}

int PhysicsWorld::collisionBeginCallback(PhysicsContact& contact)
{
    bool ret = true;
    
    PhysicsShape* shapeA = contact.getShapeA();
    PhysicsShape* shapeB = contact.getShapeB();
    PhysicsBody* bodyA = shapeA->getBody();
    PhysicsBody* bodyB = shapeB->getBody();
    std::vector<PhysicsJoint*> jointsA = bodyA->getJoints();
    
    // check the joint is collision enable or not
    for (PhysicsJoint* joint : jointsA)
    {
        if (std::find(_joints.begin(), _joints.end(), joint) == _joints.end())
        {
            continue;
        }
        
        if (!joint->isCollisionEnabled())
        {
            PhysicsBody* body = joint->getBodyA() == bodyA ? joint->getBodyB() : joint->getBodyA();
            
            if (body == bodyB)
            {
                contact.setNotificationEnable(false);
                return false;
            }
        }
    }
    
    // bitmask check
    if ((shapeA->getCategoryBitmask() & shapeB->getContactTestBitmask()) == 0
        || (shapeA->getContactTestBitmask() & shapeB->getCategoryBitmask()) == 0)
    {
        contact.setNotificationEnable(false);
    }
    
    if (shapeA->getGroup() != 0 && shapeA->getGroup() == shapeB->getGroup())
    {
        ret = shapeA->getGroup() > 0;
    }
    else
    {
        if ((shapeA->getCategoryBitmask() & shapeB->getCollisionBitmask()) == 0
            || (shapeB->getCategoryBitmask() & shapeA->getCollisionBitmask()) == 0)
        {
            ret = false;
        }
    }
    
    if (contact.isNotificationEnabled())
    {
        contact.setEventCode(PhysicsContact::EventCode::BEGIN);
        contact.setWorld(this);
        _scene->getEventDispatcher()->dispatchEvent(&contact);
    }
    
    return ret ? contact.resetResult() : false;
}

int PhysicsWorld::collisionPreSolveCallback(PhysicsContact& contact)
{
    if (!contact.isNotificationEnabled())
    {
        cpArbiterIgnore(static_cast<cpArbiter*>(contact._contactInfo));
        return true;
    }
    
    contact.setEventCode(PhysicsContact::EventCode::PRESOLVE);
    contact.setWorld(this);
    _scene->getEventDispatcher()->dispatchEvent(&contact);
    
    return contact.resetResult();
}

void PhysicsWorld::collisionPostSolveCallback(PhysicsContact& contact)
{
    if (!contact.isNotificationEnabled())
    {
        return;
    }
    
    contact.setEventCode(PhysicsContact::EventCode::POSTSOLVE);
    contact.setWorld(this);
    _scene->getEventDispatcher()->dispatchEvent(&contact);
}

void PhysicsWorld::collisionSeparateCallback(PhysicsContact& contact)
{
    if (!contact.isNotificationEnabled())
    {
        return;
    }
    
    contact.setEventCode(PhysicsContact::EventCode::SEPERATE);
    contact.setWorld(this);
    _scene->getEventDispatcher()->dispatchEvent(&contact);
}

void PhysicsWorld::rayCast(PhysicsRayCastCallbackFunc func, const Vec2& point1, const Vec2& point2, void* data)
{
    CCASSERT(func != nullptr, "func shouldn't be nullptr");
    
    if (func != nullptr)
    {
        if (!_delayAddBodies.empty() || !_delayRemoveBodies.empty())
        {
            _scene->updatePhysicsBodyTransform(_scene, _scene->getNodeToParentTransform(), 0, 1.0f, 1.0f);
            updateBodies();
        }
        RayCastCallbackInfo info = { this, func, point1, point2, data };
        
        PhysicsWorldCallback::continues = true;
        cpSpaceSegmentQuery(_cpSpace,
                            PhysicsHelper::point2cpv(point1),
                            PhysicsHelper::point2cpv(point2),
                            CP_ALL_LAYERS,
                            CP_NO_GROUP,
                            (cpSpaceSegmentQueryFunc)PhysicsWorldCallback::rayCastCallbackFunc,
                            &info);
    }
}

void PhysicsWorld::queryRect(PhysicsQueryRectCallbackFunc func, const Rect& rect, void* data)
{
    CCASSERT(func != nullptr, "func shouldn't be nullptr");
    
    if (func != nullptr)
    {
        if (!_delayAddBodies.empty() || !_delayRemoveBodies.empty())
        {
            _scene->updatePhysicsBodyTransform(_scene, _scene->getNodeToParentTransform(), 0, 1.0f, 1.0f);
            updateBodies();
        }
        RectQueryCallbackInfo info = {this, func, data};
        
        PhysicsWorldCallback::continues = true;
        cpSpaceBBQuery(_cpSpace,
                       PhysicsHelper::rect2cpbb(rect),
                       CP_ALL_LAYERS,
                       CP_NO_GROUP,
                       (cpSpaceBBQueryFunc)PhysicsWorldCallback::queryRectCallbackFunc,
                       &info);
    }
}

void PhysicsWorld::queryPoint(PhysicsQueryPointCallbackFunc func, const Vec2& point, void* data)
{
    CCASSERT(func != nullptr, "func shouldn't be nullptr");
    
    if (func != nullptr)
    {
        if (!_delayAddBodies.empty() || !_delayRemoveBodies.empty())
        {
            _scene->updatePhysicsBodyTransform(_scene, _scene->getNodeToParentTransform(), 0, 1.0f, 1.0f);
            updateBodies();
        }
        PointQueryCallbackInfo info = {this, func, data};
        
        PhysicsWorldCallback::continues = true;
        cpSpaceNearestPointQuery(_cpSpace,
                                 PhysicsHelper::point2cpv(point),
                                 0,
                                 CP_ALL_LAYERS,
                                 CP_NO_GROUP,
                                 (cpSpaceNearestPointQueryFunc)PhysicsWorldCallback::queryPointFunc,
                                 &info);
    }
}

Vector<PhysicsShape*> PhysicsWorld::getShapes(const Vec2& point) const
{
    Vector<PhysicsShape*> arr;
    cpSpaceNearestPointQuery(_cpSpace,
                             PhysicsHelper::point2cpv(point),
                             0,
                             CP_ALL_LAYERS,
                             CP_NO_GROUP,
                             (cpSpaceNearestPointQueryFunc)PhysicsWorldCallback::getShapesAtPointFunc,
                             &arr);
    
    return arr;
}

PhysicsShape* PhysicsWorld::getShape(const Vec2& point) const
{
    cpShape* shape = cpSpaceNearestPointQueryNearest(_cpSpace,
                                    PhysicsHelper::point2cpv(point),
                                    0,
                                    CP_ALL_LAYERS,
                                    CP_NO_GROUP,
                                    nullptr);
    
    return shape == nullptr ? nullptr : s_physicsShapeMap.find(shape)->second;
}

PhysicsWorld* PhysicsWorld::construct(Scene& scene)
{
    PhysicsWorld * world = new (std::nothrow) PhysicsWorld();
    if(world && world->init(scene))
    {
        return world;
    }
    
    CC_SAFE_DELETE(world);
    return nullptr;
}

bool PhysicsWorld::init(Scene& scene)
{
    do
    {
        _cpSpace = cpSpaceNew();
        CC_BREAK_IF(_cpSpace == nullptr);
        
        _scene = &scene;
        
        cpSpaceSetGravity(_cpSpace, PhysicsHelper::point2cpv(_gravity));
        
        cpSpaceSetDefaultCollisionHandler(_cpSpace,
                                          (cpCollisionBeginFunc)PhysicsWorldCallback::collisionBeginCallbackFunc,
                                          (cpCollisionPreSolveFunc)PhysicsWorldCallback::collisionPreSolveCallbackFunc,
                                          (cpCollisionPostSolveFunc)PhysicsWorldCallback::collisionPostSolveCallbackFunc,
                                          (cpCollisionSeparateFunc)PhysicsWorldCallback::collisionSeparateCallbackFunc,
                                          this);
        
        return true;
    } while (false);
    
    return false;
}

void PhysicsWorld::addBody(PhysicsBody* body)
{
    CCASSERT(body != nullptr, "the body can not be nullptr");
    
    if (body->getWorld() == this)
    {
        return;
    }
    
    if (body->getWorld() != nullptr)
    {
        body->removeFromWorld();
    }
    
    addBodyOrDelay(body);
    _bodies.pushBack(body);
    body->_world = this;
}

void PhysicsWorld::doAddBody(PhysicsBody* body)
{
    if (body->isEnabled())
    {
        // add body to space
        if (body->isDynamic() && !cpSpaceContainsBody(_cpSpace, body->_cpBody))
        {
            cpSpaceAddBody(_cpSpace, body->_cpBody);
        }
        
        // add shapes to space
        for (auto& shape : body->getShapes())
        {
            addShape(dynamic_cast<PhysicsShape*>(shape));
        }
    }
}

void PhysicsWorld::addBodyOrDelay(PhysicsBody* body)
{
    auto removeBodyIter = _delayRemoveBodies.find(body);
    if (removeBodyIter != _delayRemoveBodies.end())
    {
        _delayRemoveBodies.erase(removeBodyIter);
        return;
    }
    
    if (_delayAddBodies.find(body) == _delayAddBodies.end())
    {
        _delayAddBodies.pushBack(body);
<<<<<<< HEAD
        _delayDirty = true;
=======
>>>>>>> 15bf9190
    }
}

void PhysicsWorld::updateBodies()
{
    if (cpSpaceIsLocked(_cpSpace))
    {
        return;
    }
    
    // issue #4944, contact callback will be invoked when add/remove body, _delayAddBodies maybe changed, so we need make a copy.
    auto addCopy = _delayAddBodies;
    _delayAddBodies.clear();
    for (auto& body : addCopy)
    {
        doAddBody(body);
    }
    
    auto removeCopy = _delayRemoveBodies;
    _delayRemoveBodies.clear();
    for (auto& body : removeCopy)
    {
        doRemoveBody(body);
    }
}

void PhysicsWorld::removeBody(int tag)
{
    for (auto& body : _bodies)
    {
        if (body->getTag() == tag)
        {
            removeBody(body);
            return;
        }
    }
}

void PhysicsWorld::removeBody(PhysicsBody* body)
{
    if (body->getWorld() != this)
    {
        CCLOG("Physics Warnning: this body doesn't belong to this world");
        return;
    }
    
    // destory the body's joints
    auto removeCopy = body->_joints;
    for (auto joint : removeCopy)
    {
        removeJoint(joint, true);
    }
    body->_joints.clear();
    
    removeBodyOrDelay(body);
    _bodies.eraseObject(body);
    body->_world = nullptr;
}


void PhysicsWorld::removeBodyOrDelay(PhysicsBody* body)
{
    if (_delayAddBodies.getIndex(body) != CC_INVALID_INDEX)
    {
        _delayAddBodies.eraseObject(body);
        return;
    }
    
    if (cpSpaceIsLocked(_cpSpace))
    {
        if (_delayRemoveBodies.getIndex(body) == CC_INVALID_INDEX)
        {
            _delayRemoveBodies.pushBack(body);
        }
    }else
    {
        doRemoveBody(body);
    }
}

void PhysicsWorld::removeJoint(PhysicsJoint* joint, bool destroy)
{
    if (joint)
    {
        if (joint->getWorld() != this && destroy)
        {
            CCLOG("physics warnning: the joint is not in this world, it won't be destoried utill the body it conntect is destoried");
            return;
        }

        joint->_destoryMark = destroy;
        if (cpSpaceIsLocked(_cpSpace))
        {
            auto it = std::find(_delayAddJoints.begin(), _delayAddJoints.end(), joint);
            if (it != _delayAddJoints.end())
            {
                _delayAddJoints.erase(it);
                return;
            }

            if (std::find(_delayRemoveJoints.rbegin(), _delayRemoveJoints.rend(), joint) == _delayRemoveJoints.rend())
            {
                _delayRemoveJoints.push_back(joint);
<<<<<<< HEAD
                _delayDirty = true;
=======
>>>>>>> 15bf9190
            }
        }
        else
        {
            doRemoveJoint(joint);
        }
    }
}

void PhysicsWorld::updateJoints()
{
    if (cpSpaceIsLocked(_cpSpace))
    {
        return;
    }
    
    for (auto joint : _delayAddJoints)
    {
        joint->_world = this;
        if (joint->initJoint())
        {
            _joints.push_back(joint);
        }
        else
        {
            delete joint;
        }
    }
    _delayAddJoints.clear();

    for (auto joint : _delayRemoveJoints)
    {
        doRemoveJoint(joint);
    }
    _delayRemoveJoints.clear();
}

void PhysicsWorld::removeShape(PhysicsShape* shape)
{
    if (shape)
    {
        for (auto cps : shape->_cpShapes)
        {
            if (cpSpaceContainsShape(_cpSpace, cps))
            {
                cpSpaceRemoveShape(_cpSpace, cps);
            }
        }
    }
}

void PhysicsWorld::addJoint(PhysicsJoint* joint)
{
    if (joint)
    {
        if (joint->getWorld() && joint->getWorld() != this)
        {
            joint->removeFormWorld();
<<<<<<< HEAD
        }

        auto it = std::find(_delayRemoveJoints.begin(), _delayRemoveJoints.end(), joint);
        if (it != _delayRemoveJoints.end())
        {
            _delayRemoveJoints.erase(it);
            return;
        }

        if (std::find(_delayAddJoints.begin(), _delayAddJoints.end(), joint) == _delayAddJoints.end())
        {
            _delayAddJoints.push_back(joint);
            _delayDirty = true;
        }
    }
}

void PhysicsWorld::removeAllJoints(bool destroy)
{
    auto removeCopy = _joints;
    for (auto joint : removeCopy)
    {
        removeJoint(joint, destroy);
=======
        }

        auto it = std::find(_delayRemoveJoints.begin(), _delayRemoveJoints.end(), joint);
        if (it != _delayRemoveJoints.end())
        {
            _delayRemoveJoints.erase(it);
            return;
        }

        if (std::find(_delayAddJoints.begin(), _delayAddJoints.end(), joint) == _delayAddJoints.end())
        {
            _delayAddJoints.push_back(joint);
        }
>>>>>>> 15bf9190
    }
}

void PhysicsWorld::addShape(PhysicsShape* physicsShape)
{
<<<<<<< HEAD
    if (physicsShape)
    {
        for (auto shape : physicsShape->_cpShapes)
        {
            cpSpaceAddShape(_cpSpace, shape);
        }
    }
=======
    auto removeCopy = _joints;
    for (auto joint : removeCopy)
    {
        removeJoint(joint, destroy);
    }
}

void PhysicsWorld::addShape(PhysicsShape* physicsShape)
{
    if (physicsShape)
    {
        for (auto shape : physicsShape->_cpShapes)
        {
            cpSpaceAddShape(_cpSpace, shape);
        }
    }
>>>>>>> 15bf9190
}

void PhysicsWorld::doRemoveBody(PhysicsBody* body)
{
    CCASSERT(body != nullptr, "the body can not be nullptr");
    
    // remove shaps
    for (auto& shape : body->getShapes())
    {
        removeShape(shape);
    }
    
    // remove body
    if (cpSpaceContainsBody(_cpSpace, body->_cpBody))
    {
        cpSpaceRemoveBody(_cpSpace, body->_cpBody);
    }
}

void PhysicsWorld::doRemoveJoint(PhysicsJoint* joint)
{
    for (auto constraint : joint->_cpConstraints)
    {
        cpSpaceRemoveConstraint(_cpSpace, constraint);
    }
    _joints.remove(joint);
    joint->_world = nullptr;

    if (joint->getBodyA())
    {
        joint->getBodyA()->removeJoint(joint);
    }

    if (joint->getBodyB())
    {
        joint->getBodyB()->removeJoint(joint);
    }

    if (joint->_destoryMark)
    {
        delete joint;
    }
}

void PhysicsWorld::removeAllBodies()
{
    for (auto& child : _bodies)
    {
        removeBodyOrDelay(child);
        child->_world = nullptr;
    }
    
    _bodies.clear();
}

void PhysicsWorld::setDebugDrawMask(int mask)
{
    if (mask == DEBUGDRAW_NONE)
    {
        CC_SAFE_DELETE(_debugDraw);
    }
    
    _debugDrawMask = mask;
}

const Vector<PhysicsBody*>& PhysicsWorld::getAllBodies() const
{
    return _bodies;
}

PhysicsBody* PhysicsWorld::getBody(int tag) const
{
    for (auto& body : _bodies)
    {
        if (body->getTag() == tag)
        {
            return body;
        }
    }
    
    return nullptr;
}

void PhysicsWorld::setGravity(const Vect& gravity)
{
    _gravity = gravity;
    cpSpaceSetGravity(_cpSpace, PhysicsHelper::point2cpv(gravity));
}

void PhysicsWorld::setSubsteps(int steps)
{
    if(steps > 0)
    {
        _substeps = steps;
        if (steps > 1)
        {
          _updateRate = 1;
        }
    }
}

void PhysicsWorld::step(float delta)
{
    if (_autoStep)
    {
        CCLOG("Physics Warning: You need to close auto step( setAutoStep(false) ) first");
    }
    else
    {
        update(delta, true);
    }
}

void PhysicsWorld::update(float delta, bool userCall/* = false*/)
{
    if (delta < FLT_EPSILON)
    {
        return;
    }

    _scene->updatePhysicsBodyTransform(_scene, _scene->getNodeToParentTransform(), 0, 1.0f, 1.0f);

<<<<<<< HEAD
    while (_delayDirty)
    {
        updateBodies();
        updateJoints();
        
        _delayDirty = !(_delayAddBodies.size() == 0 && _delayRemoveBodies.size() == 0 && _delayAddJoints.size() == 0 && _delayRemoveJoints.size() == 0);
=======
    if (!_delayAddBodies.empty() || !_delayRemoveBodies.empty())
    {
        updateBodies();
    }

    if (!_delayAddJoints.empty() || !_delayRemoveJoints.empty())
    {
        updateJoints();
>>>>>>> 15bf9190
    }
    
    if (userCall)
    {
        cpSpaceStep(_cpSpace, delta);
        for (auto& body : _bodies)
        {
            body->update(delta);
        }
    }
    else
    {
        _updateTime += delta;
        if (++_updateRateCount >= _updateRate)
        {
            const float dt = _updateTime * _speed / _substeps;
            for (int i = 0; i < _substeps; ++i)
            {
                cpSpaceStep(_cpSpace, dt);
                for (auto& body : _bodies)
                {
                    body->update(dt);
                }
            }
            _updateRateCount = 0;
            _updateTime = 0.0f;
        }
    }
    
    if (_debugDrawMask != DEBUGDRAW_NONE)
    {
        debugDraw();
    }
}

PhysicsWorld::PhysicsWorld()
: _gravity(Vec2(0.0f, -98.0f))
, _speed(1.0f)
, _updateRate(1)
, _updateRateCount(0)
, _updateTime(0.0f)
, _substeps(1)
, _cpSpace(nullptr)
, _scene(nullptr)
, _autoStep(true)
, _debugDraw(nullptr)
, _debugDrawMask(DEBUGDRAW_NONE)
{
    
}

PhysicsWorld::~PhysicsWorld()
{
    removeAllJoints(true);
    removeAllBodies();
    if (_cpSpace)
    {
        cpSpaceFree(_cpSpace);
    }
    CC_SAFE_DELETE(_debugDraw);
}

PhysicsDebugDraw::PhysicsDebugDraw(PhysicsWorld& world)
: _drawNode(nullptr)
, _world(world)
{
    _drawNode = DrawNode::create();
    _world.getScene().addChild(_drawNode);
}

PhysicsDebugDraw::~PhysicsDebugDraw()
{
    _drawNode->removeFromParent();
    _drawNode = nullptr;
}

bool PhysicsDebugDraw::begin()
{
    _drawNode->clear();
    return true;
}

void PhysicsDebugDraw::end()
{
}

void PhysicsDebugDraw::drawShape(PhysicsShape& shape)
{
    const Color4F fillColor(1.0f, 0.0f, 0.0f, 0.3f);
    const Color4F outlineColor(1.0f, 0.0f, 0.0f, 1.0f);
    
    for (auto it = shape._cpShapes.begin(); it != shape._cpShapes.end(); ++it)
    {
        cpShape *subShape = *it;
        
        switch ((*it)->klass_private->type)
        {
            case CP_CIRCLE_SHAPE:
            {
                float radius = PhysicsHelper::cpfloat2float(cpCircleShapeGetRadius(subShape));
                Vec2 centre = PhysicsHelper::cpv2point(cpBodyGetPos(cpShapeGetBody(subShape)))
                + PhysicsHelper::cpv2point(cpCircleShapeGetOffset(subShape));
                
                static const int CIRCLE_SEG_NUM = 12;
                Vec2 seg[CIRCLE_SEG_NUM] = {};
                
                for (int i = 0; i < CIRCLE_SEG_NUM; ++i)
                {
                    float angle = (float)i * M_PI / (float)CIRCLE_SEG_NUM * 2.0f;
                    Vec2 d(radius * cosf(angle), radius * sinf(angle));
                    seg[i] = centre + d;
                }
                _drawNode->drawPolygon(seg, CIRCLE_SEG_NUM, fillColor, 1, outlineColor);
                break;
            }
            case CP_SEGMENT_SHAPE:
            {
                cpSegmentShape *seg = (cpSegmentShape *)subShape;
                _drawNode->drawSegment(PhysicsHelper::cpv2point(seg->ta),
                                      PhysicsHelper::cpv2point(seg->tb),
                                      PhysicsHelper::cpfloat2float(seg->r==0 ? 1 : seg->r), outlineColor);
                break;
            }
            case CP_POLY_SHAPE:
            {
                cpPolyShape* poly = (cpPolyShape*)subShape;
                int num = poly->numVerts;
                Vec2* seg = new (std::nothrow) Vec2[num];
                
                PhysicsHelper::cpvs2points(poly->tVerts, seg, num);
                
                _drawNode->drawPolygon(seg, num, fillColor, 1.0f, outlineColor);
                
                delete[] seg;
                break;
            }
            default:
                break;
        }
    }
}

void PhysicsDebugDraw::drawJoint(PhysicsJoint& joint)
{
    const Color4F lineColor(0.0f, 0.0f, 1.0f, 1.0f);
    const Color4F jointPointColor(0.0f, 1.0f, 0.0f, 1.0f);
    
    for (auto it = joint._cpConstraints.begin(); it != joint._cpConstraints.end(); ++it)
    {
        cpConstraint *constraint = *it;
        
        
        cpBody *body_a = constraint->a;
        cpBody *body_b = constraint->b;
        
        const cpConstraintClass *klass = constraint->klass_private;
        if(klass == cpPinJointGetClass())
        {
            cpPinJoint *subJoint = (cpPinJoint *)constraint;
            
            cpVect a = cpvadd(body_a->p, cpvrotate(subJoint->anchr1, body_a->rot));
            cpVect b = cpvadd(body_b->p, cpvrotate(subJoint->anchr2, body_b->rot));
            
            _drawNode->drawSegment(PhysicsHelper::cpv2point(a), PhysicsHelper::cpv2point(b), 1, lineColor);
            _drawNode->drawDot(PhysicsHelper::cpv2point(a), 2, jointPointColor);
            _drawNode->drawDot(PhysicsHelper::cpv2point(b), 2, jointPointColor);
        }
        else if(klass == cpSlideJointGetClass())
        {
            cpSlideJoint *subJoint = (cpSlideJoint *)constraint;
            
            cpVect a = cpvadd(body_a->p, cpvrotate(subJoint->anchr1, body_a->rot));
            cpVect b = cpvadd(body_b->p, cpvrotate(subJoint->anchr2, body_b->rot));
            
            _drawNode->drawSegment(PhysicsHelper::cpv2point(a), PhysicsHelper::cpv2point(b), 1, lineColor);
            _drawNode->drawDot(PhysicsHelper::cpv2point(a), 2, jointPointColor);
            _drawNode->drawDot(PhysicsHelper::cpv2point(b), 2, jointPointColor);
        }
        else if(klass == cpPivotJointGetClass())
        {
            cpPivotJoint *subJoint = (cpPivotJoint *)constraint;
            
            cpVect a = cpvadd(body_a->p, cpvrotate(subJoint->anchr1, body_a->rot));
            cpVect b = cpvadd(body_b->p, cpvrotate(subJoint->anchr2, body_b->rot));
            
            _drawNode->drawDot(PhysicsHelper::cpv2point(a), 2, jointPointColor);
            _drawNode->drawDot(PhysicsHelper::cpv2point(b), 2, jointPointColor);
        }
        else if(klass == cpGrooveJointGetClass())
        {
            cpGrooveJoint *subJoint = (cpGrooveJoint *)constraint;
            
            cpVect a = cpvadd(body_a->p, cpvrotate(subJoint->grv_a, body_a->rot));
            cpVect b = cpvadd(body_a->p, cpvrotate(subJoint->grv_b, body_a->rot));
            cpVect c = cpvadd(body_b->p, cpvrotate(subJoint->anchr2, body_b->rot));
            
            _drawNode->drawSegment(PhysicsHelper::cpv2point(a), PhysicsHelper::cpv2point(b), 1, lineColor);
            _drawNode->drawDot(PhysicsHelper::cpv2point(c), 2, jointPointColor);
        }
        else if(klass == cpDampedSpringGetClass())
        {
            cpDampedSpring *subJoint = (cpDampedSpring *)constraint;
            
            cpVect a = cpvadd(body_a->p, cpvrotate(subJoint->anchr1, body_a->rot));
            cpVect b = cpvadd(body_b->p, cpvrotate(subJoint->anchr2, body_b->rot));
            
            _drawNode->drawSegment(PhysicsHelper::cpv2point(a), PhysicsHelper::cpv2point(b), 1, lineColor);
            _drawNode->drawDot(PhysicsHelper::cpv2point(a), 2, jointPointColor);
            _drawNode->drawDot(PhysicsHelper::cpv2point(b), 2, jointPointColor);
        }
    }
}

void PhysicsDebugDraw::drawContact()
{
    
}

NS_CC_END

#endif // CC_USE_PHYSICS<|MERGE_RESOLUTION|>--- conflicted
+++ resolved
@@ -508,10 +508,6 @@
     if (_delayAddBodies.find(body) == _delayAddBodies.end())
     {
         _delayAddBodies.pushBack(body);
-<<<<<<< HEAD
-        _delayDirty = true;
-=======
->>>>>>> 15bf9190
     }
 }
 
@@ -615,10 +611,6 @@
             if (std::find(_delayRemoveJoints.rbegin(), _delayRemoveJoints.rend(), joint) == _delayRemoveJoints.rend())
             {
                 _delayRemoveJoints.push_back(joint);
-<<<<<<< HEAD
-                _delayDirty = true;
-=======
->>>>>>> 15bf9190
             }
         }
         else
@@ -677,7 +669,6 @@
         if (joint->getWorld() && joint->getWorld() != this)
         {
             joint->removeFormWorld();
-<<<<<<< HEAD
         }
 
         auto it = std::find(_delayRemoveJoints.begin(), _delayRemoveJoints.end(), joint);
@@ -690,7 +681,6 @@
         if (std::find(_delayAddJoints.begin(), _delayAddJoints.end(), joint) == _delayAddJoints.end())
         {
             _delayAddJoints.push_back(joint);
-            _delayDirty = true;
         }
     }
 }
@@ -701,27 +691,11 @@
     for (auto joint : removeCopy)
     {
         removeJoint(joint, destroy);
-=======
-        }
-
-        auto it = std::find(_delayRemoveJoints.begin(), _delayRemoveJoints.end(), joint);
-        if (it != _delayRemoveJoints.end())
-        {
-            _delayRemoveJoints.erase(it);
-            return;
-        }
-
-        if (std::find(_delayAddJoints.begin(), _delayAddJoints.end(), joint) == _delayAddJoints.end())
-        {
-            _delayAddJoints.push_back(joint);
-        }
->>>>>>> 15bf9190
     }
 }
 
 void PhysicsWorld::addShape(PhysicsShape* physicsShape)
 {
-<<<<<<< HEAD
     if (physicsShape)
     {
         for (auto shape : physicsShape->_cpShapes)
@@ -729,24 +703,6 @@
             cpSpaceAddShape(_cpSpace, shape);
         }
     }
-=======
-    auto removeCopy = _joints;
-    for (auto joint : removeCopy)
-    {
-        removeJoint(joint, destroy);
-    }
-}
-
-void PhysicsWorld::addShape(PhysicsShape* physicsShape)
-{
-    if (physicsShape)
-    {
-        for (auto shape : physicsShape->_cpShapes)
-        {
-            cpSpaceAddShape(_cpSpace, shape);
-        }
-    }
->>>>>>> 15bf9190
 }
 
 void PhysicsWorld::doRemoveBody(PhysicsBody* body)
@@ -869,23 +825,14 @@
 
     _scene->updatePhysicsBodyTransform(_scene, _scene->getNodeToParentTransform(), 0, 1.0f, 1.0f);
 
-<<<<<<< HEAD
-    while (_delayDirty)
+    if (!_delayAddBodies.empty() || !_delayRemoveBodies.empty())
     {
         updateBodies();
+    }
+
+    if (!_delayAddJoints.empty() || !_delayRemoveJoints.empty())
+    {
         updateJoints();
-        
-        _delayDirty = !(_delayAddBodies.size() == 0 && _delayRemoveBodies.size() == 0 && _delayAddJoints.size() == 0 && _delayRemoveJoints.size() == 0);
-=======
-    if (!_delayAddBodies.empty() || !_delayRemoveBodies.empty())
-    {
-        updateBodies();
-    }
-
-    if (!_delayAddJoints.empty() || !_delayRemoveJoints.empty())
-    {
-        updateJoints();
->>>>>>> 15bf9190
     }
     
     if (userCall)
