--- conflicted
+++ resolved
@@ -11,12 +11,6 @@
     </ProjectConfiguration>
   </ItemGroup>
   <ItemGroup>
-<<<<<<< HEAD
-    <ClCompile Include="..\..\..\..\external\json\json_reader.cpp" />
-    <ClCompile Include="..\..\..\..\external\json\json_value.cpp" />
-    <ClCompile Include="..\..\..\..\external\json\json_writer.cpp" />
-=======
->>>>>>> f2b1a3cc
     <ClCompile Include="..\CCActionEaseEx.cpp" />
     <ClCompile Include="..\CCActionFrame.cpp" />
     <ClCompile Include="..\CCActionFrameEasing.cpp" />
