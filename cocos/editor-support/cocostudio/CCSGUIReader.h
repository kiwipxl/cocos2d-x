/****************************************************************************
 Copyright (c) 2013 cocos2d-x.org
 
 http://www.cocos2d-x.org
 
 Permission is hereby granted, free of charge, to any person obtaining a copy
 of this software and associated documentation files (the "Software"), to deal
 in the Software without restriction, including without limitation the rights
 to use, copy, modify, merge, publish, distribute, sublicense, and/or sell
 copies of the Software, and to permit persons to whom the Software is
 furnished to do so, subject to the following conditions:
 
 The above copyright notice and this permission notice shall be included in
 all copies or substantial portions of the Software.
 
 THE SOFTWARE IS PROVIDED "AS IS", WITHOUT WARRANTY OF ANY KIND, EXPRESS OR
 IMPLIED, INCLUDING BUT NOT LIMITED TO THE WARRANTIES OF MERCHANTABILITY,
 FITNESS FOR A PARTICULAR PURPOSE AND NONINFRINGEMENT. IN NO EVENT SHALL THE
 AUTHORS OR COPYRIGHT HOLDERS BE LIABLE FOR ANY CLAIM, DAMAGES OR OTHER
 LIABILITY, WHETHER IN AN ACTION OF CONTRACT, TORT OR OTHERWISE, ARISING FROM,
 OUT OF OR IN CONNECTION WITH THE SOFTWARE OR THE USE OR OTHER DEALINGS IN
 THE SOFTWARE.
 ****************************************************************************/

#ifndef __CCSGUIREADER_H__
#define __CCSGUIREADER_H__

#include "gui/UIWidget.h"
#include "cocostudio/CSContentJsonDictionary.h"

namespace cocostudio {

#define kCCSVersion 1.0
<<<<<<< HEAD
class CCSGUIReader : public cocos2d::Object
{
public:
    CCSGUIReader();
    virtual ~CCSGUIReader();
    static CCSGUIReader* shareReader();
	static void purgeCCSGUIReader();
=======
class GUIReader : public cocos2d::Object
{
public:
    GUIReader();
    ~GUIReader();
    static GUIReader* shareReader();
    static void purgeGUIReader();
>>>>>>> e2224d53
    
    gui::UIWidget* widgetFromJsonFile(const char* fileName);
    int getVersionInteger(const char* str);
    void storeFileDesignSize(const char* fileName, const cocos2d::Size &size);
    const cocos2d::Size getFileDesignSize(const char* fileName) const;
protected:
    std::string m_strFilePath;
    cocos2d::Dictionary* _fileDesignSizes;
};

class WidgetPropertiesReader : public cocos2d::Object
{
public:
    virtual gui::UIWidget* createWidget(JsonDictionary* dic, const char* fullPath, const char* fileName)=0;
    virtual gui::UIWidget* widgetFromJsonDictionary(JsonDictionary* dic) = 0;
protected:
    std::string m_strFilePath;
};


class WidgetPropertiesReader0250 : public WidgetPropertiesReader
{
    
    
public:
    WidgetPropertiesReader0250(){};
    virtual ~WidgetPropertiesReader0250(){};
    
    virtual gui::UIWidget* createWidget(JsonDictionary* dic, const char* fullPath, const char* fileName);
    virtual gui::UIWidget* widgetFromJsonDictionary(JsonDictionary* dic);
    virtual void setPropsForWidgetFromJsonDictionary(gui::UIWidget*widget,JsonDictionary* options);
    
    virtual void setColorPropsForWidgetFromJsonDictionary(gui::UIWidget*widget,JsonDictionary* options);
    virtual void setPropsForButtonFromJsonDictionary(gui::UIWidget*widget,JsonDictionary* options);
    virtual void setPropsForCheckBoxFromJsonDictionary(gui::UIWidget*widget,JsonDictionary* options);
    virtual void setPropsForImageViewFromJsonDictionary(gui::UIWidget*widget,JsonDictionary* options);
    virtual void setPropsForLabelFromJsonDictionary(gui::UIWidget*widget,JsonDictionary* options);
    virtual void setPropsForLabelAtlasFromJsonDictionary(gui::UIWidget*widget,JsonDictionary* options);
    virtual void setPropsForLabelBMFontFromJsonDictionary(gui::UIWidget*widget,JsonDictionary* options);
    virtual void setPropsForLoadingBarFromJsonDictionary(gui::UIWidget*widget,JsonDictionary* options);
    virtual void setPropsForSliderFromJsonDictionary(gui::UIWidget*widget,JsonDictionary* options);
    virtual void setPropsForTextFieldFromJsonDictionary(gui::UIWidget*widget,JsonDictionary* options);
    
    virtual void setPropsForLayoutFromJsonDictionary(gui::UIWidget*widget,JsonDictionary* options);
    virtual void setPropsForScrollViewFromJsonDictionary(gui::UIWidget*widget,JsonDictionary* options);
};

class WidgetPropertiesReader0300 : public WidgetPropertiesReader
{
    
    
public:
    WidgetPropertiesReader0300(){};
    virtual ~WidgetPropertiesReader0300(){};
    
    virtual gui::UIWidget* createWidget(JsonDictionary* dic, const char* fullPath, const char* fileName);
    virtual gui::UIWidget* widgetFromJsonDictionary(JsonDictionary* dic);
    virtual void setPropsForWidgetFromJsonDictionary(gui::UIWidget*widget,JsonDictionary* options);
    
    virtual void setColorPropsForWidgetFromJsonDictionary(gui::UIWidget*widget,JsonDictionary* options);
    virtual void setPropsForButtonFromJsonDictionary(gui::UIWidget*widget,JsonDictionary* options);
    virtual void setPropsForCheckBoxFromJsonDictionary(gui::UIWidget*widget,JsonDictionary* options);
    virtual void setPropsForImageViewFromJsonDictionary(gui::UIWidget*widget,JsonDictionary* options);
    virtual void setPropsForLabelFromJsonDictionary(gui::UIWidget*widget,JsonDictionary* options);
    virtual void setPropsForLabelAtlasFromJsonDictionary(gui::UIWidget*widget,JsonDictionary* options);
    virtual void setPropsForLabelBMFontFromJsonDictionary(gui::UIWidget*widget,JsonDictionary* options);
    virtual void setPropsForLoadingBarFromJsonDictionary(gui::UIWidget*widget,JsonDictionary* options);
    virtual void setPropsForSliderFromJsonDictionary(gui::UIWidget*widget,JsonDictionary* options);
    virtual void setPropsForTextFieldFromJsonDictionary(gui::UIWidget*widget,JsonDictionary* options);
    
    virtual void setPropsForLayoutFromJsonDictionary(gui::UIWidget*widget,JsonDictionary* options);
    virtual void setPropsForPageViewFromJsonDictionary(gui::UIWidget*widget,JsonDictionary* options);
    virtual void setPropsForScrollViewFromJsonDictionary(gui::UIWidget*widget,JsonDictionary* options);
    virtual void setPropsForListViewFromJsonDictionary(gui::UIWidget* widget, JsonDictionary* options);
};


}


#endif /* defined(__CCSGUIReader__) */<|MERGE_RESOLUTION|>--- conflicted
+++ resolved
@@ -31,15 +31,6 @@
 namespace cocostudio {
 
 #define kCCSVersion 1.0
-<<<<<<< HEAD
-class CCSGUIReader : public cocos2d::Object
-{
-public:
-    CCSGUIReader();
-    virtual ~CCSGUIReader();
-    static CCSGUIReader* shareReader();
-	static void purgeCCSGUIReader();
-=======
 class GUIReader : public cocos2d::Object
 {
 public:
@@ -47,7 +38,6 @@
     ~GUIReader();
     static GUIReader* shareReader();
     static void purgeGUIReader();
->>>>>>> e2224d53
     
     gui::UIWidget* widgetFromJsonFile(const char* fileName);
     int getVersionInteger(const char* str);
