/****************************************************************************
Copyright (c) 2013 cocos2d-x.org

http://www.cocos2d-x.org

Permission is hereby granted, free of charge, to any person obtaining a copy
of this software and associated documentation files (the "Software"), to deal
in the Software without restriction, including without limitation the rights
to use, copy, modify, merge, publish, distribute, sublicense, and/or sell
copies of the Software, and to permit persons to whom the Software is
furnished to do so, subject to the following conditions:

The above copyright notice and this permission notice shall be included in
all copies or substantial portions of the Software.

THE SOFTWARE IS PROVIDED "AS IS", WITHOUT WARRANTY OF ANY KIND, EXPRESS OR
IMPLIED, INCLUDING BUT NOT LIMITED TO THE WARRANTIES OF MERCHANTABILITY,
FITNESS FOR A PARTICULAR PURPOSE AND NONINFRINGEMENT. IN NO EVENT SHALL THE
AUTHORS OR COPYRIGHT HOLDERS BE LIABLE FOR ANY CLAIM, DAMAGES OR OTHER
LIABILITY, WHETHER IN AN ACTION OF CONTRACT, TORT OR OTHERWISE, ARISING FROM,
OUT OF OR IN CONNECTION WITH THE SOFTWARE OR THE USE OR OTHER DEALINGS IN
THE SOFTWARE.
****************************************************************************/

#ifndef __CCARMATURE_H__
#define __CCARMATURE_H__

#include "cocostudio/CCArmatureDefine.h"
#include "cocostudio/CCBone.h"
#include "cocostudio/CCBatchNode.h"
#include "cocostudio/CCArmatureAnimation.h"
#include "cocostudio/CCSpriteFrameCacheHelper.h"
#include "cocostudio/CCArmatureDataManager.h"

class b2Body;
struct cpBody;

namespace cocostudio {

CC_DEPRECATED_ATTRIBUTE typedef ProcessBase CCProcessBase;
CC_DEPRECATED_ATTRIBUTE typedef BaseData CCBaseData;
CC_DEPRECATED_ATTRIBUTE typedef DisplayData CCDisplayData;
CC_DEPRECATED_ATTRIBUTE typedef SpriteDisplayData CCSpriteDisplayData;
CC_DEPRECATED_ATTRIBUTE typedef ArmatureDisplayData CCArmatureDisplayData;
CC_DEPRECATED_ATTRIBUTE typedef ParticleDisplayData CCParticleDisplayData;
CC_DEPRECATED_ATTRIBUTE typedef BoneData CCBoneData;
CC_DEPRECATED_ATTRIBUTE typedef FrameData CCFrameData;
CC_DEPRECATED_ATTRIBUTE typedef MovementBoneData CCMovementBoneData;
CC_DEPRECATED_ATTRIBUTE typedef MovementData CCMovementData;
CC_DEPRECATED_ATTRIBUTE typedef AnimationData CCAnimationData;
CC_DEPRECATED_ATTRIBUTE typedef ContourData CCContourData;
CC_DEPRECATED_ATTRIBUTE typedef TextureData CCTextureData;
CC_DEPRECATED_ATTRIBUTE typedef DecorativeDisplay CCDecorativeDisplay;
CC_DEPRECATED_ATTRIBUTE typedef DisplayData CCDisplayData;
CC_DEPRECATED_ATTRIBUTE typedef DisplayFactory CCDisplayFactory;
CC_DEPRECATED_ATTRIBUTE typedef BatchNode CCBatchNode;
CC_DEPRECATED_ATTRIBUTE typedef DecorativeDisplay CCDecorativeDisplay;
CC_DEPRECATED_ATTRIBUTE typedef DisplayManager CCDisplayManager;
CC_DEPRECATED_ATTRIBUTE typedef ColliderBody CCColliderBody;
CC_DEPRECATED_ATTRIBUTE typedef ColliderDetector CCColliderDetector;
CC_DEPRECATED_ATTRIBUTE typedef SpriteFrameCacheHelper CCSpriteFrameCacheHelper;
CC_DEPRECATED_ATTRIBUTE typedef TweenFunction CCTweenFunction;
CC_DEPRECATED_ATTRIBUTE typedef ArmatureData CCArmatureData;
CC_DEPRECATED_ATTRIBUTE typedef Bone CCBone;
CC_DEPRECATED_ATTRIBUTE typedef ArmatureAnimation CCArmatureAnimation;
CC_DEPRECATED_ATTRIBUTE typedef Armature CCArmature;
CC_DEPRECATED_ATTRIBUTE typedef ArmatureDataManager CCArmatureDataManager;
CC_DEPRECATED_ATTRIBUTE typedef TweenType CCTweenType;

class  Armature : public cocos2d::NodeRGBA, public cocos2d::BlendProtocol
{

public:

    /**
    * Allocates and initializes an armature.
    * @return An initialized armature which is marked as "autorelease".
    */
    static Armature *create();

    /**
    * Allocates an armature, and use the ArmatureData named name in ArmatureDataManager to initializes the armature.
    *
    * @param  name Armature will use the name to find the ArmatureData to initializes it.
    * @return A initialized armature which is marked as "autorelease".
    */
    static Armature *create(const char *name);

    static Armature *create(const char *name, Bone *parentBone);

public:
    /**
     *  @js ctor
     */
    Armature();
    /**
     * @js NA
     * @lua NA
     */
    virtual ~Armature(void);

    /**
     * Init the empty armature
     */
    virtual bool init() override;

    /**
     * Init an armature with specified name
     * @param name Armature name
     */
    virtual bool init(const char *name);

    virtual bool init(const char *name, Bone *parentBone);
    /**
     * Add a Bone to this Armature,
     *
     * @param bone  The Bone you want to add to Armature
     * @param parentName   The parent Bone's name you want to add to . If it's  nullptr, then set Armature to its parent
     */
    virtual void addBone(Bone *bone, const char *parentName);
    /**
     * Get a bone with the specified name
     *
     * @param name The bone's name you want to get
     */
    virtual Bone *getBone(const char *name) const;
    /**
     * Change a bone's parent with the specified parent name.
     *
     * @param bone The bone you want to change parent
     * @param parentName The new parent's name.
     */
    virtual void changeBoneParent(Bone *bone, const char *parentName);
    /**
     * Remove a bone with the specified name. If recursion it will also remove child Bone recursionly.
     *
     * @param bone The bone you want to remove
     * @param recursion Determine whether remove the bone's child  recursion.
     */
    virtual void removeBone(Bone *bone, bool recursion);

    /**
     * Get Armature's bone dictionary
     * @return Armature's bone dictionary
     */
    const cocos2d::Map<std::string, Bone*>& getBoneDic() const;

    /**
     * This boundingBox will calculate all bones' boundingBox every time
     */
    virtual cocos2d::Rect getBoundingBox() const override;

    Bone *getBoneAtPoint(float x, float y) const;

    // overrides
    /**
     * @js NA
     * @lua NA
     */
    virtual void visit() override;
    virtual void update(float dt) override;
    virtual void draw() override;

    virtual const kmMat4& getNodeToParentTransform() const override;
    /**
     *  @js NA
     *  @lua NA
     */
    inline void setBlendFunc(const cocos2d::BlendFunc &blendFunc) override { _blendFunc = blendFunc; }
    /**
     *  @js NA
     *  @lua NA
     */
    inline const cocos2d::BlendFunc &getBlendFunc(void) const override{ return _blendFunc; }
	

    /**
     * Set contentsize and Calculate anchor point.
     */
    virtual void updateOffsetPoint();

    virtual void setAnimation(ArmatureAnimation *animation);
    virtual ArmatureAnimation *getAnimation() const;
    
    virtual bool getArmatureTransformDirty() const;

<<<<<<< HEAD
    virtual cocos2d::TextureAtlas *getTexureAtlasWithTexture(cocos2d::Texture2D *texture);

#if ENABLE_PHYSICS_BOX2D_DETECT || ENABLE_PHYSICS_CHIPMUNK_DETECT
=======
>>>>>>> 0a2c1b0c
    virtual void setColliderFilter(ColliderFilter *filter);
#elif ENABLE_PHYSICS_SAVE_CALCULATED_VERTEX
    virtual void drawContour();
#endif


    virtual void setArmatureData(ArmatureData *armatureData) { _armatureData = armatureData; }
    virtual ArmatureData *getArmatureData() const { return _armatureData; }

    virtual void setName(const std::string &name) { _name = name; }
    virtual const std::string &getName() const { return _name; } 


    virtual void setParentBone(Bone *parentBone);
    virtual Bone *getParentBone() const;

    virtual void setVersion(float version) { _version = version; }
    virtual float getVersion() const { return _version; }

    virtual void setBatchNode(BatchNode *batchNode) { _batchNode = batchNode; }
    virtual BatchNode *getBatchNode() const { return _batchNode; }

#if ENABLE_PHYSICS_BOX2D_DETECT
    virtual b2Fixture *getShapeList();
    /**
     *  @js NA
     *  @lua NA
     */
    virtual void setBody(b2Body *body);
    /**
     *  @js NA
     *  @lua NA
     */
    virtual b2Body *getBody() const;
#elif ENABLE_PHYSICS_CHIPMUNK_DETECT
    /**
     *  @js NA
     *  @lua NA
     */
    virtual cpShape *getShapeList();
    /**
     *  @js NA
     *  @lua NA
     */
    virtual void setBody(cpBody *body);
    /**
     *  @js NA
     *  @lua NA
     */
    virtual cpBody *getBody() const;
#endif

protected:

    /*
     * Used to create Bone internal
     * @js NA
     * @lua NA
     */
    Bone *createBone(const char *boneName );

protected:
    ArmatureData *_armatureData;

    BatchNode *_batchNode;

    std::string _name;
    Bone *_parentBone;
    float _version;

    mutable bool _armatureTransformDirty;

    cocos2d::Map<std::string, Bone*> _boneDic;                    //! The dictionary of the bones, include all bones in the armature, no matter it is the direct bone or the indirect bone. It is different from m_pChindren.

    cocos2d::Vector<Bone*> _topBoneList;

    cocos2d::BlendFunc _blendFunc;                    //! It's required for CCTextureProtocol inheritance

    cocos2d::Point _offsetPoint;

    ArmatureAnimation *_animation;

<<<<<<< HEAD
    cocos2d::Map<GLuint, cocos2d::TextureAtlas*> _textureAtlasDic;

=======
>>>>>>> 0a2c1b0c
#if ENABLE_PHYSICS_BOX2D_DETECT
    b2Body *_body;
#elif ENABLE_PHYSICS_CHIPMUNK_DETECT
    cpBody *_body;
#endif
};

}

#endif /*__CCARMATURE_H__*/<|MERGE_RESOLUTION|>--- conflicted
+++ resolved
@@ -184,12 +184,8 @@
     
     virtual bool getArmatureTransformDirty() const;
 
-<<<<<<< HEAD
-    virtual cocos2d::TextureAtlas *getTexureAtlasWithTexture(cocos2d::Texture2D *texture);
 
 #if ENABLE_PHYSICS_BOX2D_DETECT || ENABLE_PHYSICS_CHIPMUNK_DETECT
-=======
->>>>>>> 0a2c1b0c
     virtual void setColliderFilter(ColliderFilter *filter);
 #elif ENABLE_PHYSICS_SAVE_CALCULATED_VERTEX
     virtual void drawContour();
@@ -272,11 +268,6 @@
 
     ArmatureAnimation *_animation;
 
-<<<<<<< HEAD
-    cocos2d::Map<GLuint, cocos2d::TextureAtlas*> _textureAtlasDic;
-
-=======
->>>>>>> 0a2c1b0c
 #if ENABLE_PHYSICS_BOX2D_DETECT
     b2Body *_body;
 #elif ENABLE_PHYSICS_CHIPMUNK_DETECT
