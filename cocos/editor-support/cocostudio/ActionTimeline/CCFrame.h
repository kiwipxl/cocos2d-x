/****************************************************************************
Copyright (c) 2013 cocos2d-x.org

http://www.cocos2d-x.org

Permission is hereby granted, free of charge, to any person obtaining a copy
of this software and associated documentation files (the "Software"), to deal
in the Software without restriction, including without limitation the rights
to use, copy, modify, merge, publish, distribute, sublicense, and/or sell
copies of the Software, and to permit persons to whom the Software is
furnished to do so, subject to the following conditions:

The above copyright notice and this permission notice shall be included in
all copies or substantial portions of the Software.

THE SOFTWARE IS PROVIDED "AS IS", WITHOUT WARRANTY OF ANY KIND, EXPRESS OR
IMPLIED, INCLUDING BUT NOT LIMITED TO THE WARRANTIES OF MERCHANTABILITY,
FITNESS FOR A PARTICULAR PURPOSE AND NONINFRINGEMENT. IN NO EVENT SHALL THE
AUTHORS OR COPYRIGHT HOLDERS BE LIABLE FOR ANY CLAIM, DAMAGES OR OTHER
LIABILITY, WHETHER IN AN ACTION OF CONTRACT, TORT OR OTHERWISE, ARISING FROM,
OUT OF OR IN CONNECTION WITH THE SOFTWARE OR THE USE OR OTHER DEALINGS IN
THE SOFTWARE.
****************************************************************************/

#ifndef __CCFRAME_H__
#define __CCFRAME_H__

#include <string>
#include "base/CCRef.h"
#include "base/CCVector.h"
#include "2d/CCNode.h"
#include "2d/CCSprite.h"
#include "CCTimelineMacro.h"
#include "cocostudio/CocosStudioExport.h"


NS_TIMELINE_BEGIN

class Timeline;
class ActionTimeline;

class CC_STUDIO_DLL Frame : public cocos2d::Ref
{
public:

    virtual void setFrameIndex(unsigned int frameIndex) { _frameIndex = frameIndex; }
    virtual unsigned int getFrameIndex() const { return _frameIndex; }

    virtual void setTimeline(Timeline* timeline) { _timeline = timeline; }
    virtual Timeline* getTimeline() const { return _timeline; }

    virtual void setNode(cocos2d::Node* node) { _node = node; }
    virtual cocos2d::Node* getNode() const { return _node; }

    virtual void setTween(bool tween) { _tween = tween; }
    virtual bool isTween() const { return _tween; }

    virtual bool isEnterWhenPassed() { return _enterWhenPassed; }

    virtual void onEnter(Frame* nextFrame, int currentFrameIndex) = 0;
    virtual void apply(float percent) {}

    virtual Frame* clone() = 0;
protected:
    Frame();
    virtual ~Frame();

    virtual void emitEvent();
    virtual void cloneProperty(Frame* frame);
protected:

    unsigned int    _frameIndex;
    bool            _tween;
    bool            _enterWhenPassed;

    Timeline* _timeline;
    cocos2d::Node*  _node;
};


class CC_STUDIO_DLL VisibleFrame : public Frame
{
public:
    static VisibleFrame* create();

    VisibleFrame();

    virtual void onEnter(Frame *nextFrame, int currentFrameIndex) override;
    virtual Frame* clone() override;

    inline void setVisible(bool visible) { _visible = visible;}
    inline bool isVisible() const { return _visible; }

protected:
    bool _visible;
};


class CC_STUDIO_DLL TextureFrame : public Frame
{
public:
    static TextureFrame* create();

    TextureFrame();

    virtual void setNode(cocos2d::Node* node);

    virtual void onEnter(Frame *nextFrame, int currentFrameIndex) override;
    virtual Frame* clone() override;

    inline void setTextureName(std::string textureName) { _textureName = textureName;}
    inline std::string getTextureName() const { return _textureName; }

protected:
    cocos2d::Sprite* _sprite;
    std::string _textureName;
};

class CC_STUDIO_DLL RotationFrame : public Frame
{
public:
    static RotationFrame* create();

    RotationFrame();

    virtual void onEnter(Frame *nextFrame, int currentFrameIndex) override;
    virtual void apply(float percent) override;
    virtual Frame* clone() override;

    inline void  setRotation(float rotation) { _rotation = rotation; }
    inline float getRotation() const { return _rotation; }

protected:
    float _rotation;
    float _betwennRotation;
};

class CC_STUDIO_DLL SkewFrame : public Frame
{
public:
    static SkewFrame* create();

    SkewFrame();

    virtual void onEnter(Frame *nextFrame, int currentFrameIndex) override;
    virtual void apply(float percent) override;
    virtual Frame* clone() override;

    inline void  setSkewX(float skewx) { _skewX = skewx; }
    inline float getSkewX() const { return _skewX; }

    inline void  setSkewY(float skewy) { _skewY = skewy; }
    inline float getSkewY() const { return _skewY; }

protected:
    float _skewX;
    float _skewY;
    float _betweenSkewX;
    float _betweenSkewY;
};


class CC_STUDIO_DLL RotationSkewFrame : public SkewFrame
{
public:
    static RotationSkewFrame* create();

    RotationSkewFrame();

    virtual void onEnter(Frame *nextFrame, int currentFrameIndex) override;
    virtual void apply(float percent) override;
    virtual Frame* clone() override;
};


class CC_STUDIO_DLL PositionFrame : public Frame
{
public:
    static PositionFrame* create();

    PositionFrame();

    virtual void onEnter(Frame *nextFrame, int currentFrameIndex) override;
    virtual void apply(float percent) override;
    virtual Frame* clone() override;

    inline void setPosition(const cocos2d::Point& position) { _position = position; }
    inline cocos2d::Point getPosition() const { return _position; }

    inline void setX(float x) { _position.x = x; }
    inline void setY(float y) { _position.y = y; }

    inline float getX() const { return _position.x; }
    inline float getY() const { return _position.y; }
protected:
    cocos2d::Point _position;
    float _betweenX;
    float _betweenY;
};


class CC_STUDIO_DLL ScaleFrame : public Frame
{
public:
    static ScaleFrame* create();

    ScaleFrame();

    virtual void onEnter(Frame *nextFrame, int currentFrameIndex) override;
    virtual void apply(float percent) override;
    virtual Frame* clone() override;

    inline void  setScale(float scale) { _scaleX = scale; _scaleY = scale; }

    inline void  setScaleX(float scaleX) { _scaleX = scaleX; }
    inline float getScaleX() const { return _scaleX; }

    inline void  setScaleY(float scaleY) { _scaleY = scaleY;}
    inline float getScaleY() const { return _scaleY; }

protected:
    float _scaleX;
    float _scaleY;
    float _betweenScaleX;
    float _betweenScaleY;
};


class CC_STUDIO_DLL AnchorPointFrame : public Frame
{
public:
    static AnchorPointFrame* create();

    AnchorPointFrame();

    virtual void onEnter(Frame *nextFrame, int currentFrameIndex) override;
    virtual Frame* clone() override;

    inline void setAnchorPoint(const cocos2d::Point& point) { _anchorPoint = point; }
    inline cocos2d::Point getAnchorPoint() const { return _anchorPoint; }

protected:
    cocos2d::Point _anchorPoint;
};



enum InnerActionType
{
    LoopAction,
    NoLoopAction,
    SingleFrame
};

class CC_STUDIO_DLL InnerActionFrame : public Frame
{
public:
    static const std::string AnimationAllName;
    
    static InnerActionFrame* create();
    InnerActionFrame();

    virtual void onEnter(Frame *nextFrame, int currentFrameIndex) override;
    virtual Frame* clone() override;

    inline void setInnerActionType(InnerActionType type) { _innerActionType = type; }
    inline InnerActionType getInnerActionType() const { return _innerActionType; }
    
    inline void setEnterWithName(bool isEnterWithName) { _enterWithName = isEnterWithName;}
    
<<<<<<< HEAD
    void setStartFrameIndex(int frameIndex)  throw();
    inline int  getStartFrameIndex() const { return _startFrameIndex; }

    void setEndFrameIndex(int frameIndex)  throw();
    inline int  getEndFrameIndex() const { return _endFrameIndex; }
    
    void setAnimationName(const std::string& animationNamed)  throw();
=======
	void setStartFrameIndex(int frameIndex);
    inline int  getStartFrameIndex() const { return _startFrameIndex; }

	void setEndFrameIndex(int frameIndex);
    inline int  getEndFrameIndex() const { return _endFrameIndex; }
    
	void setAnimationName(const std::string& animationNamed);
>>>>>>> 15bf9190
    
    inline void setSingleFrameIndex(int frameIndex) { _singleFrameIndex = frameIndex;}
    inline int  getSingleFrameIndex() const { return _singleFrameIndex;}

protected:
    InnerActionType _innerActionType;
    int _startFrameIndex;
    int _endFrameIndex;
    int _singleFrameIndex;
    std::string _animationName;
    bool _enterWithName;
};


class CC_STUDIO_DLL ColorFrame : public Frame
{
public:
    static ColorFrame* create();
    ColorFrame();

    virtual void onEnter(Frame *nextFrame, int currentFrameIndex) override;
    virtual void apply(float percent) override;
    virtual Frame* clone() override;

    inline void    setAlpha(GLubyte alpha) { _alpha = alpha; }
    inline GLubyte getAlpha() const { return _alpha; }

    inline void    setColor(const cocos2d::Color3B& color) { _color = color; }
    inline cocos2d::Color3B getColor() const { return _color; }

protected:
    GLubyte _alpha;
    cocos2d::Color3B _color;

    int _betweenAlpha;
    int _betweenRed;
    int _betweenGreen;
    int _betweenBlue;
};

class CC_STUDIO_DLL AlphaFrame : public Frame
{
public:
    static AlphaFrame* create();
    AlphaFrame();

    virtual void onEnter(Frame *nextFrame, int currentFrameIndex) override;
    virtual void apply(float percent) override;
    virtual Frame* clone() override;

    inline void    setAlpha(GLubyte alpha) { _alpha = alpha; }
    inline GLubyte getAlpha() const { return _alpha; }

protected:
    GLubyte _alpha;
    int _betweenAlpha;
};

class CC_STUDIO_DLL EventFrame : public Frame
{
public:
    static EventFrame* create();
    void init();

    EventFrame();

    virtual void setNode(cocos2d::Node* node);
    
    virtual void onEnter(Frame *nextFrame, int currentFrameIndex) override;
    virtual Frame* clone() override;

    inline void setEvent(std::string event) { _event = event;}
    inline std::string getEvent() const { return _event; }

protected:
    std::string _event;
    ActionTimeline* _action;
};

class CC_STUDIO_DLL ZOrderFrame : public Frame
{
public:
    static ZOrderFrame* create();

    ZOrderFrame();

    virtual void onEnter(Frame *nextFrame, int currentFrameIndex) override;
    virtual Frame* clone() override;

    inline void setZOrder(int zorder) { _zorder = zorder;}
    inline int getZOrder() const { return _zorder; }

protected:
    int _zorder;
};

NS_TIMELINE_END


#endif /*__CCFRAME_H__*/<|MERGE_RESOLUTION|>--- conflicted
+++ resolved
@@ -268,15 +268,6 @@
     
     inline void setEnterWithName(bool isEnterWithName) { _enterWithName = isEnterWithName;}
     
-<<<<<<< HEAD
-    void setStartFrameIndex(int frameIndex)  throw();
-    inline int  getStartFrameIndex() const { return _startFrameIndex; }
-
-    void setEndFrameIndex(int frameIndex)  throw();
-    inline int  getEndFrameIndex() const { return _endFrameIndex; }
-    
-    void setAnimationName(const std::string& animationNamed)  throw();
-=======
 	void setStartFrameIndex(int frameIndex);
     inline int  getStartFrameIndex() const { return _startFrameIndex; }
 
@@ -284,7 +275,6 @@
     inline int  getEndFrameIndex() const { return _endFrameIndex; }
     
 	void setAnimationName(const std::string& animationNamed);
->>>>>>> 15bf9190
     
     inline void setSingleFrameIndex(int frameIndex) { _singleFrameIndex = frameIndex;}
     inline int  getSingleFrameIndex() const { return _singleFrameIndex;}
