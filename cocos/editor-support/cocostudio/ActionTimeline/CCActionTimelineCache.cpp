/****************************************************************************
Copyright (c) 2013 cocos2d-x.org

http://www.cocos2d-x.org

Permission is hereby granted, free of charge, to any person obtaining a copy
of this software and associated documentation files (the "Software"), to deal
in the Software without restriction, including without limitation the rights
to use, copy, modify, merge, publish, distribute, sublicense, and/or sell
copies of the Software, and to permit persons to whom the Software is
furnished to do so, subject to the following conditions:

The above copyright notice and this permission notice shall be included in
all copies or substantial portions of the Software.

THE SOFTWARE IS PROVIDED "AS IS", WITHOUT WARRANTY OF ANY KIND, EXPRESS OR
IMPLIED, INCLUDING BUT NOT LIMITED TO THE WARRANTIES OF MERCHANTABILITY,
FITNESS FOR A PARTICULAR PURPOSE AND NONINFRINGEMENT. IN NO EVENT SHALL THE
AUTHORS OR COPYRIGHT HOLDERS BE LIABLE FOR ANY CLAIM, DAMAGES OR OTHER
LIABILITY, WHETHER IN AN ACTION OF CONTRACT, TORT OR OTHERWISE, ARISING FROM,
OUT OF OR IN CONNECTION WITH THE SOFTWARE OR THE USE OR OTHER DEALINGS IN
THE SOFTWARE.
****************************************************************************/

#include "CCActionTimelineCache.h"
#include "CSLoader.h"
#include "CCFrame.h"
#include "CCTimeLine.h"
#include "CCActionTimeline.h"
#include "platform/CCFileUtils.h"
#include "2d/CCSpriteFrameCache.h"
#include "2d/CCSpriteFrame.h"

#include "cocostudio/CSParseBinary_generated.h"

#include "tinyxml2.h"
#include "flatbuffers/flatbuffers.h"
#include "flatbuffers/util.h"

#include "cocostudio/FlatBuffersSerialize.h"

#include <fstream>

using namespace cocos2d;
using namespace flatbuffers;

namespace cocostudio {
namespace timeline{

static const char* Property_VisibleForFrame = "VisibleForFrame";
static const char* Property_Position        = "Position";
static const char* Property_Scale           = "Scale";
static const char* Property_RotationSkew    = "RotationSkew";
static const char* Property_CColor          = "CColor";
static const char* Property_FileData        = "FileData";
static const char* Property_FrameEvent      = "FrameEvent";
static const char* Property_Alpha           = "Alpha";
<<<<<<< HEAD
=======
static const char* Property_AnchorPoint     = "AnchorPoint";
>>>>>>> 15bf9190
static const char* Property_ZOrder          = "ZOrder";
static const char* Property_ActionValue     = "ActionValue";

static const char* ACTION           = "action";
static const char* DURATION         = "duration";
static const char* TIMELINES        = "timelines";
static const char* FRAME_TYPE       = "frameType";
static const char* FRAMES           = "frames";
static const char* FRAME_INDEX      = "frameIndex";
static const char* TWEEN            = "tween";
static const char* TIME_SPEED       = "speed";
static const char* ACTION_TAG       = "actionTag";
static const char* INNER_ACTION     = "innerActionType";
static const char* START_FRAME      = "startFrame";

static const char* X                = "x";
static const char* Y                = "y";
static const char* ROTATION         = "rotation";
static const char* ALPHA            = "alpha";
static const char* RED              = "red";
static const char* GREEN            = "green";
static const char* BLUE             = "blue";
static const char* Value            = "value";


static ActionTimelineCache* _sharedActionCache = nullptr;

ActionTimelineCache* ActionTimelineCache::getInstance()
{
    if (! _sharedActionCache)
    {
        _sharedActionCache = new (std::nothrow) ActionTimelineCache();
        _sharedActionCache->init();
    }

    return _sharedActionCache;
}

void ActionTimelineCache::destroyInstance()
{
    CC_SAFE_DELETE(_sharedActionCache);
}

void ActionTimelineCache::purge()
{
    _animationActions.clear();
}

void ActionTimelineCache::init()
{
    using namespace std::placeholders;
    /*
    _funcs.insert(Pair(FrameType_VisibleFrame,      std::bind(&ActionTimelineCache::loadVisibleFrame,      this, _1)));
    _funcs.insert(Pair(FrameType_PositionFrame,     std::bind(&ActionTimelineCache::loadPositionFrame,     this, _1)));
    _funcs.insert(Pair(FrameType_ScaleFrame,        std::bind(&ActionTimelineCache::loadScaleFrame,        this, _1)));
    _funcs.insert(Pair(FrameType_RotationFrame,     std::bind(&ActionTimelineCache::loadRotationFrame,     this, _1)));
    _funcs.insert(Pair(FrameType_SkewFrame,         std::bind(&ActionTimelineCache::loadSkewFrame,         this, _1)));
    _funcs.insert(Pair(FrameType_RotationSkewFrame, std::bind(&ActionTimelineCache::loadRotationSkewFrame, this, _1)));
    _funcs.insert(Pair(FrameType_AnchorFrame,       std::bind(&ActionTimelineCache::loadAnchorPointFrame,  this, _1)));
    _funcs.insert(Pair(FrameType_InnerActionFrame,  std::bind(&ActionTimelineCache::loadInnerActionFrame,  this, _1)));
    _funcs.insert(Pair(FrameType_ColorFrame,        std::bind(&ActionTimelineCache::loadColorFrame,        this, _1)));
    _funcs.insert(Pair(FrameType_TextureFrame,      std::bind(&ActionTimelineCache::loadTextureFrame,      this, _1)));
    _funcs.insert(Pair(FrameType_EventFrame,        std::bind(&ActionTimelineCache::loadEventFrame,        this, _1)));
    _funcs.insert(Pair(FrameType_ZOrderFrame,       std::bind(&ActionTimelineCache::loadZOrderFrame,       this, _1)));
     */

}

void ActionTimelineCache::removeAction(const std::string& fileName)
{
    if (_animationActions.find(fileName) != _animationActions.end())
    {
        _animationActions.erase(fileName);
    }
}

ActionTimeline* ActionTimelineCache::createAction(const std::string& filename)
{
    std::string path = filename;
    size_t pos = path.find_last_of('.');
    std::string suffix = path.substr(pos + 1, path.length());
    CCLOG("suffix = %s", suffix.c_str());
    
    ActionTimelineCache* cache = ActionTimelineCache::getInstance();
    
    if (suffix == "csb")
    {
        return cache->createActionWithFlatBuffersFile(filename);
    }
    else if (suffix == "json" || suffix == "ExportJson")
    {
        return cache->createActionFromJson(filename);
    }
    
    return nullptr;
}

ActionTimeline* ActionTimelineCache::createActionFromJson(const std::string& fileName)
{
    ActionTimeline* action = _animationActions.at(fileName);
    if (action == nullptr)
    {
        action = loadAnimationActionWithFile(fileName);
    }
    return action->clone();
}

ActionTimeline* ActionTimelineCache::loadAnimationActionWithFile(const std::string& fileName)
{
    // Read content from file
    std::string fullPath    = FileUtils::getInstance()->fullPathForFilename(fileName);
    std::string contentStr  = FileUtils::getInstance()->getStringFromFile(fullPath);

    return loadAnimationActionWithContent(fileName, contentStr);
}

ActionTimeline* ActionTimelineCache::loadAnimationActionWithContent(const std::string&fileName, const std::string& content)
{
    // if already exists an action with filename, then return this action
    ActionTimeline* action = _animationActions.at(fileName);
    if(action)
        return action;

    rapidjson::Document doc;
    doc.Parse<0>(content.c_str());
    if (doc.HasParseError()) 
    {
        CCLOG("GetParseError %s\n", doc.GetParseError());
    }

    const rapidjson::Value& json = DICTOOL->getSubDictionary_json(doc, ACTION);

    action = ActionTimeline::create();

    action->setDuration(DICTOOL->getIntValue_json(json, DURATION));
    action->setTimeSpeed(DICTOOL->getFloatValue_json(json, TIME_SPEED, 1.0f));

    int timelineLength = DICTOOL->getArrayCount_json(json, TIMELINES);
    for (int i = 0; i<timelineLength; i++)
    {
        const rapidjson::Value& dic = DICTOOL->getSubDictionary_json(json, TIMELINES, i);
        Timeline* timeline = loadTimeline(dic);

        if(timeline)
            action->addTimeline(timeline);
    }

    _animationActions.insert(fileName, action);

    return action;
}

Timeline* ActionTimelineCache::loadTimeline(const rapidjson::Value& json)
{
    Timeline* timeline = nullptr;

    // get frame type 
    const char* frameType = DICTOOL->getStringValue_json(json, FRAME_TYPE);
    if(frameType == nullptr)
        return nullptr;

    if(frameType && _funcs.find(frameType) != _funcs.end())
    {
        timeline = Timeline::create();

        int actionTag = DICTOOL->getIntValue_json(json, ACTION_TAG);
        timeline->setActionTag(actionTag);

        FrameCreateFunc func = _funcs.at(frameType);

        int length = DICTOOL->getArrayCount_json(json, FRAMES);
        for (int i = 0; i<length; i++)
        {
            const rapidjson::Value& dic = DICTOOL->getSubDictionary_json(json, FRAMES, i);

            Frame* frame = nullptr;

            if (func != nullptr)
            {
                frame = func(dic);

                int frameIndex = DICTOOL->getIntValue_json(dic, FRAME_INDEX);
                frame->setFrameIndex(frameIndex);

                bool tween = DICTOOL->getBooleanValue_json(dic, TWEEN, false);
                frame->setTween(tween);
            }

            timeline->addFrame(frame);
        }
    }

    return timeline;
}

Frame* ActionTimelineCache::loadVisibleFrame(const rapidjson::Value& json)
{
    VisibleFrame* frame = VisibleFrame::create();

    bool visible = DICTOOL->getBooleanValue_json(json, Value);
    frame->setVisible(visible);

    return frame;
}

Frame* ActionTimelineCache::loadPositionFrame(const rapidjson::Value& json)
{
    PositionFrame* frame = PositionFrame::create();

    float x = DICTOOL->getFloatValue_json(json, X);
    float y = DICTOOL->getFloatValue_json(json, Y);
    frame->setPosition(Point(x,y));

    return frame;
}

Frame* ActionTimelineCache::loadScaleFrame(const rapidjson::Value& json)
{
   ScaleFrame* frame = ScaleFrame::create();

   float scalex = DICTOOL->getFloatValue_json(json, X);
   float scaley = DICTOOL->getFloatValue_json(json, Y);

   frame->setScaleX(scalex);
   frame->setScaleY(scaley);

    return frame;
}

Frame* ActionTimelineCache::loadSkewFrame(const rapidjson::Value& json)
{
    SkewFrame* frame = SkewFrame::create();

    float skewx = DICTOOL->getFloatValue_json(json, X);
    float skewy = DICTOOL->getFloatValue_json(json, Y);

    frame->setSkewX(skewx);
    frame->setSkewY(skewy);

    return frame;
}

Frame* ActionTimelineCache::loadRotationSkewFrame(const rapidjson::Value& json)
{
    RotationSkewFrame* frame = RotationSkewFrame::create();

    float skewx = DICTOOL->getFloatValue_json(json, X);
    float skewy = DICTOOL->getFloatValue_json(json, Y);

    frame->setSkewX(skewx);
    frame->setSkewY(skewy);

    return frame;
}

Frame* ActionTimelineCache::loadRotationFrame(const rapidjson::Value& json)
{
    RotationFrame* frame = RotationFrame::create();

    float rotation = DICTOOL->getFloatValue_json(json, ROTATION);
    frame->setRotation(rotation);

    return frame;
}

Frame* ActionTimelineCache::loadAnchorPointFrame (const rapidjson::Value& json)
{
    AnchorPointFrame* frame = AnchorPointFrame::create();

    float anchorx = DICTOOL->getFloatValue_json(json, X);
    float anchory = DICTOOL->getFloatValue_json(json, Y);

    frame->setAnchorPoint(Point(anchorx, anchory));

    return frame;
}

Frame* ActionTimelineCache::loadInnerActionFrame(const rapidjson::Value& json)
{
    InnerActionFrame* frame = InnerActionFrame::create();

    InnerActionType type = (InnerActionType)DICTOOL->getIntValue_json(json, INNER_ACTION);
    int startFrame       = DICTOOL->getIntValue_json(json, START_FRAME); 

    frame->setInnerActionType(type);
    frame->setStartFrameIndex(startFrame);

    return frame;
}

Frame* ActionTimelineCache::loadColorFrame(const rapidjson::Value& json)
{
    ColorFrame* frame = ColorFrame::create();

    GLubyte alpha = (GLubyte)DICTOOL->getIntValue_json(json, ALPHA);
    GLubyte red   = (GLubyte)DICTOOL->getIntValue_json(json, RED);
    GLubyte green = (GLubyte)DICTOOL->getIntValue_json(json, GREEN);
    GLubyte blue  = (GLubyte)DICTOOL->getIntValue_json(json, BLUE);

    frame->setAlpha(alpha);
    frame->setColor(Color3B(red, green, blue));

    return frame;
}

Frame* ActionTimelineCache::loadTextureFrame(const rapidjson::Value& json)
{
    TextureFrame* frame = TextureFrame::create();

    const char* texture = DICTOOL->getStringValue_json(json, Value);

    if(texture != nullptr)
    {
        std::string path = texture;

        SpriteFrame* spriteFrame = SpriteFrameCache::getInstance()->getSpriteFrameByName(path);
        if(spriteFrame == nullptr)
        {
            std::string jsonPath = CSLoader::getInstance()->getJsonPath();
            path = jsonPath + texture;
        }

        frame->setTextureName(path);
    }
    return frame;
}

Frame* ActionTimelineCache::loadEventFrame(const rapidjson::Value& json)
{
    EventFrame* frame = EventFrame::create();

    const char* evnt = DICTOOL->getStringValue_json(json, Value);

    if(evnt != nullptr)
        frame->setEvent(evnt);

    return frame;
}

Frame* ActionTimelineCache::loadZOrderFrame(const rapidjson::Value& json)
{
    ZOrderFrame* frame = ZOrderFrame::create();

    int zorder = DICTOOL->getIntValue_json(json, Value);
    frame->setZOrder(zorder);

    return frame;
}
    
ActionTimeline* ActionTimelineCache::createActionWithFlatBuffersFile(const std::string &fileName)
{
    ActionTimeline* action = _animationActions.at(fileName);
    if (action == NULL)
    {
        action = loadAnimationActionWithFlatBuffersFile(fileName);
    }
    return action->clone();
}

ActionTimeline* ActionTimelineCache::loadAnimationActionWithFlatBuffersFile(const std::string &fileName)
{
    // if already exists an action with filename, then return this action
    ActionTimeline* action = _animationActions.at(fileName);
    if (action)
        return action;
    
    std::string path = fileName;
    
    std::string fullPath = FileUtils::getInstance()->fullPathForFilename(fileName.c_str());
    
    CC_ASSERT(FileUtils::getInstance()->isFileExist(fullPath));
    
    Data buf = FileUtils::getInstance()->getDataFromFile(fullPath);
    
    auto csparsebinary = GetCSParseBinary(buf.getBytes());
    
    auto nodeAction = csparsebinary->action();    
    action = ActionTimeline::create();
    
    int duration = nodeAction->duration();
    action->setDuration(duration);
    float speed = nodeAction->speed();
    action->setTimeSpeed(speed);
    
    auto animationlist = csparsebinary->animationList();
    int animationcount = animationlist->size();
    for (int i = 0; i < animationcount; i++)
    {
        auto animationdata = animationlist->Get(i);
        AnimationInfo info;
        info.name = animationdata->name()->c_str();
        info.startIndex = animationdata->startIndex();
        info.endIndex = animationdata->endIndex();
        action->addAnimationInfo(info);
    }

    auto timelines = nodeAction->timeLines();
    int timelineLength = timelines->size();
    for (int i = 0; i < timelineLength; i++)
    {
        auto timelineFlatBuf = timelines->Get(i);
        Timeline* timeline = loadTimelineWithFlatBuffers(timelineFlatBuf);
        
        if (timeline)
            action->addTimeline(timeline);
    }
    
    _animationActions.insert(fileName, action);
    
    return action;
}

Timeline* ActionTimelineCache::loadTimelineWithFlatBuffers(const flatbuffers::TimeLine *flatbuffers)
{
    Timeline* timeline = nullptr;
    
    // property
    std::string property = flatbuffers->property()->c_str();
    if(property == "")
        return nullptr;
    
    CCLOG("property = %s", property.c_str());
    
    if(property != "")
    {
        timeline = Timeline::create();
        
        int actionTag = flatbuffers->actionTag();
        timeline->setActionTag(actionTag);
        
        
        auto framesFlatbuf = flatbuffers->frames();
        int length = framesFlatbuf->size();
        for (int i = 0; i < length; i++)
        {
            auto frameFlatbuf = framesFlatbuf->Get(i);
            Frame* frame = nullptr;
            
            if (property == Property_VisibleForFrame)
<<<<<<< HEAD
            {
                auto boolFrame = frameFlatbuf->boolFrame();
                frame = loadVisibleFrameWithFlatBuffers(boolFrame);
            }
            else if (property == Property_Position)
            {
                auto potisionFrame = frameFlatbuf->pointFrame();
                frame = loadPositionFrameWithFlatBuffers(potisionFrame);
            }
            else if (property == Property_Scale)
            {
                auto scaleFrame = frameFlatbuf->scaleFrame();
                frame = loadScaleFrameWithFlatBuffers(scaleFrame);
            }
            else if (property == Property_RotationSkew)
            {
                auto scaleFrame = frameFlatbuf->scaleFrame();
                frame = loadRotationSkewFrameWithFlatBuffers(scaleFrame);
            }
            else if (property == Property_CColor)
            {
                auto colorFrame = frameFlatbuf->colorFrame();
                frame = loadColorFrameWithFlatBuffers(colorFrame);
            }
=======
            {
                auto boolFrame = frameFlatbuf->boolFrame();
                frame = loadVisibleFrameWithFlatBuffers(boolFrame);
            }
            else if (property == Property_Position)
            {
                auto potisionFrame = frameFlatbuf->pointFrame();
                frame = loadPositionFrameWithFlatBuffers(potisionFrame);
            }
            else if (property == Property_Scale)
            {
                auto scaleFrame = frameFlatbuf->scaleFrame();
                frame = loadScaleFrameWithFlatBuffers(scaleFrame);
            }
            else if (property == Property_RotationSkew)
            {
                auto scaleFrame = frameFlatbuf->scaleFrame();
                frame = loadRotationSkewFrameWithFlatBuffers(scaleFrame);
            }
            else if (property == Property_CColor)
            {
                auto colorFrame = frameFlatbuf->colorFrame();
                frame = loadColorFrameWithFlatBuffers(colorFrame);
            }
>>>>>>> 15bf9190
            else if (property == Property_FrameEvent)
            {
                auto eventFrame = frameFlatbuf->eventFrame();
                frame = loadEventFrameWithFlatBuffers(eventFrame);
            }
            else if (property == Property_FileData)
            {
                auto textureFrame = frameFlatbuf->textureFrame();
                frame = loadTextureFrameWithFlatBuffers(textureFrame);
            }
            else if (property == Property_Alpha)
            {
                auto intFrame = frameFlatbuf->intFrame();
                frame = loadAlphaFrameWithFlatBuffers(intFrame);
            }
<<<<<<< HEAD
            else if (property == Property_ZOrder)
            {
                auto intFrame = frameFlatbuf->intFrame();
                frame = loadZOrderFrameWithFlatBuffers(intFrame);
            }
            else if (property == Property_ActionValue)
            {
                auto innerActionFrame = frameFlatbuf->innerActionFrame();
                frame = loadInnerActionFrameWithFlatBuffers(innerActionFrame);
            }
            
            if (!frame)
            {
                CCLOG("frame is invalid.");
                continue;
            }
=======
            else if (property == Property_AnchorPoint)
            {
                auto scaleFrame = frameFlatbuf->scaleFrame();
                frame = loadAnchorPointFrameWithFlatBuffers(scaleFrame);
            }
            else if (property == Property_ZOrder)
            {
                auto intFrame = frameFlatbuf->intFrame();
                frame = loadZOrderFrameWithFlatBuffers(intFrame);
            }
            else if (property == Property_ActionValue)
            {
                auto innerActionFrame = frameFlatbuf->innerActionFrame();
                frame = loadInnerActionFrameWithFlatBuffers(innerActionFrame);
            }
            
            if (!frame)
            {
                CCLOG("frame is invalid.");
                continue;
            }
>>>>>>> 15bf9190
            timeline->addFrame(frame);
        }
    }
    
    return timeline;
}
<<<<<<< HEAD
    
Frame* ActionTimelineCache::loadVisibleFrameWithFlatBuffers(const flatbuffers::BoolFrame *flatbuffers)
{
    VisibleFrame* frame = VisibleFrame::create();
    
    bool visible = flatbuffers->value();
=======
    
Frame* ActionTimelineCache::loadVisibleFrameWithFlatBuffers(const flatbuffers::BoolFrame *flatbuffers)
{
    VisibleFrame* frame = VisibleFrame::create();
    
    bool visible = flatbuffers->value() != 0;
>>>>>>> 15bf9190
    
    frame->setVisible(visible);
    
    int frameIndex = flatbuffers->frameIndex();
    frame->setFrameIndex(frameIndex);
    
    bool tween = flatbuffers->tween() != 0;
    frame->setTween(tween);
    
    return frame;
}
    
Frame* ActionTimelineCache::loadPositionFrameWithFlatBuffers(const flatbuffers::PointFrame *flatbuffers)
{
    PositionFrame* frame = PositionFrame::create();
    
    auto f_position = flatbuffers->postion();
    Vec2 position(f_position->x(), f_position->y());
    frame->setPosition(position);
    
    int frameIndex = flatbuffers->frameIndex();
    frame->setFrameIndex(frameIndex);
    
    bool tween = flatbuffers->tween() != 0;
    frame->setTween(tween);
    
    return frame;
}

Frame* ActionTimelineCache::loadScaleFrameWithFlatBuffers(const flatbuffers::ScaleFrame *flatbuffers)
{
    ScaleFrame* frame = ScaleFrame::create();
    
    auto f_scale = flatbuffers->scale();
    Vec2 scale(f_scale->scaleX(), f_scale->scaleY());
    frame->setScaleX(scale.x);
    frame->setScaleY(scale.y);
    
    int frameIndex = flatbuffers->frameIndex();
    frame->setFrameIndex(frameIndex);
    
    bool tween = flatbuffers->tween() != 0;
    frame->setTween(tween);
    
    return frame;
}

Frame* ActionTimelineCache::loadRotationSkewFrameWithFlatBuffers(const flatbuffers::ScaleFrame *flatbuffers)
{
    RotationSkewFrame* frame = RotationSkewFrame::create();
    
    auto f_scale = flatbuffers->scale();
    Vec2 rotationSkew(f_scale->scaleX(), f_scale->scaleY());
    frame->setSkewX(rotationSkew.x);
    frame->setSkewY(rotationSkew.y);
    
    int frameIndex = flatbuffers->frameIndex();
    frame->setFrameIndex(frameIndex);
    
    bool tween = flatbuffers->tween() != 0;
    frame->setTween(tween);
    
    return frame;
}

Frame* ActionTimelineCache::loadColorFrameWithFlatBuffers(const flatbuffers::ColorFrame *flatbuffers)
{
    ColorFrame* frame = ColorFrame::create();
    
    auto f_color = flatbuffers->color();
    Color3B color(f_color->r(), f_color->g(), f_color->b());
    frame->setColor(color);        
    
    int frameIndex = flatbuffers->frameIndex();
    frame->setFrameIndex(frameIndex);
    
    bool tween = flatbuffers->tween() != 0;
    frame->setTween(tween);
    
    return frame;
}

Frame* ActionTimelineCache::loadTextureFrameWithFlatBuffers(const flatbuffers::TextureFrame *flatbuffers)
{
    std::string path = "";
    int resourceType = 0;
    std::string plist = "";
    
    TextureFrame* frame = TextureFrame::create();
    
    auto fileNameData = flatbuffers->textureFile();
    
    resourceType = fileNameData->resourceType();
    switch (resourceType)
    {
        case 0:
        {
            path = fileNameData->path()->c_str();
            if (FileUtils::getInstance()->isFileExist(path))
            {
                std::string fullPath = FileUtils::getInstance()->fullPathForFilename(path);
                path = fullPath;
            }
            else
            {
                path = "";
            }
            break;
        }
            
        case 1:
        {
            plist = fileNameData->plistFile()->c_str();
            if (FileUtils::getInstance()->isFileExist(plist))
            {
                path = fileNameData->path()->c_str();
            }
            else
            {
                path = "";
            }
            break;
        }
            
        default:
            break;
    }
    
    frame->setTextureName(path);
    
    int frameIndex = flatbuffers->frameIndex();
    frame->setFrameIndex(frameIndex);
    
    bool tween = flatbuffers->tween() != 0;
    frame->setTween(tween);
    
    return frame;
}
    
Frame* ActionTimelineCache::loadEventFrameWithFlatBuffers(const flatbuffers::EventFrame *flatbuffers)
{
    EventFrame* frame = EventFrame::create();
    
    std::string event = flatbuffers->value()->c_str();
    
    if (event != "")
        frame->setEvent(event);
    
    CCLOG("event = %s", event.c_str());
    
    int frameIndex = flatbuffers->frameIndex();
    frame->setFrameIndex(frameIndex);
    
    bool tween = flatbuffers->tween() != 0;
    frame->setTween(tween);
    
    return frame;
}
    
Frame* ActionTimelineCache::loadAlphaFrameWithFlatBuffers(const flatbuffers::IntFrame *flatbuffers)
{
    AlphaFrame* frame = AlphaFrame::create();
    
    int alpha = flatbuffers->value();
    
    frame->setAlpha(alpha);
    
    int frameIndex = flatbuffers->frameIndex();
    frame->setFrameIndex(frameIndex);
    
    bool tween = flatbuffers->tween() != 0;
    frame->setTween(tween);
    
    return frame;
}
    
    Frame* ActionTimelineCache::loadAnchorPointFrameWithFlatBuffers(const flatbuffers::ScaleFrame *flatbuffers)
    {
        AnchorPointFrame* frame = AnchorPointFrame::create();
        
        auto f_scale = flatbuffers->scale();
        Vec2 scale(f_scale->scaleX(), f_scale->scaleY());
        frame->setAnchorPoint(scale);
        
        int frameIndex = flatbuffers->frameIndex();
        frame->setFrameIndex(frameIndex);
        
        bool tween = flatbuffers->tween() != 0;
        frame->setTween(tween);
        
        return frame;
    }
    
Frame* ActionTimelineCache::loadZOrderFrameWithFlatBuffers(const flatbuffers::IntFrame *flatbuffers)
{
    ZOrderFrame* frame = ZOrderFrame::create();
    
    int zorder = flatbuffers->value();
    
    frame->setZOrder(zorder);
    
    int frameIndex = flatbuffers->frameIndex();
    frame->setFrameIndex(frameIndex);
    
    bool tween = flatbuffers->tween() != 0;
    frame->setTween(tween);
    
    return frame;
}
    
<<<<<<< HEAD
Frame* ActionTimelineCache::loadEventFrameWithFlatBuffers(const flatbuffers::EventFrame *flatbuffers)
{
    EventFrame* frame = EventFrame::create();
    
    std::string event = flatbuffers->value()->c_str();
    
    if (event != "")
        frame->setEvent(event);
    
    CCLOG("event = %s", event.c_str());
    
    int frameIndex = flatbuffers->frameIndex();
    frame->setFrameIndex(frameIndex);
    
    bool tween = flatbuffers->tween();
    frame->setTween(tween);
    
    return frame;
}
    
Frame* ActionTimelineCache::loadAlphaFrameWithFlatBuffers(const flatbuffers::IntFrame *flatbuffers)
{
    AlphaFrame* frame = AlphaFrame::create();
    
    int alpha = flatbuffers->value();
    
    frame->setAlpha(alpha);
    
    int frameIndex = flatbuffers->frameIndex();
    frame->setFrameIndex(frameIndex);
    
    bool tween = flatbuffers->tween();
    frame->setTween(tween);
    
    return frame;
}
    
Frame* ActionTimelineCache::loadZOrderFrameWithFlatBuffers(const flatbuffers::IntFrame *flatbuffers)
{
    ZOrderFrame* frame = ZOrderFrame::create();
    
    int zorder = flatbuffers->value();
    
    frame->setZOrder(zorder);
    
    int frameIndex = flatbuffers->frameIndex();
    frame->setFrameIndex(frameIndex);
    
    bool tween = flatbuffers->tween();
    frame->setTween(tween);
    
    return frame;
}
    
=======
>>>>>>> 15bf9190
Frame* ActionTimelineCache::loadInnerActionFrameWithFlatBuffers(const flatbuffers::InnerActionFrame *flatbuffers)
{
    InnerActionFrame* frame = InnerActionFrame::create();
    
    InnerActionType innerActionType = (InnerActionType)flatbuffers->innerActionType();
    
    std::string currentAnimationFrame = flatbuffers->currentAniamtionName()->c_str();
    
    int singleFrameIndex = flatbuffers->singleFrameIndex();
    
    int frameIndex = flatbuffers->frameIndex();
    frame->setFrameIndex(frameIndex);
    
<<<<<<< HEAD
    bool tween = flatbuffers->tween();
=======
    bool tween = flatbuffers->tween() != 0;
>>>>>>> 15bf9190
    frame->setTween(tween);
    
    frame->setInnerActionType(innerActionType);
    frame->setSingleFrameIndex(singleFrameIndex);
    
    frame->setEnterWithName(true);
    frame->setAnimationName(currentAnimationFrame);
    
    return frame;
}
    
ActionTimeline* ActionTimelineCache::createActionWithFlatBuffersForSimulator(const std::string& fileName)
{
    FlatBuffersSerialize* fbs = FlatBuffersSerialize::getInstance();
    fbs->_isSimulator = true;
    auto builder = fbs->createFlatBuffersWithXMLFileForSimulator(fileName);
    
    ActionTimeline* action = ActionTimeline::create();
    
    auto csparsebinary = GetCSParseBinary(builder->GetBufferPointer());
    auto nodeAction = csparsebinary->action();
    
    action = ActionTimeline::create();
    
    int duration = nodeAction->duration();
    action->setDuration(duration);
    
    float speed = nodeAction->speed();
    action->setTimeSpeed(speed);
    
    auto animationlist = csparsebinary->animationList();
    int animationcount = animationlist->size();
    for (int i = 0; i < animationcount; i++)
    {
        auto animationdata = animationlist->Get(i);
        AnimationInfo info;
        info.name = animationdata->name()->c_str();
        info.startIndex = animationdata->startIndex();
        info.endIndex = animationdata->endIndex();
        action->addAnimationInfo(info);
    }

    auto timeLines = nodeAction->timeLines();
    int timelineLength = timeLines->size();
    for (int i = 0; i < timelineLength; i++)
    {
        auto timelineFlatBuf = timeLines->Get(i);
        Timeline* timeline = loadTimelineWithFlatBuffers(timelineFlatBuf);
        
        if (timeline)
            action->addTimeline(timeline);
    }
    
    fbs->deleteFlatBufferBuilder();
    
    return action;
}

}
}<|MERGE_RESOLUTION|>--- conflicted
+++ resolved
@@ -55,10 +55,7 @@
 static const char* Property_FileData        = "FileData";
 static const char* Property_FrameEvent      = "FrameEvent";
 static const char* Property_Alpha           = "Alpha";
-<<<<<<< HEAD
-=======
 static const char* Property_AnchorPoint     = "AnchorPoint";
->>>>>>> 15bf9190
 static const char* Property_ZOrder          = "ZOrder";
 static const char* Property_ActionValue     = "ActionValue";
 
@@ -498,7 +495,6 @@
             Frame* frame = nullptr;
             
             if (property == Property_VisibleForFrame)
-<<<<<<< HEAD
             {
                 auto boolFrame = frameFlatbuf->boolFrame();
                 frame = loadVisibleFrameWithFlatBuffers(boolFrame);
@@ -523,32 +519,6 @@
                 auto colorFrame = frameFlatbuf->colorFrame();
                 frame = loadColorFrameWithFlatBuffers(colorFrame);
             }
-=======
-            {
-                auto boolFrame = frameFlatbuf->boolFrame();
-                frame = loadVisibleFrameWithFlatBuffers(boolFrame);
-            }
-            else if (property == Property_Position)
-            {
-                auto potisionFrame = frameFlatbuf->pointFrame();
-                frame = loadPositionFrameWithFlatBuffers(potisionFrame);
-            }
-            else if (property == Property_Scale)
-            {
-                auto scaleFrame = frameFlatbuf->scaleFrame();
-                frame = loadScaleFrameWithFlatBuffers(scaleFrame);
-            }
-            else if (property == Property_RotationSkew)
-            {
-                auto scaleFrame = frameFlatbuf->scaleFrame();
-                frame = loadRotationSkewFrameWithFlatBuffers(scaleFrame);
-            }
-            else if (property == Property_CColor)
-            {
-                auto colorFrame = frameFlatbuf->colorFrame();
-                frame = loadColorFrameWithFlatBuffers(colorFrame);
-            }
->>>>>>> 15bf9190
             else if (property == Property_FrameEvent)
             {
                 auto eventFrame = frameFlatbuf->eventFrame();
@@ -564,7 +534,11 @@
                 auto intFrame = frameFlatbuf->intFrame();
                 frame = loadAlphaFrameWithFlatBuffers(intFrame);
             }
-<<<<<<< HEAD
+            else if (property == Property_AnchorPoint)
+            {
+                auto scaleFrame = frameFlatbuf->scaleFrame();
+                frame = loadAnchorPointFrameWithFlatBuffers(scaleFrame);
+            }
             else if (property == Property_ZOrder)
             {
                 auto intFrame = frameFlatbuf->intFrame();
@@ -581,50 +555,18 @@
                 CCLOG("frame is invalid.");
                 continue;
             }
-=======
-            else if (property == Property_AnchorPoint)
-            {
-                auto scaleFrame = frameFlatbuf->scaleFrame();
-                frame = loadAnchorPointFrameWithFlatBuffers(scaleFrame);
-            }
-            else if (property == Property_ZOrder)
-            {
-                auto intFrame = frameFlatbuf->intFrame();
-                frame = loadZOrderFrameWithFlatBuffers(intFrame);
-            }
-            else if (property == Property_ActionValue)
-            {
-                auto innerActionFrame = frameFlatbuf->innerActionFrame();
-                frame = loadInnerActionFrameWithFlatBuffers(innerActionFrame);
-            }
-            
-            if (!frame)
-            {
-                CCLOG("frame is invalid.");
-                continue;
-            }
->>>>>>> 15bf9190
             timeline->addFrame(frame);
         }
     }
     
     return timeline;
 }
-<<<<<<< HEAD
     
 Frame* ActionTimelineCache::loadVisibleFrameWithFlatBuffers(const flatbuffers::BoolFrame *flatbuffers)
 {
     VisibleFrame* frame = VisibleFrame::create();
     
-    bool visible = flatbuffers->value();
-=======
-    
-Frame* ActionTimelineCache::loadVisibleFrameWithFlatBuffers(const flatbuffers::BoolFrame *flatbuffers)
-{
-    VisibleFrame* frame = VisibleFrame::create();
-    
     bool visible = flatbuffers->value() != 0;
->>>>>>> 15bf9190
     
     frame->setVisible(visible);
     
@@ -835,63 +777,6 @@
     return frame;
 }
     
-<<<<<<< HEAD
-Frame* ActionTimelineCache::loadEventFrameWithFlatBuffers(const flatbuffers::EventFrame *flatbuffers)
-{
-    EventFrame* frame = EventFrame::create();
-    
-    std::string event = flatbuffers->value()->c_str();
-    
-    if (event != "")
-        frame->setEvent(event);
-    
-    CCLOG("event = %s", event.c_str());
-    
-    int frameIndex = flatbuffers->frameIndex();
-    frame->setFrameIndex(frameIndex);
-    
-    bool tween = flatbuffers->tween();
-    frame->setTween(tween);
-    
-    return frame;
-}
-    
-Frame* ActionTimelineCache::loadAlphaFrameWithFlatBuffers(const flatbuffers::IntFrame *flatbuffers)
-{
-    AlphaFrame* frame = AlphaFrame::create();
-    
-    int alpha = flatbuffers->value();
-    
-    frame->setAlpha(alpha);
-    
-    int frameIndex = flatbuffers->frameIndex();
-    frame->setFrameIndex(frameIndex);
-    
-    bool tween = flatbuffers->tween();
-    frame->setTween(tween);
-    
-    return frame;
-}
-    
-Frame* ActionTimelineCache::loadZOrderFrameWithFlatBuffers(const flatbuffers::IntFrame *flatbuffers)
-{
-    ZOrderFrame* frame = ZOrderFrame::create();
-    
-    int zorder = flatbuffers->value();
-    
-    frame->setZOrder(zorder);
-    
-    int frameIndex = flatbuffers->frameIndex();
-    frame->setFrameIndex(frameIndex);
-    
-    bool tween = flatbuffers->tween();
-    frame->setTween(tween);
-    
-    return frame;
-}
-    
-=======
->>>>>>> 15bf9190
 Frame* ActionTimelineCache::loadInnerActionFrameWithFlatBuffers(const flatbuffers::InnerActionFrame *flatbuffers)
 {
     InnerActionFrame* frame = InnerActionFrame::create();
@@ -905,11 +790,7 @@
     int frameIndex = flatbuffers->frameIndex();
     frame->setFrameIndex(frameIndex);
     
-<<<<<<< HEAD
-    bool tween = flatbuffers->tween();
-=======
-    bool tween = flatbuffers->tween() != 0;
->>>>>>> 15bf9190
+    bool tween = flatbuffers->tween() != 0;
     frame->setTween(tween);
     
     frame->setInnerActionType(innerActionType);
