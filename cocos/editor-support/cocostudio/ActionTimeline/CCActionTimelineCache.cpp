/****************************************************************************
Copyright (c) 2013 cocos2d-x.org

http://www.cocos2d-x.org

Permission is hereby granted, free of charge, to any person obtaining a copy
of this software and associated documentation files (the "Software"), to deal
in the Software without restriction, including without limitation the rights
to use, copy, modify, merge, publish, distribute, sublicense, and/or sell
copies of the Software, and to permit persons to whom the Software is
furnished to do so, subject to the following conditions:

The above copyright notice and this permission notice shall be included in
all copies or substantial portions of the Software.

THE SOFTWARE IS PROVIDED "AS IS", WITHOUT WARRANTY OF ANY KIND, EXPRESS OR
IMPLIED, INCLUDING BUT NOT LIMITED TO THE WARRANTIES OF MERCHANTABILITY,
FITNESS FOR A PARTICULAR PURPOSE AND NONINFRINGEMENT. IN NO EVENT SHALL THE
AUTHORS OR COPYRIGHT HOLDERS BE LIABLE FOR ANY CLAIM, DAMAGES OR OTHER
LIABILITY, WHETHER IN AN ACTION OF CONTRACT, TORT OR OTHERWISE, ARISING FROM,
OUT OF OR IN CONNECTION WITH THE SOFTWARE OR THE USE OR OTHER DEALINGS IN
THE SOFTWARE.
****************************************************************************/

#include "CCActionTimelineCache.h"
#include "CSLoader.h"
#include "CCFrame.h"
#include "CCTimeLine.h"
#include "CCActionTimeline.h"
#include "platform/CCFileUtils.h"
#include "2d/CCSpriteFrameCache.h"
#include "2d/CCSpriteFrame.h"

#include "cocostudio/CSParseBinary_generated.h"

#include "tinyxml2/tinyxml2.h"
#include "flatbuffers/flatbuffers.h"
#include "flatbuffers/util.h"

#include "cocostudio/FlatBuffersSerialize.h"

#include <fstream>

using namespace cocos2d;
using namespace flatbuffers;

namespace cocostudio {
namespace timeline{

static const char* FrameType_VisibleFrame       = "VisibleFrame";
static const char* FrameType_PositionFrame      = "PositionFrame";
static const char* FrameType_ScaleFrame         = "ScaleFrame";
static const char* FrameType_RotationFrame      = "RotationFrame";
static const char* FrameType_SkewFrame          = "SkewFrame";
static const char* FrameType_RotationSkewFrame  = "RotationSkewFrame";
static const char* FrameType_AnchorFrame        = "AnchorPointFrame";
static const char* FrameType_InnerActionFrame   = "InnerActionFrame";
static const char* FrameType_ColorFrame         = "ColorFrame";
static const char* FrameType_TextureFrame       = "TextureFrame";
static const char* FrameType_EventFrame         = "EventFrame";
static const char* FrameType_ZOrderFrame        = "ZOrderFrame";

static const char* ACTION           = "action";
static const char* DURATION         = "duration";
static const char* TIMELINES        = "timelines";
static const char* FRAME_TYPE       = "frameType";
static const char* FRAMES           = "frames";
static const char* FRAME_INDEX      = "frameIndex";
static const char* TWEEN            = "tween";
static const char* TIME_SPEED       = "speed";
static const char* ACTION_TAG       = "actionTag";
static const char* INNER_ACTION     = "innerActionType";
static const char* START_FRAME      = "startFrame";

static const char* X                = "x";
static const char* Y                = "y";
static const char* ROTATION         = "rotation";
static const char* ALPHA            = "alpha";
static const char* RED              = "red";
static const char* GREEN            = "green";
static const char* BLUE             = "blue";
static const char* Value            = "value";


static ActionTimelineCache* _sharedActionCache = nullptr;

ActionTimelineCache* ActionTimelineCache::getInstance()
{
    if (! _sharedActionCache)
    {
        _sharedActionCache = new (std::nothrow) ActionTimelineCache();
        _sharedActionCache->init();
    }

    return _sharedActionCache;
}

void ActionTimelineCache::destroyInstance()
{
    CC_SAFE_DELETE(_sharedActionCache);
}

void ActionTimelineCache::purge()
{
    _animationActions.clear();
}

void ActionTimelineCache::init()
{
    using namespace std::placeholders;
    _funcs.insert(Pair(FrameType_VisibleFrame,      std::bind(&ActionTimelineCache::loadVisibleFrame,      this, _1)));
    _funcs.insert(Pair(FrameType_PositionFrame,     std::bind(&ActionTimelineCache::loadPositionFrame,     this, _1)));
    _funcs.insert(Pair(FrameType_ScaleFrame,        std::bind(&ActionTimelineCache::loadScaleFrame,        this, _1)));
    _funcs.insert(Pair(FrameType_RotationFrame,     std::bind(&ActionTimelineCache::loadRotationFrame,     this, _1)));
    _funcs.insert(Pair(FrameType_SkewFrame,         std::bind(&ActionTimelineCache::loadSkewFrame,         this, _1)));
    _funcs.insert(Pair(FrameType_RotationSkewFrame, std::bind(&ActionTimelineCache::loadRotationSkewFrame, this, _1)));
    _funcs.insert(Pair(FrameType_AnchorFrame,       std::bind(&ActionTimelineCache::loadAnchorPointFrame,  this, _1)));
    _funcs.insert(Pair(FrameType_InnerActionFrame,  std::bind(&ActionTimelineCache::loadInnerActionFrame,  this, _1)));
    _funcs.insert(Pair(FrameType_ColorFrame,        std::bind(&ActionTimelineCache::loadColorFrame,        this, _1)));
    _funcs.insert(Pair(FrameType_TextureFrame,      std::bind(&ActionTimelineCache::loadTextureFrame,      this, _1)));
    _funcs.insert(Pair(FrameType_EventFrame,        std::bind(&ActionTimelineCache::loadEventFrame,        this, _1)));
    _funcs.insert(Pair(FrameType_ZOrderFrame,       std::bind(&ActionTimelineCache::loadZOrderFrame,       this, _1)));

}

void ActionTimelineCache::removeAction(const std::string& fileName)
{
    if (_animationActions.find(fileName) != _animationActions.end())
    {
        _animationActions.erase(fileName);
    }
}

ActionTimeline* ActionTimelineCache::createAction(const std::string& filename)
{
    std::string path = filename;
    size_t pos = path.find_last_of('.');
    std::string suffix = path.substr(pos + 1, path.length());
    CCLOG("suffix = %s", suffix.c_str());
    
    ActionTimelineCache* cache = ActionTimelineCache::getInstance();
    
    if (suffix == "csb")
    {
        return cache->createActionWithFlatBuffersFile(filename);
    }
    else if (suffix == "json" || suffix == "ExportJson")
    {
        return cache->createActionFromJson(filename);
    }
    
    return nullptr;
}

ActionTimeline* ActionTimelineCache::createActionFromJson(const std::string& fileName)
{
    ActionTimeline* action = _animationActions.at(fileName);
    if (action == nullptr)
    {
        action = loadAnimationActionWithFile(fileName);
    }
    return action->clone();
}

ActionTimeline* ActionTimelineCache::loadAnimationActionWithFile(const std::string& fileName)
{
    // Read content from file
    std::string fullPath    = FileUtils::getInstance()->fullPathForFilename(fileName);
    std::string contentStr  = FileUtils::getInstance()->getStringFromFile(fullPath);

    return loadAnimationActionWithContent(fileName, contentStr);
}

ActionTimeline* ActionTimelineCache::loadAnimationActionWithContent(const std::string&fileName, const std::string& content)
{
    // if already exists an action with filename, then return this action
    ActionTimeline* action = _animationActions.at(fileName);
    if(action)
        return action;

    rapidjson::Document doc;
    doc.Parse<0>(content.c_str());
    if (doc.HasParseError()) 
    {
        CCLOG("GetParseError %s\n", doc.GetParseError());
    }

    const rapidjson::Value& json = DICTOOL->getSubDictionary_json(doc, ACTION);

    action = ActionTimeline::create();

    action->setDuration(DICTOOL->getIntValue_json(json, DURATION));
    action->setTimeSpeed(DICTOOL->getFloatValue_json(json, TIME_SPEED, 1.0f));

    int timelineLength = DICTOOL->getArrayCount_json(json, TIMELINES);
    for (int i = 0; i<timelineLength; i++)
    {
        const rapidjson::Value& dic = DICTOOL->getSubDictionary_json(json, TIMELINES, i);
        Timeline* timeline = loadTimeline(dic);

        if(timeline)
            action->addTimeline(timeline);
    }

    _animationActions.insert(fileName, action);

    return action;
}

Timeline* ActionTimelineCache::loadTimeline(const rapidjson::Value& json)
{
    Timeline* timeline = nullptr;

    // get frame type 
    const char* frameType = DICTOOL->getStringValue_json(json, FRAME_TYPE);
    if(frameType == nullptr)
        return nullptr;

    if(frameType && _funcs.find(frameType) != _funcs.end())
    {
        timeline = Timeline::create();

        int actionTag = DICTOOL->getIntValue_json(json, ACTION_TAG);
        timeline->setActionTag(actionTag);

        FrameCreateFunc func = _funcs.at(frameType);

        int length = DICTOOL->getArrayCount_json(json, FRAMES);
        for (int i = 0; i<length; i++)
        {
            const rapidjson::Value& dic = DICTOOL->getSubDictionary_json(json, FRAMES, i);

            Frame* frame = nullptr;

            if (func != nullptr)
            {
                frame = func(dic);

                int frameIndex = DICTOOL->getIntValue_json(dic, FRAME_INDEX);
                frame->setFrameIndex(frameIndex);

                bool tween = DICTOOL->getBooleanValue_json(dic, TWEEN, false);
                frame->setTween(tween);
            }

            timeline->addFrame(frame);
        }
    }

    return timeline;
}

Frame* ActionTimelineCache::loadVisibleFrame(const rapidjson::Value& json)
{
    VisibleFrame* frame = VisibleFrame::create();

    bool visible = DICTOOL->getBooleanValue_json(json, Value);
    frame->setVisible(visible);

    return frame;
}

Frame* ActionTimelineCache::loadPositionFrame(const rapidjson::Value& json)
{
    PositionFrame* frame = PositionFrame::create();

    float x = DICTOOL->getFloatValue_json(json, X);
    float y = DICTOOL->getFloatValue_json(json, Y);
    frame->setPosition(Point(x,y));

    return frame;
}

Frame* ActionTimelineCache::loadScaleFrame(const rapidjson::Value& json)
{
   ScaleFrame* frame = ScaleFrame::create();

   float scalex = DICTOOL->getFloatValue_json(json, X);
   float scaley = DICTOOL->getFloatValue_json(json, Y);

   frame->setScaleX(scalex);
   frame->setScaleY(scaley);

    return frame;
}

Frame* ActionTimelineCache::loadSkewFrame(const rapidjson::Value& json)
{
    SkewFrame* frame = SkewFrame::create();

    float skewx = DICTOOL->getFloatValue_json(json, X);
    float skewy = DICTOOL->getFloatValue_json(json, Y);

    frame->setSkewX(skewx);
    frame->setSkewY(skewy);

    return frame;
}

Frame* ActionTimelineCache::loadRotationSkewFrame(const rapidjson::Value& json)
{
    RotationSkewFrame* frame = RotationSkewFrame::create();

    float skewx = DICTOOL->getFloatValue_json(json, X);
    float skewy = DICTOOL->getFloatValue_json(json, Y);

    frame->setSkewX(skewx);
    frame->setSkewY(skewy);

    return frame;
}

Frame* ActionTimelineCache::loadRotationFrame(const rapidjson::Value& json)
{
    RotationFrame* frame = RotationFrame::create();

    float rotation = DICTOOL->getFloatValue_json(json, ROTATION);
    frame->setRotation(rotation);

    return frame;
}

Frame* ActionTimelineCache::loadAnchorPointFrame (const rapidjson::Value& json)
{
    AnchorPointFrame* frame = AnchorPointFrame::create();

    float anchorx = DICTOOL->getFloatValue_json(json, X);
    float anchory = DICTOOL->getFloatValue_json(json, Y);

    frame->setAnchorPoint(Point(anchorx, anchory));

    return frame;
}

Frame* ActionTimelineCache::loadInnerActionFrame(const rapidjson::Value& json)
{
    InnerActionFrame* frame = InnerActionFrame::create();

    InnerActionType type = (InnerActionType)DICTOOL->getIntValue_json(json, INNER_ACTION);
    int startFrame       = DICTOOL->getIntValue_json(json, START_FRAME); 

    frame->setInnerActionType(type);
    frame->setStartFrameIndex(startFrame);

    return frame;
}

Frame* ActionTimelineCache::loadColorFrame(const rapidjson::Value& json)
{
    ColorFrame* frame = ColorFrame::create();

    GLubyte alpha = (GLubyte)DICTOOL->getIntValue_json(json, ALPHA);
    GLubyte red   = (GLubyte)DICTOOL->getIntValue_json(json, RED);
    GLubyte green = (GLubyte)DICTOOL->getIntValue_json(json, GREEN);
    GLubyte blue  = (GLubyte)DICTOOL->getIntValue_json(json, BLUE);

    frame->setAlpha(alpha);
    frame->setColor(Color3B(red, green, blue));

    return frame;
}

Frame* ActionTimelineCache::loadTextureFrame(const rapidjson::Value& json)
{
    TextureFrame* frame = TextureFrame::create();

    const char* texture = DICTOOL->getStringValue_json(json, Value);

    if(texture != nullptr)
    {
        std::string path = texture;

        SpriteFrame* spriteFrame = SpriteFrameCache::getInstance()->getSpriteFrameByName(path);
        if(spriteFrame == nullptr)
        {
            std::string jsonPath = CSLoader::getInstance()->getJsonPath();
            path = jsonPath + texture;
        }

        frame->setTextureName(path);
    }
    return frame;
}

Frame* ActionTimelineCache::loadEventFrame(const rapidjson::Value& json)
{
    EventFrame* frame = EventFrame::create();

    const char* evnt = DICTOOL->getStringValue_json(json, Value);

    if(evnt != nullptr)
        frame->setEvent(evnt);

    return frame;
}

Frame* ActionTimelineCache::loadZOrderFrame(const rapidjson::Value& json)
{
    ZOrderFrame* frame = ZOrderFrame::create();

    int zorder = DICTOOL->getIntValue_json(json, Value);
    frame->setZOrder(zorder);

    return frame;
}
    
ActionTimeline* ActionTimelineCache::createActionWithFlatBuffersFile(const std::string &fileName)
{
    ActionTimeline* action = _animationActions.at(fileName);
    if (action == NULL)
    {
        action = loadAnimationActionWithFlatBuffersFile(fileName);
    }
    return action->clone();
}

ActionTimeline* ActionTimelineCache::loadAnimationActionWithFlatBuffersFile(const std::string &fileName)
{
    // if already exists an action with filename, then return this action
    ActionTimeline* action = _animationActions.at(fileName);
    if (action)
        return action;
    
    std::string path = fileName;
    
    std::string fullPath = FileUtils::getInstance()->fullPathForFilename(fileName.c_str());
    
    CC_ASSERT(FileUtils::getInstance()->isFileExist(fullPath));
    
    Data buf = FileUtils::getInstance()->getDataFromFile(fullPath);
    
    auto csparsebinary = GetCSParseBinary(buf.getBytes());
    
    auto nodeAction = csparsebinary->action();    
    action = ActionTimeline::create();
    
    int duration = nodeAction->duration();
    action->setDuration(duration);
    float speed = nodeAction->speed();
    action->setTimeSpeed(speed);
    
    auto timelines = nodeAction->timeLines();
    int timelineLength = timelines->size();
    for (int i = 0; i < timelineLength; i++)
    {
        auto timelineFlatBuf = timelines->Get(i);
        Timeline* timeline = loadTimelineWithFlatBuffers(timelineFlatBuf);
        
        if (timeline)
            action->addTimeline(timeline);
    }
    
    _animationActions.insert(fileName, action);
    
    return action;
}

Timeline* ActionTimelineCache::loadTimelineWithFlatBuffers(const flatbuffers::TimeLine *flatbuffers)
{
    Timeline* timeline = nullptr;
    
    // get frame type
    std::string frameType = flatbuffers->frameType()->c_str();
    if(frameType == "")
        return nullptr;
    
    CCLOG("frameType = %s", frameType.c_str());
    
    if(frameType != "")
    {
        timeline = Timeline::create();
        
        int actionTag = flatbuffers->actionTag();
        timeline->setActionTag(actionTag);
        
        
        auto framesFlatbuf = flatbuffers->frames();
        int length = framesFlatbuf->size();
        for (int i = 0; i < length; i++)
        {
            auto frameFlatbuf = framesFlatbuf->Get(i);
            Frame* frame = nullptr;
            
            if (frameType == FrameType_VisibleFrame)
            {
                auto visibleFrame = frameFlatbuf->visibleFrame();
                frame = loadVisibleFrameWithFlatBuffers(visibleFrame);
            }
            else if (frameType == FrameType_ZOrderFrame)
            {
                auto zOrderFrame = frameFlatbuf->zOrderFrame();
                frame = loadZOrderFrameWithFlatBuffers(zOrderFrame);
            }
            else if (frameType == FrameType_RotationSkewFrame)
            {
                auto rotationSkewFrame = frameFlatbuf->rotationSkewFrame();
                frame = loadRotationSkewFrameWithFlatBuffers(rotationSkewFrame);
            }
            else if (frameType == FrameType_EventFrame)
            {
                auto eventFrame = frameFlatbuf->eventFrame();
                frame = loadEventFrameWithFlatBuffers(eventFrame);
            }
            else if (frameType == FrameType_AnchorFrame)
            {
                auto anchorPointFrame = frameFlatbuf->anchorPointFrame();
                frame = loadAnchorPointFrameWithFlatBuffers(anchorPointFrame);
            }
            else if (frameType == FrameType_PositionFrame)
            {
                auto potisionFrame = frameFlatbuf->positionFrame();
                frame = loadPositionFrameWithFlatBuffers(potisionFrame);
            }
            else if (frameType == FrameType_ScaleFrame)
            {
                auto scaleFrame = frameFlatbuf->scaleFrame();
                frame = loadScaleFrameWithFlatBuffers(scaleFrame);
            }
            else if (frameType == FrameType_ColorFrame)
            {
                auto colorFrame = frameFlatbuf->colorFrame();
                frame = loadColorFrameWithFlatBuffers(colorFrame);
            }
            else if (frameType == FrameType_TextureFrame)
            {
                auto textureFrame = frameFlatbuf->textureFrame();
                frame = loadTextureFrameWithFlatBuffers(textureFrame);
            }
            
            timeline->addFrame(frame);
        }
    }
    
    return timeline;
}

Frame* ActionTimelineCache::loadVisibleFrameWithFlatBuffers(const flatbuffers::TimeLineBoolFrame *flatbuffers)
{
    VisibleFrame* frame = VisibleFrame::create();
    
    bool visible = flatbuffers->value();
    frame->setVisible(visible);
    
    CCLOG("visible = %d", visible);
    
    int frameIndex = flatbuffers->frameIndex();
    frame->setFrameIndex(frameIndex);
    
    bool tween = flatbuffers->tween();
    frame->setTween(tween);
    
    return frame;
}

Frame* ActionTimelineCache::loadZOrderFrameWithFlatBuffers(const flatbuffers::TimeLineIntFrame *flatbuffers)
{
    ZOrderFrame* frame = ZOrderFrame::create();
    
    int zorder = flatbuffers->value();
    frame->setZOrder(zorder);
    
    CCLOG("zorder = %d", zorder);
    
    int frameIndex = flatbuffers->frameIndex();
    frame->setFrameIndex(frameIndex);
    
    bool tween = flatbuffers->tween();
    frame->setTween(tween);
    
    return frame;
}

Frame* ActionTimelineCache::loadRotationSkewFrameWithFlatBuffers(const flatbuffers::TimeLinePointFrame *flatbuffers)
{
    RotationSkewFrame* frame = RotationSkewFrame::create();
    
    auto f_rotationSkew = flatbuffers->postion();
    Vec2 rotationSkew(f_rotationSkew->x(), f_rotationSkew->y());
    frame->setSkewX(rotationSkew.x);
    frame->setSkewY(rotationSkew.y);
    
    int frameIndex = flatbuffers->frameIndex();
    frame->setFrameIndex(frameIndex);
    
    bool tween = flatbuffers->tween();
    frame->setTween(tween);
    
    return frame;
}

Frame* ActionTimelineCache::loadEventFrameWithFlatBuffers(const flatbuffers::TimeLineStringFrame *flatbuffers)
{
    EventFrame* frame = EventFrame::create();
    
    std::string event = flatbuffers->value()->c_str();
    
    if (event != "")
        frame->setEvent(event);
    
    CCLOG("event = %s", event.c_str());
    
    int frameIndex = flatbuffers->frameIndex();
    frame->setFrameIndex(frameIndex);
    
    bool tween = flatbuffers->tween();
    frame->setTween(tween);
    
    return frame;
}

Frame* ActionTimelineCache::loadAnchorPointFrameWithFlatBuffers(const flatbuffers::TimeLinePointFrame *flatbuffers)
{
    AnchorPointFrame* frame = AnchorPointFrame::create();
    
    auto f_anchorPoint = flatbuffers->postion();
    Vec2 anchorPoint(f_anchorPoint->x(), f_anchorPoint->y());
    frame->setAnchorPoint(anchorPoint);
    
    int frameIndex = flatbuffers->frameIndex();
    frame->setFrameIndex(frameIndex);
    
    bool tween = flatbuffers->tween();
    frame->setTween(tween);
    
    return frame;
}

Frame* ActionTimelineCache::loadPositionFrameWithFlatBuffers(const flatbuffers::TimeLinePointFrame *flatbuffers)
{
    PositionFrame* frame = PositionFrame::create();
    
    auto f_position = flatbuffers->postion();
    Vec2 position(f_position->x(), f_position->y());
    frame->setPosition(position);
    
    int frameIndex = flatbuffers->frameIndex();
    frame->setFrameIndex(frameIndex);
    
    bool tween = flatbuffers->tween();
    frame->setTween(tween);
    
    return frame;
}

Frame* ActionTimelineCache::loadScaleFrameWithFlatBuffers(const flatbuffers::TimeLinePointFrame *flatbuffers)
{
    ScaleFrame* frame = ScaleFrame::create();
    
    auto f_scale = flatbuffers->postion();
    Vec2 scale(f_scale->x(), f_scale->y());
    frame->setScaleX(scale.x);
    frame->setScaleY(scale.y);
    
    int frameIndex = flatbuffers->frameIndex();
    frame->setFrameIndex(frameIndex);
    
    bool tween = flatbuffers->tween();
    frame->setTween(tween);
    
    return frame;
}

Frame* ActionTimelineCache::loadColorFrameWithFlatBuffers(const flatbuffers::TimeLineColorFrame *flatbuffers)
{
    ColorFrame* frame = ColorFrame::create();
    
    auto f_color = flatbuffers->color();
    Color3B color(f_color->r(), f_color->g(), f_color->b());
    frame->setColor(color);
    
    int alpha = f_color->a();
    frame->setAlpha(alpha);
    
    int frameIndex = flatbuffers->frameIndex();
    frame->setFrameIndex(frameIndex);
    
    bool tween = flatbuffers->tween();
    frame->setTween(tween);
    
    return frame;
}

Frame* ActionTimelineCache::loadTextureFrameWithFlatBuffers(const flatbuffers::TimeLineTextureFrame *flatbuffers)
{
    std::string path = "";
    int resourceType = 0;
    std::string plist = "";
    
    TextureFrame* frame = TextureFrame::create();
    
<<<<<<< HEAD
    std::string path = flatbuffers->path()->c_str();
    if (FileUtils::getInstance()->isFileExist(path))
    {
        std::string fullPath = FileUtils::getInstance()->fullPathForFilename(path);
        path = fullPath;
    }
    else
    {
        path = "";
    }
=======
    auto fileNameData = flatbuffers->fileNameData();
    
    resourceType = fileNameData->resourceType();
    switch (resourceType)
    {
        case 0:
        {
            path = fileNameData->path()->c_str();
            if (FileUtils::getInstance()->isFileExist(path))
            {
                std::string fullPath = FileUtils::getInstance()->fullPathForFilename(path);
                path = fullPath;
            }
            else
            {
                path = "";
            }
            break;
        }
            
        case 1:
        {
            plist = fileNameData->plistFile()->c_str();
            if (FileUtils::getInstance()->isFileExist(plist))
            {
                path = fileNameData->path()->c_str();
            }
            else
            {
                path = "";
            }
            break;
        }
            
        default:
            break;
    }
    
    
>>>>>>> 93561fcb
    frame->setTextureName(path);
    
    int frameIndex = flatbuffers->frameIndex();
    frame->setFrameIndex(frameIndex);
    
    bool tween = flatbuffers->tween();
    frame->setTween(tween);
    
    return frame;
}
    
ActionTimeline* ActionTimelineCache::createActionWithFlatBuffersForSimulator(const std::string& fileName)
{
    FlatBuffersSerialize* fbs = FlatBuffersSerialize::getInstance();
    fbs->_isSimulator = true;
    auto builder = fbs->createFlatBuffersWithXMLFileForSimulator(fileName);
    
    ActionTimeline* action = ActionTimeline::create();
    
    auto csparsebinary = GetCSParseBinary(builder->GetBufferPointer());
    auto nodeAction = csparsebinary->action();
    
    action = ActionTimeline::create();
    
    int duration = nodeAction->duration();
    action->setDuration(duration);
    
    float speed = nodeAction->speed();
    action->setTimeSpeed(speed);
    
    auto timeLines = nodeAction->timeLines();
    int timelineLength = timeLines->size();
    for (int i = 0; i < timelineLength; i++)
    {
        auto timelineFlatBuf = timeLines->Get(i);
        Timeline* timeline = loadTimelineWithFlatBuffers(timelineFlatBuf);
        
        if (timeline)
            action->addTimeline(timeline);
    }
    
    fbs->deleteFlatBufferBuilder();
    
    return action;
}

}
}<|MERGE_RESOLUTION|>--- conflicted
+++ resolved
@@ -688,18 +688,6 @@
     
     TextureFrame* frame = TextureFrame::create();
     
-<<<<<<< HEAD
-    std::string path = flatbuffers->path()->c_str();
-    if (FileUtils::getInstance()->isFileExist(path))
-    {
-        std::string fullPath = FileUtils::getInstance()->fullPathForFilename(path);
-        path = fullPath;
-    }
-    else
-    {
-        path = "";
-    }
-=======
     auto fileNameData = flatbuffers->fileNameData();
     
     resourceType = fileNameData->resourceType();
@@ -739,7 +727,6 @@
     }
     
     
->>>>>>> 93561fcb
     frame->setTextureName(path);
     
     int frameIndex = flatbuffers->frameIndex();
