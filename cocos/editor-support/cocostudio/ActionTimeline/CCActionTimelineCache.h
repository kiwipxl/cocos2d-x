/****************************************************************************
Copyright (c) 2013 cocos2d-x.org

http://www.cocos2d-x.org

Permission is hereby granted, free of charge, to any person obtaining a copy
of this software and associated documentation files (the "Software"), to deal
in the Software without restriction, including without limitation the rights
to use, copy, modify, merge, publish, distribute, sublicense, and/or sell
copies of the Software, and to permit persons to whom the Software is
furnished to do so, subject to the following conditions:

The above copyright notice and this permission notice shall be included in
all copies or substantial portions of the Software.

THE SOFTWARE IS PROVIDED "AS IS", WITHOUT WARRANTY OF ANY KIND, EXPRESS OR
IMPLIED, INCLUDING BUT NOT LIMITED TO THE WARRANTIES OF MERCHANTABILITY,
FITNESS FOR A PARTICULAR PURPOSE AND NONINFRINGEMENT. IN NO EVENT SHALL THE
AUTHORS OR COPYRIGHT HOLDERS BE LIABLE FOR ANY CLAIM, DAMAGES OR OTHER
LIABILITY, WHETHER IN AN ACTION OF CONTRACT, TORT OR OTHERWISE, ARISING FROM,
OUT OF OR IN CONNECTION WITH THE SOFTWARE OR THE USE OR OTHER DEALINGS IN
THE SOFTWARE.
****************************************************************************/

#ifndef __CCTIMELINE_ACTION_CACHE_H__
#define __CCTIMELINE_ACTION_CACHE_H__

#include <unordered_map>
#include "base/CCMap.h"

#include "cocostudio/DictionaryHelper.h"
#include "CCTimelineMacro.h"
#include "cocostudio/CocosStudioExport.h"

namespace flatbuffers
{
    class FlatBufferBuilder;
    
    struct NodeAction;
    struct TimeLine;
    struct PointFrame;
    struct ScaleFrame;
    struct ColorFrame;
    struct TextureFrame;
    struct EventFrame;
    struct IntFrame;
    struct BoolFrame;
    struct InnerActionFrame;
}

NS_TIMELINE_BEGIN

class ActionTimeline;
class Timeline;
class Frame;

class CC_STUDIO_DLL ActionTimelineCache
{
public:    
    
    /** Gets the singleton */
    static ActionTimelineCache* getInstance();

    /** Destroys the singleton */
    static void destroyInstance();

    void purge();

    void init();

    /** Remove action with filename, and also remove other resource relate with this file */
    void removeAction(const std::string& fileName);
    
    static ActionTimeline* createAction(const std::string& fileName);

    /** Clone a action with the specified name from the container. */
    ActionTimeline* createActionFromJson(const std::string& fileName);

    ActionTimeline* loadAnimationActionWithFile(const std::string& fileName);
    ActionTimeline* loadAnimationActionWithContent(const std::string&fileName, const std::string& content);
    
    ActionTimeline* createActionWithFlatBuffersFile(const std::string& fileName);
    ActionTimeline* loadAnimationActionWithFlatBuffersFile(const std::string& fileName);
    
    ActionTimeline* createActionWithFlatBuffersForSimulator(const std::string& fileName);
    
protected:

    Timeline* loadTimeline(const rapidjson::Value& json);

    Frame* loadVisibleFrame     (const rapidjson::Value& json);
    Frame* loadPositionFrame    (const rapidjson::Value& json);
    Frame* loadScaleFrame       (const rapidjson::Value& json);
    Frame* loadSkewFrame        (const rapidjson::Value& json);
    Frame* loadRotationSkewFrame(const rapidjson::Value& json);
    Frame* loadRotationFrame    (const rapidjson::Value& json);
    Frame* loadAnchorPointFrame (const rapidjson::Value& json);
    Frame* loadInnerActionFrame (const rapidjson::Value& json);
    Frame* loadColorFrame       (const rapidjson::Value& json);
    Frame* loadTextureFrame     (const rapidjson::Value& json);
    Frame* loadEventFrame       (const rapidjson::Value& json);
    Frame* loadZOrderFrame      (const rapidjson::Value& json);
    
    
    Timeline* loadTimelineWithFlatBuffers(const flatbuffers::TimeLine* flatbuffers);

    Frame* loadVisibleFrameWithFlatBuffers      (const flatbuffers::BoolFrame* flatbuffers);
    Frame* loadPositionFrameWithFlatBuffers     (const flatbuffers::PointFrame* flatbuffers);
    Frame* loadScaleFrameWithFlatBuffers        (const flatbuffers::ScaleFrame* flatbuffers);
    Frame* loadRotationSkewFrameWithFlatBuffers (const flatbuffers::ScaleFrame* flatbuffers);
    Frame* loadColorFrameWithFlatBuffers        (const flatbuffers::ColorFrame* flatbuffers);
    Frame* loadTextureFrameWithFlatBuffers      (const flatbuffers::TextureFrame* flatbuffers);
    Frame* loadEventFrameWithFlatBuffers        (const flatbuffers::EventFrame* flatbuffers);
    Frame* loadAlphaFrameWithFlatBuffers        (const flatbuffers::IntFrame* flatbuffers);
<<<<<<< HEAD
=======
    Frame* loadAnchorPointFrameWithFlatBuffers  (const flatbuffers::ScaleFrame* flatbuffers);
>>>>>>> 15bf9190
    Frame* loadZOrderFrameWithFlatBuffers       (const flatbuffers::IntFrame* flatbuffers);
    Frame* loadInnerActionFrameWithFlatBuffers  (const flatbuffers::InnerActionFrame* flatbuffers);

protected:

    typedef std::function<Frame*(const rapidjson::Value& json)> FrameCreateFunc;
    typedef std::pair<std::string, FrameCreateFunc> Pair;

    std::unordered_map<std::string, FrameCreateFunc> _funcs;
    cocos2d::Map<std::string, ActionTimeline*> _animationActions;
};

NS_TIMELINE_END

#endif /*__CCTIMELINE_ACTION_CACHE_H__*/<|MERGE_RESOLUTION|>--- conflicted
+++ resolved
@@ -112,10 +112,7 @@
     Frame* loadTextureFrameWithFlatBuffers      (const flatbuffers::TextureFrame* flatbuffers);
     Frame* loadEventFrameWithFlatBuffers        (const flatbuffers::EventFrame* flatbuffers);
     Frame* loadAlphaFrameWithFlatBuffers        (const flatbuffers::IntFrame* flatbuffers);
-<<<<<<< HEAD
-=======
     Frame* loadAnchorPointFrameWithFlatBuffers  (const flatbuffers::ScaleFrame* flatbuffers);
->>>>>>> 15bf9190
     Frame* loadZOrderFrameWithFlatBuffers       (const flatbuffers::IntFrame* flatbuffers);
     Frame* loadInnerActionFrameWithFlatBuffers  (const flatbuffers::InnerActionFrame* flatbuffers);
 
