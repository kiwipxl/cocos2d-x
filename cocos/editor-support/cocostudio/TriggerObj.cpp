/****************************************************************************
Copyright (c) 2013-2014 Chukong Technologies Inc.

http://www.cocos2d-x.org

Permission is hereby granted, free of charge, to any person obtaining a copy
of this software and associated documentation files (the "Software"), to deal
in the Software without restriction, including without limitation the rights
to use, copy, modify, merge, publish, distribute, sublicense, and/or sell
copies of the Software, and to permit persons to whom the Software is
furnished to do so, subject to the following conditions:

The above copyright notice and this permission notice shall be included in
all copies or substantial portions of the Software.

THE SOFTWARE IS PROVIDED "AS IS", WITHOUT WARRANTY OF ANY KIND, EXPRESS OR
IMPLIED, INCLUDING BUT NOT LIMITED TO THE WARRANTIES OF MERCHANTABILITY,
FITNESS FOR A PARTICULAR PURPOSE AND NONINFRINGEMENT. IN NO EVENT SHALL THE
AUTHORS OR COPYRIGHT HOLDERS BE LIABLE FOR ANY CLAIM, DAMAGES OR OTHER
LIABILITY, WHETHER IN AN ACTION OF CONTRACT, TORT OR OTHERWISE, ARISING FROM,
OUT OF OR IN CONNECTION WITH THE SOFTWARE OR THE USE OR OTHER DEALINGS IN
THE SOFTWARE.
****************************************************************************/
#include "TriggerObj.h"

using namespace cocos2d;

namespace cocostudio {
    
BaseTriggerCondition::BaseTriggerCondition(void)
{
}

BaseTriggerCondition::~BaseTriggerCondition(void)
{
}

bool BaseTriggerCondition::init()
{
    return true;
}

bool BaseTriggerCondition::detect()
{
    return true;
}

void BaseTriggerCondition::serialize(const rapidjson::Value &val)
{
}
    
void BaseTriggerCondition::serialize(cocostudio::CocoLoader *cocoLoader, cocostudio::stExpCocoNode *cocoNode)
{
    
}

void BaseTriggerCondition::removeAll()
{
}

BaseTriggerAction::BaseTriggerAction(void)
{
}

BaseTriggerAction::~BaseTriggerAction(void)
{
}

bool BaseTriggerAction::init()
{
    return true;
}

void BaseTriggerAction::done()
{

}

void BaseTriggerAction::serialize(const rapidjson::Value &val)
{
}

void BaseTriggerAction::serialize(cocostudio::CocoLoader *cocoLoader, cocostudio::stExpCocoNode *cocoNode)
{
}

void BaseTriggerAction::removeAll()
{
}

TriggerObj::TriggerObj(void)
:_id(UINT_MAX)
,_enabled(true)
{
}

TriggerObj::~TriggerObj(void)
{
}

bool TriggerObj::init()
{
    return true;
}

TriggerObj* TriggerObj::create()
{
    TriggerObj * pRet = new TriggerObj();
    if (pRet && pRet->init())
    {
        pRet->autorelease();
    }
    else
    {
        CC_SAFE_DELETE(pRet);
    }
    return pRet;
}

bool TriggerObj::detect()
{
    if (!_enabled || _cons.empty())
    {
        return true;
    }
    
    bool ret = false;

    for (const auto& con : _cons)
    {
        ret = ret || con->detect();
    }

    return ret;
}

void TriggerObj::done()
{
    if (!_enabled || _acts.empty())
    {
        return;
    }

    for (const auto& act : _acts)
    {
        act->done();
    }
}

void TriggerObj::removeAll()
{
    for (const auto& con : _cons)
    {
        con->removeAll();
    }
    
    for (const auto& act : _acts)
    {
        act->removeAll();
    }

    for (const auto& lis : _listeners)
    {
        TriggerMng::getInstance()->removeEventListener(lis);
    }
    
    _cons.clear();
    _acts.clear();
    _listeners.clear();
}

void TriggerObj::serialize(const rapidjson::Value &val)
{
    _id = (unsigned int)(DICTOOL->getIntValue_json(val, "id"));
    int count = DICTOOL->getArrayCount_json(val, "conditions");
    for (int i = 0; i < count; ++i)
    {
        const rapidjson::Value &subDict = DICTOOL->getSubDictionary_json(val, "conditions", i);
        const char *classname = DICTOOL->getStringValue_json(subDict, "classname");
        if (classname == nullptr)
        {
            continue;
        }
        BaseTriggerCondition *con = dynamic_cast<BaseTriggerCondition*>(ObjectFactory::getInstance()->createObject(classname));
        if(con == nullptr)
        {
            CCLOG("class %s can not be implemented!", classname);
            CCASSERT(con != nullptr, "");
        }
        
        CCASSERT(con != nullptr, "");
        con->serialize(subDict);
        con->init();
        _cons.pushBack(con);
    }
    
    count = DICTOOL->getArrayCount_json(val, "actions");
    for (int i = 0; i < count; ++i)
    {
        const rapidjson::Value &subDict = DICTOOL->getSubDictionary_json(val, "actions", i);
        const char *classname = DICTOOL->getStringValue_json(subDict, "classname");
        if (classname == nullptr)
        {
            continue;
        }
        BaseTriggerAction *act = dynamic_cast<BaseTriggerAction*>(ObjectFactory::getInstance()->createObject(classname));
        if(act == nullptr)
        {
            CCLOG("class %s can not be implemented!", classname);
            CCASSERT(act != nullptr, "");
        }
        act->serialize(subDict);
        act->init();
        _acts.pushBack(act);
    }

    int length = DICTOOL->getArrayCount_json(val, "events");
    for (int i = 0; i < length; ++i)
    {
        const rapidjson::Value &sub = DICTOOL->getSubDictionary_json(val, "events", i);
        int event = DICTOOL->getIntValue_json(sub, "id");
        if (event < 0)
        {
            continue;
        }

        char* buf = new char[10];
        sprintf(buf, "%d", event);
        std::string custom_event_name(buf);
        CC_SAFE_DELETE_ARRAY(buf);

        EventListenerCustom* listener = EventListenerCustom::create(custom_event_name, [=](EventCustom* evt){
            if (detect())
            {
                done();
            }
        });
        _listeners.pushBack(listener);
        TriggerMng::getInstance()->addEventListenerWithFixedPriority(listener, 1);
    }  
}

    
    void TriggerObj::serialize(cocostudio::CocoLoader *pCocoLoader, cocostudio::stExpCocoNode *pCocoNode)
    {
        int length = pCocoNode->GetChildNum();
        int count = 0;
        int num = 0;
<<<<<<< HEAD
        stExpCocoNode *pTriggerObjArray = pCocoNode->GetChildArray();
        for (int i0 = 0; i0 < length; ++i0)
        {
            std::string key = pTriggerObjArray[i0].GetName(pCocoLoader);
            const char* str0 = pTriggerObjArray[i0].GetValue();
=======
        stExpCocoNode *pTriggerObjArray = pCocoNode->GetChildArray(pCocoLoader);
        for (int i = 0; i < length; ++i)
        {
            std::string key = pTriggerObjArray[i].GetName(pCocoLoader);
            const char* str = pTriggerObjArray[i].GetValue(pCocoLoader);
>>>>>>> 492d7bcc
            if (key.compare("id") == 0)
            {
                if (str0 != NULL)
                {
                    _id = atoi(str0); //(unsigned int)(DICTOOL->getIntValue_json(val, "id"));
                }
            }
            else if (key.compare("conditions") == 0)
            {
<<<<<<< HEAD
                count = pTriggerObjArray[i0].GetChildNum();
                stExpCocoNode *pConditionsArray = pTriggerObjArray[i0].GetChildArray();
                for (int i1 = 0; i1 < count; ++i1)
                {
                    num = pConditionsArray[i1].GetChildNum();
                    stExpCocoNode *pConditionArray = pConditionsArray[i1].GetChildArray();
                    const char *classname = pConditionArray[0].GetValue();
                    if (classname == nullptr)
=======
                count = pTriggerObjArray[i].GetChildNum();
                stExpCocoNode *pConditionsArray = pTriggerObjArray[i].GetChildArray(pCocoLoader);
                for (int i = 0; i < count; ++i)
                {
                    num = pConditionsArray[i].GetChildNum();
                    stExpCocoNode *pConditionArray = pConditionsArray[i].GetChildArray(pCocoLoader);
                    const char *classname = pConditionArray[0].GetValue(pCocoLoader);
                    if (classname == NULL)
>>>>>>> 492d7bcc
                    {
                        continue;
                    }
                    BaseTriggerCondition *con = dynamic_cast<BaseTriggerCondition*>(ObjectFactory::getInstance()->createObject(classname));
                    CCAssert(con != nullptr, "class named classname can not implement!");
                    con->serialize(pCocoLoader, &pConditionArray[1]);
                    con->init();
                    _cons.pushBack(con);
                }
            }
            else if (key.compare("actions") == 0)
            {
<<<<<<< HEAD
                count = pTriggerObjArray[i0].GetChildNum();
                stExpCocoNode *pActionsArray = pTriggerObjArray[i0].GetChildArray();
                for (int i2 = 0; i2 < count; ++i2)
                {
                    num = pActionsArray[i2].GetChildNum();
                    stExpCocoNode *pActionArray = pActionsArray[i2].GetChildArray();
                    const char *classname = pActionArray[0].GetValue();
                    if (classname == nullptr)
=======
                count = pTriggerObjArray[i].GetChildNum();
                stExpCocoNode *pActionsArray = pTriggerObjArray[i].GetChildArray(pCocoLoader);
                for (int i = 0; i < count; ++i)
                {
                    num = pActionsArray[i].GetChildNum();
                    stExpCocoNode *pActionArray = pActionsArray[i].GetChildArray(pCocoLoader);
                    const char *classname = pActionArray[0].GetValue(pCocoLoader);
                    if (classname == NULL)
>>>>>>> 492d7bcc
                    {
                        continue;
                    }
                    BaseTriggerAction *act = dynamic_cast<BaseTriggerAction*>(ObjectFactory::getInstance()->createObject(classname));
                    CCAssert(act != NULL, "class named classname can not implement!");
                    act->serialize(pCocoLoader, &pActionArray[1]);
                    act->init();
                    _acts.pushBack(act);
                }
            }
            else if (key.compare("events") == 0)
            {
<<<<<<< HEAD
                count = pTriggerObjArray[i0].GetChildNum();
                stExpCocoNode *pEventsArray = pTriggerObjArray[i0].GetChildArray();
                for (int i3 = 0; i3 < count; ++i3)
                {
                    num = pEventsArray[i3].GetChildNum();
                    stExpCocoNode *pEventArray = pEventsArray[i3].GetChildArray();
                    const char *str1 = pEventArray[0].GetValue();
                    if (str1 == nullptr)
=======
                count = pTriggerObjArray[i].GetChildNum();
                stExpCocoNode *pEventsArray = pTriggerObjArray[i].GetChildArray(pCocoLoader);
                for (int i = 0; i < count; ++i)
                {
                    num = pEventsArray[i].GetChildNum();
                    stExpCocoNode *pEventArray = pEventsArray[i].GetChildArray(pCocoLoader);
                    const char *str = pEventArray[0].GetValue(pCocoLoader);
                    if (str == NULL)
>>>>>>> 492d7bcc
                    {
                        continue;
                    }
                    int event = atoi(str1);
                    if (event < 0)
                    {
                        continue;
                    }
                    char* buf = new char[10];
                    sprintf(buf, "%d", event);
                    std::string custom_event_name(buf);
                    CC_SAFE_DELETE_ARRAY(buf);
                    
                    EventListenerCustom* listener = EventListenerCustom::create(custom_event_name, [=](EventCustom* evt){
                        if (detect())
                        {
                            done();
                        }
                    });
                    _listeners.pushBack(listener);
                    TriggerMng::getInstance()->addEventListenerWithFixedPriority(listener, 1);
                }
            }
        }
    }
    


unsigned int TriggerObj::getId()
{
    return _id;
}

void TriggerObj::setEnabled(bool enabled)
{
    _enabled = enabled;
}
  
}<|MERGE_RESOLUTION|>--- conflicted
+++ resolved
@@ -246,19 +246,11 @@
         int length = pCocoNode->GetChildNum();
         int count = 0;
         int num = 0;
-<<<<<<< HEAD
-        stExpCocoNode *pTriggerObjArray = pCocoNode->GetChildArray();
+        stExpCocoNode *pTriggerObjArray = pCocoNode->GetChildArray(pCocoLoader);
         for (int i0 = 0; i0 < length; ++i0)
         {
             std::string key = pTriggerObjArray[i0].GetName(pCocoLoader);
-            const char* str0 = pTriggerObjArray[i0].GetValue();
-=======
-        stExpCocoNode *pTriggerObjArray = pCocoNode->GetChildArray(pCocoLoader);
-        for (int i = 0; i < length; ++i)
-        {
-            std::string key = pTriggerObjArray[i].GetName(pCocoLoader);
-            const char* str = pTriggerObjArray[i].GetValue(pCocoLoader);
->>>>>>> 492d7bcc
+            const char* str0 = pTriggerObjArray[i0].GetValue(pCocoLoader);
             if (key.compare("id") == 0)
             {
                 if (str0 != NULL)
@@ -268,25 +260,14 @@
             }
             else if (key.compare("conditions") == 0)
             {
-<<<<<<< HEAD
                 count = pTriggerObjArray[i0].GetChildNum();
-                stExpCocoNode *pConditionsArray = pTriggerObjArray[i0].GetChildArray();
+                stExpCocoNode *pConditionsArray = pTriggerObjArray[i0].GetChildArray(pCocoLoader);
                 for (int i1 = 0; i1 < count; ++i1)
                 {
                     num = pConditionsArray[i1].GetChildNum();
-                    stExpCocoNode *pConditionArray = pConditionsArray[i1].GetChildArray();
-                    const char *classname = pConditionArray[0].GetValue();
+                    stExpCocoNode *pConditionArray = pConditionsArray[i1].GetChildArray(pCocoLoader);
+                    const char *classname = pConditionArray[0].GetValue(pCocoLoader);
                     if (classname == nullptr)
-=======
-                count = pTriggerObjArray[i].GetChildNum();
-                stExpCocoNode *pConditionsArray = pTriggerObjArray[i].GetChildArray(pCocoLoader);
-                for (int i = 0; i < count; ++i)
-                {
-                    num = pConditionsArray[i].GetChildNum();
-                    stExpCocoNode *pConditionArray = pConditionsArray[i].GetChildArray(pCocoLoader);
-                    const char *classname = pConditionArray[0].GetValue(pCocoLoader);
-                    if (classname == NULL)
->>>>>>> 492d7bcc
                     {
                         continue;
                     }
@@ -299,25 +280,14 @@
             }
             else if (key.compare("actions") == 0)
             {
-<<<<<<< HEAD
                 count = pTriggerObjArray[i0].GetChildNum();
-                stExpCocoNode *pActionsArray = pTriggerObjArray[i0].GetChildArray();
+                stExpCocoNode *pActionsArray = pTriggerObjArray[i0].GetChildArray(pCocoLoader);
                 for (int i2 = 0; i2 < count; ++i2)
                 {
                     num = pActionsArray[i2].GetChildNum();
-                    stExpCocoNode *pActionArray = pActionsArray[i2].GetChildArray();
-                    const char *classname = pActionArray[0].GetValue();
+                    stExpCocoNode *pActionArray = pActionsArray[i2].GetChildArray(pCocoLoader);
+                    const char *classname = pActionArray[0].GetValue(pCocoLoader);
                     if (classname == nullptr)
-=======
-                count = pTriggerObjArray[i].GetChildNum();
-                stExpCocoNode *pActionsArray = pTriggerObjArray[i].GetChildArray(pCocoLoader);
-                for (int i = 0; i < count; ++i)
-                {
-                    num = pActionsArray[i].GetChildNum();
-                    stExpCocoNode *pActionArray = pActionsArray[i].GetChildArray(pCocoLoader);
-                    const char *classname = pActionArray[0].GetValue(pCocoLoader);
-                    if (classname == NULL)
->>>>>>> 492d7bcc
                     {
                         continue;
                     }
@@ -330,25 +300,14 @@
             }
             else if (key.compare("events") == 0)
             {
-<<<<<<< HEAD
                 count = pTriggerObjArray[i0].GetChildNum();
-                stExpCocoNode *pEventsArray = pTriggerObjArray[i0].GetChildArray();
+                stExpCocoNode *pEventsArray = pTriggerObjArray[i0].GetChildArray(pCocoLoader);
                 for (int i3 = 0; i3 < count; ++i3)
                 {
                     num = pEventsArray[i3].GetChildNum();
-                    stExpCocoNode *pEventArray = pEventsArray[i3].GetChildArray();
-                    const char *str1 = pEventArray[0].GetValue();
+                    stExpCocoNode *pEventArray = pEventsArray[i3].GetChildArray(pCocoLoader);
+                    const char *str1 = pEventArray[0].GetValue(pCocoLoader);
                     if (str1 == nullptr)
-=======
-                count = pTriggerObjArray[i].GetChildNum();
-                stExpCocoNode *pEventsArray = pTriggerObjArray[i].GetChildArray(pCocoLoader);
-                for (int i = 0; i < count; ++i)
-                {
-                    num = pEventsArray[i].GetChildNum();
-                    stExpCocoNode *pEventArray = pEventsArray[i].GetChildArray(pCocoLoader);
-                    const char *str = pEventArray[0].GetValue(pCocoLoader);
-                    if (str == NULL)
->>>>>>> 492d7bcc
                     {
                         continue;
                     }
