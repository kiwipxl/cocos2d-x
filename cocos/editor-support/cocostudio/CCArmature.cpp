/****************************************************************************
Copyright (c) 2013 cocos2d-x.org

http://www.cocos2d-x.org

Permission is hereby granted, free of charge, to any person obtaining a copy
of this software and associated documentation files (the "Software"), to deal
in the Software without restriction, including without limitation the rights
to use, copy, modify, merge, publish, distribute, sublicense, and/or sell
copies of the Software, and to permit persons to whom the Software is
furnished to do so, subject to the following conditions:

The above copyright notice and this permission notice shall be included in
all copies or substantial portions of the Software.

THE SOFTWARE IS PROVIDED "AS IS", WITHOUT WARRANTY OF ANY KIND, EXPRESS OR
IMPLIED, INCLUDING BUT NOT LIMITED TO THE WARRANTIES OF MERCHANTABILITY,
FITNESS FOR A PARTICULAR PURPOSE AND NONINFRINGEMENT. IN NO EVENT SHALL THE
AUTHORS OR COPYRIGHT HOLDERS BE LIABLE FOR ANY CLAIM, DAMAGES OR OTHER
LIABILITY, WHETHER IN AN ACTION OF CONTRACT, TORT OR OTHERWISE, ARISING FROM,
OUT OF OR IN CONNECTION WITH THE SOFTWARE OR THE USE OR OTHER DEALINGS IN
THE SOFTWARE.
****************************************************************************/

#include "cocostudio/CCArmature.h"
#include "cocostudio/CCArmatureDataManager.h"
#include "cocostudio/CCArmatureDefine.h"
#include "cocostudio/CCDataReaderHelper.h"
#include "cocostudio/CCDatas.h"
#include "cocostudio/CCSkin.h"
#include "QuadCommand.h"
#include "Renderer.h"
#include "GroupCommand.h"

#if ENABLE_PHYSICS_BOX2D_DETECT
#include "Box2D/Box2D.h"
#elif ENABLE_PHYSICS_CHIPMUNK_DETECT
#include "chipmunk.h"
#endif

using namespace cocos2d;


namespace cocostudio {

Armature *Armature::create()
{
    Armature *armature = new Armature();
    if (armature && armature->init())
    {
        armature->autorelease();
        return armature;
    }
    CC_SAFE_DELETE(armature);
    return nullptr;
}


Armature *Armature::create(const char *name)
{
    Armature *armature = new Armature();
    if (armature && armature->init(name))
    {
        armature->autorelease();
        return armature;
    }
    CC_SAFE_DELETE(armature);
    return nullptr;
}

Armature *Armature::create(const char *name, Bone *parentBone)
{
    Armature *armature = new Armature();
    if (armature && armature->init(name, parentBone))
    {
        armature->autorelease();
        return armature;
    }
    CC_SAFE_DELETE(armature);
    return nullptr;
}

Armature::Armature()
    : _armatureData(nullptr)
    , _batchNode(nullptr)
    , _parentBone(nullptr)
    , _armatureTransformDirty(true)
    , _animation(nullptr)
{
}


Armature::~Armature(void)
{
    _boneDic.clear();
    _topBoneList.clear();
    _textureAtlasDic.clear();

    CC_SAFE_DELETE(_animation);
}


bool Armature::init()
{
    return init(nullptr);
}


bool Armature::init(const char *name)
{
    bool bRet = false;
    do
    {
        removeAllChildren();

        CC_SAFE_DELETE(_animation);
        _animation = new ArmatureAnimation();
        _animation->init(this);

<<<<<<< HEAD
        _boneDic.clear();
        _topBoneList.clear();
        _textureAtlasDic.clear();
=======
        CC_SAFE_DELETE(_boneDic);
        _boneDic	= new Dictionary();

        CC_SAFE_DELETE(_topBoneList);
        _topBoneList = new Array();
        _topBoneList->init();

        _blendFunc.src = CC_BLEND_SRC;
        _blendFunc.dst = CC_BLEND_DST;
>>>>>>> bc868cc0

        _blendFunc = BlendFunc::ALPHA_NON_PREMULTIPLIED;

        _name = name == nullptr ? "" : name;

        ArmatureDataManager *armatureDataManager = ArmatureDataManager::getInstance();

        if(_name.length() != 0)
        {
            _name = name;

            AnimationData *animationData = armatureDataManager->getAnimationData(name);
            CCASSERT(animationData, "AnimationData not exist! ");

            _animation->setAnimationData(animationData);


            ArmatureData *armatureData = armatureDataManager->getArmatureData(name);
            CCASSERT(armatureData, "");

            _armatureData = armatureData;

            for (auto element : armatureData->boneDataDic)
            {
                Bone *bone = createBone(element.first.c_str());

                //! init bone's  Tween to 1st movement's 1st frame
                do
                {
                    MovementData *movData = animationData->getMovement(animationData->movementNames.at(0).c_str());
                    CC_BREAK_IF(!movData);

                    MovementBoneData *movBoneData = movData->getMovementBoneData(bone->getName().c_str());
                    CC_BREAK_IF(!movBoneData || movBoneData->frameList.size() <= 0);

                    FrameData *frameData = movBoneData->getFrameData(0);
                    CC_BREAK_IF(!frameData);

                    bone->getTweenData()->copy(frameData);
                    bone->changeDisplayByIndex(frameData->displayIndex, false);
                }
                while (0);
            }

            update(0);
            updateOffsetPoint();
        }
        else
        {
            _name = "new_armature";
            _armatureData = ArmatureData::create();
            _armatureData->name = _name;

            AnimationData *animationData = AnimationData::create();
            animationData->name = _name;

            armatureDataManager->addArmatureData(_name.c_str(), _armatureData);
            armatureDataManager->addAnimationData(_name.c_str(), animationData);

            _animation->setAnimationData(animationData);

        }

        setShaderProgram(ShaderCache::getInstance()->getProgram(GLProgram::SHADER_NAME_POSITION_TEXTURE_COLOR));

        unscheduleUpdate();
        scheduleUpdate();

        setCascadeOpacityEnabled(true);
        setCascadeColorEnabled(true);

        bRet = true;
    }
    while (0);

    return bRet;
}

bool Armature::init(const char *name, Bone *parentBone)
{
    _parentBone = parentBone;
    return init(name);
}


Bone *Armature::createBone(const char *boneName)
{
    Bone *existedBone = getBone(boneName);
    if(existedBone != nullptr)
        return existedBone;

    BoneData *boneData = (BoneData *)_armatureData->getBoneData(boneName);
    std::string parentName = boneData->parentName;

    Bone *bone = nullptr;

    if( parentName.length() != 0 )
    {
        createBone(parentName.c_str());
        bone = Bone::create(boneName);
        addBone(bone, parentName.c_str());
    }
    else
    {
        bone = Bone::create(boneName);
        addBone(bone, "");
    }

    bone->setBoneData(boneData);
    bone->getDisplayManager()->changeDisplayByIndex(-1, false);

    return bone;
}


void Armature::addBone(Bone *bone, const char *parentName)
{
    CCASSERT( bone != nullptr, "Argument must be non-nil");
    CCASSERT(_boneDic.at(bone->getName()) == nullptr, "bone already added. It can't be added again");

    if (nullptr != parentName)
    {
        Bone *boneParent = _boneDic.at(parentName);
        if (boneParent)
        {
            boneParent->addChildBone(bone);
        }
        else
        {
            _topBoneList.pushBack(bone);
        }
    }
    else
    {
        _topBoneList.pushBack(bone);
    }

    bone->setArmature(this);

    _boneDic.insert(bone->getName(), bone);
    addChild(bone);
}


void Armature::removeBone(Bone *bone, bool recursion)
{
    CCASSERT(bone != nullptr, "bone must be added to the bone dictionary!");

    bone->setArmature(nullptr);
    bone->removeFromParent(recursion);

    if (_topBoneList.contains(bone))
    {
        _topBoneList.erase(bone);
    }
    _boneDic.erase(bone->getName());
    removeChild(bone, true);
}


Bone *Armature::getBone(const char *name) const
{
    return _boneDic.at(name);
}


void Armature::changeBoneParent(Bone *bone, const char *parentName)
{
    CCASSERT(bone != nullptr, "bone must be added to the bone dictionary!");

    if(bone->getParentBone())
    {
        bone->getParentBone()->getChildren().eraseObject(bone);
        bone->setParentBone(nullptr);
    }

    if (parentName != nullptr)
    {
        Bone *boneParent = _boneDic.at(parentName);

        if (boneParent)
        {
            boneParent->addChildBone(bone);
            if (_topBoneList.contains(bone))
            {
                _topBoneList.erase(bone);
            }
        }
        else
        {
            _topBoneList.pushBack(bone);
        }
    }
}

const cocos2d::Map<std::string, Bone*>& Armature::getBoneDic() const
{
    return _boneDic;
}

const kmMat4& Armature::getNodeToParentTransform() const
{
    if (_transformDirty)
    {
        _armatureTransformDirty = true;

        // Translate values
        float x = _position.x;
        float y = _position.y;

        if (_ignoreAnchorPointForPosition)
        {
            x += _anchorPointInPoints.x;
            y += _anchorPointInPoints.y;
        }

        // Rotation values
        // Change rotation code to handle X and Y
        // If we skew with the exact same value for both x and y then we're simply just rotating
        float cx = 1, sx = 0, cy = 1, sy = 0;
        if (_rotationX || _rotationY)
        {
            float radiansX = -CC_DEGREES_TO_RADIANS(_rotationX);
            float radiansY = -CC_DEGREES_TO_RADIANS(_rotationY);
            cx = cosf(radiansX);
            sx = sinf(radiansX);
            cy = cosf(radiansY);
            sy = sinf(radiansY);
        }

        // Add offset point
        x += cy * _offsetPoint.x * _scaleX + -sx * _offsetPoint.y * _scaleY;
        y += sy * _offsetPoint.x * _scaleX + cx * _offsetPoint.y * _scaleY;

        bool needsSkewMatrix = ( _skewX || _skewY );

        // optimization:
        // inline anchor point calculation if skew is not needed
        // Adjusted transform calculation for rotational skew
        if (! needsSkewMatrix && !_anchorPointInPoints.equals(Point::ZERO))
        {
            x += cy * -_anchorPointInPoints.x * _scaleX + -sx * -_anchorPointInPoints.y * _scaleY;
            y += sy * -_anchorPointInPoints.x * _scaleX +  cx * -_anchorPointInPoints.y * _scaleY;
        }


        // Build Transform Matrix
        // Adjusted transform calculation for rotational skew
        _transform = { cy * _scaleX, sy * _scaleX,     0,  0,
            -sx * _scaleY, cx * _scaleY,    0,  0,
            0,  0,  1,  0,
            x,  y,  0,  1 };

        // XXX: Try to inline skew
        // If skew is needed, apply skew and then anchor point
        if (needsSkewMatrix)
        {
            kmMat4 skewMatrix = {    1, tanf(CC_DEGREES_TO_RADIANS(_skewY)), 0, 0,
                tanf(CC_DEGREES_TO_RADIANS(_skewX)),1, 0, 0,
                0,  0, 1, 0,
                0,  0,  0, 1};
            _transform = TransformConcat(skewMatrix, _transform);

            // adjust anchor point
            if (!_anchorPointInPoints.equals(Point::ZERO))
            {
                // XXX: Argh, kmMat needs a "translate" method
                _transform.mat[12] += -_anchorPointInPoints.x;
                _transform.mat[13] += -_anchorPointInPoints.y;
            }
        }

        if (_additionalTransformDirty)
        {
            _transform = TransformConcat(_transform, _additionalTransform);
            _additionalTransformDirty = false;
        }

        _transformDirty = false;
    }

    return _transform;
}

void Armature::updateOffsetPoint()
{
    // Set contentsize and Calculate anchor point.
    Rect rect = getBoundingBox();
    setContentSize(rect.size);
    _offsetPoint = Point(-rect.origin.x,  -rect.origin.y);
    if (rect.size.width != 0 && rect.size.height != 0)
    {
        setAnchorPoint(Point(_offsetPoint.x / rect.size.width, _offsetPoint.y / rect.size.height));
    }
}

void Armature::setAnimation(ArmatureAnimation *animation)
{
    _animation = animation;
}

ArmatureAnimation *Armature::getAnimation() const 
{
    return _animation;
}

bool Armature::getArmatureTransformDirty() const 
{
    return _armatureTransformDirty;
}

void Armature::update(float dt)
{
    _animation->update(dt);

    for (auto object : _topBoneList)
    {
        static_cast<Bone*>(object)->update(dt);
    }

    _armatureTransformDirty = false;
}

void Armature::draw()
{
    if (_parentBone == nullptr && _batchNode == nullptr)
    {
        CC_NODE_DRAW_SETUP();
    }


    for (auto object : _children)
    {
        if (Bone *bone = dynamic_cast<Bone *>(object))
        {
            Node *node = bone->getDisplayRenderNode();

            if (nullptr == node)
                continue;

            switch (bone->getDisplayRenderNodeType())
            {
            case CS_DISPLAY_SPRITE:
            {
                Skin *skin = static_cast<Skin *>(node);
<<<<<<< HEAD

                TextureAtlas *textureAtlas = skin->getTextureAtlas();
                bool blendDirty = bone->isBlendDirty();
                if(_atlas != textureAtlas || blendDirty)
                {
                    if (_atlas)
                    {
                        _atlas->drawQuads();
                        _atlas->removeAllQuads();
                    }
                }

                _atlas = textureAtlas;
                if (_atlas->getCapacity() == _atlas->getTotalQuads() && !_atlas->resizeCapacity(_atlas->getCapacity() * 2))
                    return;

                skin->updateTransform();

                if (blendDirty)
                {
                    ccBlendFunc func = bone->getBlendFunc();
                    ccGLBlendFunc(func.src, func.dst);

                    _atlas->drawQuads();
                    _atlas->removeAllQuads();
                    GL::blendFunc(_blendFunc.src, _blendFunc.dst);

                    bone->setBlendDirty(false);
=======
                skin->updateTransform();
                
                BlendType blendType = bone->getBlendType();
                
                if (blendType != BLEND_NORMAL)
                {
                    updateBlendType(blendType);
                    skin->setBlendFunc(_blendFunc);
>>>>>>> bc868cc0
                }
                skin->draw();
            }
            break;
            case CS_DISPLAY_ARMATURE:
            {
                node->draw();
            }
            break;
            default:
            {
                node->visit();
                CC_NODE_DRAW_SETUP();
            }
            break;
            }
        }
        else if(Node *node = dynamic_cast<Node *>(object))
        {
            node->visit();
            CC_NODE_DRAW_SETUP();
        }
    }
}


void Armature::visit()
{
    // quick return if not visible. children won't be drawn.
    if (!_visible)
    {
        return;
    }
    kmGLPushMatrix();

    if (_grid && _grid->isActive())
    {
        _grid->beforeDraw();
    }

    transform();
    sortAllChildren();
    draw();

    // reset for next frame
    _orderOfArrival = 0;

    if (_grid && _grid->isActive())
    {
        _grid->afterDraw(this);
    }

    kmGLPopMatrix();
}

Rect Armature::getBoundingBox() const
{
    float minx, miny, maxx, maxy = 0;

    bool first = true;

    Rect boundingBox = Rect(0, 0, 0, 0);

    for(auto object : _children)
    {
        if (Bone *bone = dynamic_cast<Bone *>(object))
        {
            Rect r = bone->getDisplayManager()->getBoundingBox();

            if(first)
            {
                minx = r.getMinX();
                miny = r.getMinY();
                maxx = r.getMaxX();
                maxy = r.getMaxY();

                first = false;
            }
            else
            {
                minx = r.getMinX() < boundingBox.getMinX() ? r.getMinX() : boundingBox.getMinX();
                miny = r.getMinY() < boundingBox.getMinY() ? r.getMinY() : boundingBox.getMinY();
                maxx = r.getMaxX() > boundingBox.getMaxX() ? r.getMaxX() : boundingBox.getMaxX();
                maxy = r.getMaxY() > boundingBox.getMaxY() ? r.getMaxY() : boundingBox.getMaxY();
            }

            boundingBox.setRect(minx, miny, maxx - minx, maxy - miny);
        }
    }

    return RectApplyTransform(boundingBox, getNodeToParentTransform());
}

Bone *Armature::getBoneAtPoint(float x, float y) const 
{
    long length = _children.size();
    Bone *bs;

    for(long i = length - 1; i >= 0; i--)
    {
        bs = static_cast<Bone*>( _children.at(i) );
        if(bs->getDisplayManager()->containPoint(x, y))
        {
            return bs;
        }
    }
    return nullptr;
}

<<<<<<< HEAD
TextureAtlas *Armature::getTexureAtlasWithTexture(Texture2D *texture)
{
    int key = texture->getName();
    
    if (_parentBone && _parentBone->getArmature())
    {
        return _parentBone->getArmature()->getTexureAtlasWithTexture(texture);
    }
    else if (_batchNode)
    {
        _batchNode->getTexureAtlasWithTexture(texture);
    }
    
    TextureAtlas *atlas = static_cast<TextureAtlas *>(_textureAtlasDic.at(key));
    if (atlas == nullptr)
    {
        atlas = TextureAtlas::createWithTexture(texture, 4);
        _textureAtlasDic.insert(key, atlas);
    }
    return atlas;
}
=======
>>>>>>> bc868cc0

void Armature::setParentBone(Bone *parentBone)
{
    _parentBone = parentBone;

    for (auto element : _boneDic)
    {
        element.second->setArmature(this);
    }
}

Bone *Armature::getParentBone() const
{
    return _parentBone;
}

#if ENABLE_PHYSICS_BOX2D_DETECT || ENABLE_PHYSICS_CHIPMUNK_DETECT

void CCArmature::setColliderFilter(ColliderFilter *filter)
{
    for (auto element : _boneDic)
    {
        element.second->setColliderFilter(filter);
    }
}
#elif ENABLE_PHYSICS_SAVE_CALCULATED_VERTEX

void CCArmature::drawContour()
{
    for(auto element : _boneDic)
    {
        Bone *bone = element.second;
        ColliderDetector *detector = bone->getColliderDetector();

        if (!detector)
            continue;

        const cocos2d::Vector<ColliderBody*>& bodyList = detector->getColliderBodyList();

        for (auto object : bodyList)
        {
            ColliderBody *body = static_cast<ColliderBody*>(object);
            const std::vector<CCPoint> &vertexList = body->getCalculatedVertexList();

            int length = vertexList.size();
            Point *points = new Point[length];
            for (int i = 0; i<length; i++)
            {
                CCPoint p = vertexList.at(i);
                points[i].x = p.x;
                points[i].y = p.y;
            }
            DrawPrimitives::drawPoly( points, length, true );

            delete points;
        }
    }
}

#endif

#if ENABLE_PHYSICS_BOX2D_DETECT
b2Body *Armature::getBody() const
{
    return _body;
}

void Armature::setBody(b2Body *body)
{
    if (_body == body)
    {
        return;
    }

    _body = body;
    _body->SetUserData(this);

    for(auto object : *_children)
    {
        if (Bone *bone = dynamic_cast<Bone *>(object))
        {
            Array *displayList = bone->getDisplayManager()->getDecorativeDisplayList();

            for(auto displayObject : displayList)
            {
                ColliderDetector *detector = static_cast<DecorativeDisplay *>(displayObject)->getColliderDetector();
                if (detector != nullptr)
                {
                    detector->setBody(_body);
                }
            }
        }
    }
}

b2Fixture *Armature::getShapeList()
{
    if (_body)
    {
        return _body->GetFixtureList();
    }
    else
    {
        return nullptr;
    }
}

#elif ENABLE_PHYSICS_CHIPMUNK_DETECT
cpBody *Armature::getBody() const
{
    return _body;
}

void Armature::setBody(cpBody *body)
{
    if (_body == body)
    {
        return;
    }

    _body = body;
    _body->data = this;

    for(auto object: _children)
    {
        if (Bone *bone = dynamic_cast<Bone *>(object))
        {
            Array *displayList = bone->getDisplayManager()->getDecorativeDisplayList();

            for(auto displayObject: *displayList)
            {
                ColliderDetector *detector = static_cast<DecorativeDisplay *>(displayObject)->getColliderDetector();
                if (detector != nullptr)
                {
                    detector->setBody(_body);
                }
            }
        }
    }
}

cpShape *Armature::getShapeList()
{
    if (_body)
    {
        return _body->shapeList_private;
    }
    else
    {
        return nullptr;
    }
}
#endif


}<|MERGE_RESOLUTION|>--- conflicted
+++ resolved
@@ -94,7 +94,6 @@
 {
     _boneDic.clear();
     _topBoneList.clear();
-    _textureAtlasDic.clear();
 
     CC_SAFE_DELETE(_animation);
 }
@@ -117,21 +116,8 @@
         _animation = new ArmatureAnimation();
         _animation->init(this);
 
-<<<<<<< HEAD
         _boneDic.clear();
         _topBoneList.clear();
-        _textureAtlasDic.clear();
-=======
-        CC_SAFE_DELETE(_boneDic);
-        _boneDic	= new Dictionary();
-
-        CC_SAFE_DELETE(_topBoneList);
-        _topBoneList = new Array();
-        _topBoneList->init();
-
-        _blendFunc.src = CC_BLEND_SRC;
-        _blendFunc.dst = CC_BLEND_DST;
->>>>>>> bc868cc0
 
         _blendFunc = BlendFunc::ALPHA_NON_PREMULTIPLIED;
 
@@ -285,7 +271,7 @@
 
     if (_topBoneList.contains(bone))
     {
-        _topBoneList.erase(bone);
+        _topBoneList.eraseObject(bone);
     }
     _boneDic.erase(bone->getName());
     removeChild(bone, true);
@@ -317,7 +303,7 @@
             boneParent->addChildBone(bone);
             if (_topBoneList.contains(bone))
             {
-                _topBoneList.erase(bone);
+                _topBoneList.eraseObject(bone);
             }
         }
         else
@@ -477,45 +463,13 @@
             case CS_DISPLAY_SPRITE:
             {
                 Skin *skin = static_cast<Skin *>(node);
-<<<<<<< HEAD
-
-                TextureAtlas *textureAtlas = skin->getTextureAtlas();
+                skin->updateTransform();
+                
                 bool blendDirty = bone->isBlendDirty();
-                if(_atlas != textureAtlas || blendDirty)
-                {
-                    if (_atlas)
-                    {
-                        _atlas->drawQuads();
-                        _atlas->removeAllQuads();
-                    }
-                }
-
-                _atlas = textureAtlas;
-                if (_atlas->getCapacity() == _atlas->getTotalQuads() && !_atlas->resizeCapacity(_atlas->getCapacity() * 2))
-                    return;
-
-                skin->updateTransform();
-
+                
                 if (blendDirty)
                 {
-                    ccBlendFunc func = bone->getBlendFunc();
-                    ccGLBlendFunc(func.src, func.dst);
-
-                    _atlas->drawQuads();
-                    _atlas->removeAllQuads();
-                    GL::blendFunc(_blendFunc.src, _blendFunc.dst);
-
-                    bone->setBlendDirty(false);
-=======
-                skin->updateTransform();
-                
-                BlendType blendType = bone->getBlendType();
-                
-                if (blendType != BLEND_NORMAL)
-                {
-                    updateBlendType(blendType);
-                    skin->setBlendFunc(_blendFunc);
->>>>>>> bc868cc0
+                    skin->setBlendFunc(bone->getBlendFunc());
                 }
                 skin->draw();
             }
@@ -625,30 +579,6 @@
     return nullptr;
 }
 
-<<<<<<< HEAD
-TextureAtlas *Armature::getTexureAtlasWithTexture(Texture2D *texture)
-{
-    int key = texture->getName();
-    
-    if (_parentBone && _parentBone->getArmature())
-    {
-        return _parentBone->getArmature()->getTexureAtlasWithTexture(texture);
-    }
-    else if (_batchNode)
-    {
-        _batchNode->getTexureAtlasWithTexture(texture);
-    }
-    
-    TextureAtlas *atlas = static_cast<TextureAtlas *>(_textureAtlasDic.at(key));
-    if (atlas == nullptr)
-    {
-        atlas = TextureAtlas::createWithTexture(texture, 4);
-        _textureAtlasDic.insert(key, atlas);
-    }
-    return atlas;
-}
-=======
->>>>>>> bc868cc0
 
 void Armature::setParentBone(Bone *parentBone)
 {
