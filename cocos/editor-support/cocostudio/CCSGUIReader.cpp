--- conflicted
+++ resolved
@@ -127,17 +127,8 @@
     {
         CCLOG("GetParseError %s\n",jsonDict.GetParseError());
     }
-<<<<<<< HEAD
-    UIWidget* widget = nullptr;
+    Widget* widget = nullptr;
     const char* fileVersion = DICTOOL->getStringValue_json(jsonDict, "version");
-=======
-
-    jsonDict = new JsonDictionary();
-    jsonDict->initWithDescription(des.c_str());
-    
-    Widget* widget = nullptr;
-    const char* fileVersion = dicHelper->getStringValue_json(jsonDict, "version");
->>>>>>> 4e25d887
     WidgetPropertiesReader * pReader = nullptr;
     if (fileVersion)
     {
@@ -165,11 +156,7 @@
 
 
 
-<<<<<<< HEAD
-UIWidget* WidgetPropertiesReader0250::createWidget(const rapidjson::Value& data, const char* fullPath, const char* fileName)
-=======
-Widget* WidgetPropertiesReader0250::createWidget(JsonDictionary* data, const char* fullPath, const char* fileName)
->>>>>>> 4e25d887
+Widget* WidgetPropertiesReader0250::createWidget(const rapidjson::Value& data, const char* fullPath, const char* fileName)
 {
     m_strFilePath = fullPath;
     int texturesCount = DICTOOL->getArrayCount_json(data, "textures");
@@ -192,13 +179,8 @@
     {
         GUIReader::shareReader()->storeFileDesignSize(fileName, Size(fileDesignWidth, fileDesignHeight));
     }
-<<<<<<< HEAD
     const rapidjson::Value& widgetTree = DICTOOL->getSubDictionary_json(data, "widgetTree");
-    UIWidget* widget = widgetFromJsonDictionary(widgetTree);
-=======
-    JsonDictionary* widgetTree = dicHelper->getSubDictionary_json(data, "widgetTree");
     Widget* widget = widgetFromJsonDictionary(widgetTree);
->>>>>>> 4e25d887
     
     /* *********temp********* */
     if (widget->getContentSize().equals(Size::ZERO))
@@ -219,20 +201,11 @@
     return widget;
 }
 
-<<<<<<< HEAD
-UIWidget* WidgetPropertiesReader0250::widgetFromJsonDictionary(const rapidjson::Value&data)
-{
-    UIWidget* widget = nullptr;
+Widget* WidgetPropertiesReader0250::widgetFromJsonDictionary(const rapidjson::Value&data)
+{
+    Widget* widget = nullptr;
     const char* classname = DICTOOL->getStringValue_json(data, "classname");
     const rapidjson::Value& uiOptions = DICTOOL->getSubDictionary_json(data, "options");
-=======
-Widget* WidgetPropertiesReader0250::widgetFromJsonDictionary(JsonDictionary *data)
-{
-    DictionaryHelper* dicHelper = DICTOOL;
-    Widget* widget = nullptr;
-    const char* classname = dicHelper->getStringValue_json(data, "classname");
-    JsonDictionary* uiOptions = dicHelper->getSubDictionary_json(data, "options");
->>>>>>> 4e25d887
     if (classname && strcmp(classname, "Button") == 0)
     {
         widget = cocos2d::gui::Button::create();
@@ -305,13 +278,8 @@
     int childrenCount = DICTOOL->getArrayCount_json(data, "children");
     for (int i=0;i<childrenCount;i++)
     {
-<<<<<<< HEAD
         const rapidjson::Value& subData = DICTOOL->getDictionaryFromArray_json(data, "children", i);
-        UIWidget* child = widgetFromJsonDictionary(subData);
-=======
-        JsonDictionary* subData = dicHelper->getDictionaryFromArray_json(data, "children", i);
         Widget* child = widgetFromJsonDictionary(subData);
->>>>>>> 4e25d887
         if (child)
         {
             widget->addChild(child);
@@ -321,11 +289,7 @@
     return widget;
 }
 
-<<<<<<< HEAD
-void WidgetPropertiesReader0250::setPropsForWidgetFromJsonDictionary(UIWidget*widget,const rapidjson::Value&options)
-=======
-void WidgetPropertiesReader0250::setPropsForWidgetFromJsonDictionary(Widget*widget,JsonDictionary *options)
->>>>>>> 4e25d887
+void WidgetPropertiesReader0250::setPropsForWidgetFromJsonDictionary(Widget*widget,const rapidjson::Value&options)
 {
     bool ignoreSizeExsit = DICTOOL->checkObjectExist_json(options, "ignoreSize");
     if (ignoreSizeExsit)
@@ -370,11 +334,7 @@
     widget->setZOrder(z);
 }
 
-<<<<<<< HEAD
-void WidgetPropertiesReader0250::setColorPropsForWidgetFromJsonDictionary(UIWidget *widget, const rapidjson::Value&options)
-=======
-void WidgetPropertiesReader0250::setColorPropsForWidgetFromJsonDictionary(Widget *widget, JsonDictionary *options)
->>>>>>> 4e25d887
+void WidgetPropertiesReader0250::setColorPropsForWidgetFromJsonDictionary(Widget *widget, const rapidjson::Value&options)
 {
     bool op = DICTOOL->checkObjectExist_json(options, "opacity");
     if (op)
@@ -399,20 +359,11 @@
     widget->setFlipY(flipY);
 }
 
-<<<<<<< HEAD
-void WidgetPropertiesReader0250::setPropsForButtonFromJsonDictionary(UIWidget*widget,const rapidjson::Value& options)
-=======
-void WidgetPropertiesReader0250::setPropsForButtonFromJsonDictionary(Widget*widget,JsonDictionary* options)
->>>>>>> 4e25d887
-{
-    setPropsForWidgetFromJsonDictionary(widget, options);
-<<<<<<< HEAD
-    UIButton* button = (UIButton*)widget;
+void WidgetPropertiesReader0250::setPropsForButtonFromJsonDictionary(Widget*widget,const rapidjson::Value& options)
+{
+    setPropsForWidgetFromJsonDictionary(widget, options);
+    cocos2d::gui::Button* button = static_cast<Button*>(widget);
     bool scale9Enable = DICTOOL->getBooleanValue_json(options, "scale9Enable");
-=======
-    cocos2d::gui::Button* button = static_cast<Button*>(widget);
-    bool scale9Enable = dicHelper->getBooleanValue_json(options, "scale9Enable");
->>>>>>> 4e25d887
     button->setScale9Enabled(scale9Enable);
     
     std::string tp_n = m_strFilePath;
@@ -492,30 +443,16 @@
     setColorPropsForWidgetFromJsonDictionary(widget,options);
 }
 
-<<<<<<< HEAD
-void WidgetPropertiesReader0250::setPropsForCheckBoxFromJsonDictionary(UIWidget*widget,const rapidjson::Value& options)
+void WidgetPropertiesReader0250::setPropsForCheckBoxFromJsonDictionary(Widget*widget,const rapidjson::Value& options)
 {
     DictionaryHelper* dicHelper = DICTOOL;
     setPropsForWidgetFromJsonDictionary(widget, options);
-    UICheckBox* checkBox = (UICheckBox*)widget;
+    CheckBox* checkBox = static_cast<CheckBox*>(widget);
     const char* backGroundFileName = DICTOOL->getStringValue_json(options, "backGroundBox");
     const char* backGroundSelectedFileName = DICTOOL->getStringValue_json(options, "backGroundBoxSelected");
     const char* frontCrossFileName = DICTOOL->getStringValue_json(options, "frontCross");
     const char* backGroundDisabledFileName = DICTOOL->getStringValue_json(options, "backGroundBoxDisabled");
     const char* frontCrossDisabledFileName = DICTOOL->getStringValue_json(options, "frontCrossDisabled");
-=======
-void WidgetPropertiesReader0250::setPropsForCheckBoxFromJsonDictionary(Widget*widget,JsonDictionary* options)
-{
-    DictionaryHelper* dicHelper = DICTOOL;
-    setPropsForWidgetFromJsonDictionary(widget, options);
-    CheckBox* checkBox = static_cast<CheckBox*>(widget);
-    const char* backGroundFileName = dicHelper->getStringValue_json(options, "backGroundBox");
-    const char* backGroundSelectedFileName = dicHelper->getStringValue_json(options, "backGroundBoxSelected");
-    const char* frontCrossFileName = dicHelper->getStringValue_json(options, "frontCross");
-    const char* backGroundDisabledFileName = dicHelper->getStringValue_json(options, "backGroundBoxDisabled");
-    const char* frontCrossDisabledFileName = dicHelper->getStringValue_json(options, "frontCrossDisabled");
->>>>>>> 4e25d887
-    
     
     std::string tp_b = m_strFilePath;
     std::string tp_bs = m_strFilePath;
@@ -542,23 +479,12 @@
     setColorPropsForWidgetFromJsonDictionary(widget,options);
 }
 
-<<<<<<< HEAD
-void WidgetPropertiesReader0250::setPropsForImageViewFromJsonDictionary(UIWidget*widget,const rapidjson::Value& options)
-=======
-void WidgetPropertiesReader0250::setPropsForImageViewFromJsonDictionary(Widget*widget,JsonDictionary* options)
->>>>>>> 4e25d887
-{
-    setPropsForWidgetFromJsonDictionary(widget, options);
-    
-<<<<<<< HEAD
-    UIImageView* imageView = (UIImageView*)widget;
+void WidgetPropertiesReader0250::setPropsForImageViewFromJsonDictionary(Widget*widget,const rapidjson::Value& options)
+{
+    setPropsForWidgetFromJsonDictionary(widget, options);
+    cocos2d::gui::ImageView* imageView = static_cast<ImageView*>(widget);
     const char* imageFileName = DICTOOL->getStringValue_json(options, "fileName");
     bool scale9EnableExist = DICTOOL->checkObjectExist_json(options, "scale9Enable");
-=======
-    cocos2d::gui::ImageView* imageView = static_cast<ImageView*>(widget);
-    const char* imageFileName = dicHelper->getStringValue_json(options, "fileName");
-    bool scale9EnableExist = dicHelper->checkObjectExist_json(options, "scale9Enable");
->>>>>>> 4e25d887
     bool scale9Enable = false;
     if (scale9EnableExist)
     {
@@ -615,20 +541,11 @@
     setColorPropsForWidgetFromJsonDictionary(widget,options);
 }
 
-<<<<<<< HEAD
-void WidgetPropertiesReader0250::setPropsForLabelFromJsonDictionary(UIWidget*widget,const rapidjson::Value& options)
-=======
-void WidgetPropertiesReader0250::setPropsForLabelFromJsonDictionary(Widget*widget,JsonDictionary* options)
->>>>>>> 4e25d887
-{
-    setPropsForWidgetFromJsonDictionary(widget, options);
-<<<<<<< HEAD
-    UILabel* label = (UILabel*)widget;
+void WidgetPropertiesReader0250::setPropsForLabelFromJsonDictionary(Widget*widget,const rapidjson::Value& options)
+{
+    setPropsForWidgetFromJsonDictionary(widget, options);
+    cocos2d::gui::Label* label = static_cast<cocos2d::gui::Label*>(widget);
     bool touchScaleChangeAble = DICTOOL->getBooleanValue_json(options, "touchScaleEnable");
-=======
-    cocos2d::gui::Label* label = static_cast<cocos2d::gui::Label*>(widget);
-    bool touchScaleChangeAble = dicHelper->getBooleanValue_json(options, "touchScaleEnable");
->>>>>>> 4e25d887
     label->setTouchScaleChangeEnabled(touchScaleChangeAble);
     const char* text = DICTOOL->getStringValue_json(options, "text");
     label->setText(text);
@@ -662,30 +579,16 @@
     setColorPropsForWidgetFromJsonDictionary(widget,options);
 }
 
-<<<<<<< HEAD
-void WidgetPropertiesReader0250::setPropsForLabelAtlasFromJsonDictionary(UIWidget*widget,const rapidjson::Value& options)
-=======
-void WidgetPropertiesReader0250::setPropsForLabelAtlasFromJsonDictionary(Widget*widget,JsonDictionary* options)
->>>>>>> 4e25d887
-{
-    setPropsForWidgetFromJsonDictionary(widget, options);
-<<<<<<< HEAD
-    UILabelAtlas* labelAtlas = (UILabelAtlas*)widget;
+void WidgetPropertiesReader0250::setPropsForLabelAtlasFromJsonDictionary(Widget*widget,const rapidjson::Value& options)
+{
+    setPropsForWidgetFromJsonDictionary(widget, options);
+    cocos2d::gui::LabelAtlas* labelAtlas = static_cast<cocos2d::gui::LabelAtlas*>(widget);
     bool sv = DICTOOL->checkObjectExist_json(options, "stringValue");
     bool cmf = DICTOOL->checkObjectExist_json(options, "charMapFile");
     bool iw = DICTOOL->checkObjectExist_json(options, "itemWidth");
     bool ih = DICTOOL->checkObjectExist_json(options, "itemHeight");
     bool scm = DICTOOL->checkObjectExist_json(options, "startCharMap");
     if (sv && cmf && iw && ih && scm && (strcmp(DICTOOL->getStringValue_json(options, "charMapFile"), "") != 0))
-=======
-    cocos2d::gui::LabelAtlas* labelAtlas = static_cast<cocos2d::gui::LabelAtlas*>(widget);
-    bool sv = dicHelper->checkObjectExist_json(options, "stringValue");
-    bool cmf = dicHelper->checkObjectExist_json(options, "charMapFile");
-    bool iw = dicHelper->checkObjectExist_json(options, "itemWidth");
-    bool ih = dicHelper->checkObjectExist_json(options, "itemHeight");
-    bool scm = dicHelper->checkObjectExist_json(options, "startCharMap");
-    if (sv && cmf && iw && ih && scm && (strcmp(dicHelper->getStringValue_json(options, "charMapFile"), "") != 0))
->>>>>>> 4e25d887
     {
         std::string tp_c = m_strFilePath;
         const char* cmf_tp = nullptr;
@@ -697,11 +600,7 @@
     setColorPropsForWidgetFromJsonDictionary(widget,options);
 }
 
-<<<<<<< HEAD
-void WidgetPropertiesReader0250::setPropsForLayoutFromJsonDictionary(UIWidget*widget,const rapidjson::Value& options)
-=======
-void WidgetPropertiesReader0250::setPropsForLayoutFromJsonDictionary(Widget*widget,JsonDictionary* options)
->>>>>>> 4e25d887
+void WidgetPropertiesReader0250::setPropsForLayoutFromJsonDictionary(Widget*widget,const rapidjson::Value& options)
 {
     setPropsForWidgetFromJsonDictionary(widget, options);
     Layout* containerWidget = static_cast<Layout*>(widget);
@@ -710,13 +609,8 @@
     {
         containerWidget->setClippingEnabled(DICTOOL->getBooleanValue_json(options, "clipAble"));
     }
-<<<<<<< HEAD
-    UILayout* panel = (UILayout*)widget;
+    Layout* panel = (Layout*)widget;
     bool backGroundScale9Enable = DICTOOL->getBooleanValue_json(options, "backGroundScale9Enable");
-=======
-    Layout* panel = (Layout*)widget;
-    bool backGroundScale9Enable = dicHelper->getBooleanValue_json(options, "backGroundScale9Enable");
->>>>>>> 4e25d887
     panel->setBackGroundImageScale9Enabled(backGroundScale9Enable);
     int cr = DICTOOL->getIntValue_json(options, "bgColorR");
     int cg = DICTOOL->getIntValue_json(options, "bgColorG");
@@ -777,22 +671,12 @@
     setColorPropsForWidgetFromJsonDictionary(widget,options);
 }
 
-<<<<<<< HEAD
-void WidgetPropertiesReader0250::setPropsForScrollViewFromJsonDictionary(UIWidget*widget,const rapidjson::Value& options)
-=======
-void WidgetPropertiesReader0250::setPropsForScrollViewFromJsonDictionary(Widget*widget,JsonDictionary* options)
->>>>>>> 4e25d887
+void WidgetPropertiesReader0250::setPropsForScrollViewFromJsonDictionary(Widget*widget,const rapidjson::Value& options)
 {
     setPropsForLayoutFromJsonDictionary(widget, options);
-<<<<<<< HEAD
-    UIScrollView* scrollView = (UIScrollView*)widget;
+    cocos2d::gui::ScrollView* scrollView = static_cast<cocos2d::gui::ScrollView*>(widget);
     float innerWidth = DICTOOL->getFloatValue_json(options, "innerWidth");
     float innerHeight = DICTOOL->getFloatValue_json(options, "innerHeight");
-=======
-    cocos2d::gui::ScrollView* scrollView = static_cast<cocos2d::gui::ScrollView*>(widget);
-    float innerWidth = dicHelper->getFloatValue_json(options, "innerWidth");
-    float innerHeight = dicHelper->getFloatValue_json(options, "innerHeight");
->>>>>>> 4e25d887
     scrollView->setInnerContainerSize(Size(innerWidth, innerHeight));
 	int direction = DICTOOL->getFloatValue_json(options, "direction");
     scrollView->setDirection((SCROLLVIEW_DIR)direction);
@@ -800,11 +684,7 @@
     setColorPropsForWidgetFromJsonDictionary(widget,options);
 }
 
-<<<<<<< HEAD
-void WidgetPropertiesReader0250::setPropsForSliderFromJsonDictionary(UIWidget*widget,const rapidjson::Value& options)
-=======
-void WidgetPropertiesReader0250::setPropsForSliderFromJsonDictionary(Widget*widget,JsonDictionary* options)
->>>>>>> 4e25d887
+void WidgetPropertiesReader0250::setPropsForSliderFromJsonDictionary(Widget*widget,const rapidjson::Value& options)
 {
     setPropsForWidgetFromJsonDictionary(widget, options);
     cocos2d::gui::Slider* slider = static_cast<cocos2d::gui::Slider*>(widget);
@@ -881,20 +761,11 @@
     setColorPropsForWidgetFromJsonDictionary(widget,options);
 }
 
-<<<<<<< HEAD
-void WidgetPropertiesReader0250::setPropsForTextFieldFromJsonDictionary(UIWidget*widget,const rapidjson::Value& options)
-=======
-void WidgetPropertiesReader0250::setPropsForTextFieldFromJsonDictionary(Widget*widget,JsonDictionary* options)
->>>>>>> 4e25d887
-{
-    setPropsForWidgetFromJsonDictionary(widget, options);
-<<<<<<< HEAD
-    UITextField* textField = (UITextField*)widget;
+void WidgetPropertiesReader0250::setPropsForTextFieldFromJsonDictionary(Widget*widget,const rapidjson::Value& options)
+{
+    setPropsForWidgetFromJsonDictionary(widget, options);
+    cocos2d::gui::TextField* textField = static_cast<cocos2d::gui::TextField*>(widget);
     bool ph = DICTOOL->checkObjectExist_json(options, "placeHolder");
-=======
-    cocos2d::gui::TextField* textField = static_cast<cocos2d::gui::TextField*>(widget);
-    bool ph = dicHelper->checkObjectExist_json(options, "placeHolder");
->>>>>>> 4e25d887
     if (ph)
     {
         textField->setPlaceHolder(DICTOOL->getStringValue_json(options, "placeHolder"));
@@ -940,20 +811,11 @@
     setColorPropsForWidgetFromJsonDictionary(widget,options);
 }
 
-<<<<<<< HEAD
-void WidgetPropertiesReader0250::setPropsForLoadingBarFromJsonDictionary(UIWidget *widget, const rapidjson::Value&options)
-=======
-void WidgetPropertiesReader0250::setPropsForLoadingBarFromJsonDictionary(Widget *widget, JsonDictionary *options)
->>>>>>> 4e25d887
-{
-    setPropsForWidgetFromJsonDictionary(widget, options);
-<<<<<<< HEAD
-    UILoadingBar* loadingBar = (UILoadingBar*)widget;
+void WidgetPropertiesReader0250::setPropsForLoadingBarFromJsonDictionary(Widget *widget, const rapidjson::Value&options)
+{
+    setPropsForWidgetFromJsonDictionary(widget, options);
+    cocos2d::gui::LoadingBar* loadingBar = static_cast<cocos2d::gui::LoadingBar*>(widget);
     bool useMergedTexture = DICTOOL->getBooleanValue_json(options, "useMergedTexture");
-=======
-    cocos2d::gui::LoadingBar* loadingBar = static_cast<cocos2d::gui::LoadingBar*>(widget);
-    bool useMergedTexture = dicHelper->getBooleanValue_json(options, "useMergedTexture");
->>>>>>> 4e25d887
     std::string tp_b = m_strFilePath;
     const char*imageFileName =  DICTOOL->getStringValue_json(options, "texture");
     const char* imageFileName_tp = (imageFileName && (strcmp(imageFileName, "") != 0))?tp_b.append(imageFileName).c_str():nullptr;
@@ -970,11 +832,7 @@
     setColorPropsForWidgetFromJsonDictionary(widget,options);
 }
 
-<<<<<<< HEAD
-void WidgetPropertiesReader0250::setPropsForLabelBMFontFromJsonDictionary(UIWidget *widget, const rapidjson::Value&options)
-=======
-void WidgetPropertiesReader0250::setPropsForLabelBMFontFromJsonDictionary(Widget *widget, JsonDictionary *options)
->>>>>>> 4e25d887
+void WidgetPropertiesReader0250::setPropsForLabelBMFontFromJsonDictionary(Widget *widget, const rapidjson::Value&options)
 {
     
     setPropsForWidgetFromJsonDictionary(widget, options);
@@ -996,11 +854,7 @@
 
 
 /*0.3.0.0~1.0.0.0*/
-<<<<<<< HEAD
-UIWidget* WidgetPropertiesReader0300::createWidget(const rapidjson::Value& data, const char* fullPath, const char* fileName)
-=======
-Widget* WidgetPropertiesReader0300::createWidget(JsonDictionary* data, const char* fullPath, const char* fileName)
->>>>>>> 4e25d887
+Widget* WidgetPropertiesReader0300::createWidget(const rapidjson::Value& data, const char* fullPath, const char* fileName)
 {
     m_strFilePath = fullPath;
 
@@ -1024,13 +878,8 @@
     {
         GUIReader::shareReader()->storeFileDesignSize(fileName, Size(fileDesignWidth, fileDesignHeight));
     }
-<<<<<<< HEAD
     const rapidjson::Value& widgetTree = DICTOOL->getSubDictionary_json(data, "widgetTree");
-    UIWidget* widget = widgetFromJsonDictionary(widgetTree);
-=======
-    JsonDictionary* widgetTree = dicHelper->getSubDictionary_json(data, "widgetTree");
     Widget* widget = widgetFromJsonDictionary(widgetTree);
->>>>>>> 4e25d887
     
     /* *********temp********* */
     if (widget->getContentSize().equals(Size::ZERO))
@@ -1051,20 +900,11 @@
     return widget;
 }
 
-<<<<<<< HEAD
-UIWidget* WidgetPropertiesReader0300::widgetFromJsonDictionary(const rapidjson::Value&data)
-{
-    UIWidget* widget = nullptr;
+Widget* WidgetPropertiesReader0300::widgetFromJsonDictionary(const rapidjson::Value&data)
+{
+    Widget* widget = nullptr;
     const char* classname = DICTOOL->getStringValue_json(data, "classname");
     const rapidjson::Value& uiOptions = DICTOOL->getSubDictionary_json(data, "options");
-=======
-Widget* WidgetPropertiesReader0300::widgetFromJsonDictionary(JsonDictionary *data)
-{
-    DictionaryHelper* dicHelper = DICTOOL;
-    Widget* widget = nullptr;
-    const char* classname = dicHelper->getStringValue_json(data, "classname");
-    JsonDictionary* uiOptions = dicHelper->getSubDictionary_json(data, "options");
->>>>>>> 4e25d887
     if (classname && strcmp(classname, "Button") == 0)
     {
         widget = cocos2d::gui::Button::create();
@@ -1147,37 +987,18 @@
     int childrenCount = DICTOOL->getArrayCount_json(data, "children");
     for (int i=0;i<childrenCount;i++)
     {
-<<<<<<< HEAD
         const rapidjson::Value& subData = DICTOOL->getDictionaryFromArray_json(data, "children", i);
-        UIWidget* child = widgetFromJsonDictionary(subData);
-=======
-        JsonDictionary* subData = dicHelper->getDictionaryFromArray_json(data, "children", i);
         Widget* child = widgetFromJsonDictionary(subData);
->>>>>>> 4e25d887
         if (child)
         {
             widget->addChild(child);
         }
     }
-<<<<<<< HEAD
-
-    UILayout* layout = dynamic_cast<UILayout*>(widget);
-    if (layout)
-    {
-        layout->doLayout();
-    }
+
     return widget;
 }
 
-void WidgetPropertiesReader0300::setPropsForWidgetFromJsonDictionary(UIWidget*widget,const rapidjson::Value&options)
-=======
-    
-    CC_SAFE_DELETE(uiOptions);
-    return widget;
-}
-
-void WidgetPropertiesReader0300::setPropsForWidgetFromJsonDictionary(Widget*widget,JsonDictionary *options)
->>>>>>> 4e25d887
+void WidgetPropertiesReader0300::setPropsForWidgetFromJsonDictionary(Widget*widget,const rapidjson::Value&options)
 {
     bool ignoreSizeExsit = DICTOOL->checkObjectExist_json(options, "ignoreSize");
     if (ignoreSizeExsit)
@@ -1227,58 +1048,33 @@
     int z = DICTOOL->getIntValue_json(options, "ZOrder");
     widget->setZOrder(z);
 
-<<<<<<< HEAD
 	bool layout = DICTOOL->checkObjectExist_json(options, "layoutParameter");
 	if (layout)
 	{
 		const rapidjson::Value& layoutParameterDic = DICTOOL->getSubDictionary_json(options, "layoutParameter");
 		int paramType = DICTOOL->getIntValue_json(layoutParameterDic, "type");
-        UILayoutParameter* parameter = nullptr;
-=======
-    JsonDictionary* layoutParameterDic = dicHelper->getSubDictionary_json(options, "layoutParameter");
-    if (layoutParameterDic)
-    {
-        int paramType = dicHelper->getIntValue_json(layoutParameterDic, "type");
         LayoutParameter* parameter = nullptr;
->>>>>>> 4e25d887
         switch (paramType)
         {
             case 0:
                 break;
             case 1:
             {
-<<<<<<< HEAD
-                parameter = UILinearLayoutParameter::create();
+                parameter = LinearLayoutParameter::create();
 				int gravity = DICTOOL->getIntValue_json(layoutParameterDic, "gravity");
-                ((UILinearLayoutParameter*)parameter)->setGravity((UILinearGravity)gravity);
-=======
-                parameter = LinearLayoutParameter::create();
-                int gravity = dicHelper->getIntValue_json(layoutParameterDic, "gravity");
                 ((LinearLayoutParameter*)parameter)->setGravity((LinearGravity)gravity);
->>>>>>> 4e25d887
                 break;
             }
             case 2:
             {
-<<<<<<< HEAD
-                parameter = UIRelativeLayoutParameter::create();
-                UIRelativeLayoutParameter* rParameter = (UIRelativeLayoutParameter*)parameter;
-				const char* relativeName = DICTOOL->getStringValue_json(layoutParameterDic, "relativeName");
-=======
                 parameter = RelativeLayoutParameter::create();
                 RelativeLayoutParameter* rParameter = (RelativeLayoutParameter*)parameter;
-                const char* relativeName = dicHelper->getStringValue_json(layoutParameterDic, "relativeName");
->>>>>>> 4e25d887
+				const char* relativeName = DICTOOL->getStringValue_json(layoutParameterDic, "relativeName");
                 rParameter->setRelativeName(relativeName);
 				const char* relativeToName = DICTOOL->getStringValue_json(layoutParameterDic, "relativeToName");
                 rParameter->setRelativeToWidgetName(relativeToName);
-<<<<<<< HEAD
 				int align = DICTOOL->getIntValue_json(layoutParameterDic, "align");
-                rParameter->setAlign((UIRelativeAlign)align);
-=======
-                int align = dicHelper->getIntValue_json(layoutParameterDic, "align");
                 rParameter->setAlign((RelativeAlign)align);
->>>>>>> 4e25d887
                 break;
             }
             default:
@@ -1286,29 +1082,17 @@
         }
         if (parameter)
         {
-<<<<<<< HEAD
 			float mgl = DICTOOL->getFloatValue_json(layoutParameterDic, "marginLeft");
 			float mgt = DICTOOL->getFloatValue_json(layoutParameterDic, "marginTop");
 			float mgr = DICTOOL->getFloatValue_json(layoutParameterDic, "marginRight");
 			float mgb = DICTOOL->getFloatValue_json(layoutParameterDic, "marginDown");
-            parameter->setMargin(UIMargin(mgl, mgt, mgr, mgb));
-=======
-            float mgl = dicHelper->getFloatValue_json(layoutParameterDic, "marginLeft");
-            float mgt = dicHelper->getFloatValue_json(layoutParameterDic, "marginTop");
-            float mgr = dicHelper->getFloatValue_json(layoutParameterDic, "marginRight");
-            float mgb = dicHelper->getFloatValue_json(layoutParameterDic, "marginDown");
             parameter->setMargin(Margin(mgl, mgt, mgr, mgb));
->>>>>>> 4e25d887
             widget->setLayoutParameter(parameter);
         }
     }
 }
 
-<<<<<<< HEAD
-void WidgetPropertiesReader0300::setColorPropsForWidgetFromJsonDictionary(UIWidget *widget, const rapidjson::Value&options)
-=======
-void WidgetPropertiesReader0300::setColorPropsForWidgetFromJsonDictionary(Widget *widget, JsonDictionary *options)
->>>>>>> 4e25d887
+void WidgetPropertiesReader0300::setColorPropsForWidgetFromJsonDictionary(Widget *widget, const rapidjson::Value&options)
 {
     bool op = DICTOOL->checkObjectExist_json(options, "opacity");
     if (op)
@@ -1333,20 +1117,11 @@
     widget->setFlipY(flipY);
 }
 
-<<<<<<< HEAD
-void WidgetPropertiesReader0300::setPropsForButtonFromJsonDictionary(UIWidget*widget,const rapidjson::Value& options)
-=======
-void WidgetPropertiesReader0300::setPropsForButtonFromJsonDictionary(Widget*widget,JsonDictionary* options)
->>>>>>> 4e25d887
-{
-    setPropsForWidgetFromJsonDictionary(widget, options);
-<<<<<<< HEAD
-    UIButton* button = (UIButton*)widget;
+void WidgetPropertiesReader0300::setPropsForButtonFromJsonDictionary(Widget*widget,const rapidjson::Value& options)
+{
+    setPropsForWidgetFromJsonDictionary(widget, options);
+    cocos2d::gui::Button* button = static_cast<cocos2d::gui::Button*>(widget);
     bool scale9Enable = DICTOOL->getBooleanValue_json(options, "scale9Enable");
-=======
-    cocos2d::gui::Button* button = static_cast<cocos2d::gui::Button*>(widget);
-    bool scale9Enable = dicHelper->getBooleanValue_json(options, "scale9Enable");
->>>>>>> 4e25d887
     button->setScale9Enabled(scale9Enable);
     
     const rapidjson::Value& normalDic = DICTOOL->getSubDictionary_json(options, "normalData");
@@ -1459,11 +1234,7 @@
     setColorPropsForWidgetFromJsonDictionary(widget,options);
 }
 
-<<<<<<< HEAD
-void WidgetPropertiesReader0300::setPropsForCheckBoxFromJsonDictionary(UIWidget*widget,const rapidjson::Value& options)
-=======
-void WidgetPropertiesReader0300::setPropsForCheckBoxFromJsonDictionary(Widget*widget,JsonDictionary* options)
->>>>>>> 4e25d887
+void WidgetPropertiesReader0300::setPropsForCheckBoxFromJsonDictionary(Widget*widget,const rapidjson::Value& options)
 {
     setPropsForWidgetFromJsonDictionary(widget, options);
     CheckBox* checkBox = static_cast<cocos2d::gui::CheckBox*>(widget);
@@ -1581,11 +1352,7 @@
     setColorPropsForWidgetFromJsonDictionary(widget,options);
 }
 
-<<<<<<< HEAD
-void WidgetPropertiesReader0300::setPropsForImageViewFromJsonDictionary(UIWidget*widget,const rapidjson::Value& options)
-=======
-void WidgetPropertiesReader0300::setPropsForImageViewFromJsonDictionary(Widget*widget,JsonDictionary* options)
->>>>>>> 4e25d887
+void WidgetPropertiesReader0300::setPropsForImageViewFromJsonDictionary(Widget*widget,const rapidjson::Value& options)
 {
     setPropsForWidgetFromJsonDictionary(widget, options);
     
@@ -1648,20 +1415,11 @@
     setColorPropsForWidgetFromJsonDictionary(widget,options);
 }
 
-<<<<<<< HEAD
-void WidgetPropertiesReader0300::setPropsForLabelFromJsonDictionary(UIWidget*widget,const rapidjson::Value& options)
-=======
-void WidgetPropertiesReader0300::setPropsForLabelFromJsonDictionary(Widget*widget,JsonDictionary* options)
->>>>>>> 4e25d887
-{
-    setPropsForWidgetFromJsonDictionary(widget, options);
-<<<<<<< HEAD
-    UILabel* label = (UILabel*)widget;
+void WidgetPropertiesReader0300::setPropsForLabelFromJsonDictionary(Widget*widget,const rapidjson::Value& options)
+{
+    setPropsForWidgetFromJsonDictionary(widget, options);
+    cocos2d::gui::Label* label = static_cast<cocos2d::gui::Label*>(widget);
     bool touchScaleChangeAble = DICTOOL->getBooleanValue_json(options, "touchScaleEnable");
-=======
-    cocos2d::gui::Label* label = static_cast<cocos2d::gui::Label*>(widget);
-    bool touchScaleChangeAble = dicHelper->getBooleanValue_json(options, "touchScaleEnable");
->>>>>>> 4e25d887
     label->setTouchScaleChangeEnabled(touchScaleChangeAble);
     const char* text = DICTOOL->getStringValue_json(options, "text");
     label->setText(text);
@@ -1695,28 +1453,15 @@
     setColorPropsForWidgetFromJsonDictionary(widget,options);
 }
 
-<<<<<<< HEAD
-void WidgetPropertiesReader0300::setPropsForLabelAtlasFromJsonDictionary(UIWidget*widget,const rapidjson::Value& options)
-=======
-void WidgetPropertiesReader0300::setPropsForLabelAtlasFromJsonDictionary(Widget*widget,JsonDictionary* options)
->>>>>>> 4e25d887
-{
-    setPropsForWidgetFromJsonDictionary(widget, options);
-<<<<<<< HEAD
-    UILabelAtlas* labelAtlas = (UILabelAtlas*)widget;
+void WidgetPropertiesReader0300::setPropsForLabelAtlasFromJsonDictionary(Widget*widget,const rapidjson::Value& options)
+{
+    setPropsForWidgetFromJsonDictionary(widget, options);
+    cocos2d::gui::LabelAtlas* labelAtlas = static_cast<cocos2d::gui::LabelAtlas*>(widget);
     bool sv = DICTOOL->checkObjectExist_json(options, "stringValue");
     bool cmf = DICTOOL->checkObjectExist_json(options, "charMapFile");
     bool iw = DICTOOL->checkObjectExist_json(options, "itemWidth");
     bool ih = DICTOOL->checkObjectExist_json(options, "itemHeight");
     bool scm = DICTOOL->checkObjectExist_json(options, "startCharMap");
-=======
-    cocos2d::gui::LabelAtlas* labelAtlas = static_cast<cocos2d::gui::LabelAtlas*>(widget);
-    bool sv = dicHelper->checkObjectExist_json(options, "stringValue");
-    bool cmf = dicHelper->checkObjectExist_json(options, "charMapFile");
-    bool iw = dicHelper->checkObjectExist_json(options, "itemWidth");
-    bool ih = dicHelper->checkObjectExist_json(options, "itemHeight");
-    bool scm = dicHelper->checkObjectExist_json(options, "startCharMap");
->>>>>>> 4e25d887
     if (sv && cmf && iw && ih && scm)
     {
         const rapidjson::Value& cmftDic = DICTOOL->getSubDictionary_json(options, "charMapFileData");
@@ -1741,11 +1486,7 @@
     setColorPropsForWidgetFromJsonDictionary(widget,options);
 }
 
-<<<<<<< HEAD
-void WidgetPropertiesReader0300::setPropsForLayoutFromJsonDictionary(UIWidget*widget,const rapidjson::Value& options)
-=======
-void WidgetPropertiesReader0300::setPropsForLayoutFromJsonDictionary(Widget*widget,JsonDictionary* options)
->>>>>>> 4e25d887
+void WidgetPropertiesReader0300::setPropsForLayoutFromJsonDictionary(Widget*widget,const rapidjson::Value& options)
 {
     setPropsForWidgetFromJsonDictionary(widget, options);
     Layout* panel = static_cast<cocos2d::gui::Layout*>(widget);
@@ -1815,22 +1556,12 @@
     setColorPropsForWidgetFromJsonDictionary(widget,options);
 }
 
-<<<<<<< HEAD
-void WidgetPropertiesReader0300::setPropsForScrollViewFromJsonDictionary(UIWidget*widget,const rapidjson::Value& options)
-=======
-void WidgetPropertiesReader0300::setPropsForScrollViewFromJsonDictionary(Widget*widget,JsonDictionary* options)
->>>>>>> 4e25d887
+void WidgetPropertiesReader0300::setPropsForScrollViewFromJsonDictionary(Widget*widget,const rapidjson::Value& options)
 {
     setPropsForLayoutFromJsonDictionary(widget, options);
-<<<<<<< HEAD
-    UIScrollView* scrollView = (UIScrollView*)widget;
+    cocos2d::gui::ScrollView* scrollView = static_cast<cocos2d::gui::ScrollView*>(widget);
     float innerWidth = DICTOOL->getFloatValue_json(options, "innerWidth");
     float innerHeight = DICTOOL->getFloatValue_json(options, "innerHeight");
-=======
-    cocos2d::gui::ScrollView* scrollView = static_cast<cocos2d::gui::ScrollView*>(widget);
-    float innerWidth = dicHelper->getFloatValue_json(options, "innerWidth");
-    float innerHeight = dicHelper->getFloatValue_json(options, "innerHeight");
->>>>>>> 4e25d887
     scrollView->setInnerContainerSize(Size(innerWidth, innerHeight));
 	int direction = DICTOOL->getFloatValue_json(options, "direction");
     scrollView->setDirection((SCROLLVIEW_DIR)direction);
@@ -1838,11 +1569,7 @@
     setColorPropsForWidgetFromJsonDictionary(widget,options);
 }
 
-<<<<<<< HEAD
-void WidgetPropertiesReader0300::setPropsForSliderFromJsonDictionary(UIWidget*widget,const rapidjson::Value& options)
-=======
-void WidgetPropertiesReader0300::setPropsForSliderFromJsonDictionary(Widget*widget,JsonDictionary* options)
->>>>>>> 4e25d887
+void WidgetPropertiesReader0300::setPropsForSliderFromJsonDictionary(Widget*widget,const rapidjson::Value& options)
 {
     setPropsForWidgetFromJsonDictionary(widget, options);
     cocos2d::gui::Slider* slider = static_cast<cocos2d::gui::Slider*>(widget);
@@ -1998,20 +1725,11 @@
     setColorPropsForWidgetFromJsonDictionary(widget,options);
 }
 
-<<<<<<< HEAD
-void WidgetPropertiesReader0300::setPropsForTextFieldFromJsonDictionary(UIWidget*widget,const rapidjson::Value& options)
-=======
-void WidgetPropertiesReader0300::setPropsForTextFieldFromJsonDictionary(Widget*widget,JsonDictionary* options)
->>>>>>> 4e25d887
-{
-    setPropsForWidgetFromJsonDictionary(widget, options);
-<<<<<<< HEAD
-    UITextField* textField = (UITextField*)widget;
+void WidgetPropertiesReader0300::setPropsForTextFieldFromJsonDictionary(Widget*widget,const rapidjson::Value& options)
+{
+    setPropsForWidgetFromJsonDictionary(widget, options);
+    cocos2d::gui::TextField* textField = static_cast<cocos2d::gui::TextField*>(widget);
     bool ph = DICTOOL->checkObjectExist_json(options, "placeHolder");
-=======
-    cocos2d::gui::TextField* textField = static_cast<cocos2d::gui::TextField*>(widget);
-    bool ph = dicHelper->checkObjectExist_json(options, "placeHolder");
->>>>>>> 4e25d887
     if (ph)
     {
         textField->setPlaceHolder(DICTOOL->getStringValue_json(options, "placeHolder"));
@@ -2057,11 +1775,7 @@
     setColorPropsForWidgetFromJsonDictionary(widget,options);
 }
 
-<<<<<<< HEAD
-void WidgetPropertiesReader0300::setPropsForLoadingBarFromJsonDictionary(UIWidget *widget, const rapidjson::Value&options)
-=======
-void WidgetPropertiesReader0300::setPropsForLoadingBarFromJsonDictionary(Widget *widget, JsonDictionary *options)
->>>>>>> 4e25d887
+void WidgetPropertiesReader0300::setPropsForLoadingBarFromJsonDictionary(Widget *widget, const rapidjson::Value&options)
 {
     setPropsForWidgetFromJsonDictionary(widget, options);
     cocos2d::gui::LoadingBar* loadingBar = static_cast<cocos2d::gui::LoadingBar*>(widget);
@@ -2116,11 +1830,7 @@
     setColorPropsForWidgetFromJsonDictionary(widget,options);
 }
 
-<<<<<<< HEAD
-void WidgetPropertiesReader0300::setPropsForLabelBMFontFromJsonDictionary(UIWidget *widget, const rapidjson::Value&options)
-=======
-void WidgetPropertiesReader0300::setPropsForLabelBMFontFromJsonDictionary(Widget *widget, JsonDictionary *options)
->>>>>>> 4e25d887
+void WidgetPropertiesReader0300::setPropsForLabelBMFontFromJsonDictionary(Widget *widget, const rapidjson::Value&options)
 {
     setPropsForWidgetFromJsonDictionary(widget, options);
     
@@ -2151,21 +1861,12 @@
     setColorPropsForWidgetFromJsonDictionary(widget,options);
 }
 
-<<<<<<< HEAD
-void WidgetPropertiesReader0300::setPropsForPageViewFromJsonDictionary(UIWidget*widget,const rapidjson::Value& options)
-{
-    
-}
-
-void WidgetPropertiesReader0300::setPropsForListViewFromJsonDictionary(UIWidget* widget, const rapidjson::Value& options)
-=======
-void WidgetPropertiesReader0300::setPropsForPageViewFromJsonDictionary(Widget*widget,JsonDictionary* options)
-{
-    
-}
-
-void WidgetPropertiesReader0300::setPropsForListViewFromJsonDictionary(Widget* widget, JsonDictionary* options)
->>>>>>> 4e25d887
+void WidgetPropertiesReader0300::setPropsForPageViewFromJsonDictionary(Widget*widget,const rapidjson::Value& options)
+{
+    
+}
+
+void WidgetPropertiesReader0300::setPropsForListViewFromJsonDictionary(Widget* widget, const rapidjson::Value& options)
 {
     
 }
