/****************************************************************************
 Copyright (c) 2013 cocos2d-x.org
 
 http://www.cocos2d-x.org
 
 Permission is hereby granted, free of charge, to any person obtaining a copy
 of this software and associated documentation files (the "Software"), to deal
 in the Software without restriction, including without limitation the rights
 to use, copy, modify, merge, publish, distribute, sublicense, and/or sell
 copies of the Software, and to permit persons to whom the Software is
 furnished to do so, subject to the following conditions:
 
 The above copyright notice and this permission notice shall be included in
 all copies or substantial portions of the Software.
 
 THE SOFTWARE IS PROVIDED "AS IS", WITHOUT WARRANTY OF ANY KIND, EXPRESS OR
 IMPLIED, INCLUDING BUT NOT LIMITED TO THE WARRANTIES OF MERCHANTABILITY,
 FITNESS FOR A PARTICULAR PURPOSE AND NONINFRINGEMENT. IN NO EVENT SHALL THE
 AUTHORS OR COPYRIGHT HOLDERS BE LIABLE FOR ANY CLAIM, DAMAGES OR OTHER
 LIABILITY, WHETHER IN AN ACTION OF CONTRACT, TORT OR OTHERWISE, ARISING FROM,
 OUT OF OR IN CONNECTION WITH THE SOFTWARE OR THE USE OR OTHER DEALINGS IN
 THE SOFTWARE.
 ****************************************************************************/
#include "cocostudio/CCSGUIReader.h"
#include "gui/CocosGUI.h"
#include "cocostudio/CCActionManagerEx.h"
#include <fstream>
#include <iostream>

using namespace cocos2d::gui;
using namespace cocos2d;


namespace cocostudio {
    
static GUIReader* sharedReader = nullptr;

GUIReader::GUIReader():
m_strFilePath("")
{
}

GUIReader::~GUIReader()
{
}

GUIReader* GUIReader::shareReader()
{
    if (!sharedReader)
    {
        sharedReader = new GUIReader();
    }
    return sharedReader;
}

void GUIReader::purgeGUIReader()
{
    CC_SAFE_DELETE(sharedReader);
}

int GUIReader::getVersionInteger(const char *str)
{
    std::string strVersion = str;
    int length = strVersion.length();
    if (length < 7)
    {
        return 0;
    }
    int pos = strVersion.find_first_of(".");
    std::string t = strVersion.substr(0,pos);
    strVersion = strVersion.substr(pos+1,strVersion.length()-1);
    
    pos = strVersion.find_first_of(".");
    std::string h = strVersion.substr(0,pos);
    strVersion = strVersion.substr(pos+1,strVersion.length()-1);
    
    pos = strVersion.find_first_of(".");
    std::string te = strVersion.substr(0,pos);
    strVersion = strVersion.substr(pos+1,strVersion.length()-1);
    
    pos = strVersion.find_first_of(".");
    std::string s = strVersion.substr(0,pos);
    
    int it = atoi(t.c_str());
    int ih = atoi(h.c_str());
    int ite = atoi(te.c_str());
    int is = atoi(s.c_str());
    
    int iVersion = it*1000+ih*100+ite*10+is;
    CCLOG("iversion %d",iVersion);
    return iVersion;
    /************************/
}

void GUIReader::storeFileDesignSize(const char *fileName, const cocos2d::Size &size)
{
    std::string keyWidth = fileName;
    keyWidth.append("width");
    std::string keyHeight = fileName;
    keyHeight.append("height");
    _fileDesignSizes[keyWidth] = Value(size.width);
    _fileDesignSizes[keyHeight] = Value(size.height);
}

const cocos2d::Size GUIReader::getFileDesignSize(const char* fileName) const
{
    std::string keyWidth = fileName;
    keyWidth.append("width");
    std::string keyHeight = fileName;
    keyHeight.append("height");
    float w = _fileDesignSizes.at(keyWidth).asFloat();
    float h = _fileDesignSizes.at(keyHeight).asFloat();
    return Size(w, h);
}


Widget* GUIReader::widgetFromJsonFile(const char *fileName)
{
	std::string jsonpath;
	rapidjson::Document jsonDict;
    jsonpath = CCFileUtils::getInstance()->fullPathForFilename(fileName);
    int pos = jsonpath.find_last_of('/');
	m_strFilePath = jsonpath.substr(0,pos+1);
    std::string contentStr = FileUtils::getInstance()->getStringFromFile(jsonpath);
	jsonDict.Parse<0>(contentStr.c_str());
    if (jsonDict.HasParseError())
    {
        CCLOG("GetParseError %s\n",jsonDict.GetParseError());
    }
    Widget* widget = nullptr;
    const char* fileVersion = DICTOOL->getStringValue_json(jsonDict, "version");
    WidgetPropertiesReader * pReader = nullptr;
    if (fileVersion)
    {
        int versionInteger = getVersionInteger(fileVersion);
        if (versionInteger < 250)
        {
            pReader = new WidgetPropertiesReader0250();
            widget = pReader->createWidget(jsonDict, m_strFilePath.c_str(), fileName);
        }
        else
        {
            pReader = new WidgetPropertiesReader0300();
            widget = pReader->createWidget(jsonDict, m_strFilePath.c_str(), fileName);
        }
    }
    else
    {
        pReader = new WidgetPropertiesReader0250();
        widget = pReader->createWidget(jsonDict, m_strFilePath.c_str(), fileName);
    }
    
    CC_SAFE_DELETE(pReader);
    return widget;
}



Widget* WidgetPropertiesReader0250::createWidget(const rapidjson::Value& data, const char* fullPath, const char* fileName)
{
    m_strFilePath = fullPath;
    int texturesCount = DICTOOL->getArrayCount_json(data, "textures");
    
    for (int i=0; i<texturesCount; i++)
    {
        const char* file = DICTOOL->getStringValueFromArray_json(data, "textures", i);
        std::string tp = fullPath;
        tp.append(file);
        CCSpriteFrameCache::getInstance()->addSpriteFramesWithFile(tp.c_str());
    }
    float fileDesignWidth = DICTOOL->getFloatValue_json(data, "designWidth");
    float fileDesignHeight = DICTOOL->getFloatValue_json(data, "designHeight");
    if (fileDesignWidth <= 0 || fileDesignHeight <= 0) {
        printf("Read design size error!\n");
        Size winSize = Director::getInstance()->getWinSize();
        GUIReader::shareReader()->storeFileDesignSize(fileName, winSize);
    }
    else
    {
        GUIReader::shareReader()->storeFileDesignSize(fileName, Size(fileDesignWidth, fileDesignHeight));
    }
    const rapidjson::Value& widgetTree = DICTOOL->getSubDictionary_json(data, "widgetTree");
    Widget* widget = widgetFromJsonDictionary(widgetTree);
    
    /* *********temp********* */
    if (widget->getContentSize().equals(Size::ZERO))
    {
        Layout* rootWidget = dynamic_cast<Layout*>(widget);
        rootWidget->setSize(Size(fileDesignWidth, fileDesignHeight));
    }
    /* ********************** */
    
    //    widget->setFileDesignSize(Size(fileDesignWidth, fileDesignHeight));
    const rapidjson::Value& actions = DICTOOL->getSubDictionary_json(data, "animation");
    /* *********temp********* */
    //    ActionManager::shareManager()->releaseActions();
    /* ********************** */
    CCLOG("file name == [%s]",fileName);
    Object* rootWidget = (Object*) widget;
    ActionManagerEx::shareManager()->initWithDictionary(fileName,actions,rootWidget);
    return widget;
}

Widget* WidgetPropertiesReader0250::widgetFromJsonDictionary(const rapidjson::Value&data)
{
    Widget* widget = nullptr;
    const char* classname = DICTOOL->getStringValue_json(data, "classname");
    const rapidjson::Value& uiOptions = DICTOOL->getSubDictionary_json(data, "options");
    if (classname && strcmp(classname, "Button") == 0)
    {
        widget = cocos2d::gui::Button::create();
        setPropsForButtonFromJsonDictionary(widget, uiOptions);
    }
    else if (classname && strcmp(classname, "CheckBox") == 0)
    {
        widget = CheckBox::create();
        setPropsForCheckBoxFromJsonDictionary(widget, uiOptions);
    }
    else if (classname && strcmp(classname, "Label") == 0)
    {
        widget = cocos2d::gui::Label::create();
        setPropsForLabelFromJsonDictionary(widget, uiOptions);
    }
    else if (classname && strcmp(classname, "LabelAtlas") == 0)
    {
        widget = cocos2d::gui::LabelAtlas::create();
        setPropsForLabelAtlasFromJsonDictionary(widget, uiOptions);
    }
    else if (classname && strcmp(classname, "LoadingBar") == 0)
    {
        widget = cocos2d::gui::LoadingBar::create();
        setPropsForLoadingBarFromJsonDictionary(widget, uiOptions);
    }else if (classname && strcmp(classname, "ScrollView") == 0){
        widget = cocos2d::gui::ScrollView::create();
        setPropsForScrollViewFromJsonDictionary(widget, uiOptions);
    }
    else if (classname && strcmp(classname, "TextArea") == 0)
    {
        widget = cocos2d::gui::Label::create();
        setPropsForLabelFromJsonDictionary(widget, uiOptions);
    }
    else if (classname && strcmp(classname, "TextButton") == 0)
    {
        widget = cocos2d::gui::Button::create();
        setPropsForButtonFromJsonDictionary(widget, uiOptions);
    }
    else if (classname && strcmp(classname, "TextField") == 0)
    {
        widget = cocos2d::gui::TextField::create();
        setPropsForTextFieldFromJsonDictionary(widget, uiOptions);
    }
    else if (classname && strcmp(classname, "ImageView") == 0)
    {
        widget = cocos2d::gui::ImageView::create();
        setPropsForImageViewFromJsonDictionary(widget, uiOptions);
    }
    else if (classname && strcmp(classname, "Panel") == 0)
    {
        widget = Layout::create();
        setPropsForLayoutFromJsonDictionary(widget, uiOptions);
    }
    else if (classname && strcmp(classname, "Slider") == 0)
    {
        widget = cocos2d::gui::Slider::create();
        setPropsForSliderFromJsonDictionary(widget, uiOptions);
    }
    else if (classname && strcmp(classname, "LabelBMFont") == 0)
    {
        widget = cocos2d::gui::LabelBMFont::create();
        setPropsForLabelBMFontFromJsonDictionary(widget, uiOptions);
    }
    else if (classname && strcmp(classname, "DragPanel") == 0)
    {
        widget = cocos2d::gui::ScrollView::create();
        setPropsForScrollViewFromJsonDictionary(widget, uiOptions);
    }
    
    int childrenCount = DICTOOL->getArrayCount_json(data, "children");
    for (int i=0;i<childrenCount;i++)
    {
        const rapidjson::Value& subData = DICTOOL->getDictionaryFromArray_json(data, "children", i);
        Widget* child = widgetFromJsonDictionary(subData);
        if (child)
        {
            widget->addChild(child);
        }
    }
    
    return widget;
}

void WidgetPropertiesReader0250::setPropsForWidgetFromJsonDictionary(Widget*widget,const rapidjson::Value&options)
{
    bool ignoreSizeExsit = DICTOOL->checkObjectExist_json(options, "ignoreSize");
    if (ignoreSizeExsit)
    {
        widget->ignoreContentAdaptWithSize(DICTOOL->getBooleanValue_json(options, "ignoreSize"));
    }
    
    float w = DICTOOL->getFloatValue_json(options, "width");
    float h = DICTOOL->getFloatValue_json(options, "height");
    widget->setSize(Size(w, h));
    
    widget->setTag(DICTOOL->getIntValue_json(options, "tag"));
	widget->setActionTag(DICTOOL->getIntValue_json(options, "actiontag"));
    widget->setTouchEnabled(DICTOOL->getBooleanValue_json(options, "touchAble"));
    const char* name = DICTOOL->getStringValue_json(options, "name");
    const char* widgetName = name?name:"default";
    widget->setName(widgetName);
    float x = DICTOOL->getFloatValue_json(options, "x");
    float y = DICTOOL->getFloatValue_json(options, "y");
    widget->setPosition(Point(x,y));
    bool sx = DICTOOL->checkObjectExist_json(options, "scaleX");
    if (sx)
    {
        widget->setScaleX(DICTOOL->getFloatValue_json(options, "scaleX"));
    }
    bool sy = DICTOOL->checkObjectExist_json(options, "scaleY");
    if (sy)
    {
        widget->setScaleY(DICTOOL->getFloatValue_json(options, "scaleY"));
    }
    bool rt = DICTOOL->checkObjectExist_json(options, "rotation");
    if (rt)
    {
        widget->setRotation(DICTOOL->getFloatValue_json(options, "rotation"));
    }
    bool vb = DICTOOL->checkObjectExist_json(options, "visible");
    if (vb)
    {
        widget->setVisible(DICTOOL->getBooleanValue_json(options, "visible"));
    }
    int z = DICTOOL->getIntValue_json(options, "ZOrder");
    widget->setZOrder(z);
}

void WidgetPropertiesReader0250::setColorPropsForWidgetFromJsonDictionary(Widget *widget, const rapidjson::Value&options)
{
    bool op = DICTOOL->checkObjectExist_json(options, "opacity");
    if (op)
    {
        widget->setOpacity(DICTOOL->getIntValue_json(options, "opacity"));
    }
    bool cr = DICTOOL->checkObjectExist_json(options, "colorR");
    bool cg = DICTOOL->checkObjectExist_json(options, "colorG");
    bool cb = DICTOOL->checkObjectExist_json(options, "colorB");
    int colorR = cr ? DICTOOL->getIntValue_json(options, "colorR") : 255;
    int colorG = cg ? DICTOOL->getIntValue_json(options, "colorG") : 255;
    int colorB = cb ? DICTOOL->getIntValue_json(options, "colorB") : 255;
    widget->setColor(Color3B(colorR, colorG, colorB));
    bool apx = DICTOOL->checkObjectExist_json(options, "anchorPointX");
    float apxf = apx ? DICTOOL->getFloatValue_json(options, "anchorPointX") : ((widget->getWidgetType() == WidgetTypeWidget) ? 0.5f : 0.0f);
    bool apy = DICTOOL->checkObjectExist_json(options, "anchorPointY");
    float apyf = apy ? DICTOOL->getFloatValue_json(options, "anchorPointY") : ((widget->getWidgetType() == WidgetTypeWidget) ? 0.5f : 0.0f);
    widget->setAnchorPoint(Point(apxf, apyf));
    bool flipX = DICTOOL->getBooleanValue_json(options, "flipX");
    bool flipY = DICTOOL->getBooleanValue_json(options, "flipY");
    widget->setFlipX(flipX);
    widget->setFlipY(flipY);
}

void WidgetPropertiesReader0250::setPropsForButtonFromJsonDictionary(Widget*widget,const rapidjson::Value& options)
{
    setPropsForWidgetFromJsonDictionary(widget, options);
    cocos2d::gui::Button* button = static_cast<Button*>(widget);
    bool scale9Enable = DICTOOL->getBooleanValue_json(options, "scale9Enable");
    button->setScale9Enabled(scale9Enable);
    
    std::string tp_n = m_strFilePath;
    std::string tp_p = m_strFilePath;
    std::string tp_d = m_strFilePath;
    
    const char* normalFileName = DICTOOL->getStringValue_json(options, "normal");
    const char* pressedFileName = DICTOOL->getStringValue_json(options, "pressed");
    const char* disabledFileName = DICTOOL->getStringValue_json(options, "disabled");
    
    const char* normalFileName_tp = (normalFileName && (strcmp(normalFileName, "") != 0))?tp_n.append(normalFileName).c_str():nullptr;
    const char* pressedFileName_tp = (pressedFileName && (strcmp(pressedFileName, "") != 0))?tp_p.append(pressedFileName).c_str():nullptr;
    const char* disabledFileName_tp =  (disabledFileName && (strcmp(disabledFileName, "") != 0))?tp_d.append(disabledFileName).c_str():nullptr;
    bool useMergedTexture = DICTOOL->getBooleanValue_json(options, "useMergedTexture");
    if (scale9Enable)
    {
        float cx = DICTOOL->getFloatValue_json(options, "capInsetsX");
        float cy = DICTOOL->getFloatValue_json(options, "capInsetsY");
        float cw = DICTOOL->getFloatValue_json(options, "capInsetsWidth");
        float ch = DICTOOL->getFloatValue_json(options, "capInsetsHeight");
        
        if (useMergedTexture)
        {
            button->loadTextures(normalFileName, pressedFileName, disabledFileName,UI_TEX_TYPE_PLIST);
        }
        else
        {
            button->loadTextures(normalFileName_tp, pressedFileName_tp, disabledFileName_tp);
        }
        button->setCapInsets(Rect(cx, cy, cw, ch));
        bool sw = DICTOOL->checkObjectExist_json(options, "scale9Width");
        bool sh = DICTOOL->checkObjectExist_json(options, "scale9Height");
        if (sw && sh)
        {
            float swf = DICTOOL->getFloatValue_json(options, "scale9Width");
            float shf = DICTOOL->getFloatValue_json(options, "scale9Height");
            button->setSize(Size(swf, shf));
        }
    }
    else
    {
        if (useMergedTexture)
        {
            button->loadTextures(normalFileName, pressedFileName, disabledFileName,UI_TEX_TYPE_PLIST);
        }
        else
        {
            button->loadTextures(normalFileName_tp, pressedFileName_tp, disabledFileName_tp);
        }
    }
    bool tt = DICTOOL->checkObjectExist_json(options, "text");
    if (tt)
    {
        const char* text = DICTOOL->getStringValue_json(options, "text");
        if (text)
        {
            button->setTitleText(text);
        }
    }
    bool cr = DICTOOL->checkObjectExist_json(options, "textColorR");
    bool cg = DICTOOL->checkObjectExist_json(options, "textColorG");
    bool cb = DICTOOL->checkObjectExist_json(options, "textColorB");
    int cri = cr?DICTOOL->getIntValue_json(options, "textColorR"):255;
    int cgi = cg?DICTOOL->getIntValue_json(options, "textColorG"):255;
    int cbi = cb?DICTOOL->getIntValue_json(options, "textColorB"):255;
    button->setTitleColor(Color3B(cri,cgi,cbi));
    bool fs = DICTOOL->checkObjectExist_json(options, "fontSize");
    if (fs)
    {
        button->setTitleFontSize(DICTOOL->getIntValue_json(options, "fontSize"));
    }
    bool fn = DICTOOL->checkObjectExist_json(options, "fontName");
    if (fn)
    {
        button->setTitleFontName(DICTOOL->getStringValue_json(options, "fontName"));
    }
    setColorPropsForWidgetFromJsonDictionary(widget,options);
}

void WidgetPropertiesReader0250::setPropsForCheckBoxFromJsonDictionary(Widget*widget,const rapidjson::Value& options)
{
    DictionaryHelper* dicHelper = DICTOOL;
    setPropsForWidgetFromJsonDictionary(widget, options);
    CheckBox* checkBox = static_cast<CheckBox*>(widget);
    const char* backGroundFileName = DICTOOL->getStringValue_json(options, "backGroundBox");
    const char* backGroundSelectedFileName = DICTOOL->getStringValue_json(options, "backGroundBoxSelected");
    const char* frontCrossFileName = DICTOOL->getStringValue_json(options, "frontCross");
    const char* backGroundDisabledFileName = DICTOOL->getStringValue_json(options, "backGroundBoxDisabled");
    const char* frontCrossDisabledFileName = DICTOOL->getStringValue_json(options, "frontCrossDisabled");
    
    std::string tp_b = m_strFilePath;
    std::string tp_bs = m_strFilePath;
    std::string tp_c = m_strFilePath;
    std::string tp_bd = m_strFilePath;
    std::string tp_cd = m_strFilePath;
    
    const char* backGroundFileName_tp = (backGroundFileName && (strcmp(backGroundFileName, "") != 0))?tp_b.append(backGroundFileName).c_str():nullptr;
    const char* backGroundSelectedFileName_tp = (backGroundSelectedFileName && (strcmp(backGroundSelectedFileName, "") != 0))?tp_bs.append(backGroundSelectedFileName).c_str():nullptr;
    const char* frontCrossFileName_tp = (frontCrossFileName && (strcmp(frontCrossFileName, "") != 0))?tp_c.append(frontCrossFileName).c_str():nullptr;
    const char* backGroundDisabledFileName_tp = (backGroundDisabledFileName && (strcmp(backGroundDisabledFileName, "") != 0))?tp_bd.append(backGroundDisabledFileName).c_str():nullptr;
    const char* frontCrossDisabledFileName_tp = (frontCrossDisabledFileName && (strcmp(frontCrossDisabledFileName, "") != 0))?tp_cd.append(frontCrossDisabledFileName).c_str():nullptr;
    bool useMergedTexture = DICTOOL->getBooleanValue_json(options, "useMergedTexture");
    
    if (useMergedTexture)
    {
        checkBox->loadTextures(backGroundFileName, backGroundSelectedFileName, frontCrossFileName,backGroundDisabledFileName,frontCrossDisabledFileName,UI_TEX_TYPE_PLIST);
    }
    else
    {
        checkBox->loadTextures(backGroundFileName_tp, backGroundSelectedFileName_tp, frontCrossFileName_tp,backGroundDisabledFileName_tp,frontCrossDisabledFileName_tp);
    }
    
    setColorPropsForWidgetFromJsonDictionary(widget,options);
}

void WidgetPropertiesReader0250::setPropsForImageViewFromJsonDictionary(Widget*widget,const rapidjson::Value& options)
{
    setPropsForWidgetFromJsonDictionary(widget, options);
    cocos2d::gui::ImageView* imageView = static_cast<ImageView*>(widget);
    const char* imageFileName = DICTOOL->getStringValue_json(options, "fileName");
    bool scale9EnableExist = DICTOOL->checkObjectExist_json(options, "scale9Enable");
    bool scale9Enable = false;
    if (scale9EnableExist)
    {
        scale9Enable = DICTOOL->getBooleanValue_json(options, "scale9Enable");
    }
    imageView->setScale9Enabled(scale9Enable);
    
    std::string tp_i = m_strFilePath;
    const char* imageFileName_tp = nullptr;
    if (imageFileName && (strcmp(imageFileName, "") != 0))
    {
        imageFileName_tp = tp_i.append(imageFileName).c_str();
    }
    
    bool useMergedTexture = DICTOOL->getBooleanValue_json(options, "useMergedTexture");
    if (scale9Enable)
    {
        if (useMergedTexture)
        {
            imageView->loadTexture(imageFileName,UI_TEX_TYPE_PLIST);
        }
        else
        {
            imageView->loadTexture(imageFileName_tp);
        }
        
        bool sw = DICTOOL->checkObjectExist_json(options, "scale9Width");
        bool sh = DICTOOL->checkObjectExist_json(options, "scale9Height");
        if (sw && sh)
        {
            float swf = DICTOOL->getFloatValue_json(options, "scale9Width");
            float shf = DICTOOL->getFloatValue_json(options, "scale9Height");
            imageView->setSize(Size(swf, shf));
        }
        
        float cx = DICTOOL->getFloatValue_json(options, "capInsetsX");
        float cy = DICTOOL->getFloatValue_json(options, "capInsetsY");
        float cw = DICTOOL->getFloatValue_json(options, "capInsetsWidth");
        float ch = DICTOOL->getFloatValue_json(options, "capInsetsHeight");
        imageView->setCapInsets(Rect(cx, cy, cw, ch));
        
    }
    else
    {
        if (useMergedTexture)
        {
            imageView->loadTexture(imageFileName,UI_TEX_TYPE_PLIST);
        }
        else
        {
            imageView->loadTexture(imageFileName_tp);
        }
    }
    setColorPropsForWidgetFromJsonDictionary(widget,options);
}

void WidgetPropertiesReader0250::setPropsForLabelFromJsonDictionary(Widget*widget,const rapidjson::Value& options)
{
    setPropsForWidgetFromJsonDictionary(widget, options);
    cocos2d::gui::Label* label = static_cast<cocos2d::gui::Label*>(widget);
    bool touchScaleChangeAble = DICTOOL->getBooleanValue_json(options, "touchScaleEnable");
    label->setTouchScaleChangeEnabled(touchScaleChangeAble);
    const char* text = DICTOOL->getStringValue_json(options, "text");
    label->setText(text);
    bool fs = DICTOOL->checkObjectExist_json(options, "fontSize");
    if (fs)
    {
        label->setFontSize(DICTOOL->getIntValue_json(options, "fontSize"));
    }
    bool fn = DICTOOL->checkObjectExist_json(options, "fontName");
    if (fn)
    {
        label->setFontName(DICTOOL->getStringValue_json(options, "fontName"));
    }
    bool aw = DICTOOL->checkObjectExist_json(options, "areaWidth");
    bool ah = DICTOOL->checkObjectExist_json(options, "areaHeight");
    if (aw && ah)
    {
        Size size = Size(DICTOOL->getFloatValue_json(options, "areaWidth"),DICTOOL->getFloatValue_json(options,"areaHeight"));
        label->setTextAreaSize(size);
    }
    bool ha = DICTOOL->checkObjectExist_json(options, "hAlignment");
    if (ha)
    {
        label->setTextHorizontalAlignment((TextHAlignment)DICTOOL->getIntValue_json(options, "hAlignment"));
    }
    bool va = DICTOOL->checkObjectExist_json(options, "vAlignment");
    if (va)
    {
        label->setTextVerticalAlignment((TextVAlignment)DICTOOL->getIntValue_json(options, "vAlignment"));
    }
    setColorPropsForWidgetFromJsonDictionary(widget,options);
}

void WidgetPropertiesReader0250::setPropsForLabelAtlasFromJsonDictionary(Widget*widget,const rapidjson::Value& options)
{
    setPropsForWidgetFromJsonDictionary(widget, options);
    cocos2d::gui::LabelAtlas* labelAtlas = static_cast<cocos2d::gui::LabelAtlas*>(widget);
    bool sv = DICTOOL->checkObjectExist_json(options, "stringValue");
    bool cmf = DICTOOL->checkObjectExist_json(options, "charMapFile");
    bool iw = DICTOOL->checkObjectExist_json(options, "itemWidth");
    bool ih = DICTOOL->checkObjectExist_json(options, "itemHeight");
    bool scm = DICTOOL->checkObjectExist_json(options, "startCharMap");
    if (sv && cmf && iw && ih && scm && (strcmp(DICTOOL->getStringValue_json(options, "charMapFile"), "") != 0))
    {
        std::string tp_c = m_strFilePath;
        const char* cmf_tp = nullptr;
        const char* cmft = DICTOOL->getStringValue_json(options, "charMapFile");
        cmf_tp = tp_c.append(cmft).c_str();
        
<<<<<<< HEAD
        labelAtlas->setProperty(DICTOOL->getStringValue_json(options, "stringValue"),cmf_tp,DICTOOL->getIntValue_json(options, "itemWidth"),DICTOOL->getIntValue_json(options,"itemHeight"),DICTOOL->getStringValue_json(options, "startCharMap"));
=======
        labelAtlas->setProperty(dicHelper->getStringValue_json(options, "stringValue"),cmf_tp,dicHelper->getIntValue_json(options, "itemWidth") / CC_CONTENT_SCALE_FACTOR() ,dicHelper->getIntValue_json(options,"itemHeight") / CC_CONTENT_SCALE_FACTOR(), dicHelper->getStringValue_json(options, "startCharMap"));
>>>>>>> 2946fadc
    }
    setColorPropsForWidgetFromJsonDictionary(widget,options);
}

void WidgetPropertiesReader0250::setPropsForLayoutFromJsonDictionary(Widget*widget,const rapidjson::Value& options)
{
    setPropsForWidgetFromJsonDictionary(widget, options);
    Layout* containerWidget = static_cast<Layout*>(widget);
    if (!dynamic_cast<cocos2d::gui::ScrollView*>(containerWidget)
        && !dynamic_cast<cocos2d::gui::ListView*>(containerWidget))
    {
        containerWidget->setClippingEnabled(DICTOOL->getBooleanValue_json(options, "clipAble"));
    }
    Layout* panel = (Layout*)widget;
    bool backGroundScale9Enable = DICTOOL->getBooleanValue_json(options, "backGroundScale9Enable");
    panel->setBackGroundImageScale9Enabled(backGroundScale9Enable);
    int cr = DICTOOL->getIntValue_json(options, "bgColorR");
    int cg = DICTOOL->getIntValue_json(options, "bgColorG");
    int cb = DICTOOL->getIntValue_json(options, "bgColorB");
    
    int scr = DICTOOL->getIntValue_json(options, "bgStartColorR");
    int scg = DICTOOL->getIntValue_json(options, "bgStartColorG");
    int scb = DICTOOL->getIntValue_json(options, "bgStartColorB");
    
    int ecr = DICTOOL->getIntValue_json(options, "bgEndColorR");
    int ecg = DICTOOL->getIntValue_json(options, "bgEndColorG");
    int ecb = DICTOOL->getIntValue_json(options, "bgEndColorB");
    
    float bgcv1 = DICTOOL->getFloatValue_json(options, "vectorX");
    float bgcv2 = DICTOOL->getFloatValue_json(options, "vectorY");
    panel->setBackGroundColorVector(Point(bgcv1, bgcv2));
    
    int co = DICTOOL->getIntValue_json(options, "bgColorOpacity");
    
    int colorType = DICTOOL->getIntValue_json(options, "colorType");
    panel->setBackGroundColorType(LayoutBackGroundColorType(colorType));
    panel->setBackGroundColor(Color3B(scr, scg, scb),Color3B(ecr, ecg, ecb));
    panel->setBackGroundColor(Color3B(cr, cg, cb));
    panel->setBackGroundColorOpacity(co);
    
    std::string tp_b = m_strFilePath;
    const char* imageFileName = DICTOOL->getStringValue_json(options, "backGroundImage");
    const char* imageFileName_tp = (imageFileName && (strcmp(imageFileName, "") != 0))?tp_b.append(imageFileName).c_str():nullptr;
    bool useMergedTexture = DICTOOL->getBooleanValue_json(options, "useMergedTexture");
    if (backGroundScale9Enable)
    {
        float cx = DICTOOL->getFloatValue_json(options, "capInsetsX");
        float cy = DICTOOL->getFloatValue_json(options, "capInsetsY");
        float cw = DICTOOL->getFloatValue_json(options, "capInsetsWidth");
        float ch = DICTOOL->getFloatValue_json(options, "capInsetsHeight");
        if (useMergedTexture)
        {
            panel->setBackGroundImage(imageFileName,UI_TEX_TYPE_PLIST);
        }
        else
        {
            panel->setBackGroundImage(imageFileName_tp);
        }
        panel->setBackGroundImageCapInsets(Rect(cx, cy, cw, ch));
    }
    else
    {
        
        if (useMergedTexture)
        {
            panel->setBackGroundImage(imageFileName,UI_TEX_TYPE_PLIST);
        }
        else
        {
            panel->setBackGroundImage(imageFileName_tp);
        }
    }
    setColorPropsForWidgetFromJsonDictionary(widget,options);
}

void WidgetPropertiesReader0250::setPropsForScrollViewFromJsonDictionary(Widget*widget,const rapidjson::Value& options)
{
    setPropsForLayoutFromJsonDictionary(widget, options);
    cocos2d::gui::ScrollView* scrollView = static_cast<cocos2d::gui::ScrollView*>(widget);
    float innerWidth = DICTOOL->getFloatValue_json(options, "innerWidth");
    float innerHeight = DICTOOL->getFloatValue_json(options, "innerHeight");
    scrollView->setInnerContainerSize(Size(innerWidth, innerHeight));
	int direction = DICTOOL->getFloatValue_json(options, "direction");
    scrollView->setDirection((SCROLLVIEW_DIR)direction);
    scrollView->setBounceEnabled(DICTOOL->getBooleanValue_json(options, "bounceEnable"));
    setColorPropsForWidgetFromJsonDictionary(widget,options);
}

void WidgetPropertiesReader0250::setPropsForSliderFromJsonDictionary(Widget*widget,const rapidjson::Value& options)
{
    setPropsForWidgetFromJsonDictionary(widget, options);
    cocos2d::gui::Slider* slider = static_cast<cocos2d::gui::Slider*>(widget);
    
    bool barTextureScale9Enable = DICTOOL->getBooleanValue_json(options, "barTextureScale9Enable");
    slider->setScale9Enabled(barTextureScale9Enable);
    bool bt = DICTOOL->checkObjectExist_json(options, "barFileName");
    float barLength = DICTOOL->getFloatValue_json(options, "length");
    bool useMergedTexture = DICTOOL->getBooleanValue_json(options, "useMergedTexture");
    if (bt)
    {
        if (barTextureScale9Enable)
        {
            std::string tp_b = m_strFilePath;
            const char* imageFileName = DICTOOL->getStringValue_json(options, "barFileName");
            const char* imageFileName_tp = (imageFileName && (strcmp(imageFileName, "") != 0))?tp_b.append(imageFileName).c_str():nullptr;
            if (useMergedTexture)
            {
                slider->loadBarTexture(imageFileName,UI_TEX_TYPE_PLIST);
            }
            else
            {
                slider->loadBarTexture(imageFileName_tp);
            }
            slider->setSize(Size(barLength, slider->getContentSize().height));
        }
        else
        {
            std::string tp_b = m_strFilePath;
            const char* imageFileName = DICTOOL->getStringValue_json(options, "barFileName");
            const char* imageFileName_tp = (imageFileName && (strcmp(imageFileName, "") != 0))?tp_b.append(imageFileName).c_str():nullptr;
            if (useMergedTexture)
            {
                slider->loadBarTexture(imageFileName,UI_TEX_TYPE_PLIST);
            }
            else
            {
                slider->loadBarTexture(imageFileName_tp);
            }
        }
    }
    std::string tp_n = m_strFilePath;
    std::string tp_p = m_strFilePath;
    std::string tp_d = m_strFilePath;
    
    const char* normalFileName = DICTOOL->getStringValue_json(options, "ballNormal");
    const char* pressedFileName = DICTOOL->getStringValue_json(options, "ballPressed");
    const char* disabledFileName = DICTOOL->getStringValue_json(options, "ballDisabled");
    
    const char* normalFileName_tp = (normalFileName && (strcmp(normalFileName, "") != 0))?tp_n.append(normalFileName).c_str():nullptr;
    const char* pressedFileName_tp = (pressedFileName && (strcmp(pressedFileName, "") != 0))?tp_p.append(pressedFileName).c_str():nullptr;
    const char* disabledFileName_tp =  (disabledFileName && (strcmp(disabledFileName, "") != 0))?tp_d.append(disabledFileName).c_str():nullptr;
    if (useMergedTexture)
    {
        slider->loadSlidBallTextures(normalFileName,pressedFileName,disabledFileName,UI_TEX_TYPE_PLIST);
    }
    else
    {
        slider->loadSlidBallTextures(normalFileName_tp,pressedFileName_tp,disabledFileName_tp);
    }
    slider->setPercent(DICTOOL->getIntValue_json(options, "percent"));
    
    std::string tp_b = m_strFilePath;
    const char* imageFileName = DICTOOL->getStringValue_json(options, "progressBarFileName");
    const char* imageFileName_tp = (imageFileName && (strcmp(imageFileName, "") != 0))?tp_b.append(imageFileName).c_str():nullptr;
    if (useMergedTexture)
    {
        slider->loadProgressBarTexture(imageFileName, UI_TEX_TYPE_PLIST);
    }
    else
    {
        slider->loadProgressBarTexture(imageFileName_tp);
    }
    setColorPropsForWidgetFromJsonDictionary(widget,options);
}

void WidgetPropertiesReader0250::setPropsForTextFieldFromJsonDictionary(Widget*widget,const rapidjson::Value& options)
{
    setPropsForWidgetFromJsonDictionary(widget, options);
    cocos2d::gui::TextField* textField = static_cast<cocos2d::gui::TextField*>(widget);
    bool ph = DICTOOL->checkObjectExist_json(options, "placeHolder");
    if (ph)
    {
        textField->setPlaceHolder(DICTOOL->getStringValue_json(options, "placeHolder"));
    }
    textField->setText(DICTOOL->getStringValue_json(options, "text"));
    bool fs = DICTOOL->checkObjectExist_json(options, "fontSize");
    if (fs)
    {
        textField->setFontSize(DICTOOL->getIntValue_json(options, "fontSize"));
    }
    bool fn = DICTOOL->checkObjectExist_json(options, "fontName");
    if (fn)
    {
        textField->setFontName(DICTOOL->getStringValue_json(options, "fontName"));
    }
    bool tsw = DICTOOL->checkObjectExist_json(options, "touchSizeWidth");
    bool tsh = DICTOOL->checkObjectExist_json(options, "touchSizeHeight");
    if (tsw && tsh)
    {
        textField->setTouchSize(Size(DICTOOL->getFloatValue_json(options, "touchSizeWidth"), DICTOOL->getFloatValue_json(options,"touchSizeHeight")));
    }
    
    float dw = DICTOOL->getFloatValue_json(options, "width");
    float dh = DICTOOL->getFloatValue_json(options, "height");
    if (dw > 0.0f || dh > 0.0f)
    {
        //textField->setSize(Size(dw, dh));
    }
    bool maxLengthEnable = DICTOOL->getBooleanValue_json(options, "maxLengthEnable");
    textField->setMaxLengthEnabled(maxLengthEnable);
    
    if (maxLengthEnable)
    {
        int maxLength = DICTOOL->getIntValue_json(options, "maxLength");
        textField->setMaxLength(maxLength);
    }
    bool passwordEnable = DICTOOL->getBooleanValue_json(options, "passwordEnable");
    textField->setPasswordEnabled(passwordEnable);
    if (passwordEnable)
    {
        textField->setPasswordStyleText(DICTOOL->getStringValue_json(options, "passwordStyleText"));
    }
    setColorPropsForWidgetFromJsonDictionary(widget,options);
}

void WidgetPropertiesReader0250::setPropsForLoadingBarFromJsonDictionary(Widget *widget, const rapidjson::Value&options)
{
    setPropsForWidgetFromJsonDictionary(widget, options);
    cocos2d::gui::LoadingBar* loadingBar = static_cast<cocos2d::gui::LoadingBar*>(widget);
    bool useMergedTexture = DICTOOL->getBooleanValue_json(options, "useMergedTexture");
    std::string tp_b = m_strFilePath;
    const char*imageFileName =  DICTOOL->getStringValue_json(options, "texture");
    const char* imageFileName_tp = (imageFileName && (strcmp(imageFileName, "") != 0))?tp_b.append(imageFileName).c_str():nullptr;
    if (useMergedTexture)
    {
        loadingBar->loadTexture(imageFileName,UI_TEX_TYPE_PLIST);
    }
    else
    {
        loadingBar->loadTexture(imageFileName_tp);
    }
    loadingBar->setDirection(LoadingBarType(DICTOOL->getIntValue_json(options, "direction")));
    loadingBar->setPercent(DICTOOL->getIntValue_json(options, "percent"));
    setColorPropsForWidgetFromJsonDictionary(widget,options);
}

void WidgetPropertiesReader0250::setPropsForLabelBMFontFromJsonDictionary(Widget *widget, const rapidjson::Value&options)
{
    
    setPropsForWidgetFromJsonDictionary(widget, options);
    
    cocos2d::gui::LabelBMFont* labelBMFont = static_cast<cocos2d::gui::LabelBMFont*>(widget);
    
    std::string tp_c = m_strFilePath;
    const char* cmf_tp = nullptr;
    const char* cmft = DICTOOL->getStringValue_json(options, "fileName");
    cmf_tp = tp_c.append(cmft).c_str();
    
    labelBMFont->setFntFile(cmf_tp);
    
    const char* text = DICTOOL->getStringValue_json(options, "text");
    labelBMFont->setText(text);
    
    setColorPropsForWidgetFromJsonDictionary(widget,options);
}


/*0.3.0.0~1.0.0.0*/
Widget* WidgetPropertiesReader0300::createWidget(const rapidjson::Value& data, const char* fullPath, const char* fileName)
{
    m_strFilePath = fullPath;

    int texturesCount = DICTOOL->getArrayCount_json(data, "textures");
    
    for (int i=0; i<texturesCount; i++)
    {
        const char* file = DICTOOL->getStringValueFromArray_json(data, "textures", i);
        std::string tp = fullPath;
        tp.append(file);
        SpriteFrameCache::getInstance()->addSpriteFramesWithFile(tp.c_str());
    }
    float fileDesignWidth = DICTOOL->getFloatValue_json(data, "designWidth");
    float fileDesignHeight = DICTOOL->getFloatValue_json(data, "designHeight");
    if (fileDesignWidth <= 0 || fileDesignHeight <= 0) {
        printf("Read design size error!\n");
        Size winSize = Director::getInstance()->getWinSize();
        GUIReader::shareReader()->storeFileDesignSize(fileName, winSize);
    }
    else
    {
        GUIReader::shareReader()->storeFileDesignSize(fileName, Size(fileDesignWidth, fileDesignHeight));
    }
    const rapidjson::Value& widgetTree = DICTOOL->getSubDictionary_json(data, "widgetTree");
    Widget* widget = widgetFromJsonDictionary(widgetTree);
    
    /* *********temp********* */
    if (widget->getContentSize().equals(Size::ZERO))
    {
        Layout* rootWidget = dynamic_cast<Layout*>(widget);
        rootWidget->setSize(Size(fileDesignWidth, fileDesignHeight));
    }
    /* ********************** */
    
    //    widget->setFileDesignSize(Size(fileDesignWidth, fileDesignHeight));
    const rapidjson::Value& actions = DICTOOL->getSubDictionary_json(data, "animation");
    /* *********temp********* */
    //    ActionManager::shareManager()->releaseActions();
    /* ********************** */
    CCLOG("file name == [%s]",fileName);
    Object* rootWidget = (Object*) widget;
    ActionManagerEx::shareManager()->initWithDictionary(fileName,actions,rootWidget);
    return widget;
}

Widget* WidgetPropertiesReader0300::widgetFromJsonDictionary(const rapidjson::Value&data)
{
    Widget* widget = nullptr;
    const char* classname = DICTOOL->getStringValue_json(data, "classname");
    const rapidjson::Value& uiOptions = DICTOOL->getSubDictionary_json(data, "options");
    if (classname && strcmp(classname, "Button") == 0)
    {
        widget = cocos2d::gui::Button::create();
        setPropsForButtonFromJsonDictionary(widget, uiOptions);
    }
    else if (classname && strcmp(classname, "CheckBox") == 0)
    {
        widget = CheckBox::create();
        setPropsForCheckBoxFromJsonDictionary(widget, uiOptions);
    }
    else if (classname && strcmp(classname, "Label") == 0)
    {
        widget = cocos2d::gui::Label::create();
        setPropsForLabelFromJsonDictionary(widget, uiOptions);
    }
    else if (classname && strcmp(classname, "LabelAtlas") == 0)
    {
        widget = cocos2d::gui::LabelAtlas::create();
        setPropsForLabelAtlasFromJsonDictionary(widget, uiOptions);
    }
    else if (classname && strcmp(classname, "LoadingBar") == 0)
    {
        widget = cocos2d::gui::LoadingBar::create();
        setPropsForLoadingBarFromJsonDictionary(widget, uiOptions);
    }else if (classname && strcmp(classname, "ScrollView") == 0){
        widget = cocos2d::gui::ScrollView::create();
        setPropsForScrollViewFromJsonDictionary(widget, uiOptions);
    }
    else if (classname && strcmp(classname, "TextArea") == 0)
    {
        widget = cocos2d::gui::Label::create();
        setPropsForLabelFromJsonDictionary(widget, uiOptions);
    }
    else if (classname && strcmp(classname, "TextButton") == 0)
    {
        widget = cocos2d::gui::Button::create();
        setPropsForButtonFromJsonDictionary(widget, uiOptions);
    }
    else if (classname && strcmp(classname, "TextField") == 0)
    {
        widget = cocos2d::gui::TextField::create();
        setPropsForTextFieldFromJsonDictionary(widget, uiOptions);
    }
    else if (classname && strcmp(classname, "ImageView") == 0)
    {
        widget = cocos2d::gui::ImageView::create();
        setPropsForImageViewFromJsonDictionary(widget, uiOptions);
    }
    else if (classname && strcmp(classname, "Panel") == 0)
    {
        widget = Layout::create();
        setPropsForLayoutFromJsonDictionary(widget, uiOptions);
    }
    else if (classname && strcmp(classname, "Slider") == 0)
    {
        widget = cocos2d::gui::Slider::create();
        setPropsForSliderFromJsonDictionary(widget, uiOptions);
    }
    else if (classname && strcmp(classname, "LabelBMFont") == 0)
    {
        widget = cocos2d::gui::LabelBMFont::create();
        setPropsForLabelBMFontFromJsonDictionary(widget, uiOptions);
    }
    else if (classname && strcmp(classname, "DragPanel") == 0)
    {
        widget = cocos2d::gui::ScrollView::create();
        setPropsForScrollViewFromJsonDictionary(widget, uiOptions);
    }
    else if (classname && strcmp(classname, "ListView") == 0)
    {
        widget = cocos2d::gui::ListView::create();
        setPropsForListViewFromJsonDictionary(widget, uiOptions);
    }
    else if (classname && strcmp(classname, "PageView") == 0)
    {
        widget = cocos2d::gui::PageView::create();
        setPropsForPageViewFromJsonDictionary(widget, uiOptions);
    }
    
    int childrenCount = DICTOOL->getArrayCount_json(data, "children");
    for (int i=0;i<childrenCount;i++)
    {
        const rapidjson::Value& subData = DICTOOL->getDictionaryFromArray_json(data, "children", i);
        Widget* child = widgetFromJsonDictionary(subData);
        if (child)
        {
            PageView* pageView = dynamic_cast<PageView*>(widget);
            if (pageView)
            {
                pageView->addPage(static_cast<Layout*>(child));
            }
            else
            {
                ListView* listView = dynamic_cast<ListView*>(widget);
                if (listView)
                {
                    listView->pushBackCustomItem(child);
                }
                else
                {
                    widget->addChild(child);
                }
            }
        }
    }

    return widget;
}

void WidgetPropertiesReader0300::setPropsForWidgetFromJsonDictionary(Widget*widget,const rapidjson::Value&options)
{
    bool ignoreSizeExsit = DICTOOL->checkObjectExist_json(options, "ignoreSize");
    if (ignoreSizeExsit)
    {
        widget->ignoreContentAdaptWithSize(DICTOOL->getBooleanValue_json(options, "ignoreSize"));
    }
    
    widget->setSizeType((SizeType)DICTOOL->getIntValue_json(options, "sizeType"));
    widget->setPositionType((PositionType)DICTOOL->getIntValue_json(options, "positionType"));
    
    widget->setSizePercent(Point(DICTOOL->getFloatValue_json(options, "sizePercentX"), DICTOOL->getFloatValue_json(options, "sizePercentY")));
    widget->setPositionPercent(Point(DICTOOL->getFloatValue_json(options, "positionPercentX"), DICTOOL->getFloatValue_json(options, "positionPercentY")));
    
    float w = DICTOOL->getFloatValue_json(options, "width");
    float h = DICTOOL->getFloatValue_json(options, "height");
    widget->setSize(Size(w, h));
    
    widget->setTag(DICTOOL->getIntValue_json(options, "tag"));
	widget->setActionTag(DICTOOL->getIntValue_json(options, "actiontag"));
    widget->setTouchEnabled(DICTOOL->getBooleanValue_json(options, "touchAble"));
    const char* name = DICTOOL->getStringValue_json(options, "name");
    const char* widgetName = name?name:"default";
    widget->setName(widgetName);
    float x = DICTOOL->getFloatValue_json(options, "x");
    float y = DICTOOL->getFloatValue_json(options, "y");
    widget->setPosition(Point(x,y));
    bool sx = DICTOOL->checkObjectExist_json(options, "scaleX");
    if (sx)
    {
        widget->setScaleX(DICTOOL->getFloatValue_json(options, "scaleX"));
    }
    bool sy = DICTOOL->checkObjectExist_json(options, "scaleY");
    if (sy)
    {
        widget->setScaleY(DICTOOL->getFloatValue_json(options, "scaleY"));
    }
    bool rt = DICTOOL->checkObjectExist_json(options, "rotation");
    if (rt)
    {
        widget->setRotation(DICTOOL->getFloatValue_json(options, "rotation"));
    }
    bool vb = DICTOOL->checkObjectExist_json(options, "visible");
    if (vb)
    {
        widget->setVisible(DICTOOL->getBooleanValue_json(options, "visible"));
    }
    int z = DICTOOL->getIntValue_json(options, "ZOrder");
    widget->setZOrder(z);

	bool layout = DICTOOL->checkObjectExist_json(options, "layoutParameter");
	if (layout)
	{
		const rapidjson::Value& layoutParameterDic = DICTOOL->getSubDictionary_json(options, "layoutParameter");
		int paramType = DICTOOL->getIntValue_json(layoutParameterDic, "type");
        LayoutParameter* parameter = nullptr;
        switch (paramType)
        {
            case 0:
                break;
            case 1:
            {
                parameter = LinearLayoutParameter::create();
				int gravity = DICTOOL->getIntValue_json(layoutParameterDic, "gravity");
                ((LinearLayoutParameter*)parameter)->setGravity((LinearGravity)gravity);
                break;
            }
            case 2:
            {
                parameter = RelativeLayoutParameter::create();
                RelativeLayoutParameter* rParameter = (RelativeLayoutParameter*)parameter;
				const char* relativeName = DICTOOL->getStringValue_json(layoutParameterDic, "relativeName");
                rParameter->setRelativeName(relativeName);
				const char* relativeToName = DICTOOL->getStringValue_json(layoutParameterDic, "relativeToName");
                rParameter->setRelativeToWidgetName(relativeToName);
				int align = DICTOOL->getIntValue_json(layoutParameterDic, "align");
                rParameter->setAlign((RelativeAlign)align);
                break;
            }
            default:
                break;
        }
        if (parameter)
        {
			float mgl = DICTOOL->getFloatValue_json(layoutParameterDic, "marginLeft");
			float mgt = DICTOOL->getFloatValue_json(layoutParameterDic, "marginTop");
			float mgr = DICTOOL->getFloatValue_json(layoutParameterDic, "marginRight");
			float mgb = DICTOOL->getFloatValue_json(layoutParameterDic, "marginDown");
            parameter->setMargin(Margin(mgl, mgt, mgr, mgb));
            widget->setLayoutParameter(parameter);
        }
    }
}

void WidgetPropertiesReader0300::setColorPropsForWidgetFromJsonDictionary(Widget *widget, const rapidjson::Value&options)
{
    bool op = DICTOOL->checkObjectExist_json(options, "opacity");
    if (op)
    {
        widget->setOpacity(DICTOOL->getIntValue_json(options, "opacity"));
    }
    bool cr = DICTOOL->checkObjectExist_json(options, "colorR");
    bool cg = DICTOOL->checkObjectExist_json(options, "colorG");
    bool cb = DICTOOL->checkObjectExist_json(options, "colorB");
    int colorR = cr ? DICTOOL->getIntValue_json(options, "colorR") : 255;
    int colorG = cg ? DICTOOL->getIntValue_json(options, "colorG") : 255;
    int colorB = cb ? DICTOOL->getIntValue_json(options, "colorB") : 255;
    widget->setColor(Color3B(colorR, colorG, colorB));
    bool apx = DICTOOL->checkObjectExist_json(options, "anchorPointX");
    float apxf = apx ? DICTOOL->getFloatValue_json(options, "anchorPointX") : ((widget->getWidgetType() == WidgetTypeWidget) ? 0.5f : 0.0f);
    bool apy = DICTOOL->checkObjectExist_json(options, "anchorPointY");
    float apyf = apy ? DICTOOL->getFloatValue_json(options, "anchorPointY") : ((widget->getWidgetType() == WidgetTypeWidget) ? 0.5f : 0.0f);
    widget->setAnchorPoint(Point(apxf, apyf));
    bool flipX = DICTOOL->getBooleanValue_json(options, "flipX");
    bool flipY = DICTOOL->getBooleanValue_json(options, "flipY");
    widget->setFlipX(flipX);
    widget->setFlipY(flipY);
}

void WidgetPropertiesReader0300::setPropsForButtonFromJsonDictionary(Widget*widget,const rapidjson::Value& options)
{
    setPropsForWidgetFromJsonDictionary(widget, options);
    cocos2d::gui::Button* button = static_cast<cocos2d::gui::Button*>(widget);
    bool scale9Enable = DICTOOL->getBooleanValue_json(options, "scale9Enable");
    button->setScale9Enabled(scale9Enable);
    
    const rapidjson::Value& normalDic = DICTOOL->getSubDictionary_json(options, "normalData");
    int normalType = DICTOOL->getIntValue_json(normalDic, "resourceType");
    switch (normalType)
    {
        case 0:
        {
            std::string tp_n = m_strFilePath;
            const char* normalFileName = DICTOOL->getStringValue_json(normalDic, "path");
            const char* normalFileName_tp = (normalFileName && (strcmp(normalFileName, "") != 0))?tp_n.append(normalFileName).c_str():nullptr;
            button->loadTextureNormal(normalFileName_tp);
            break;
        }
        case 1:
        {
            const char* normalFileName = DICTOOL->getStringValue_json(normalDic, "path");
            button->loadTextureNormal(normalFileName,UI_TEX_TYPE_PLIST);
            break;
        }
        default:
            break;
    }
    const rapidjson::Value& pressedDic = DICTOOL->getSubDictionary_json(options, "pressedData");
    int pressedType = DICTOOL->getIntValue_json(pressedDic, "resourceType");
    switch (pressedType)
    {
        case 0:
        {
            std::string tp_p = m_strFilePath;
            const char* pressedFileName = DICTOOL->getStringValue_json(pressedDic, "path");
            const char* pressedFileName_tp = (pressedFileName && (strcmp(pressedFileName, "") != 0))?tp_p.append(pressedFileName).c_str():nullptr;
            button->loadTexturePressed(pressedFileName_tp);
            break;
        }
        case 1:
        {
            const char* pressedFileName = DICTOOL->getStringValue_json(pressedDic, "path");
            button->loadTexturePressed(pressedFileName,UI_TEX_TYPE_PLIST);
            break;
        }
        default:
            break;
    }
    const rapidjson::Value& disabledDic = DICTOOL->getSubDictionary_json(options, "disabledData");
    int disabledType = DICTOOL->getIntValue_json(disabledDic, "resourceType");
    switch (disabledType)
    {
        case 0:
        {
            std::string tp_d = m_strFilePath;
            const char* disabledFileName = DICTOOL->getStringValue_json(disabledDic, "path");
            const char* disabledFileName_tp = (disabledFileName && (strcmp(disabledFileName, "") != 0))?tp_d.append(disabledFileName).c_str():nullptr;
            button->loadTextureDisabled(disabledFileName_tp);
            break;
        }
        case 1:
        {
            const char* disabledFileName = DICTOOL->getStringValue_json(disabledDic, "path");
            button->loadTextureDisabled(disabledFileName,UI_TEX_TYPE_PLIST);
            break;
        }
        default:
            break;
    }
    if (scale9Enable)
    {
        float cx = DICTOOL->getFloatValue_json(options, "capInsetsX");
        float cy = DICTOOL->getFloatValue_json(options, "capInsetsY");
        float cw = DICTOOL->getFloatValue_json(options, "capInsetsWidth");
        float ch = DICTOOL->getFloatValue_json(options, "capInsetsHeight");
        
        button->setCapInsets(Rect(cx, cy, cw, ch));
        bool sw = DICTOOL->checkObjectExist_json(options, "scale9Width");
        bool sh = DICTOOL->checkObjectExist_json(options, "scale9Height");
        if (sw && sh)
        {
            float swf = DICTOOL->getFloatValue_json(options, "scale9Width");
            float shf = DICTOOL->getFloatValue_json(options, "scale9Height");
            button->setSize(Size(swf, shf));
        }
    }
    bool tt = DICTOOL->checkObjectExist_json(options, "text");
    if (tt)
    {
        const char* text = DICTOOL->getStringValue_json(options, "text");
        if (text)
        {
            button->setTitleText(text);
        }
    }
    
    bool cr = DICTOOL->checkObjectExist_json(options, "textColorR");
    bool cg = DICTOOL->checkObjectExist_json(options, "textColorG");
    bool cb = DICTOOL->checkObjectExist_json(options, "textColorB");
    int cri = cr?DICTOOL->getIntValue_json(options, "textColorR"):255;
    int cgi = cg?DICTOOL->getIntValue_json(options, "textColorG"):255;
    int cbi = cb?DICTOOL->getIntValue_json(options, "textColorB"):255;
    button->setTitleColor(Color3B(cri,cgi,cbi));
    bool fs = DICTOOL->checkObjectExist_json(options, "fontSize");
    if (fs)
    {
        button->setTitleFontSize(DICTOOL->getIntValue_json(options, "fontSize"));
    }
    bool fn = DICTOOL->checkObjectExist_json(options, "fontName");
    if (fn)
    {
        button->setTitleFontName(DICTOOL->getStringValue_json(options, "fontName"));
    }
    setColorPropsForWidgetFromJsonDictionary(widget,options);
}

void WidgetPropertiesReader0300::setPropsForCheckBoxFromJsonDictionary(Widget*widget,const rapidjson::Value& options)
{
    setPropsForWidgetFromJsonDictionary(widget, options);
    CheckBox* checkBox = static_cast<cocos2d::gui::CheckBox*>(widget);
    
    const rapidjson::Value& backGroundDic = DICTOOL->getSubDictionary_json(options, "backGroundBoxData");
    int backGroundType = DICTOOL->getIntValue_json(backGroundDic, "resourceType");
    switch (backGroundType)
    {
        case 0:
        {
            std::string tp_b = m_strFilePath;
            const char* backGroundFileName = DICTOOL->getStringValue_json(backGroundDic, "path");
            const char* backGroundFileName_tp = (backGroundFileName && (strcmp(backGroundFileName, "") != 0))?tp_b.append(backGroundFileName).c_str():nullptr;
            checkBox->loadTextureBackGround(backGroundFileName_tp);
            break;
        }
        case 1:
        {
            const char* backGroundFileName = DICTOOL->getStringValue_json(backGroundDic, "path");
            checkBox->loadTextureBackGround(backGroundFileName,UI_TEX_TYPE_PLIST);
            break;
        }
        default:
            break;
    }
    
    const rapidjson::Value& backGroundSelectedDic = DICTOOL->getSubDictionary_json(options, "backGroundBoxSelectedData");
    int backGroundSelectedType = DICTOOL->getIntValue_json(backGroundSelectedDic, "resourceType");
    switch (backGroundSelectedType)
    {
        case 0:
        {
            std::string tp_bs = m_strFilePath;
            const char* backGroundSelectedFileName = DICTOOL->getStringValue_json(backGroundSelectedDic, "path");
            const char* backGroundSelectedFileName_tp = (backGroundSelectedFileName && (strcmp(backGroundSelectedFileName, "") != 0))?tp_bs.append(backGroundSelectedFileName).c_str():nullptr;
            checkBox->loadTextureBackGroundSelected(backGroundSelectedFileName_tp);
            break;
        }
        case 1:
        {
            const char* backGroundSelectedFileName = DICTOOL->getStringValue_json(backGroundSelectedDic, "path");
            checkBox->loadTextureBackGroundSelected(backGroundSelectedFileName,UI_TEX_TYPE_PLIST);
            break;
        }
        default:
            break;
    }
    
    const rapidjson::Value& frontCrossDic = DICTOOL->getSubDictionary_json(options, "frontCrossData");
    int frontCrossType = DICTOOL->getIntValue_json(frontCrossDic, "resourceType");
    switch (frontCrossType)
    {
        case 0:
        {
            std::string tp_c = m_strFilePath;
            const char* frontCrossFileName = DICTOOL->getStringValue_json(frontCrossDic, "path");
            const char* frontCrossFileName_tp = (frontCrossFileName && (strcmp(frontCrossFileName, "") != 0))?tp_c.append(frontCrossFileName).c_str():nullptr;
            checkBox->loadTextureFrontCross(frontCrossFileName_tp);
            break;
        }
        case 1:
        {
            const char* frontCrossFileName = DICTOOL->getStringValue_json(frontCrossDic, "path");
            checkBox->loadTextureFrontCross(frontCrossFileName,UI_TEX_TYPE_PLIST);
            break;
        }
        default:
            break;
    }
    
    const rapidjson::Value& backGroundDisabledDic = DICTOOL->getSubDictionary_json(options, "backGroundBoxDisabledData");
    int backGroundDisabledType = DICTOOL->getIntValue_json(backGroundDisabledDic, "resourceType");
    switch (backGroundDisabledType)
    {
        case 0:
        {
            std::string tp_bd = m_strFilePath;
            const char* backGroundDisabledFileName = DICTOOL->getStringValue_json(backGroundDisabledDic, "path");
            const char* backGroundDisabledFileName_tp = (backGroundDisabledFileName && (strcmp(backGroundDisabledFileName, "") != 0))?tp_bd.append(backGroundDisabledFileName).c_str():nullptr;
            checkBox->loadTextureBackGroundDisabled(backGroundDisabledFileName_tp);
            break;
        }
        case 1:
        {
            const char* backGroundDisabledFileName = DICTOOL->getStringValue_json(backGroundDisabledDic, "path");
            checkBox->loadTextureBackGroundDisabled(backGroundDisabledFileName,UI_TEX_TYPE_PLIST);
            break;
        }
        default:
            break;
    }
    
    const rapidjson::Value& frontCrossDisabledDic = DICTOOL->getSubDictionary_json(options, "frontCrossDisabledData");
    int frontCrossDisabledType = DICTOOL->getIntValue_json(frontCrossDisabledDic, "resourceType");
    switch (frontCrossDisabledType)
    {
        case 0:
        {
            std::string tp_cd = m_strFilePath;
            const char* frontCrossDisabledFileName = DICTOOL->getStringValue_json(options, "path");
            const char* frontCrossDisabledFileName_tp = (frontCrossDisabledFileName && (strcmp(frontCrossDisabledFileName, "") != 0))?tp_cd.append(frontCrossDisabledFileName).c_str():nullptr;
            checkBox->loadTextureFrontCrossDisabled(frontCrossDisabledFileName_tp);
            break;
        }
        case 1:
        {
            const char* frontCrossDisabledFileName = DICTOOL->getStringValue_json(options, "path");
            checkBox->loadTextureFrontCrossDisabled(frontCrossDisabledFileName,UI_TEX_TYPE_PLIST);
            break;
        }
        default:
            break;
    }
    
    setColorPropsForWidgetFromJsonDictionary(widget,options);
}

void WidgetPropertiesReader0300::setPropsForImageViewFromJsonDictionary(Widget*widget,const rapidjson::Value& options)
{
    setPropsForWidgetFromJsonDictionary(widget, options);
    
    cocos2d::gui::ImageView* imageView = static_cast<cocos2d::gui::ImageView*>(widget);
    
    const rapidjson::Value& imageFileNameDic = DICTOOL->getSubDictionary_json(options, "fileNameData");
    int imageFileNameType = DICTOOL->getIntValue_json(imageFileNameDic, "resourceType");
    switch (imageFileNameType)
    {
        case 0:
        {
            std::string tp_i = m_strFilePath;
            const char* imageFileName = DICTOOL->getStringValue_json(imageFileNameDic, "path");
            const char* imageFileName_tp = nullptr;
            if (imageFileName && (strcmp(imageFileName, "") != 0))
            {
                imageFileName_tp = tp_i.append(imageFileName).c_str();
                imageView->loadTexture(imageFileName_tp);
            }
            break;
        }
        case 1:
        {
            const char* imageFileName = DICTOOL->getStringValue_json(imageFileNameDic, "path");
            imageView->loadTexture(imageFileName,UI_TEX_TYPE_PLIST);
            break;
        }
        default:
            break;
    }
    
    bool scale9EnableExist = DICTOOL->checkObjectExist_json(options, "scale9Enable");
    bool scale9Enable = false;
    if (scale9EnableExist)
    {
        scale9Enable = DICTOOL->getBooleanValue_json(options, "scale9Enable");
    }
    imageView->setScale9Enabled(scale9Enable);
    
    
    if (scale9Enable)
    {
        bool sw = DICTOOL->checkObjectExist_json(options, "scale9Width");
        bool sh = DICTOOL->checkObjectExist_json(options, "scale9Height");
        if (sw && sh)
        {
            float swf = DICTOOL->getFloatValue_json(options, "scale9Width");
            float shf = DICTOOL->getFloatValue_json(options, "scale9Height");
            imageView->setSize(Size(swf, shf));
        }
        
        float cx = DICTOOL->getFloatValue_json(options, "capInsetsX");
        float cy = DICTOOL->getFloatValue_json(options, "capInsetsY");
        float cw = DICTOOL->getFloatValue_json(options, "capInsetsWidth");
        float ch = DICTOOL->getFloatValue_json(options, "capInsetsHeight");
        
        imageView->setCapInsets(Rect(cx, cy, cw, ch));
        
    }
    setColorPropsForWidgetFromJsonDictionary(widget,options);
}

void WidgetPropertiesReader0300::setPropsForLabelFromJsonDictionary(Widget*widget,const rapidjson::Value& options)
{
    setPropsForWidgetFromJsonDictionary(widget, options);
    cocos2d::gui::Label* label = static_cast<cocos2d::gui::Label*>(widget);
    bool touchScaleChangeAble = DICTOOL->getBooleanValue_json(options, "touchScaleEnable");
    label->setTouchScaleChangeEnabled(touchScaleChangeAble);
    const char* text = DICTOOL->getStringValue_json(options, "text");
    label->setText(text);
    bool fs = DICTOOL->checkObjectExist_json(options, "fontSize");
    if (fs)
    {
        label->setFontSize(DICTOOL->getIntValue_json(options, "fontSize"));
    }
    bool fn = DICTOOL->checkObjectExist_json(options, "fontName");
    if (fn)
    {
        label->setFontName(DICTOOL->getStringValue_json(options, "fontName"));
    }
    bool aw = DICTOOL->checkObjectExist_json(options, "areaWidth");
    bool ah = DICTOOL->checkObjectExist_json(options, "areaHeight");
    if (aw && ah)
    {
        Size size = Size(DICTOOL->getFloatValue_json(options, "areaWidth"),DICTOOL->getFloatValue_json(options,"areaHeight"));
        label->setTextAreaSize(size);
    }
    bool ha = DICTOOL->checkObjectExist_json(options, "hAlignment");
    if (ha)
    {
        label->setTextHorizontalAlignment((TextHAlignment)DICTOOL->getIntValue_json(options, "hAlignment"));
    }
    bool va = DICTOOL->checkObjectExist_json(options, "vAlignment");
    if (va)
    {
        label->setTextVerticalAlignment((TextVAlignment)DICTOOL->getIntValue_json(options, "vAlignment"));
    }
    setColorPropsForWidgetFromJsonDictionary(widget,options);
}

void WidgetPropertiesReader0300::setPropsForLabelAtlasFromJsonDictionary(Widget*widget,const rapidjson::Value& options)
{
    setPropsForWidgetFromJsonDictionary(widget, options);
    cocos2d::gui::LabelAtlas* labelAtlas = static_cast<cocos2d::gui::LabelAtlas*>(widget);
    bool sv = DICTOOL->checkObjectExist_json(options, "stringValue");
    bool cmf = DICTOOL->checkObjectExist_json(options, "charMapFile");
    bool iw = DICTOOL->checkObjectExist_json(options, "itemWidth");
    bool ih = DICTOOL->checkObjectExist_json(options, "itemHeight");
    bool scm = DICTOOL->checkObjectExist_json(options, "startCharMap");
    if (sv && cmf && iw && ih && scm)
    {
        const rapidjson::Value& cmftDic = DICTOOL->getSubDictionary_json(options, "charMapFileData");
        int cmfType = DICTOOL->getIntValue_json(cmftDic, "resourceType");
        switch (cmfType)
        {
            case 0:
            {
                std::string tp_c = m_strFilePath;
                const char* cmfPath = DICTOOL->getStringValue_json(cmftDic, "path");
                const char* cmf_tp = tp_c.append(cmfPath).c_str();
<<<<<<< HEAD
                labelAtlas->setProperty(DICTOOL->getStringValue_json(options, "stringValue"),cmf_tp,DICTOOL->getIntValue_json(options, "itemWidth"),DICTOOL->getIntValue_json(options,"itemHeight"),DICTOOL->getStringValue_json(options, "startCharMap"));
=======
                labelAtlas->setProperty(dicHelper->getStringValue_json(options, "stringValue"),cmf_tp,dicHelper->getIntValue_json(options, "itemWidth") / CC_CONTENT_SCALE_FACTOR(),dicHelper->getIntValue_json(options,"itemHeight") / CC_CONTENT_SCALE_FACTOR(), dicHelper->getStringValue_json(options, "startCharMap"));
>>>>>>> 2946fadc
                break;
            }
            case 1:
                CCLOG("Wrong res type of LabelAtlas!");
                break;
            default:
                break;
        }
    }
    setColorPropsForWidgetFromJsonDictionary(widget,options);
}

void WidgetPropertiesReader0300::setPropsForLayoutFromJsonDictionary(Widget*widget,const rapidjson::Value& options)
{
    setPropsForWidgetFromJsonDictionary(widget, options);
    Layout* panel = static_cast<cocos2d::gui::Layout*>(widget);
    if (!dynamic_cast<cocos2d::gui::ScrollView*>(widget)
        && !dynamic_cast<cocos2d::gui::ListView*>(widget))
    {
        panel->setClippingEnabled(DICTOOL->getBooleanValue_json(options, "clipAble"));
    }
    bool backGroundScale9Enable = DICTOOL->getBooleanValue_json(options, "backGroundScale9Enable");
    panel->setBackGroundImageScale9Enabled(backGroundScale9Enable);
    int cr = DICTOOL->getIntValue_json(options, "bgColorR");
    int cg = DICTOOL->getIntValue_json(options, "bgColorG");
    int cb = DICTOOL->getIntValue_json(options, "bgColorB");
    
    int scr = DICTOOL->getIntValue_json(options, "bgStartColorR");
    int scg = DICTOOL->getIntValue_json(options, "bgStartColorG");
    int scb = DICTOOL->getIntValue_json(options, "bgStartColorB");
    
    int ecr = DICTOOL->getIntValue_json(options, "bgEndColorR");
    int ecg = DICTOOL->getIntValue_json(options, "bgEndColorG");
    int ecb = DICTOOL->getIntValue_json(options, "bgEndColorB");
    
    float bgcv1 = DICTOOL->getFloatValue_json(options, "vectorX");
    float bgcv2 = DICTOOL->getFloatValue_json(options, "vectorY");
    panel->setBackGroundColorVector(Point(bgcv1, bgcv2));
    
    int co = DICTOOL->getIntValue_json(options, "bgColorOpacity");
    
    int colorType = DICTOOL->getIntValue_json(options, "colorType");
    panel->setBackGroundColorType(LayoutBackGroundColorType(colorType));
    panel->setBackGroundColor(Color3B(scr, scg, scb),Color3B(ecr, ecg, ecb));
    panel->setBackGroundColor(Color3B(cr, cg, cb));
    panel->setBackGroundColorOpacity(co);
    
    
    const rapidjson::Value& imageFileNameDic = DICTOOL->getSubDictionary_json(options, "backGroundImageData");
    int imageFileNameType = DICTOOL->getIntValue_json(imageFileNameDic, "resourceType");
    switch (imageFileNameType)
    {
        case 0:
        {
            std::string tp_b = m_strFilePath;
            const char* imageFileName = DICTOOL->getStringValue_json(imageFileNameDic, "path");
            const char* imageFileName_tp = (imageFileName && (strcmp(imageFileName, "") != 0))?tp_b.append(imageFileName).c_str():nullptr;
            panel->setBackGroundImage(imageFileName_tp);
            break;
        }
        case 1:
        {
            const char* imageFileName = DICTOOL->getStringValue_json(imageFileNameDic, "path");
            panel->setBackGroundImage(imageFileName,UI_TEX_TYPE_PLIST);
            break;
        }
        default:
            break;
    }
    
    if (backGroundScale9Enable)
    {
        float cx = DICTOOL->getFloatValue_json(options, "capInsetsX");
        float cy = DICTOOL->getFloatValue_json(options, "capInsetsY");
        float cw = DICTOOL->getFloatValue_json(options, "capInsetsWidth");
        float ch = DICTOOL->getFloatValue_json(options, "capInsetsHeight");
        panel->setBackGroundImageCapInsets(Rect(cx, cy, cw, ch));
    }
    panel->setLayoutType((LayoutType)DICTOOL->getIntValue_json(options, "layoutType"));
    setColorPropsForWidgetFromJsonDictionary(widget,options);
}

void WidgetPropertiesReader0300::setPropsForScrollViewFromJsonDictionary(Widget*widget,const rapidjson::Value& options)
{
    setPropsForLayoutFromJsonDictionary(widget, options);
    cocos2d::gui::ScrollView* scrollView = static_cast<cocos2d::gui::ScrollView*>(widget);
    float innerWidth = DICTOOL->getFloatValue_json(options, "innerWidth");
    float innerHeight = DICTOOL->getFloatValue_json(options, "innerHeight");
    scrollView->setInnerContainerSize(Size(innerWidth, innerHeight));
	int direction = DICTOOL->getFloatValue_json(options, "direction");
    scrollView->setDirection((SCROLLVIEW_DIR)direction);
    scrollView->setBounceEnabled(DICTOOL->getBooleanValue_json(options, "bounceEnable"));
    setColorPropsForWidgetFromJsonDictionary(widget,options);
}

void WidgetPropertiesReader0300::setPropsForSliderFromJsonDictionary(Widget*widget,const rapidjson::Value& options)
{
    setPropsForWidgetFromJsonDictionary(widget, options);
    cocos2d::gui::Slider* slider = static_cast<cocos2d::gui::Slider*>(widget);
    
    bool barTextureScale9Enable = DICTOOL->getBooleanValue_json(options, "barTextureScale9Enable");
    slider->setScale9Enabled(barTextureScale9Enable);
    bool bt = DICTOOL->checkObjectExist_json(options, "barFileName");
    float barLength = DICTOOL->getFloatValue_json(options, "length");
    if (bt)
    {
        if (barTextureScale9Enable)
        {
            
            const rapidjson::Value& imageFileNameDic = DICTOOL->getSubDictionary_json(options, "barFileNameData");
            int imageFileType = DICTOOL->getIntValue_json(imageFileNameDic, "resourceType");
            switch (imageFileType)
            {
                case 0:
                {
                    std::string tp_b = m_strFilePath;
                    const char* imageFileName = DICTOOL->getStringValue_json(imageFileNameDic, "path");
                    const char* imageFileName_tp = (imageFileName && (strcmp(imageFileName, "") != 0))?tp_b.append(imageFileName).c_str():nullptr;
                    slider->loadBarTexture(imageFileName_tp);
                    break;
                }
                case 1:
                {
                    const char* imageFileName =  DICTOOL->getStringValue_json(imageFileNameDic, "path");
                    slider->loadBarTexture(imageFileName,UI_TEX_TYPE_PLIST);
                    break;
                }
                default:
                    break;
            }
            
            slider->setSize(Size(barLength, slider->getContentSize().height));
        }
        else
        {
            const rapidjson::Value& imageFileNameDic = DICTOOL->getSubDictionary_json(options, "barFileNameData");
            int imageFileType = DICTOOL->getIntValue_json(imageFileNameDic, "resourceType");
            switch (imageFileType)
            {
                case 0:
                {
                    std::string tp_b = m_strFilePath;
                    const char*imageFileName =  DICTOOL->getStringValue_json(imageFileNameDic, "path");
                    const char* imageFileName_tp = (imageFileName && (strcmp(imageFileName, "") != 0))?tp_b.append(imageFileName).c_str():nullptr;
                    slider->loadBarTexture(imageFileName_tp);
                    break;
                }
                case 1:
                {
                    const char*imageFileName =  DICTOOL->getStringValue_json(imageFileNameDic, "path");
                    slider->loadBarTexture(imageFileName,UI_TEX_TYPE_PLIST);
                    break;
                }
                default:
                    break;
            }
        }
    }
    
    const rapidjson::Value& normalDic = DICTOOL->getSubDictionary_json(options, "ballNormalData");
    int normalType = DICTOOL->getIntValue_json(normalDic, "resourceType");
    switch (normalType)
    {
        case 0:
        {
            std::string tp_n = m_strFilePath;
            const char* normalFileName = DICTOOL->getStringValue_json(normalDic, "path");
            const char* normalFileName_tp = (normalFileName && (strcmp(normalFileName, "") != 0))?tp_n.append(normalFileName).c_str():nullptr;
            slider->loadSlidBallTextureNormal(normalFileName_tp);
            break;
        }
        case 1:
        {
            const char* normalFileName = DICTOOL->getStringValue_json(normalDic, "path");
            slider->loadSlidBallTextureNormal(normalFileName,UI_TEX_TYPE_PLIST);
            break;
        }
        default:
            break;
    }
    
    const rapidjson::Value& pressedDic = DICTOOL->getSubDictionary_json(options, "ballPressedData");
    int pressedType = DICTOOL->getIntValue_json(pressedDic, "resourceType");
    switch (pressedType)
    {
        case 0:
        {
            std::string tp_p = m_strFilePath;
            const char* pressedFileName = DICTOOL->getStringValue_json(pressedDic, "path");
            const char* pressedFileName_tp = (pressedFileName && (strcmp(pressedFileName, "") != 0))?tp_p.append(pressedFileName).c_str():nullptr;
            slider->loadSlidBallTexturePressed(pressedFileName_tp);
            break;
        }
        case 1:
        {
            const char* pressedFileName = DICTOOL->getStringValue_json(pressedDic, "path");
            slider->loadSlidBallTexturePressed(pressedFileName,UI_TEX_TYPE_PLIST);
            break;
        }
        default:
            break;
    }
    
    const rapidjson::Value& disabledDic = DICTOOL->getSubDictionary_json(options, "ballDisabledData");
    int disabledType = DICTOOL->getIntValue_json(disabledDic, "resourceType");
    switch (disabledType)
    {
        case 0:
        {
            std::string tp_d = m_strFilePath;
            const char* disabledFileName = DICTOOL->getStringValue_json(disabledDic, "path");
            const char* disabledFileName_tp = (disabledFileName && (strcmp(disabledFileName, "") != 0))?tp_d.append(disabledFileName).c_str():nullptr;
            slider->loadSlidBallTextureDisabled(disabledFileName_tp);
            break;
        }
        case 1:
        {
            const char* disabledFileName = DICTOOL->getStringValue_json(disabledDic, "path");
            slider->loadSlidBallTextureDisabled(disabledFileName,UI_TEX_TYPE_PLIST);
            break;
        }
        default:
            break;
    }
    
    slider->setPercent(DICTOOL->getIntValue_json(options, "percent"));
    
    const rapidjson::Value& progressBarDic = DICTOOL->getSubDictionary_json(options, "progressBarData");
    int progressBarType = DICTOOL->getIntValue_json(progressBarDic, "resourceType");
    switch (progressBarType)
    {
        case 0:
        {
            std::string tp_b = m_strFilePath;
            const char* imageFileName = DICTOOL->getStringValue_json(progressBarDic, "path");
            const char* imageFileName_tp = (imageFileName && (strcmp(imageFileName, "") != 0))?tp_b.append(imageFileName).c_str():nullptr;
            slider->loadProgressBarTexture(imageFileName_tp);
            break;
        }
        case 1:
        {
            const char* imageFileName = DICTOOL->getStringValue_json(progressBarDic, "path");
            slider->loadProgressBarTexture(imageFileName,UI_TEX_TYPE_PLIST);
            break;
        }
        default:
            break;
    }
    setColorPropsForWidgetFromJsonDictionary(widget,options);
}

void WidgetPropertiesReader0300::setPropsForTextFieldFromJsonDictionary(Widget*widget,const rapidjson::Value& options)
{
    setPropsForWidgetFromJsonDictionary(widget, options);
    cocos2d::gui::TextField* textField = static_cast<cocos2d::gui::TextField*>(widget);
    bool ph = DICTOOL->checkObjectExist_json(options, "placeHolder");
    if (ph)
    {
        textField->setPlaceHolder(DICTOOL->getStringValue_json(options, "placeHolder"));
    }
    textField->setText(DICTOOL->getStringValue_json(options, "text"));
    bool fs = DICTOOL->checkObjectExist_json(options, "fontSize");
    if (fs)
    {
        textField->setFontSize(DICTOOL->getIntValue_json(options, "fontSize"));
    }
    bool fn = DICTOOL->checkObjectExist_json(options, "fontName");
    if (fn)
    {
        textField->setFontName(DICTOOL->getStringValue_json(options, "fontName"));
    }
    bool tsw = DICTOOL->checkObjectExist_json(options, "touchSizeWidth");
    bool tsh = DICTOOL->checkObjectExist_json(options, "touchSizeHeight");
    if (tsw && tsh)
    {
        textField->setTouchSize(Size(DICTOOL->getFloatValue_json(options, "touchSizeWidth"), DICTOOL->getFloatValue_json(options,"touchSizeHeight")));
    }
    
    float dw = DICTOOL->getFloatValue_json(options, "width");
    float dh = DICTOOL->getFloatValue_json(options, "height");
    if (dw > 0.0f || dh > 0.0f)
    {
        //textField->setSize(Size(dw, dh));
    }
	bool maxLengthEnable = DICTOOL->getBooleanValue_json(options, "maxLengthEnable");
    textField->setMaxLengthEnabled(maxLengthEnable);
    
    if (maxLengthEnable)
    {
		int maxLength = DICTOOL->getIntValue_json(options, "maxLength");
        textField->setMaxLength(maxLength);
    }
    bool passwordEnable = DICTOOL->getBooleanValue_json(options, "passwordEnable");
    textField->setPasswordEnabled(passwordEnable);
    if (passwordEnable)
    {
        textField->setPasswordStyleText(DICTOOL->getStringValue_json(options, "passwordStyleText"));
    }
    setColorPropsForWidgetFromJsonDictionary(widget,options);
}

void WidgetPropertiesReader0300::setPropsForLoadingBarFromJsonDictionary(Widget *widget, const rapidjson::Value&options)
{
    setPropsForWidgetFromJsonDictionary(widget, options);
    cocos2d::gui::LoadingBar* loadingBar = static_cast<cocos2d::gui::LoadingBar*>(widget);
    
    const rapidjson::Value& imageFileNameDic = DICTOOL->getSubDictionary_json(options, "textureData");
    int imageFileNameType = DICTOOL->getIntValue_json(imageFileNameDic, "resourceType");
    switch (imageFileNameType)
    {
        case 0:
        {
            std::string tp_i = m_strFilePath;
            const char* imageFileName = DICTOOL->getStringValue_json(imageFileNameDic, "path");
            const char* imageFileName_tp = nullptr;
            if (imageFileName && (strcmp(imageFileName, "") != 0))
            {
                imageFileName_tp = tp_i.append(imageFileName).c_str();
                loadingBar->loadTexture(imageFileName_tp);
            }
            break;
        }
        case 1:
        {
            const char* imageFileName = DICTOOL->getStringValue_json(imageFileNameDic, "path");
            loadingBar->loadTexture(imageFileName,UI_TEX_TYPE_PLIST);
            break;
        }
        default:
            break;
    }
    
    /* gui mark add load bar scale9 parse */
    bool scale9Enable = DICTOOL->getBooleanValue_json(options, "scale9Enable");
    loadingBar->setScale9Enabled(scale9Enable);
    
    if (scale9Enable)
    {
        float cx = DICTOOL->getFloatValue_json(options, "capInsetsX");
        float cy = DICTOOL->getFloatValue_json(options, "capInsetsY");
        float cw = DICTOOL->getFloatValue_json(options, "capInsetsWidth");
        float ch = DICTOOL->getFloatValue_json(options, "capInsetsHeight");
        
        loadingBar->setCapInsets(Rect(cx, cy, cw, ch));
        
        float width = DICTOOL->getFloatValue_json(options, "width");
        float height = DICTOOL->getFloatValue_json(options, "height");
        loadingBar->setSize(Size(width, height));
    }
    /**/
    
    loadingBar->setDirection(LoadingBarType(DICTOOL->getIntValue_json(options, "direction")));
    loadingBar->setPercent(DICTOOL->getIntValue_json(options, "percent"));
    setColorPropsForWidgetFromJsonDictionary(widget,options);
}

void WidgetPropertiesReader0300::setPropsForLabelBMFontFromJsonDictionary(Widget *widget, const rapidjson::Value&options)
{
    setPropsForWidgetFromJsonDictionary(widget, options);
    
    cocos2d::gui::LabelBMFont* labelBMFont = static_cast<cocos2d::gui::LabelBMFont*>(widget);
    
    const rapidjson::Value& cmftDic = DICTOOL->getSubDictionary_json(options, "fileNameData");
    int cmfType = DICTOOL->getIntValue_json(cmftDic, "resourceType");
    switch (cmfType)
    {
        case 0:
        {
            std::string tp_c = m_strFilePath;
            const char* cmfPath = DICTOOL->getStringValue_json(cmftDic, "path");
            const char* cmf_tp = tp_c.append(cmfPath).c_str();
            labelBMFont->setFntFile(cmf_tp);
            break;
        }
        case 1:
            CCLOG("Wrong res type of LabelAtlas!");
            break;
        default:
            break;
    }
    
    const char* text = DICTOOL->getStringValue_json(options, "text");
    labelBMFont->setText(text);
    
    setColorPropsForWidgetFromJsonDictionary(widget,options);
}

void WidgetPropertiesReader0300::setPropsForPageViewFromJsonDictionary(Widget*widget,const rapidjson::Value& options)
{
     setPropsForLayoutFromJsonDictionary(widget, options);
}

void WidgetPropertiesReader0300::setPropsForListViewFromJsonDictionary(Widget* widget, const rapidjson::Value& options)
{
    setPropsForLayoutFromJsonDictionary(widget, options);
    
    ListView* listView = static_cast<ListView*>(widget);
    
    float innerWidth = DICTOOL->getFloatValue_json(options, "innerWidth");
    float innerHeight = DICTOOL->getFloatValue_json(options, "innerHeight");
    listView->setInnerContainerSize(Size(innerWidth, innerHeight));
	int direction = DICTOOL->getFloatValue_json(options, "direction");
	listView->setDirection((SCROLLVIEW_DIR)direction);
    
    ListViewGravity gravity = (ListViewGravity)DICTOOL->getIntValue_json(options, "gravity");
    listView->setGravity(gravity);
    
    float itemMargin = DICTOOL->getFloatValue_json(options, "itemMargin");
    listView->setItemsMargin(itemMargin);
}
    
}<|MERGE_RESOLUTION|>--- conflicted
+++ resolved
@@ -595,11 +595,8 @@
         const char* cmft = DICTOOL->getStringValue_json(options, "charMapFile");
         cmf_tp = tp_c.append(cmft).c_str();
         
-<<<<<<< HEAD
         labelAtlas->setProperty(DICTOOL->getStringValue_json(options, "stringValue"),cmf_tp,DICTOOL->getIntValue_json(options, "itemWidth"),DICTOOL->getIntValue_json(options,"itemHeight"),DICTOOL->getStringValue_json(options, "startCharMap"));
-=======
-        labelAtlas->setProperty(dicHelper->getStringValue_json(options, "stringValue"),cmf_tp,dicHelper->getIntValue_json(options, "itemWidth") / CC_CONTENT_SCALE_FACTOR() ,dicHelper->getIntValue_json(options,"itemHeight") / CC_CONTENT_SCALE_FACTOR(), dicHelper->getStringValue_json(options, "startCharMap"));
->>>>>>> 2946fadc
+        labelAtlas->setProperty(DICTOOL->getStringValue_json(options, "stringValue"),cmf_tp,DICTOOL->getIntValue_json(options, "itemWidth") / CC_CONTENT_SCALE_FACTOR() ,DICTOOL->getIntValue_json(options,"itemHeight") / CC_CONTENT_SCALE_FACTOR(), DICTOOL->getStringValue_json(options, "startCharMap"));
     }
     setColorPropsForWidgetFromJsonDictionary(widget,options);
 }
@@ -1493,11 +1490,7 @@
                 std::string tp_c = m_strFilePath;
                 const char* cmfPath = DICTOOL->getStringValue_json(cmftDic, "path");
                 const char* cmf_tp = tp_c.append(cmfPath).c_str();
-<<<<<<< HEAD
-                labelAtlas->setProperty(DICTOOL->getStringValue_json(options, "stringValue"),cmf_tp,DICTOOL->getIntValue_json(options, "itemWidth"),DICTOOL->getIntValue_json(options,"itemHeight"),DICTOOL->getStringValue_json(options, "startCharMap"));
-=======
-                labelAtlas->setProperty(dicHelper->getStringValue_json(options, "stringValue"),cmf_tp,dicHelper->getIntValue_json(options, "itemWidth") / CC_CONTENT_SCALE_FACTOR(),dicHelper->getIntValue_json(options,"itemHeight") / CC_CONTENT_SCALE_FACTOR(), dicHelper->getStringValue_json(options, "startCharMap"));
->>>>>>> 2946fadc
+                labelAtlas->setProperty(DICTOOL->getStringValue_json(options, "stringValue"),cmf_tp,DICTOOL->getIntValue_json(options, "itemWidth") / CC_CONTENT_SCALE_FACTOR(),DICTOOL->getIntValue_json(options,"itemHeight") / CC_CONTENT_SCALE_FACTOR(), DICTOOL->getStringValue_json(options, "startCharMap"));
                 break;
             }
             case 1:
