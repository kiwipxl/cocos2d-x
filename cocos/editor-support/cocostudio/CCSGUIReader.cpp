--- conflicted
+++ resolved
@@ -119,48 +119,17 @@
 
 UIWidget* GUIReader::widgetFromJsonFile(const char *fileName)
 {
-<<<<<<< HEAD
-	unsigned char *pBytes = NULL;
 	std::string jsonpath;
 	rapidjson::Document jsonDict;
-    jsonpath = CCFileUtils::sharedFileUtils()->fullPathForFilename(fileName);
+    jsonpath = CCFileUtils::getInstance()->fullPathForFilename(fileName);
     int pos = jsonpath.find_last_of('/');
 	m_strFilePath = jsonpath.substr(0,pos+1);
-    ssize_t size = 0;
-    pBytes = CCFileUtils::sharedFileUtils()->getFileData(jsonpath.c_str(),"r" , &size);
-	if(NULL == pBytes || strcmp((const char*)pBytes, "") == 0)
-	{
-		printf("read json file[%s] error!\n", fileName);
-		return NULL;
-	}
-	CCData *data = new CCData(pBytes, size);
-	std::string load_str = std::string((const char *)data->getBytes(), data->getSize() ); 
-	CC_SAFE_DELETE(data);
-	jsonDict.Parse<0>(load_str.c_str());
+    std::string contentStr = FileUtils::getInstance()->getStringFromFile(jsonpath);
+	jsonDict.Parse<0>(contentStr.c_str());
     if (jsonDict.HasParseError())
     {
         CCLOG("GetParseError %s\n",jsonDict.GetParseError());
     }
-=======
-    DictionaryHelper* dicHelper = DICTOOL;
-
-    std::string jsonpath;
-    JsonDictionary *jsonDict = nullptr;
-    jsonpath = CCFileUtils::getInstance()->fullPathForFilename(fileName);
-    int pos = jsonpath.find_last_of('/');
-    m_strFilePath = jsonpath.substr(0,pos+1);
-
-    std::string des = FileUtils::getInstance()->getStringFromFile(jsonpath);
-    if (des.empty())
-    {
-        CCLOG("read json file[%s] error!\n", fileName);
-        return nullptr;
-    }
-
-    jsonDict = new JsonDictionary();
-    jsonDict->initWithDescription(des.c_str());
-    
->>>>>>> ef743b84
     UIWidget* widget = nullptr;
     const char* fileVersion = DICTOOL->getStringValue_json(jsonDict, "version");
     WidgetPropertiesReader * pReader = nullptr;
@@ -185,11 +154,6 @@
     }
     
     CC_SAFE_DELETE(pReader);
-<<<<<<< HEAD
-    CC_SAFE_DELETE_ARRAY(pBytes);
-=======
-    CC_SAFE_DELETE(jsonDict);
->>>>>>> ef743b84
     return widget;
 }
 
