/****************************************************************************
Copyright (c) 2013-2014 Chukong Technologies Inc.

http://www.cocos2d-x.org

Permission is hereby granted, free of charge, to any person obtaining a copy
of this software and associated documentation files (the "Software"), to deal
in the Software without restriction, including without limitation the rights
to use, copy, modify, merge, publish, distribute, sublicense, and/or sell
copies of the Software, and to permit persons to whom the Software is
furnished to do so, subject to the following conditions:

The above copyright notice and this permission notice shall be included in
all copies or substantial portions of the Software.

THE SOFTWARE IS PROVIDED "AS IS", WITHOUT WARRANTY OF ANY KIND, EXPRESS OR
IMPLIED, INCLUDING BUT NOT LIMITED TO THE WARRANTIES OF MERCHANTABILITY,
FITNESS FOR A PARTICULAR PURPOSE AND NONINFRINGEMENT. IN NO EVENT SHALL THE
AUTHORS OR COPYRIGHT HOLDERS BE LIABLE FOR ANY CLAIM, DAMAGES OR OTHER
LIABILITY, WHETHER IN AN ACTION OF CONTRACT, TORT OR OTHERWISE, ARISING FROM,
OUT OF OR IN CONNECTION WITH THE SOFTWARE OR THE USE OR OTHER DEALINGS IN
THE SOFTWARE.
****************************************************************************/
#include "cocostudio/CCSGUIReader.h"
#include "ui/CocosGUI.h"
#include "cocostudio/CCActionManagerEx.h"
#include <fstream>
#include <iostream>
#include "WidgetReader/ButtonReader/ButtonReader.h"
#include "WidgetReader/CheckBoxReader/CheckBoxReader.h"
#include "WidgetReader/SliderReader/SliderReader.h"
#include "WidgetReader/ImageViewReader/ImageViewReader.h"
#include "WidgetReader/LoadingBarReader/LoadingBarReader.h"
#include "WidgetReader/TextAtlasReader/TextAtlasReader.h"
#include "WidgetReader/TextReader/TextReader.h"
#include "WidgetReader/TextBMFontReader/TextBMFontReader.h"
#include "WidgetReader/TextFieldReader/TextFieldReader.h"
#include "WidgetReader/LayoutReader/LayoutReader.h"
#include "WidgetReader/PageViewReader/PageViewReader.h"
#include "WidgetReader/ScrollViewReader/ScrollViewReader.h"
#include "WidgetReader/ListViewReader/ListViewReader.h"

using namespace cocos2d::ui;
using namespace cocos2d;


namespace cocostudio {
    
static GUIReader* sharedReader = nullptr;

GUIReader::GUIReader():
m_strFilePath("")
{
    ObjectFactory* factoryCreate = ObjectFactory::getInstance();
    
    factoryCreate->registerType(CREATE_CLASS_WIDGET_READER_INFO(ButtonReader));
    factoryCreate->registerType(CREATE_CLASS_WIDGET_READER_INFO(CheckBoxReader));
    factoryCreate->registerType(CREATE_CLASS_WIDGET_READER_INFO(SliderReader));
    factoryCreate->registerType(CREATE_CLASS_WIDGET_READER_INFO(ImageViewReader));
    factoryCreate->registerType(CREATE_CLASS_WIDGET_READER_INFO(LoadingBarReader));
    factoryCreate->registerType(CREATE_CLASS_WIDGET_READER_INFO(TextAtlasReader));
    factoryCreate->registerType(CREATE_CLASS_WIDGET_READER_INFO(TextReader));
    factoryCreate->registerType(CREATE_CLASS_WIDGET_READER_INFO(TextBMFontReader));
    factoryCreate->registerType(CREATE_CLASS_WIDGET_READER_INFO(TextFieldReader));
    factoryCreate->registerType(CREATE_CLASS_WIDGET_READER_INFO(LayoutReader));
    factoryCreate->registerType(CREATE_CLASS_WIDGET_READER_INFO(PageViewReader));
    factoryCreate->registerType(CREATE_CLASS_WIDGET_READER_INFO(ScrollViewReader));
    factoryCreate->registerType(CREATE_CLASS_WIDGET_READER_INFO(ListViewReader));
    
    factoryCreate->registerType(CREATE_CLASS_GUI_INFO(Button));
    factoryCreate->registerType(CREATE_CLASS_GUI_INFO(CheckBox));
    factoryCreate->registerType(CREATE_CLASS_GUI_INFO(ImageView));
    factoryCreate->registerType(CREATE_CLASS_GUI_INFO(Text));
    factoryCreate->registerType(CREATE_CLASS_GUI_INFO(TextAtlas));
    factoryCreate->registerType(CREATE_CLASS_GUI_INFO(TextBMFont));
    factoryCreate->registerType(CREATE_CLASS_GUI_INFO(LoadingBar));
    factoryCreate->registerType(CREATE_CLASS_GUI_INFO(Slider));
    factoryCreate->registerType(CREATE_CLASS_GUI_INFO(TextField));
    factoryCreate->registerType(CREATE_CLASS_GUI_INFO(Layout));
    factoryCreate->registerType(CREATE_CLASS_GUI_INFO(ListView));
    factoryCreate->registerType(CREATE_CLASS_GUI_INFO(PageView));
    factoryCreate->registerType(CREATE_CLASS_GUI_INFO(ScrollView));
}

GUIReader::~GUIReader()
{
}

GUIReader* GUIReader::getInstance()
{
    if (!sharedReader)
    {
        sharedReader = new GUIReader();
    }
    return sharedReader;
}

void GUIReader::destroyInstance()
{
    CC_SAFE_DELETE(sharedReader);
}

int GUIReader::getVersionInteger(const char *str)
{
    std::string strVersion = str;
    size_t length = strVersion.length();
    if (length < 7)
    {
        return 0;
    }
    size_t pos = strVersion.find_first_of(".");
    std::string t = strVersion.substr(0,pos);
    strVersion = strVersion.substr(pos+1,strVersion.length()-1);
    
    pos = strVersion.find_first_of(".");
    std::string h = strVersion.substr(0,pos);
    strVersion = strVersion.substr(pos+1,strVersion.length()-1);
    
    pos = strVersion.find_first_of(".");
    std::string te = strVersion.substr(0,pos);
    strVersion = strVersion.substr(pos+1,strVersion.length()-1);
    
    pos = strVersion.find_first_of(".");
    std::string s = strVersion.substr(0,pos);
    
    int it = atoi(t.c_str());
    int ih = atoi(h.c_str());
    int ite = atoi(te.c_str());
    int is = atoi(s.c_str());
    
    int iVersion = it*1000+ih*100+ite*10+is;
    CCLOG("iversion %d",iVersion);
    return iVersion;
    /************************/
}

void GUIReader::storeFileDesignSize(const char *fileName, const cocos2d::Size &size)
{
    std::string keyWidth = fileName;
    keyWidth.append("width");
    std::string keyHeight = fileName;
    keyHeight.append("height");
    _fileDesignSizes[keyWidth] = Value(size.width);
    _fileDesignSizes[keyHeight] = Value(size.height);
}

const cocos2d::Size GUIReader::getFileDesignSize(const char* fileName) const
{
    std::string keyWidth = fileName;
    keyWidth.append("width");
    std::string keyHeight = fileName;
    keyHeight.append("height");
    float w = _fileDesignSizes.at(keyWidth).asFloat();
    float h = _fileDesignSizes.at(keyHeight).asFloat();
    return Size(w, h);
}
    
void GUIReader::registerTypeAndCallBack(const std::string& classType,
                                        ObjectFactory::Instance ins,
                                        Ref *object,
                                        SEL_ParseEvent callBack)
{
    ObjectFactory* factoryCreate = ObjectFactory::getInstance();
    
    ObjectFactory::TInfo t(classType, ins);
    factoryCreate->registerType(t);
    
    if (object)
    {
        _mapObject.insert(ParseObjectMap::value_type(classType, object));
    }
    
    if (callBack)
    {
        _mapParseSelector.insert(ParseCallBackMap::value_type(classType, callBack));
    }
}


Widget* GUIReader::widgetFromJsonFile(const char *fileName)
{
	std::string jsonpath;
	rapidjson::Document jsonDict;
    jsonpath = CCFileUtils::getInstance()->fullPathForFilename(fileName);
    size_t pos = jsonpath.find_last_of('/');
	m_strFilePath = jsonpath.substr(0,pos+1);
    std::string contentStr = FileUtils::getInstance()->getStringFromFile(jsonpath);
	jsonDict.Parse<0>(contentStr.c_str());
    if (jsonDict.HasParseError())
    {
        CCLOG("GetParseError %s\n",jsonDict.GetParseError());
    }
    Widget* widget = nullptr;
    const char* fileVersion = DICTOOL->getStringValue_json(jsonDict, "version");
    WidgetPropertiesReader * pReader = nullptr;
    if (fileVersion)
    {
        int versionInteger = getVersionInteger(fileVersion);
        if (versionInteger < 250)
        {
            pReader = new WidgetPropertiesReader0250();
            widget = pReader->createWidget(jsonDict, m_strFilePath.c_str(), fileName);
        }
        else
        {
            pReader = new WidgetPropertiesReader0300();
            widget = pReader->createWidget(jsonDict, m_strFilePath.c_str(), fileName);
        }
    }
    else
    {
        pReader = new WidgetPropertiesReader0250();
        widget = pReader->createWidget(jsonDict, m_strFilePath.c_str(), fileName);
    }
    
    CC_SAFE_DELETE(pReader);
    return widget;
}



Widget* WidgetPropertiesReader0250::createWidget(const rapidjson::Value& data, const char* fullPath, const char* fileName)
{
    m_strFilePath = fullPath;
    int texturesCount = DICTOOL->getArrayCount_json(data, "textures");
    
    for (int i=0; i<texturesCount; i++)
    {
        const char* file = DICTOOL->getStringValueFromArray_json(data, "textures", i);
        std::string tp = fullPath;
        tp.append(file);
        CCSpriteFrameCache::getInstance()->addSpriteFramesWithFile(tp.c_str());
    }
    float fileDesignWidth = DICTOOL->getFloatValue_json(data, "designWidth");
    float fileDesignHeight = DICTOOL->getFloatValue_json(data, "designHeight");
    if (fileDesignWidth <= 0 || fileDesignHeight <= 0) {
        CCLOGERROR("Read design size error!\n");
        Size winSize = Director::getInstance()->getWinSize();
        GUIReader::getInstance()->storeFileDesignSize(fileName, winSize);
    }
    else
    {
        GUIReader::getInstance()->storeFileDesignSize(fileName, Size(fileDesignWidth, fileDesignHeight));
    }
    const rapidjson::Value& widgetTree = DICTOOL->getSubDictionary_json(data, "widgetTree");
    Widget* widget = widgetFromJsonDictionary(widgetTree);
    
    /* *********temp********* */
    if (widget->getContentSize().equals(Size::ZERO))
    {
        Layout* rootWidget = dynamic_cast<Layout*>(widget);
        rootWidget->setSize(Size(fileDesignWidth, fileDesignHeight));
    }
    /* ********************** */
    
    //    widget->setFileDesignSize(Size(fileDesignWidth, fileDesignHeight));
    const rapidjson::Value& actions = DICTOOL->getSubDictionary_json(data, "animation");
    /* *********temp********* */
    //    ActionManager::getInstance()->releaseActions();
    /* ********************** */
    CCLOG("file name == [%s]",fileName);
    Ref* rootWidget = (Ref*) widget;
    ActionManagerEx::getInstance()->initWithDictionary(fileName,actions,rootWidget);
    return widget;
}

Widget* WidgetPropertiesReader0250::widgetFromJsonDictionary(const rapidjson::Value&data)
{
    Widget* widget = nullptr;
    const char* classname = DICTOOL->getStringValue_json(data, "classname");
    const rapidjson::Value& uiOptions = DICTOOL->getSubDictionary_json(data, "options");
    if (classname && strcmp(classname, "Button") == 0)
    {
        widget = cocos2d::ui::Button::create();
        setPropsForButtonFromJsonDictionary(widget, uiOptions);
    }
    else if (classname && strcmp(classname, "CheckBox") == 0)
    {
        widget = CheckBox::create();
        setPropsForCheckBoxFromJsonDictionary(widget, uiOptions);
    }
    else if (classname && strcmp(classname, "Label") == 0)
    {
        widget = cocos2d::ui::Text::create();
        setPropsForLabelFromJsonDictionary(widget, uiOptions);
    }
    else if (classname && strcmp(classname, "LabelAtlas") == 0)
    {
        widget = cocos2d::ui::TextAtlas::create();
        setPropsForLabelAtlasFromJsonDictionary(widget, uiOptions);
    }
    else if (classname && strcmp(classname, "LoadingBar") == 0)
    {
        widget = cocos2d::ui::LoadingBar::create();
        setPropsForLoadingBarFromJsonDictionary(widget, uiOptions);
    }else if (classname && strcmp(classname, "ScrollView") == 0){
        widget = cocos2d::ui::ScrollView::create();
        setPropsForScrollViewFromJsonDictionary(widget, uiOptions);
    }
    else if (classname && strcmp(classname, "TextArea") == 0)
    {
        widget = cocos2d::ui::Text::create();
        setPropsForLabelFromJsonDictionary(widget, uiOptions);
    }
    else if (classname && strcmp(classname, "TextButton") == 0)
    {
        widget = cocos2d::ui::Button::create();
        setPropsForButtonFromJsonDictionary(widget, uiOptions);
    }
    else if (classname && strcmp(classname, "TextField") == 0)
    {
        widget = cocos2d::ui::TextField::create();
        setPropsForTextFieldFromJsonDictionary(widget, uiOptions);
    }
    else if (classname && strcmp(classname, "ImageView") == 0)
    {
        widget = cocos2d::ui::ImageView::create();
        setPropsForImageViewFromJsonDictionary(widget, uiOptions);
    }
    else if (classname && strcmp(classname, "Panel") == 0)
    {
        widget = Layout::create();
        setPropsForLayoutFromJsonDictionary(widget, uiOptions);
    }
    else if (classname && strcmp(classname, "Slider") == 0)
    {
        widget = cocos2d::ui::Slider::create();
        setPropsForSliderFromJsonDictionary(widget, uiOptions);
    }
    else if (classname && strcmp(classname, "LabelBMFont") == 0)
    {
        widget = cocos2d::ui::TextBMFont::create();
        setPropsForLabelBMFontFromJsonDictionary(widget, uiOptions);
    }
    else if (classname && strcmp(classname, "DragPanel") == 0)
    {
        widget = cocos2d::ui::ScrollView::create();
        setPropsForScrollViewFromJsonDictionary(widget, uiOptions);
    }
    
    int childrenCount = DICTOOL->getArrayCount_json(data, "children");
    for (int i=0;i<childrenCount;i++)
    {
        const rapidjson::Value& subData = DICTOOL->getDictionaryFromArray_json(data, "children", i);
        Widget* child = widgetFromJsonDictionary(subData);
        if (child)
        {
            widget->addChild(child);
        }
    }
    
    return widget;
}

void WidgetPropertiesReader0250::setPropsForWidgetFromJsonDictionary(Widget*widget,const rapidjson::Value&options)
{
    bool ignoreSizeExsit = DICTOOL->checkObjectExist_json(options, "ignoreSize");
    if (ignoreSizeExsit)
    {
        widget->ignoreContentAdaptWithSize(DICTOOL->getBooleanValue_json(options, "ignoreSize"));
    }
    
    float w = DICTOOL->getFloatValue_json(options, "width");
    float h = DICTOOL->getFloatValue_json(options, "height");
    widget->setSize(Size(w, h));
    
    widget->setTag(DICTOOL->getIntValue_json(options, "tag"));
	widget->setActionTag(DICTOOL->getIntValue_json(options, "actiontag"));
    widget->setTouchEnabled(DICTOOL->getBooleanValue_json(options, "touchAble"));
    const char* name = DICTOOL->getStringValue_json(options, "name");
    const char* widgetName = name?name:"default";
    widget->setName(widgetName);
    float x = DICTOOL->getFloatValue_json(options, "x");
    float y = DICTOOL->getFloatValue_json(options, "y");
    widget->setPosition(Vector2(x,y));
    bool sx = DICTOOL->checkObjectExist_json(options, "scaleX");
    if (sx)
    {
        widget->setScaleX(DICTOOL->getFloatValue_json(options, "scaleX"));
    }
    bool sy = DICTOOL->checkObjectExist_json(options, "scaleY");
    if (sy)
    {
        widget->setScaleY(DICTOOL->getFloatValue_json(options, "scaleY"));
    }
    bool rt = DICTOOL->checkObjectExist_json(options, "rotation");
    if (rt)
    {
        widget->setRotation(DICTOOL->getFloatValue_json(options, "rotation"));
    }
    bool vb = DICTOOL->checkObjectExist_json(options, "visible");
    if (vb)
    {
        widget->setVisible(DICTOOL->getBooleanValue_json(options, "visible"));
    }
    int z = DICTOOL->getIntValue_json(options, "ZOrder");
    widget->setLocalZOrder(z);
}

void WidgetPropertiesReader0250::setColorPropsForWidgetFromJsonDictionary(Widget *widget, const rapidjson::Value&options)
{
    bool op = DICTOOL->checkObjectExist_json(options, "opacity");
    if (op)
    {
        widget->setOpacity(DICTOOL->getIntValue_json(options, "opacity"));
    }
    bool cr = DICTOOL->checkObjectExist_json(options, "colorR");
    bool cg = DICTOOL->checkObjectExist_json(options, "colorG");
    bool cb = DICTOOL->checkObjectExist_json(options, "colorB");
    int colorR = cr ? DICTOOL->getIntValue_json(options, "colorR") : 255;
    int colorG = cg ? DICTOOL->getIntValue_json(options, "colorG") : 255;
    int colorB = cb ? DICTOOL->getIntValue_json(options, "colorB") : 255;
    widget->setColor(Color3B(colorR, colorG, colorB));
    bool apx = DICTOOL->checkObjectExist_json(options, "anchorPointX");
    float apxf = apx ? DICTOOL->getFloatValue_json(options, "anchorPointX") : ((widget->getWidgetType() == WidgetTypeWidget) ? 0.5f : 0.0f);
    bool apy = DICTOOL->checkObjectExist_json(options, "anchorPointY");
    float apyf = apy ? DICTOOL->getFloatValue_json(options, "anchorPointY") : ((widget->getWidgetType() == WidgetTypeWidget) ? 0.5f : 0.0f);
    widget->setAnchorPoint(Vector2(apxf, apyf));
    bool flipX = DICTOOL->getBooleanValue_json(options, "flipX");
    bool flipY = DICTOOL->getBooleanValue_json(options, "flipY");
    widget->setFlippedX(flipX);
    widget->setFlippedY(flipY);
}

void WidgetPropertiesReader0250::setPropsForButtonFromJsonDictionary(Widget*widget,const rapidjson::Value& options)
{
    setPropsForWidgetFromJsonDictionary(widget, options);
    cocos2d::ui::Button* button = static_cast<Button*>(widget);
    bool scale9Enable = DICTOOL->getBooleanValue_json(options, "scale9Enable");
    button->setScale9Enabled(scale9Enable);
    
    std::string tp_n = m_strFilePath;
    std::string tp_p = m_strFilePath;
    std::string tp_d = m_strFilePath;
    
    const char* normalFileName = DICTOOL->getStringValue_json(options, "normal");
    const char* pressedFileName = DICTOOL->getStringValue_json(options, "pressed");
    const char* disabledFileName = DICTOOL->getStringValue_json(options, "disabled");
    
    const char* normalFileName_tp = (normalFileName && (strcmp(normalFileName, "") != 0))?tp_n.append(normalFileName).c_str():nullptr;
    const char* pressedFileName_tp = (pressedFileName && (strcmp(pressedFileName, "") != 0))?tp_p.append(pressedFileName).c_str():nullptr;
    const char* disabledFileName_tp =  (disabledFileName && (strcmp(disabledFileName, "") != 0))?tp_d.append(disabledFileName).c_str():nullptr;
    bool useMergedTexture = DICTOOL->getBooleanValue_json(options, "useMergedTexture");
    if (scale9Enable)
    {
        float cx = DICTOOL->getFloatValue_json(options, "capInsetsX");
        float cy = DICTOOL->getFloatValue_json(options, "capInsetsY");
        float cw = DICTOOL->getFloatValue_json(options, "capInsetsWidth");
        float ch = DICTOOL->getFloatValue_json(options, "capInsetsHeight");
        
        if (useMergedTexture)
        {
            button->loadTextures(normalFileName, pressedFileName, disabledFileName,UI_TEX_TYPE_PLIST);
        }
        else
        {
            button->loadTextures(normalFileName_tp, pressedFileName_tp, disabledFileName_tp);
        }
        button->setCapInsets(Rect(cx, cy, cw, ch));
        bool sw = DICTOOL->checkObjectExist_json(options, "scale9Width");
        bool sh = DICTOOL->checkObjectExist_json(options, "scale9Height");
        if (sw && sh)
        {
            float swf = DICTOOL->getFloatValue_json(options, "scale9Width");
            float shf = DICTOOL->getFloatValue_json(options, "scale9Height");
            button->setSize(Size(swf, shf));
        }
    }
    else
    {
        if (useMergedTexture)
        {
            button->loadTextures(normalFileName, pressedFileName, disabledFileName,UI_TEX_TYPE_PLIST);
        }
        else
        {
            button->loadTextures(normalFileName_tp, pressedFileName_tp, disabledFileName_tp);
        }
    }
    bool tt = DICTOOL->checkObjectExist_json(options, "text");
    if (tt)
    {
        const char* text = DICTOOL->getStringValue_json(options, "text");
        if (text)
        {
            button->setTitleText(text);
        }
    }
    bool cr = DICTOOL->checkObjectExist_json(options, "textColorR");
    bool cg = DICTOOL->checkObjectExist_json(options, "textColorG");
    bool cb = DICTOOL->checkObjectExist_json(options, "textColorB");
    int cri = cr?DICTOOL->getIntValue_json(options, "textColorR"):255;
    int cgi = cg?DICTOOL->getIntValue_json(options, "textColorG"):255;
    int cbi = cb?DICTOOL->getIntValue_json(options, "textColorB"):255;
    button->setTitleColor(Color3B(cri,cgi,cbi));
    bool fs = DICTOOL->checkObjectExist_json(options, "fontSize");
    if (fs)
    {
        button->setTitleFontSize(DICTOOL->getIntValue_json(options, "fontSize"));
    }
    bool fn = DICTOOL->checkObjectExist_json(options, "fontName");
    if (fn)
    {
        button->setTitleFontName(DICTOOL->getStringValue_json(options, "fontName"));
    }
    setColorPropsForWidgetFromJsonDictionary(widget,options);
}

void WidgetPropertiesReader0250::setPropsForCheckBoxFromJsonDictionary(Widget*widget,const rapidjson::Value& options)
{
    setPropsForWidgetFromJsonDictionary(widget, options);
    CheckBox* checkBox = static_cast<CheckBox*>(widget);
    const char* backGroundFileName = DICTOOL->getStringValue_json(options, "backGroundBox");
    const char* backGroundSelectedFileName = DICTOOL->getStringValue_json(options, "backGroundBoxSelected");
    const char* frontCrossFileName = DICTOOL->getStringValue_json(options, "frontCross");
    const char* backGroundDisabledFileName = DICTOOL->getStringValue_json(options, "backGroundBoxDisabled");
    const char* frontCrossDisabledFileName = DICTOOL->getStringValue_json(options, "frontCrossDisabled");
    
    std::string tp_b = m_strFilePath;
    std::string tp_bs = m_strFilePath;
    std::string tp_c = m_strFilePath;
    std::string tp_bd = m_strFilePath;
    std::string tp_cd = m_strFilePath;
    
    const char* backGroundFileName_tp = (backGroundFileName && (strcmp(backGroundFileName, "") != 0))?tp_b.append(backGroundFileName).c_str():nullptr;
    const char* backGroundSelectedFileName_tp = (backGroundSelectedFileName && (strcmp(backGroundSelectedFileName, "") != 0))?tp_bs.append(backGroundSelectedFileName).c_str():nullptr;
    const char* frontCrossFileName_tp = (frontCrossFileName && (strcmp(frontCrossFileName, "") != 0))?tp_c.append(frontCrossFileName).c_str():nullptr;
    const char* backGroundDisabledFileName_tp = (backGroundDisabledFileName && (strcmp(backGroundDisabledFileName, "") != 0))?tp_bd.append(backGroundDisabledFileName).c_str():nullptr;
    const char* frontCrossDisabledFileName_tp = (frontCrossDisabledFileName && (strcmp(frontCrossDisabledFileName, "") != 0))?tp_cd.append(frontCrossDisabledFileName).c_str():nullptr;
    bool useMergedTexture = DICTOOL->getBooleanValue_json(options, "useMergedTexture");
    
    if (useMergedTexture)
    {
        checkBox->loadTextures(backGroundFileName, backGroundSelectedFileName, frontCrossFileName,backGroundDisabledFileName,frontCrossDisabledFileName,UI_TEX_TYPE_PLIST);
    }
    else
    {
        checkBox->loadTextures(backGroundFileName_tp, backGroundSelectedFileName_tp, frontCrossFileName_tp,backGroundDisabledFileName_tp,frontCrossDisabledFileName_tp);
    }
    checkBox->setSelectedState(DICTOOL->getBooleanValue_json(options, "selectedState"));
    setColorPropsForWidgetFromJsonDictionary(widget,options);
}

void WidgetPropertiesReader0250::setPropsForImageViewFromJsonDictionary(Widget*widget,const rapidjson::Value& options)
{
    setPropsForWidgetFromJsonDictionary(widget, options);
    cocos2d::ui::ImageView* imageView = static_cast<ImageView*>(widget);
    const char* imageFileName = DICTOOL->getStringValue_json(options, "fileName");
    bool scale9EnableExist = DICTOOL->checkObjectExist_json(options, "scale9Enable");
    bool scale9Enable = false;
    if (scale9EnableExist)
    {
        scale9Enable = DICTOOL->getBooleanValue_json(options, "scale9Enable");
    }
    imageView->setScale9Enabled(scale9Enable);
    
    std::string tp_i = m_strFilePath;
    const char* imageFileName_tp = nullptr;
    if (imageFileName && (strcmp(imageFileName, "") != 0))
    {
        imageFileName_tp = tp_i.append(imageFileName).c_str();
    }
    
    bool useMergedTexture = DICTOOL->getBooleanValue_json(options, "useMergedTexture");
    if (scale9Enable)
    {
        if (useMergedTexture)
        {
            imageView->loadTexture(imageFileName,UI_TEX_TYPE_PLIST);
        }
        else
        {
            imageView->loadTexture(imageFileName_tp);
        }
        
        bool sw = DICTOOL->checkObjectExist_json(options, "scale9Width");
        bool sh = DICTOOL->checkObjectExist_json(options, "scale9Height");
        if (sw && sh)
        {
            float swf = DICTOOL->getFloatValue_json(options, "scale9Width");
            float shf = DICTOOL->getFloatValue_json(options, "scale9Height");
            imageView->setSize(Size(swf, shf));
        }
        
        float cx = DICTOOL->getFloatValue_json(options, "capInsetsX");
        float cy = DICTOOL->getFloatValue_json(options, "capInsetsY");
        float cw = DICTOOL->getFloatValue_json(options, "capInsetsWidth");
        float ch = DICTOOL->getFloatValue_json(options, "capInsetsHeight");
        imageView->setCapInsets(Rect(cx, cy, cw, ch));
        
    }
    else
    {
        if (useMergedTexture)
        {
            imageView->loadTexture(imageFileName,UI_TEX_TYPE_PLIST);
        }
        else
        {
            imageView->loadTexture(imageFileName_tp);
        }
    }
    setColorPropsForWidgetFromJsonDictionary(widget,options);
}

void WidgetPropertiesReader0250::setPropsForLabelFromJsonDictionary(Widget*widget,const rapidjson::Value& options)
{
    setPropsForWidgetFromJsonDictionary(widget, options);
    cocos2d::ui::Text* label = static_cast<cocos2d::ui::Text*>(widget);
    bool touchScaleChangeAble = DICTOOL->getBooleanValue_json(options, "touchScaleEnable");
    label->setTouchScaleChangeEnabled(touchScaleChangeAble);
    const char* text = DICTOOL->getStringValue_json(options, "text");
    label->setText(text);
    bool fs = DICTOOL->checkObjectExist_json(options, "fontSize");
    if (fs)
    {
        label->setFontSize(DICTOOL->getIntValue_json(options, "fontSize"));
    }
    bool fn = DICTOOL->checkObjectExist_json(options, "fontName");
    if (fn)
    {
        label->setFontName(DICTOOL->getStringValue_json(options, "fontName"));
    }
    bool aw = DICTOOL->checkObjectExist_json(options, "areaWidth");
    bool ah = DICTOOL->checkObjectExist_json(options, "areaHeight");
    if (aw && ah)
    {
        Size size = Size(DICTOOL->getFloatValue_json(options, "areaWidth"),DICTOOL->getFloatValue_json(options,"areaHeight"));
        label->setTextAreaSize(size);
    }
    bool ha = DICTOOL->checkObjectExist_json(options, "hAlignment");
    if (ha)
    {
        label->setTextHorizontalAlignment((TextHAlignment)DICTOOL->getIntValue_json(options, "hAlignment"));
    }
    bool va = DICTOOL->checkObjectExist_json(options, "vAlignment");
    if (va)
    {
        label->setTextVerticalAlignment((TextVAlignment)DICTOOL->getIntValue_json(options, "vAlignment"));
    }
    setColorPropsForWidgetFromJsonDictionary(widget,options);
}

void WidgetPropertiesReader0250::setPropsForLabelAtlasFromJsonDictionary(Widget*widget,const rapidjson::Value& options)
{
    setPropsForWidgetFromJsonDictionary(widget, options);
    cocos2d::ui::TextAtlas* labelAtlas = static_cast<cocos2d::ui::TextAtlas*>(widget);
    bool sv = DICTOOL->checkObjectExist_json(options, "stringValue");
    bool cmf = DICTOOL->checkObjectExist_json(options, "charMapFile");
    bool iw = DICTOOL->checkObjectExist_json(options, "itemWidth");
    bool ih = DICTOOL->checkObjectExist_json(options, "itemHeight");
    bool scm = DICTOOL->checkObjectExist_json(options, "startCharMap");
    if (sv && cmf && iw && ih && scm && (strcmp(DICTOOL->getStringValue_json(options, "charMapFile"), "") != 0))
    {
        std::string tp_c = m_strFilePath;
        const char* cmf_tp = nullptr;
        const char* cmft = DICTOOL->getStringValue_json(options, "charMapFile");
        cmf_tp = tp_c.append(cmft).c_str();
        
        labelAtlas->setProperty(DICTOOL->getStringValue_json(options, "stringValue"),cmf_tp,DICTOOL->getIntValue_json(options, "itemWidth"),DICTOOL->getIntValue_json(options,"itemHeight"),DICTOOL->getStringValue_json(options, "startCharMap"));
        labelAtlas->setProperty(DICTOOL->getStringValue_json(options, "stringValue"),cmf_tp,DICTOOL->getIntValue_json(options, "itemWidth") / CC_CONTENT_SCALE_FACTOR() ,DICTOOL->getIntValue_json(options,"itemHeight") / CC_CONTENT_SCALE_FACTOR(), DICTOOL->getStringValue_json(options, "startCharMap"));
    }
    setColorPropsForWidgetFromJsonDictionary(widget,options);
}

void WidgetPropertiesReader0250::setPropsForLayoutFromJsonDictionary(Widget*widget,const rapidjson::Value& options)
{
    setPropsForWidgetFromJsonDictionary(widget, options);
    Layout* containerWidget = static_cast<Layout*>(widget);
    if (!dynamic_cast<cocos2d::ui::ScrollView*>(containerWidget)
        && !dynamic_cast<cocos2d::ui::ListView*>(containerWidget))
    {
        containerWidget->setClippingEnabled(DICTOOL->getBooleanValue_json(options, "clipAble"));
    }
    Layout* panel = (Layout*)widget;
    bool backGroundScale9Enable = DICTOOL->getBooleanValue_json(options, "backGroundScale9Enable");
    panel->setBackGroundImageScale9Enabled(backGroundScale9Enable);
    int cr = DICTOOL->getIntValue_json(options, "bgColorR");
    int cg = DICTOOL->getIntValue_json(options, "bgColorG");
    int cb = DICTOOL->getIntValue_json(options, "bgColorB");
    
    int scr = DICTOOL->getIntValue_json(options, "bgStartColorR");
    int scg = DICTOOL->getIntValue_json(options, "bgStartColorG");
    int scb = DICTOOL->getIntValue_json(options, "bgStartColorB");
    
    int ecr = DICTOOL->getIntValue_json(options, "bgEndColorR");
    int ecg = DICTOOL->getIntValue_json(options, "bgEndColorG");
    int ecb = DICTOOL->getIntValue_json(options, "bgEndColorB");
    
    float bgcv1 = DICTOOL->getFloatValue_json(options, "vectorX");
    float bgcv2 = DICTOOL->getFloatValue_json(options, "vectorY");
    panel->setBackGroundColorVector(Vector2(bgcv1, bgcv2));
    
    int co = DICTOOL->getIntValue_json(options, "bgColorOpacity");
    
    int colorType = DICTOOL->getIntValue_json(options, "colorType");
    panel->setBackGroundColorType(LayoutBackGroundColorType(colorType));
    panel->setBackGroundColor(Color3B(scr, scg, scb),Color3B(ecr, ecg, ecb));
    panel->setBackGroundColor(Color3B(cr, cg, cb));
    panel->setBackGroundColorOpacity(co);
    
    std::string tp_b = m_strFilePath;
    const char* imageFileName = DICTOOL->getStringValue_json(options, "backGroundImage");
    const char* imageFileName_tp = (imageFileName && (strcmp(imageFileName, "") != 0))?tp_b.append(imageFileName).c_str():nullptr;
    bool useMergedTexture = DICTOOL->getBooleanValue_json(options, "useMergedTexture");
    if (backGroundScale9Enable)
    {
        float cx = DICTOOL->getFloatValue_json(options, "capInsetsX");
        float cy = DICTOOL->getFloatValue_json(options, "capInsetsY");
        float cw = DICTOOL->getFloatValue_json(options, "capInsetsWidth");
        float ch = DICTOOL->getFloatValue_json(options, "capInsetsHeight");
        if (useMergedTexture)
        {
            panel->setBackGroundImage(imageFileName,UI_TEX_TYPE_PLIST);
        }
        else
        {
            panel->setBackGroundImage(imageFileName_tp);
        }
        panel->setBackGroundImageCapInsets(Rect(cx, cy, cw, ch));
    }
    else
    {
        
        if (useMergedTexture)
        {
            panel->setBackGroundImage(imageFileName,UI_TEX_TYPE_PLIST);
        }
        else
        {
            panel->setBackGroundImage(imageFileName_tp);
        }
    }
    setColorPropsForWidgetFromJsonDictionary(widget,options);
}

void WidgetPropertiesReader0250::setPropsForScrollViewFromJsonDictionary(Widget*widget,const rapidjson::Value& options)
{
    setPropsForLayoutFromJsonDictionary(widget, options);
    cocos2d::ui::ScrollView* scrollView = static_cast<cocos2d::ui::ScrollView*>(widget);
    float innerWidth = DICTOOL->getFloatValue_json(options, "innerWidth");
    float innerHeight = DICTOOL->getFloatValue_json(options, "innerHeight");
    scrollView->setInnerContainerSize(Size(innerWidth, innerHeight));
	int direction = DICTOOL->getFloatValue_json(options, "direction");
    scrollView->setDirection((SCROLLVIEW_DIR)direction);
    scrollView->setBounceEnabled(DICTOOL->getBooleanValue_json(options, "bounceEnable"));
    setColorPropsForWidgetFromJsonDictionary(widget,options);
}

void WidgetPropertiesReader0250::setPropsForSliderFromJsonDictionary(Widget*widget,const rapidjson::Value& options)
{
    setPropsForWidgetFromJsonDictionary(widget, options);
    cocos2d::ui::Slider* slider = static_cast<cocos2d::ui::Slider*>(widget);
    
    bool barTextureScale9Enable = DICTOOL->getBooleanValue_json(options, "barTextureScale9Enable");
    slider->setScale9Enabled(barTextureScale9Enable);
    bool bt = DICTOOL->checkObjectExist_json(options, "barFileName");
    float barLength = DICTOOL->getFloatValue_json(options, "length");
    bool useMergedTexture = DICTOOL->getBooleanValue_json(options, "useMergedTexture");
    if (bt)
    {
        if (barTextureScale9Enable)
        {
            std::string tp_b = m_strFilePath;
            const char* imageFileName = DICTOOL->getStringValue_json(options, "barFileName");
            const char* imageFileName_tp = (imageFileName && (strcmp(imageFileName, "") != 0))?tp_b.append(imageFileName).c_str():nullptr;
            if (useMergedTexture)
            {
                slider->loadBarTexture(imageFileName,UI_TEX_TYPE_PLIST);
            }
            else
            {
                slider->loadBarTexture(imageFileName_tp);
            }
            slider->setSize(Size(barLength, slider->getContentSize().height));
        }
        else
        {
            std::string tp_b = m_strFilePath;
            const char* imageFileName = DICTOOL->getStringValue_json(options, "barFileName");
            const char* imageFileName_tp = (imageFileName && (strcmp(imageFileName, "") != 0))?tp_b.append(imageFileName).c_str():nullptr;
            if (useMergedTexture)
            {
                slider->loadBarTexture(imageFileName,UI_TEX_TYPE_PLIST);
            }
            else
            {
                slider->loadBarTexture(imageFileName_tp);
            }
        }
    }
    std::string tp_n = m_strFilePath;
    std::string tp_p = m_strFilePath;
    std::string tp_d = m_strFilePath;
    
    const char* normalFileName = DICTOOL->getStringValue_json(options, "ballNormal");
    const char* pressedFileName = DICTOOL->getStringValue_json(options, "ballPressed");
    const char* disabledFileName = DICTOOL->getStringValue_json(options, "ballDisabled");
    
    const char* normalFileName_tp = (normalFileName && (strcmp(normalFileName, "") != 0))?tp_n.append(normalFileName).c_str():nullptr;
    const char* pressedFileName_tp = (pressedFileName && (strcmp(pressedFileName, "") != 0))?tp_p.append(pressedFileName).c_str():nullptr;
    const char* disabledFileName_tp =  (disabledFileName && (strcmp(disabledFileName, "") != 0))?tp_d.append(disabledFileName).c_str():nullptr;
    if (useMergedTexture)
    {
        slider->loadSlidBallTextures(normalFileName,pressedFileName,disabledFileName,UI_TEX_TYPE_PLIST);
    }
    else
    {
        slider->loadSlidBallTextures(normalFileName_tp,pressedFileName_tp,disabledFileName_tp);
    }
    slider->setPercent(DICTOOL->getIntValue_json(options, "percent"));
    
    std::string tp_b = m_strFilePath;
    const char* imageFileName = DICTOOL->getStringValue_json(options, "progressBarFileName");
    const char* imageFileName_tp = (imageFileName && (strcmp(imageFileName, "") != 0))?tp_b.append(imageFileName).c_str():nullptr;
    if (useMergedTexture)
    {
        slider->loadProgressBarTexture(imageFileName, UI_TEX_TYPE_PLIST);
    }
    else
    {
        slider->loadProgressBarTexture(imageFileName_tp);
    }
    setColorPropsForWidgetFromJsonDictionary(widget,options);
}

void WidgetPropertiesReader0250::setPropsForTextFieldFromJsonDictionary(Widget*widget,const rapidjson::Value& options)
{
    setPropsForWidgetFromJsonDictionary(widget, options);
    cocos2d::ui::TextField* textField = static_cast<cocos2d::ui::TextField*>(widget);
    bool ph = DICTOOL->checkObjectExist_json(options, "placeHolder");
    if (ph)
    {
        textField->setPlaceHolder(DICTOOL->getStringValue_json(options, "placeHolder"));
    }
    textField->setText(DICTOOL->getStringValue_json(options, "text"));
    bool fs = DICTOOL->checkObjectExist_json(options, "fontSize");
    if (fs)
    {
        textField->setFontSize(DICTOOL->getIntValue_json(options, "fontSize"));
    }
    bool fn = DICTOOL->checkObjectExist_json(options, "fontName");
    if (fn)
    {
        textField->setFontName(DICTOOL->getStringValue_json(options, "fontName"));
    }
    bool tsw = DICTOOL->checkObjectExist_json(options, "touchSizeWidth");
    bool tsh = DICTOOL->checkObjectExist_json(options, "touchSizeHeight");
    if (tsw && tsh)
    {
        textField->setTouchSize(Size(DICTOOL->getFloatValue_json(options, "touchSizeWidth"), DICTOOL->getFloatValue_json(options,"touchSizeHeight")));
    }
    
    float dw = DICTOOL->getFloatValue_json(options, "width");
    float dh = DICTOOL->getFloatValue_json(options, "height");
    if (dw > 0.0f || dh > 0.0f)
    {
        //textField->setSize(Size(dw, dh));
    }
    bool maxLengthEnable = DICTOOL->getBooleanValue_json(options, "maxLengthEnable");
    textField->setMaxLengthEnabled(maxLengthEnable);
    
    if (maxLengthEnable)
    {
        int maxLength = DICTOOL->getIntValue_json(options, "maxLength");
        textField->setMaxLength(maxLength);
    }
    bool passwordEnable = DICTOOL->getBooleanValue_json(options, "passwordEnable");
    textField->setPasswordEnabled(passwordEnable);
    if (passwordEnable)
    {
        textField->setPasswordStyleText(DICTOOL->getStringValue_json(options, "passwordStyleText"));
    }
    setColorPropsForWidgetFromJsonDictionary(widget,options);
}

void WidgetPropertiesReader0250::setPropsForLoadingBarFromJsonDictionary(Widget *widget, const rapidjson::Value&options)
{
    setPropsForWidgetFromJsonDictionary(widget, options);
    cocos2d::ui::LoadingBar* loadingBar = static_cast<cocos2d::ui::LoadingBar*>(widget);
    bool useMergedTexture = DICTOOL->getBooleanValue_json(options, "useMergedTexture");
    std::string tp_b = m_strFilePath;
    const char*imageFileName =  DICTOOL->getStringValue_json(options, "texture");
    const char* imageFileName_tp = (imageFileName && (strcmp(imageFileName, "") != 0))?tp_b.append(imageFileName).c_str():nullptr;
    if (useMergedTexture)
    {
        loadingBar->loadTexture(imageFileName,UI_TEX_TYPE_PLIST);
    }
    else
    {
        loadingBar->loadTexture(imageFileName_tp);
    }
    loadingBar->setDirection(LoadingBarType(DICTOOL->getIntValue_json(options, "direction")));
    loadingBar->setPercent(DICTOOL->getIntValue_json(options, "percent"));
    setColorPropsForWidgetFromJsonDictionary(widget,options);
}

void WidgetPropertiesReader0250::setPropsForLabelBMFontFromJsonDictionary(Widget *widget, const rapidjson::Value&options)
{
    
    setPropsForWidgetFromJsonDictionary(widget, options);
    
    cocos2d::ui::TextBMFont* labelBMFont = static_cast<cocos2d::ui::TextBMFont*>(widget);
    
    std::string tp_c = m_strFilePath;
    const char* cmf_tp = nullptr;
    const char* cmft = DICTOOL->getStringValue_json(options, "fileName");
    cmf_tp = tp_c.append(cmft).c_str();
    
    labelBMFont->setFntFile(cmf_tp);
    
    const char* text = DICTOOL->getStringValue_json(options, "text");
    labelBMFont->setText(text);
    
    setColorPropsForWidgetFromJsonDictionary(widget,options);
}
    
void WidgetPropertiesReader0250::setPropsForAllWidgetFromJsonDictionary(WidgetReaderProtocol *reader, Widget *widget, const rapidjson::Value &options)
{
    
}

void WidgetPropertiesReader0250::setPropsForAllCustomWidgetFromJsonDictionary(const std::string &classType,
                                                                              cocos2d::ui::Widget *widget,
                                                                              const rapidjson::Value &customOptions)
{
    
}


/*0.3.0.0~1.0.0.0*/
Widget* WidgetPropertiesReader0300::createWidget(const rapidjson::Value& data, const char* fullPath, const char* fileName)
{
    m_strFilePath = fullPath;

    int texturesCount = DICTOOL->getArrayCount_json(data, "textures");
    
    for (int i=0; i<texturesCount; i++)
    {
        const char* file = DICTOOL->getStringValueFromArray_json(data, "textures", i);
        std::string tp = fullPath;
        tp.append(file);
        SpriteFrameCache::getInstance()->addSpriteFramesWithFile(tp.c_str());
    }
    float fileDesignWidth = DICTOOL->getFloatValue_json(data, "designWidth");
    float fileDesignHeight = DICTOOL->getFloatValue_json(data, "designHeight");
    if (fileDesignWidth <= 0 || fileDesignHeight <= 0) {
        CCLOGERROR("Read design size error!\n");
        Size winSize = Director::getInstance()->getWinSize();
        GUIReader::getInstance()->storeFileDesignSize(fileName, winSize);
    }
    else
    {
        GUIReader::getInstance()->storeFileDesignSize(fileName, Size(fileDesignWidth, fileDesignHeight));
    }
    const rapidjson::Value& widgetTree = DICTOOL->getSubDictionary_json(data, "widgetTree");
    Widget* widget = widgetFromJsonDictionary(widgetTree);
    
    /* *********temp********* */
    if (widget->getContentSize().equals(Size::ZERO))
    {
        Layout* rootWidget = dynamic_cast<Layout*>(widget);
        rootWidget->setSize(Size(fileDesignWidth, fileDesignHeight));
    }
    /* ********************** */
    
    //    widget->setFileDesignSize(Size(fileDesignWidth, fileDesignHeight));
    const rapidjson::Value& actions = DICTOOL->getSubDictionary_json(data, "animation");
    /* *********temp********* */
    //    ActionManager::getInstance()->releaseActions();
    /* ********************** */
    CCLOG("file name == [%s]",fileName);
    Ref* rootWidget = (Ref*) widget;
    ActionManagerEx::getInstance()->initWithDictionary(fileName,actions,rootWidget);
    return widget;
}
    
Widget* WidgetPropertiesReader0300::widgetFromJsonDictionary(const rapidjson::Value& data)
{
    const char* classname = DICTOOL->getStringValue_json(data, "classname");
    const rapidjson::Value& uiOptions = DICTOOL->getSubDictionary_json(data, "options");
    Widget* widget = ObjectFactory::getInstance()->createGUI(classname);
    
    // create widget reader to parse properties of widget
    std::string readerName = classname;
    if (readerName == "Panel")
    {
        readerName = "Layout";
    }
    else if (readerName == "TextArea")
    {
        readerName = "Text";
    }
    else if (readerName == "TextButton")
    {
        readerName = "Button";
    }
    else if (readerName == "Label")
    {
        readerName = "Text";
    }
    else if (readerName == "LabelAtlas")
    {
        readerName = "TextAtlas";
    }
    else if (readerName == "LabelBMFont")
    {
        readerName = "TextBMFont";
    }
    readerName.append("Reader");
    WidgetReaderProtocol* reader = ObjectFactory::getInstance()->createWidgetReaderProtocol(readerName);
    
    if (reader)
    {
        // widget parse with widget reader
        setPropsForAllWidgetFromJsonDictionary(reader, widget, uiOptions);
    }
    else
    {
        // 1st., custom widget parse properties of parent widget with parent widget reader
        if (dynamic_cast<Button*>(widget))
        {
            readerName = "ButtonReader";
        }
        else if (dynamic_cast<CheckBox*>(widget))
        {
            readerName = "CheckBoxReader";
        }
        else if (dynamic_cast<ImageView*>(widget))
        {
            readerName = "ImageViewReader";
        }
        else if (dynamic_cast<TextAtlas*>(widget))
        {
            readerName = "TextAtlasReader";
        }
        else if (dynamic_cast<TextBMFont*>(widget))
        {
            readerName = "TextBMFontReader";
        }
        else if (dynamic_cast<Text*>(widget))
        {
            readerName = "TextReader";
        }
        else if (dynamic_cast<LoadingBar*>(widget))
        {
            readerName = "LoadingBarReader";
        }
        else if (dynamic_cast<Slider*>(widget))
        {
            readerName = "SliderReader";
        }
        else if (dynamic_cast<TextField*>(widget))
        {
            readerName = "TextFieldReader";
        }
        else if (dynamic_cast<Layout*>(widget))
        {
            readerName = "LayoutReader";
        }
        else if (dynamic_cast<ScrollView*>(widget))
        {
            readerName = "ScrollViewReader";
        }
        else if (dynamic_cast<ListView*>(widget))
        {
            readerName = "ListViewReader";
        }
        else if (dynamic_cast<PageView*>(widget))
        {
            readerName = "PageViewReader";
        }
        else if (dynamic_cast<Widget*>(widget))
        {
            readerName = "WidgetReader";
        }
        reader = ObjectFactory::getInstance()->createWidgetReaderProtocol(readerName);
        setPropsForAllWidgetFromJsonDictionary(reader, widget, uiOptions);
        
        // 2nd., custom widget parse with custom reader
        const char* customProperty = DICTOOL->getStringValue_json(uiOptions, "customProperty");
        rapidjson::Document customJsonDict;
        customJsonDict.Parse<0>(customProperty);
        if (customJsonDict.HasParseError())
        {
            CCLOG("GetParseError %s\n", customJsonDict.GetParseError());
        }
        setPropsForAllCustomWidgetFromJsonDictionary(classname, widget, customJsonDict);
    }
    
    int childrenCount = DICTOOL->getArrayCount_json(data, "children");
    for (int i = 0; i < childrenCount; i++)
    {
        const rapidjson::Value& subData = DICTOOL->getDictionaryFromArray_json(data, "children", i);
        cocos2d::ui::Widget* child = widgetFromJsonDictionary(subData);
        if (child)
        {
            PageView* pageView = dynamic_cast<PageView*>(widget);
            if (pageView)
            {
                pageView->addPage(static_cast<Layout*>(child));
            }
            else
            {
                ListView* listView = dynamic_cast<ListView*>(widget);
                if (listView)
                {
                    listView->pushBackCustomItem(child);
                }
                else
                {
                    if (!dynamic_cast<Layout*>(widget))
                    {
<<<<<<< HEAD
                        child->setPosition(Vector2(child->getPositionX() + widget->getSize().width / 2.0f, child->getPositionY() + widget->getSize().height / 2.0f));
=======
                        if (child->getPositionType() == cocos2d::ui::POSITION_PERCENT)
                        {
                            child->setPositionPercent(Point(child->getPositionPercent().x + 0.5f, child->getPositionPercent().y + 0.5f));
                        }
                        child->setPosition(Point(child->getPositionX() + widget->getSize().width / 2.0f, child->getPositionY() + widget->getSize().height / 2.0f));
>>>>>>> 55911e1e
                    }
                    widget->addChild(child);
                }
            }
        }
    }
    return widget;
}

void WidgetPropertiesReader0300::setPropsForWidgetFromJsonDictionary(Widget*widget,const rapidjson::Value&options)
{
    bool ignoreSizeExsit = DICTOOL->checkObjectExist_json(options, "ignoreSize");
    if (ignoreSizeExsit)
    {
        widget->ignoreContentAdaptWithSize(DICTOOL->getBooleanValue_json(options, "ignoreSize"));
    }
    
    widget->setSizeType((SizeType)DICTOOL->getIntValue_json(options, "sizeType"));
    widget->setPositionType((PositionType)DICTOOL->getIntValue_json(options, "positionType"));
    
    widget->setSizePercent(Vector2(DICTOOL->getFloatValue_json(options, "sizePercentX"), DICTOOL->getFloatValue_json(options, "sizePercentY")));
    widget->setPositionPercent(Vector2(DICTOOL->getFloatValue_json(options, "positionPercentX"), DICTOOL->getFloatValue_json(options, "positionPercentY")));
    
    float w = DICTOOL->getFloatValue_json(options, "width");
    float h = DICTOOL->getFloatValue_json(options, "height");
    widget->setSize(Size(w, h));
    
    widget->setTag(DICTOOL->getIntValue_json(options, "tag"));
	widget->setActionTag(DICTOOL->getIntValue_json(options, "actiontag"));
    widget->setTouchEnabled(DICTOOL->getBooleanValue_json(options, "touchAble"));
    const char* name = DICTOOL->getStringValue_json(options, "name");
    const char* widgetName = name?name:"default";
    widget->setName(widgetName);
    float x = DICTOOL->getFloatValue_json(options, "x");
    float y = DICTOOL->getFloatValue_json(options, "y");
    widget->setPosition(Vector2(x,y));
    bool sx = DICTOOL->checkObjectExist_json(options, "scaleX");
    if (sx)
    {
        widget->setScaleX(DICTOOL->getFloatValue_json(options, "scaleX"));
    }
    bool sy = DICTOOL->checkObjectExist_json(options, "scaleY");
    if (sy)
    {
        widget->setScaleY(DICTOOL->getFloatValue_json(options, "scaleY"));
    }
    bool rt = DICTOOL->checkObjectExist_json(options, "rotation");
    if (rt)
    {
        widget->setRotation(DICTOOL->getFloatValue_json(options, "rotation"));
    }
    bool vb = DICTOOL->checkObjectExist_json(options, "visible");
    if (vb)
    {
        widget->setVisible(DICTOOL->getBooleanValue_json(options, "visible"));
    }
    int z = DICTOOL->getIntValue_json(options, "ZOrder");
    widget->setLocalZOrder(z);

	bool layout = DICTOOL->checkObjectExist_json(options, "layoutParameter");
	if (layout)
	{
		const rapidjson::Value& layoutParameterDic = DICTOOL->getSubDictionary_json(options, "layoutParameter");
		int paramType = DICTOOL->getIntValue_json(layoutParameterDic, "type");
        LayoutParameter* parameter = nullptr;
        switch (paramType)
        {
            case 0:
                break;
            case 1:
            {
                parameter = LinearLayoutParameter::create();
				int gravity = DICTOOL->getIntValue_json(layoutParameterDic, "gravity");
                ((LinearLayoutParameter*)parameter)->setGravity((LinearGravity)gravity);
                break;
            }
            case 2:
            {
                parameter = RelativeLayoutParameter::create();
                RelativeLayoutParameter* rParameter = (RelativeLayoutParameter*)parameter;
				const char* relativeName = DICTOOL->getStringValue_json(layoutParameterDic, "relativeName");
                rParameter->setRelativeName(relativeName);
				const char* relativeToName = DICTOOL->getStringValue_json(layoutParameterDic, "relativeToName");
                rParameter->setRelativeToWidgetName(relativeToName);
				int align = DICTOOL->getIntValue_json(layoutParameterDic, "align");
                rParameter->setAlign((RelativeAlign)align);
                break;
            }
            default:
                break;
        }
        if (parameter)
        {
			float mgl = DICTOOL->getFloatValue_json(layoutParameterDic, "marginLeft");
			float mgt = DICTOOL->getFloatValue_json(layoutParameterDic, "marginTop");
			float mgr = DICTOOL->getFloatValue_json(layoutParameterDic, "marginRight");
			float mgb = DICTOOL->getFloatValue_json(layoutParameterDic, "marginDown");
            parameter->setMargin(Margin(mgl, mgt, mgr, mgb));
            widget->setLayoutParameter(parameter);
        }
    }
}

void WidgetPropertiesReader0300::setColorPropsForWidgetFromJsonDictionary(Widget *widget, const rapidjson::Value&options)
{
    bool op = DICTOOL->checkObjectExist_json(options, "opacity");
    if (op)
    {
        widget->setOpacity(DICTOOL->getIntValue_json(options, "opacity"));
    }
    bool cr = DICTOOL->checkObjectExist_json(options, "colorR");
    bool cg = DICTOOL->checkObjectExist_json(options, "colorG");
    bool cb = DICTOOL->checkObjectExist_json(options, "colorB");
    int colorR = cr ? DICTOOL->getIntValue_json(options, "colorR") : 255;
    int colorG = cg ? DICTOOL->getIntValue_json(options, "colorG") : 255;
    int colorB = cb ? DICTOOL->getIntValue_json(options, "colorB") : 255;
    widget->setColor(Color3B(colorR, colorG, colorB));
    bool apx = DICTOOL->checkObjectExist_json(options, "anchorPointX");
    float apxf = apx ? DICTOOL->getFloatValue_json(options, "anchorPointX") : ((widget->getWidgetType() == WidgetTypeWidget) ? 0.5f : 0.0f);
    bool apy = DICTOOL->checkObjectExist_json(options, "anchorPointY");
    float apyf = apy ? DICTOOL->getFloatValue_json(options, "anchorPointY") : ((widget->getWidgetType() == WidgetTypeWidget) ? 0.5f : 0.0f);
    widget->setAnchorPoint(Vector2(apxf, apyf));
    bool flipX = DICTOOL->getBooleanValue_json(options, "flipX");
    bool flipY = DICTOOL->getBooleanValue_json(options, "flipY");
    widget->setFlippedX(flipX);
    widget->setFlippedY(flipY);
}

void WidgetPropertiesReader0300::setPropsForButtonFromJsonDictionary(Widget*widget,const rapidjson::Value& options)
{
    setPropsForWidgetFromJsonDictionary(widget, options);
    cocos2d::ui::Button* button = static_cast<cocos2d::ui::Button*>(widget);
    bool scale9Enable = DICTOOL->getBooleanValue_json(options, "scale9Enable");
    button->setScale9Enabled(scale9Enable);
    
    const rapidjson::Value& normalDic = DICTOOL->getSubDictionary_json(options, "normalData");
    int normalType = DICTOOL->getIntValue_json(normalDic, "resourceType");
    switch (normalType)
    {
        case 0:
        {
            std::string tp_n = m_strFilePath;
            const char* normalFileName = DICTOOL->getStringValue_json(normalDic, "path");
            const char* normalFileName_tp = (normalFileName && (strcmp(normalFileName, "") != 0))?tp_n.append(normalFileName).c_str():nullptr;
            button->loadTextureNormal(normalFileName_tp);
            break;
        }
        case 1:
        {
            const char* normalFileName = DICTOOL->getStringValue_json(normalDic, "path");
            button->loadTextureNormal(normalFileName,UI_TEX_TYPE_PLIST);
            break;
        }
        default:
            break;
    }
    const rapidjson::Value& pressedDic = DICTOOL->getSubDictionary_json(options, "pressedData");
    int pressedType = DICTOOL->getIntValue_json(pressedDic, "resourceType");
    switch (pressedType)
    {
        case 0:
        {
            std::string tp_p = m_strFilePath;
            const char* pressedFileName = DICTOOL->getStringValue_json(pressedDic, "path");
            const char* pressedFileName_tp = (pressedFileName && (strcmp(pressedFileName, "") != 0))?tp_p.append(pressedFileName).c_str():nullptr;
            button->loadTexturePressed(pressedFileName_tp);
            break;
        }
        case 1:
        {
            const char* pressedFileName = DICTOOL->getStringValue_json(pressedDic, "path");
            button->loadTexturePressed(pressedFileName,UI_TEX_TYPE_PLIST);
            break;
        }
        default:
            break;
    }
    const rapidjson::Value& disabledDic = DICTOOL->getSubDictionary_json(options, "disabledData");
    int disabledType = DICTOOL->getIntValue_json(disabledDic, "resourceType");
    switch (disabledType)
    {
        case 0:
        {
            std::string tp_d = m_strFilePath;
            const char* disabledFileName = DICTOOL->getStringValue_json(disabledDic, "path");
            const char* disabledFileName_tp = (disabledFileName && (strcmp(disabledFileName, "") != 0))?tp_d.append(disabledFileName).c_str():nullptr;
            button->loadTextureDisabled(disabledFileName_tp);
            break;
        }
        case 1:
        {
            const char* disabledFileName = DICTOOL->getStringValue_json(disabledDic, "path");
            button->loadTextureDisabled(disabledFileName,UI_TEX_TYPE_PLIST);
            break;
        }
        default:
            break;
    }
    if (scale9Enable)
    {
        float cx = DICTOOL->getFloatValue_json(options, "capInsetsX");
        float cy = DICTOOL->getFloatValue_json(options, "capInsetsY");
        float cw = DICTOOL->getFloatValue_json(options, "capInsetsWidth");
        float ch = DICTOOL->getFloatValue_json(options, "capInsetsHeight");
        
        button->setCapInsets(Rect(cx, cy, cw, ch));
        bool sw = DICTOOL->checkObjectExist_json(options, "scale9Width");
        bool sh = DICTOOL->checkObjectExist_json(options, "scale9Height");
        if (sw && sh)
        {
            float swf = DICTOOL->getFloatValue_json(options, "scale9Width");
            float shf = DICTOOL->getFloatValue_json(options, "scale9Height");
            button->setSize(Size(swf, shf));
        }
    }
    bool tt = DICTOOL->checkObjectExist_json(options, "text");
    if (tt)
    {
        const char* text = DICTOOL->getStringValue_json(options, "text");
        if (text)
        {
            button->setTitleText(text);
        }
    }
    
    bool cr = DICTOOL->checkObjectExist_json(options, "textColorR");
    bool cg = DICTOOL->checkObjectExist_json(options, "textColorG");
    bool cb = DICTOOL->checkObjectExist_json(options, "textColorB");
    int cri = cr?DICTOOL->getIntValue_json(options, "textColorR"):255;
    int cgi = cg?DICTOOL->getIntValue_json(options, "textColorG"):255;
    int cbi = cb?DICTOOL->getIntValue_json(options, "textColorB"):255;
    button->setTitleColor(Color3B(cri,cgi,cbi));
    bool fs = DICTOOL->checkObjectExist_json(options, "fontSize");
    if (fs)
    {
        button->setTitleFontSize(DICTOOL->getIntValue_json(options, "fontSize"));
    }
    bool fn = DICTOOL->checkObjectExist_json(options, "fontName");
    if (fn)
    {
        button->setTitleFontName(DICTOOL->getStringValue_json(options, "fontName"));
    }
    setColorPropsForWidgetFromJsonDictionary(widget,options);
}

void WidgetPropertiesReader0300::setPropsForCheckBoxFromJsonDictionary(Widget*widget,const rapidjson::Value& options)
{
    setPropsForWidgetFromJsonDictionary(widget, options);
    CheckBox* checkBox = static_cast<cocos2d::ui::CheckBox*>(widget);
    
    const rapidjson::Value& backGroundDic = DICTOOL->getSubDictionary_json(options, "backGroundBoxData");
    int backGroundType = DICTOOL->getIntValue_json(backGroundDic, "resourceType");
    switch (backGroundType)
    {
        case 0:
        {
            std::string tp_b = m_strFilePath;
            const char* backGroundFileName = DICTOOL->getStringValue_json(backGroundDic, "path");
            const char* backGroundFileName_tp = (backGroundFileName && (strcmp(backGroundFileName, "") != 0))?tp_b.append(backGroundFileName).c_str():nullptr;
            checkBox->loadTextureBackGround(backGroundFileName_tp);
            break;
        }
        case 1:
        {
            const char* backGroundFileName = DICTOOL->getStringValue_json(backGroundDic, "path");
            checkBox->loadTextureBackGround(backGroundFileName,UI_TEX_TYPE_PLIST);
            break;
        }
        default:
            break;
    }
    
    const rapidjson::Value& backGroundSelectedDic = DICTOOL->getSubDictionary_json(options, "backGroundBoxSelectedData");
    int backGroundSelectedType = DICTOOL->getIntValue_json(backGroundSelectedDic, "resourceType");
    switch (backGroundSelectedType)
    {
        case 0:
        {
            std::string tp_bs = m_strFilePath;
            const char* backGroundSelectedFileName = DICTOOL->getStringValue_json(backGroundSelectedDic, "path");
            const char* backGroundSelectedFileName_tp = (backGroundSelectedFileName && (strcmp(backGroundSelectedFileName, "") != 0))?tp_bs.append(backGroundSelectedFileName).c_str():nullptr;
            checkBox->loadTextureBackGroundSelected(backGroundSelectedFileName_tp);
            break;
        }
        case 1:
        {
            const char* backGroundSelectedFileName = DICTOOL->getStringValue_json(backGroundSelectedDic, "path");
            checkBox->loadTextureBackGroundSelected(backGroundSelectedFileName,UI_TEX_TYPE_PLIST);
            break;
        }
        default:
            break;
    }
    
    const rapidjson::Value& frontCrossDic = DICTOOL->getSubDictionary_json(options, "frontCrossData");
    int frontCrossType = DICTOOL->getIntValue_json(frontCrossDic, "resourceType");
    switch (frontCrossType)
    {
        case 0:
        {
            std::string tp_c = m_strFilePath;
            const char* frontCrossFileName = DICTOOL->getStringValue_json(frontCrossDic, "path");
            const char* frontCrossFileName_tp = (frontCrossFileName && (strcmp(frontCrossFileName, "") != 0))?tp_c.append(frontCrossFileName).c_str():nullptr;
            checkBox->loadTextureFrontCross(frontCrossFileName_tp);
            break;
        }
        case 1:
        {
            const char* frontCrossFileName = DICTOOL->getStringValue_json(frontCrossDic, "path");
            checkBox->loadTextureFrontCross(frontCrossFileName,UI_TEX_TYPE_PLIST);
            break;
        }
        default:
            break;
    }
    
    const rapidjson::Value& backGroundDisabledDic = DICTOOL->getSubDictionary_json(options, "backGroundBoxDisabledData");
    int backGroundDisabledType = DICTOOL->getIntValue_json(backGroundDisabledDic, "resourceType");
    switch (backGroundDisabledType)
    {
        case 0:
        {
            std::string tp_bd = m_strFilePath;
            const char* backGroundDisabledFileName = DICTOOL->getStringValue_json(backGroundDisabledDic, "path");
            const char* backGroundDisabledFileName_tp = (backGroundDisabledFileName && (strcmp(backGroundDisabledFileName, "") != 0))?tp_bd.append(backGroundDisabledFileName).c_str():nullptr;
            checkBox->loadTextureBackGroundDisabled(backGroundDisabledFileName_tp);
            break;
        }
        case 1:
        {
            const char* backGroundDisabledFileName = DICTOOL->getStringValue_json(backGroundDisabledDic, "path");
            checkBox->loadTextureBackGroundDisabled(backGroundDisabledFileName,UI_TEX_TYPE_PLIST);
            break;
        }
        default:
            break;
    }
    
    const rapidjson::Value& frontCrossDisabledDic = DICTOOL->getSubDictionary_json(options, "frontCrossDisabledData");
    int frontCrossDisabledType = DICTOOL->getIntValue_json(frontCrossDisabledDic, "resourceType");
    switch (frontCrossDisabledType)
    {
        case 0:
        {
            std::string tp_cd = m_strFilePath;
            const char* frontCrossDisabledFileName = DICTOOL->getStringValue_json(options, "path");
            const char* frontCrossDisabledFileName_tp = (frontCrossDisabledFileName && (strcmp(frontCrossDisabledFileName, "") != 0))?tp_cd.append(frontCrossDisabledFileName).c_str():nullptr;
            checkBox->loadTextureFrontCrossDisabled(frontCrossDisabledFileName_tp);
            break;
        }
        case 1:
        {
            const char* frontCrossDisabledFileName = DICTOOL->getStringValue_json(options, "path");
            checkBox->loadTextureFrontCrossDisabled(frontCrossDisabledFileName,UI_TEX_TYPE_PLIST);
            break;
        }
        default:
            break;
    }
    checkBox->setSelectedState(DICTOOL->getBooleanValue_json(options, "selectedState"));
    setColorPropsForWidgetFromJsonDictionary(widget,options);
}

void WidgetPropertiesReader0300::setPropsForImageViewFromJsonDictionary(Widget*widget,const rapidjson::Value& options)
{
    setPropsForWidgetFromJsonDictionary(widget, options);
    
    cocos2d::ui::ImageView* imageView = static_cast<cocos2d::ui::ImageView*>(widget);
    
    const rapidjson::Value& imageFileNameDic = DICTOOL->getSubDictionary_json(options, "fileNameData");
    int imageFileNameType = DICTOOL->getIntValue_json(imageFileNameDic, "resourceType");
    switch (imageFileNameType)
    {
        case 0:
        {
            std::string tp_i = m_strFilePath;
            const char* imageFileName = DICTOOL->getStringValue_json(imageFileNameDic, "path");
            const char* imageFileName_tp = nullptr;
            if (imageFileName && (strcmp(imageFileName, "") != 0))
            {
                imageFileName_tp = tp_i.append(imageFileName).c_str();
                imageView->loadTexture(imageFileName_tp);
            }
            break;
        }
        case 1:
        {
            const char* imageFileName = DICTOOL->getStringValue_json(imageFileNameDic, "path");
            imageView->loadTexture(imageFileName,UI_TEX_TYPE_PLIST);
            break;
        }
        default:
            break;
    }
    
    bool scale9EnableExist = DICTOOL->checkObjectExist_json(options, "scale9Enable");
    bool scale9Enable = false;
    if (scale9EnableExist)
    {
        scale9Enable = DICTOOL->getBooleanValue_json(options, "scale9Enable");
    }
    imageView->setScale9Enabled(scale9Enable);
    
    
    if (scale9Enable)
    {
        bool sw = DICTOOL->checkObjectExist_json(options, "scale9Width");
        bool sh = DICTOOL->checkObjectExist_json(options, "scale9Height");
        if (sw && sh)
        {
            float swf = DICTOOL->getFloatValue_json(options, "scale9Width");
            float shf = DICTOOL->getFloatValue_json(options, "scale9Height");
            imageView->setSize(Size(swf, shf));
        }
        
        float cx = DICTOOL->getFloatValue_json(options, "capInsetsX");
        float cy = DICTOOL->getFloatValue_json(options, "capInsetsY");
        float cw = DICTOOL->getFloatValue_json(options, "capInsetsWidth");
        float ch = DICTOOL->getFloatValue_json(options, "capInsetsHeight");
        
        imageView->setCapInsets(Rect(cx, cy, cw, ch));
        
    }
    setColorPropsForWidgetFromJsonDictionary(widget,options);
}

void WidgetPropertiesReader0300::setPropsForLabelFromJsonDictionary(Widget*widget,const rapidjson::Value& options)
{
    setPropsForWidgetFromJsonDictionary(widget, options);
    cocos2d::ui::Text* label = static_cast<cocos2d::ui::Text*>(widget);
    bool touchScaleChangeAble = DICTOOL->getBooleanValue_json(options, "touchScaleEnable");
    label->setTouchScaleChangeEnabled(touchScaleChangeAble);
    const char* text = DICTOOL->getStringValue_json(options, "text");
    label->setText(text);
    bool fs = DICTOOL->checkObjectExist_json(options, "fontSize");
    if (fs)
    {
        label->setFontSize(DICTOOL->getIntValue_json(options, "fontSize"));
    }
    bool fn = DICTOOL->checkObjectExist_json(options, "fontName");
    if (fn)
    {
        label->setFontName(DICTOOL->getStringValue_json(options, "fontName"));
    }
    bool aw = DICTOOL->checkObjectExist_json(options, "areaWidth");
    bool ah = DICTOOL->checkObjectExist_json(options, "areaHeight");
    if (aw && ah)
    {
        Size size = Size(DICTOOL->getFloatValue_json(options, "areaWidth"),DICTOOL->getFloatValue_json(options,"areaHeight"));
        label->setTextAreaSize(size);
    }
    bool ha = DICTOOL->checkObjectExist_json(options, "hAlignment");
    if (ha)
    {
        label->setTextHorizontalAlignment((TextHAlignment)DICTOOL->getIntValue_json(options, "hAlignment"));
    }
    bool va = DICTOOL->checkObjectExist_json(options, "vAlignment");
    if (va)
    {
        label->setTextVerticalAlignment((TextVAlignment)DICTOOL->getIntValue_json(options, "vAlignment"));
    }
    setColorPropsForWidgetFromJsonDictionary(widget,options);
}

void WidgetPropertiesReader0300::setPropsForLabelAtlasFromJsonDictionary(Widget*widget,const rapidjson::Value& options)
{
    setPropsForWidgetFromJsonDictionary(widget, options);
    cocos2d::ui::TextAtlas* labelAtlas = static_cast<cocos2d::ui::TextAtlas*>(widget);
    bool sv = DICTOOL->checkObjectExist_json(options, "stringValue");
    bool cmf = DICTOOL->checkObjectExist_json(options, "charMapFile");
    bool iw = DICTOOL->checkObjectExist_json(options, "itemWidth");
    bool ih = DICTOOL->checkObjectExist_json(options, "itemHeight");
    bool scm = DICTOOL->checkObjectExist_json(options, "startCharMap");
    if (sv && cmf && iw && ih && scm)
    {
        const rapidjson::Value& cmftDic = DICTOOL->getSubDictionary_json(options, "charMapFileData");
        int cmfType = DICTOOL->getIntValue_json(cmftDic, "resourceType");
        switch (cmfType)
        {
            case 0:
            {
                std::string tp_c = m_strFilePath;
                const char* cmfPath = DICTOOL->getStringValue_json(cmftDic, "path");
                const char* cmf_tp = tp_c.append(cmfPath).c_str();
                labelAtlas->setProperty(DICTOOL->getStringValue_json(options, "stringValue"),cmf_tp,DICTOOL->getIntValue_json(options, "itemWidth"),DICTOOL->getIntValue_json(options,"itemHeight"), DICTOOL->getStringValue_json(options, "startCharMap"));
                break;
            }
            case 1:
                CCLOG("Wrong res type of LabelAtlas!");
                break;
            default:
                break;
        }
    }
    setColorPropsForWidgetFromJsonDictionary(widget,options);
}

void WidgetPropertiesReader0300::setPropsForLayoutFromJsonDictionary(Widget*widget,const rapidjson::Value& options)
{
    setPropsForWidgetFromJsonDictionary(widget, options);
    
    float w = 0, h = 0;
    bool adaptScrenn = DICTOOL->getBooleanValue_json(options, "adaptScreen");
    if (adaptScrenn)
    {
        Size screenSize = CCDirector::getInstance()->getWinSize();
        w = screenSize.width;
        h = screenSize.height;
    }
    else
    {
        w = DICTOOL->getFloatValue_json(options, "width");
        h = DICTOOL->getFloatValue_json(options, "height");
    }
    
    Layout* panel = static_cast<cocos2d::ui::Layout*>(widget);
    if (!dynamic_cast<cocos2d::ui::ScrollView*>(widget)
        && !dynamic_cast<cocos2d::ui::ListView*>(widget))
    {
        panel->setClippingEnabled(DICTOOL->getBooleanValue_json(options, "clipAble"));
    }
    bool backGroundScale9Enable = DICTOOL->getBooleanValue_json(options, "backGroundScale9Enable");
    panel->setBackGroundImageScale9Enabled(backGroundScale9Enable);
    int cr = DICTOOL->getIntValue_json(options, "bgColorR");
    int cg = DICTOOL->getIntValue_json(options, "bgColorG");
    int cb = DICTOOL->getIntValue_json(options, "bgColorB");
    
    int scr = DICTOOL->getIntValue_json(options, "bgStartColorR");
    int scg = DICTOOL->getIntValue_json(options, "bgStartColorG");
    int scb = DICTOOL->getIntValue_json(options, "bgStartColorB");
    
    int ecr = DICTOOL->getIntValue_json(options, "bgEndColorR");
    int ecg = DICTOOL->getIntValue_json(options, "bgEndColorG");
    int ecb = DICTOOL->getIntValue_json(options, "bgEndColorB");
    
    float bgcv1 = DICTOOL->getFloatValue_json(options, "vectorX");
    float bgcv2 = DICTOOL->getFloatValue_json(options, "vectorY");
    panel->setBackGroundColorVector(Vector2(bgcv1, bgcv2));
    
    int co = DICTOOL->getIntValue_json(options, "bgColorOpacity");
    
    int colorType = DICTOOL->getIntValue_json(options, "colorType");
    panel->setBackGroundColorType(LayoutBackGroundColorType(colorType));
    panel->setBackGroundColor(Color3B(scr, scg, scb),Color3B(ecr, ecg, ecb));
    panel->setBackGroundColor(Color3B(cr, cg, cb));
    panel->setBackGroundColorOpacity(co);
    
    
    const rapidjson::Value& imageFileNameDic = DICTOOL->getSubDictionary_json(options, "backGroundImageData");
    int imageFileNameType = DICTOOL->getIntValue_json(imageFileNameDic, "resourceType");
    switch (imageFileNameType)
    {
        case 0:
        {
            std::string tp_b = m_strFilePath;
            const char* imageFileName = DICTOOL->getStringValue_json(imageFileNameDic, "path");
            const char* imageFileName_tp = (imageFileName && (strcmp(imageFileName, "") != 0))?tp_b.append(imageFileName).c_str():nullptr;
            panel->setBackGroundImage(imageFileName_tp);
            break;
        }
        case 1:
        {
            const char* imageFileName = DICTOOL->getStringValue_json(imageFileNameDic, "path");
            panel->setBackGroundImage(imageFileName,UI_TEX_TYPE_PLIST);
            break;
        }
        default:
            break;
    }
    
    if (backGroundScale9Enable)
    {
        float cx = DICTOOL->getFloatValue_json(options, "capInsetsX");
        float cy = DICTOOL->getFloatValue_json(options, "capInsetsY");
        float cw = DICTOOL->getFloatValue_json(options, "capInsetsWidth");
        float ch = DICTOOL->getFloatValue_json(options, "capInsetsHeight");
        panel->setBackGroundImageCapInsets(Rect(cx, cy, cw, ch));
    }
    panel->setLayoutType((LayoutType)DICTOOL->getIntValue_json(options, "layoutType"));
    setColorPropsForWidgetFromJsonDictionary(widget,options);
}

void WidgetPropertiesReader0300::setPropsForScrollViewFromJsonDictionary(Widget*widget,const rapidjson::Value& options)
{
    setPropsForLayoutFromJsonDictionary(widget, options);
    cocos2d::ui::ScrollView* scrollView = static_cast<cocos2d::ui::ScrollView*>(widget);
    float innerWidth = DICTOOL->getFloatValue_json(options, "innerWidth");
    float innerHeight = DICTOOL->getFloatValue_json(options, "innerHeight");
    scrollView->setInnerContainerSize(Size(innerWidth, innerHeight));
	int direction = DICTOOL->getFloatValue_json(options, "direction");
    scrollView->setDirection((SCROLLVIEW_DIR)direction);
    scrollView->setBounceEnabled(DICTOOL->getBooleanValue_json(options, "bounceEnable"));
    setColorPropsForWidgetFromJsonDictionary(widget,options);
}

void WidgetPropertiesReader0300::setPropsForSliderFromJsonDictionary(Widget*widget,const rapidjson::Value& options)
{
    setPropsForWidgetFromJsonDictionary(widget, options);
    cocos2d::ui::Slider* slider = static_cast<cocos2d::ui::Slider*>(widget);
    
    bool barTextureScale9Enable = DICTOOL->getBooleanValue_json(options, "barTextureScale9Enable");
    slider->setScale9Enabled(barTextureScale9Enable);
    bool bt = DICTOOL->checkObjectExist_json(options, "barFileName");
    float barLength = DICTOOL->getFloatValue_json(options, "length");
    if (bt)
    {
        if (barTextureScale9Enable)
        {
            
            const rapidjson::Value& imageFileNameDic = DICTOOL->getSubDictionary_json(options, "barFileNameData");
            int imageFileType = DICTOOL->getIntValue_json(imageFileNameDic, "resourceType");
            switch (imageFileType)
            {
                case 0:
                {
                    std::string tp_b = m_strFilePath;
                    const char* imageFileName = DICTOOL->getStringValue_json(imageFileNameDic, "path");
                    const char* imageFileName_tp = (imageFileName && (strcmp(imageFileName, "") != 0))?tp_b.append(imageFileName).c_str():nullptr;
                    slider->loadBarTexture(imageFileName_tp);
                    break;
                }
                case 1:
                {
                    const char* imageFileName =  DICTOOL->getStringValue_json(imageFileNameDic, "path");
                    slider->loadBarTexture(imageFileName,UI_TEX_TYPE_PLIST);
                    break;
                }
                default:
                    break;
            }
            
            slider->setSize(Size(barLength, slider->getContentSize().height));
        }
        else
        {
            const rapidjson::Value& imageFileNameDic = DICTOOL->getSubDictionary_json(options, "barFileNameData");
            int imageFileType = DICTOOL->getIntValue_json(imageFileNameDic, "resourceType");
            switch (imageFileType)
            {
                case 0:
                {
                    std::string tp_b = m_strFilePath;
                    const char*imageFileName =  DICTOOL->getStringValue_json(imageFileNameDic, "path");
                    const char* imageFileName_tp = (imageFileName && (strcmp(imageFileName, "") != 0))?tp_b.append(imageFileName).c_str():nullptr;
                    slider->loadBarTexture(imageFileName_tp);
                    break;
                }
                case 1:
                {
                    const char*imageFileName =  DICTOOL->getStringValue_json(imageFileNameDic, "path");
                    slider->loadBarTexture(imageFileName,UI_TEX_TYPE_PLIST);
                    break;
                }
                default:
                    break;
            }
        }
    }
    
    const rapidjson::Value& normalDic = DICTOOL->getSubDictionary_json(options, "ballNormalData");
    int normalType = DICTOOL->getIntValue_json(normalDic, "resourceType");
    switch (normalType)
    {
        case 0:
        {
            std::string tp_n = m_strFilePath;
            const char* normalFileName = DICTOOL->getStringValue_json(normalDic, "path");
            const char* normalFileName_tp = (normalFileName && (strcmp(normalFileName, "") != 0))?tp_n.append(normalFileName).c_str():nullptr;
            slider->loadSlidBallTextureNormal(normalFileName_tp);
            break;
        }
        case 1:
        {
            const char* normalFileName = DICTOOL->getStringValue_json(normalDic, "path");
            slider->loadSlidBallTextureNormal(normalFileName,UI_TEX_TYPE_PLIST);
            break;
        }
        default:
            break;
    }
    
    const rapidjson::Value& pressedDic = DICTOOL->getSubDictionary_json(options, "ballPressedData");
    int pressedType = DICTOOL->getIntValue_json(pressedDic, "resourceType");
    switch (pressedType)
    {
        case 0:
        {
            std::string tp_p = m_strFilePath;
            const char* pressedFileName = DICTOOL->getStringValue_json(pressedDic, "path");
            const char* pressedFileName_tp = (pressedFileName && (strcmp(pressedFileName, "") != 0))?tp_p.append(pressedFileName).c_str():nullptr;
            slider->loadSlidBallTexturePressed(pressedFileName_tp);
            break;
        }
        case 1:
        {
            const char* pressedFileName = DICTOOL->getStringValue_json(pressedDic, "path");
            slider->loadSlidBallTexturePressed(pressedFileName,UI_TEX_TYPE_PLIST);
            break;
        }
        default:
            break;
    }
    
    const rapidjson::Value& disabledDic = DICTOOL->getSubDictionary_json(options, "ballDisabledData");
    int disabledType = DICTOOL->getIntValue_json(disabledDic, "resourceType");
    switch (disabledType)
    {
        case 0:
        {
            std::string tp_d = m_strFilePath;
            const char* disabledFileName = DICTOOL->getStringValue_json(disabledDic, "path");
            const char* disabledFileName_tp = (disabledFileName && (strcmp(disabledFileName, "") != 0))?tp_d.append(disabledFileName).c_str():nullptr;
            slider->loadSlidBallTextureDisabled(disabledFileName_tp);
            break;
        }
        case 1:
        {
            const char* disabledFileName = DICTOOL->getStringValue_json(disabledDic, "path");
            slider->loadSlidBallTextureDisabled(disabledFileName,UI_TEX_TYPE_PLIST);
            break;
        }
        default:
            break;
    }
    
    slider->setPercent(DICTOOL->getIntValue_json(options, "percent"));
    
    const rapidjson::Value& progressBarDic = DICTOOL->getSubDictionary_json(options, "progressBarData");
    int progressBarType = DICTOOL->getIntValue_json(progressBarDic, "resourceType");
    switch (progressBarType)
    {
        case 0:
        {
            std::string tp_b = m_strFilePath;
            const char* imageFileName = DICTOOL->getStringValue_json(progressBarDic, "path");
            const char* imageFileName_tp = (imageFileName && (strcmp(imageFileName, "") != 0))?tp_b.append(imageFileName).c_str():nullptr;
            slider->loadProgressBarTexture(imageFileName_tp);
            break;
        }
        case 1:
        {
            const char* imageFileName = DICTOOL->getStringValue_json(progressBarDic, "path");
            slider->loadProgressBarTexture(imageFileName,UI_TEX_TYPE_PLIST);
            break;
        }
        default:
            break;
    }
    setColorPropsForWidgetFromJsonDictionary(widget,options);
}

void WidgetPropertiesReader0300::setPropsForTextFieldFromJsonDictionary(Widget*widget,const rapidjson::Value& options)
{
    setPropsForWidgetFromJsonDictionary(widget, options);
    cocos2d::ui::TextField* textField = static_cast<cocos2d::ui::TextField*>(widget);
    bool ph = DICTOOL->checkObjectExist_json(options, "placeHolder");
    if (ph)
    {
        textField->setPlaceHolder(DICTOOL->getStringValue_json(options, "placeHolder"));
    }
    textField->setText(DICTOOL->getStringValue_json(options, "text"));
    bool fs = DICTOOL->checkObjectExist_json(options, "fontSize");
    if (fs)
    {
        textField->setFontSize(DICTOOL->getIntValue_json(options, "fontSize"));
    }
    bool fn = DICTOOL->checkObjectExist_json(options, "fontName");
    if (fn)
    {
        textField->setFontName(DICTOOL->getStringValue_json(options, "fontName"));
    }
    bool tsw = DICTOOL->checkObjectExist_json(options, "touchSizeWidth");
    bool tsh = DICTOOL->checkObjectExist_json(options, "touchSizeHeight");
    if (tsw && tsh)
    {
        textField->setTouchSize(Size(DICTOOL->getFloatValue_json(options, "touchSizeWidth"), DICTOOL->getFloatValue_json(options,"touchSizeHeight")));
    }
    
    float dw = DICTOOL->getFloatValue_json(options, "width");
    float dh = DICTOOL->getFloatValue_json(options, "height");
    if (dw > 0.0f || dh > 0.0f)
    {
        //textField->setSize(Size(dw, dh));
    }
	bool maxLengthEnable = DICTOOL->getBooleanValue_json(options, "maxLengthEnable");
    textField->setMaxLengthEnabled(maxLengthEnable);
    
    if (maxLengthEnable)
    {
		int maxLength = DICTOOL->getIntValue_json(options, "maxLength");
        textField->setMaxLength(maxLength);
    }
    bool passwordEnable = DICTOOL->getBooleanValue_json(options, "passwordEnable");
    textField->setPasswordEnabled(passwordEnable);
    if (passwordEnable)
    {
        textField->setPasswordStyleText(DICTOOL->getStringValue_json(options, "passwordStyleText"));
    }
    setColorPropsForWidgetFromJsonDictionary(widget,options);
}

void WidgetPropertiesReader0300::setPropsForLoadingBarFromJsonDictionary(Widget *widget, const rapidjson::Value&options)
{
    setPropsForWidgetFromJsonDictionary(widget, options);
    cocos2d::ui::LoadingBar* loadingBar = static_cast<cocos2d::ui::LoadingBar*>(widget);
    
    const rapidjson::Value& imageFileNameDic = DICTOOL->getSubDictionary_json(options, "textureData");
    int imageFileNameType = DICTOOL->getIntValue_json(imageFileNameDic, "resourceType");
    switch (imageFileNameType)
    {
        case 0:
        {
            std::string tp_i = m_strFilePath;
            const char* imageFileName = DICTOOL->getStringValue_json(imageFileNameDic, "path");
            const char* imageFileName_tp = nullptr;
            if (imageFileName && (strcmp(imageFileName, "") != 0))
            {
                imageFileName_tp = tp_i.append(imageFileName).c_str();
                loadingBar->loadTexture(imageFileName_tp);
            }
            break;
        }
        case 1:
        {
            const char* imageFileName = DICTOOL->getStringValue_json(imageFileNameDic, "path");
            loadingBar->loadTexture(imageFileName,UI_TEX_TYPE_PLIST);
            break;
        }
        default:
            break;
    }
    
    /* ui mark add load bar scale9 parse */
    bool scale9Enable = DICTOOL->getBooleanValue_json(options, "scale9Enable");
    loadingBar->setScale9Enabled(scale9Enable);
    
    if (scale9Enable)
    {
        float cx = DICTOOL->getFloatValue_json(options, "capInsetsX");
        float cy = DICTOOL->getFloatValue_json(options, "capInsetsY");
        float cw = DICTOOL->getFloatValue_json(options, "capInsetsWidth");
        float ch = DICTOOL->getFloatValue_json(options, "capInsetsHeight");
        
        loadingBar->setCapInsets(Rect(cx, cy, cw, ch));
        
        float width = DICTOOL->getFloatValue_json(options, "width");
        float height = DICTOOL->getFloatValue_json(options, "height");
        loadingBar->setSize(Size(width, height));
    }
    /**/
    
    loadingBar->setDirection(LoadingBarType(DICTOOL->getIntValue_json(options, "direction")));
    loadingBar->setPercent(DICTOOL->getIntValue_json(options, "percent"));
    setColorPropsForWidgetFromJsonDictionary(widget,options);
}

void WidgetPropertiesReader0300::setPropsForLabelBMFontFromJsonDictionary(Widget *widget, const rapidjson::Value&options)
{
    setPropsForWidgetFromJsonDictionary(widget, options);
    
    cocos2d::ui::TextBMFont* labelBMFont = static_cast<cocos2d::ui::TextBMFont*>(widget);
    
    const rapidjson::Value& cmftDic = DICTOOL->getSubDictionary_json(options, "fileNameData");
    int cmfType = DICTOOL->getIntValue_json(cmftDic, "resourceType");
    switch (cmfType)
    {
        case 0:
        {
            std::string tp_c = m_strFilePath;
            const char* cmfPath = DICTOOL->getStringValue_json(cmftDic, "path");
            const char* cmf_tp = tp_c.append(cmfPath).c_str();
            labelBMFont->setFntFile(cmf_tp);
            break;
        }
        case 1:
            CCLOG("Wrong res type of LabelAtlas!");
            break;
        default:
            break;
    }
    
    const char* text = DICTOOL->getStringValue_json(options, "text");
    labelBMFont->setText(text);
    
    setColorPropsForWidgetFromJsonDictionary(widget,options);
}

void WidgetPropertiesReader0300::setPropsForPageViewFromJsonDictionary(Widget*widget,const rapidjson::Value& options)
{
     setPropsForLayoutFromJsonDictionary(widget, options);
}

void WidgetPropertiesReader0300::setPropsForListViewFromJsonDictionary(Widget* widget, const rapidjson::Value& options)
{
    setPropsForLayoutFromJsonDictionary(widget, options);
    
    ListView* listView = static_cast<ListView*>(widget);
    
    float innerWidth = DICTOOL->getFloatValue_json(options, "innerWidth");
    float innerHeight = DICTOOL->getFloatValue_json(options, "innerHeight");
    listView->setInnerContainerSize(Size(innerWidth, innerHeight));
	int direction = DICTOOL->getFloatValue_json(options, "direction");
	listView->setDirection((SCROLLVIEW_DIR)direction);
    
    ListViewGravity gravity = (ListViewGravity)DICTOOL->getIntValue_json(options, "gravity");
    listView->setGravity(gravity);
    
    float itemMargin = DICTOOL->getFloatValue_json(options, "itemMargin");
    listView->setItemsMargin(itemMargin);
}
    
void WidgetPropertiesReader0300::setPropsForAllWidgetFromJsonDictionary(WidgetReaderProtocol *reader, Widget *widget, const rapidjson::Value &options)
{
    reader->setPropsFromJsonDictionary(widget, options);
}
    
void WidgetPropertiesReader0300::setPropsForAllCustomWidgetFromJsonDictionary(const std::string &classType,
                                                                              cocos2d::ui::Widget *widget,
                                                                              const rapidjson::Value &customOptions)
{
    GUIReader* guiReader = GUIReader::getInstance();
    
    std::map<std::string, Ref*> object_map = GUIReader::getInstance()->getParseObjectMap();
    Ref* object = object_map[classType];
    
    std::map<std::string, SEL_ParseEvent> selector_map = guiReader->getParseCallBackMap();
    SEL_ParseEvent selector = selector_map[classType];
    
    if (object && selector)
    {
        (object->*selector)(classType, widget, customOptions);
    }    
}
    
}<|MERGE_RESOLUTION|>--- conflicted
+++ resolved
@@ -1111,15 +1111,11 @@
                 {
                     if (!dynamic_cast<Layout*>(widget))
                     {
-<<<<<<< HEAD
-                        child->setPosition(Vector2(child->getPositionX() + widget->getSize().width / 2.0f, child->getPositionY() + widget->getSize().height / 2.0f));
-=======
                         if (child->getPositionType() == cocos2d::ui::POSITION_PERCENT)
                         {
-                            child->setPositionPercent(Point(child->getPositionPercent().x + 0.5f, child->getPositionPercent().y + 0.5f));
+                            child->setPositionPercent(Vector2(child->getPositionPercent().x + 0.5f, child->getPositionPercent().y + 0.5f));
                         }
-                        child->setPosition(Point(child->getPositionX() + widget->getSize().width / 2.0f, child->getPositionY() + widget->getSize().height / 2.0f));
->>>>>>> 55911e1e
+                        child->setPosition(Vector2(child->getPositionX() + widget->getSize().width / 2.0f, child->getPositionY() + widget->getSize().height / 2.0f));
                     }
                     widget->addChild(child);
                 }
