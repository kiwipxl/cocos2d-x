--- conflicted
+++ resolved
@@ -164,7 +164,6 @@
 public:
     CC_CREATE_NO_PARAM_NO_INIT(DisplayData)
 
-<<<<<<< HEAD
     /*
     * @~english Change display to texutre.
     * @~chinese 将显示更换至材质。。
@@ -173,10 +172,8 @@
     * @return @~english New display name.
     * @~chinese 新的显示名称。
     */
-    static const std::string changeDisplayToTexture(const std::string& displayName);
-=======
-    static std::string changeDisplayToTexture(const std::string& displayName);
->>>>>>> 794759f7
+    static  std::string changeDisplayToTexture(const std::string& displayName);
+
 public:
     /**
      * @js ctor
