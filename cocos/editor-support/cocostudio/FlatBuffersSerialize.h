﻿/****************************************************************************
 Copyright (c) 2013 cocos2d-x.org
 
 http://www.cocos2d-x.org
 
 Permission is hereby granted, free of charge, to any person obtaining a copy
 of this software and associated documentation files (the "Software"), to deal
 in the Software without restriction, including without limitation the rights
 to use, copy, modify, merge, publish, distribute, sublicense, and/or sell
 copies of the Software, and to permit persons to whom the Software is
 furnished to do so, subject to the following conditions:
 
 The above copyright notice and this permission notice shall be included in
 all copies or substantial portions of the Software.
 
 THE SOFTWARE IS PROVIDED "AS IS", WITHOUT WARRANTY OF ANY KIND, EXPRESS OR
 IMPLIED, INCLUDING BUT NOT LIMITED TO THE WARRANTIES OF MERCHANTABILITY,
 FITNESS FOR A PARTICULAR PURPOSE AND NONINFRINGEMENT. IN NO EVENT SHALL THE
 AUTHORS OR COPYRIGHT HOLDERS BE LIABLE FOR ANY CLAIM, DAMAGES OR OTHER
 LIABILITY, WHETHER IN AN ACTION OF CONTRACT, TORT OR OTHERWISE, ARISING FROM,
 OUT OF OR IN CONNECTION WITH THE SOFTWARE OR THE USE OR OTHER DEALINGS IN
 THE SOFTWARE.
 ****************************************************************************/

#ifndef __cocos2d_libs__FlatBuffersSerialize__
#define __cocos2d_libs__FlatBuffersSerialize__

#include <string>
#include <vector>

#include "ExtensionMacros.h"
#include "editor-support/cocostudio/CocosStudioExport.h"
#include "platform/CCPlatformMacros.h"
#include "ui/UIWidget.h"

namespace flatbuffers
{
    class FlatBufferBuilder;
    template<typename T> struct Offset;
    struct String;
    
    struct CSParseBinary;
    struct NodeTree;
    
    struct WidgetOptions;
    
    struct SingleNodeOptions;
    struct SpriteOptions;
    struct ParticleSystemOptions;
    struct TMXTiledMapOptions;
    
    struct ButtonOptions;
    struct CheckBoxOptions;
    struct ImageViewOptions;
    struct TextBMFontOptions;
    struct TextOptions;
    struct TextFieldOptions;
    struct LoadingBarOptions;
    struct SliderOptions;
    struct PanelOptions;
    struct ScrollViewOptions;
    struct PageViewOptions;
    struct ListViewOptions;
    
    struct ProjectNodeOptions;
    
    struct ComponentOptions;
    struct ComAudioOptions;
    
    struct TextAtlasOptions;
    
    struct NodeAction;
    struct AnimationInfo;
    struct TimeLine;
    struct Frame;
    struct PointFrame;
    struct ScaleFrame;
    struct ColorFrame;
    struct TextureFrame;
    struct EventFrame;
    struct IntFrame;
    struct BoolFrame;
    struct InnerActionFrame;
    struct EasingData;
    struct BlendFrame;
}

namespace tinyxml2
{
    class XMLElement;
}

namespace cocostudio {
    
class CC_STUDIO_DLL FlatBuffersSerialize
{
    
public:
    /**
    * @~english Gets the static instance of FlatBuffersSerialize.
    * @~chinese 获取FlatBuffersSerialize的静态实例.
    */
    static FlatBuffersSerialize* getInstance();
    /**
    * @~english Destroy FlatBuffersSerialize static instance.
    * @~chinese 释放FlatBuffersSerialize的静态实例.
    */
    static void destroyInstance();

    /** 
    * @deprecated @~english Use method destroyInstance() instead @~chinese 已弃用，请使用destroyInstance()
    */
    CC_DEPRECATED_ATTRIBUTE static void purge();

    FlatBuffersSerialize();
    ~FlatBuffersSerialize();

    /**
    * @~english Destroy FlatBufferBuilder instance.
    * @~chinese 释放FlatBufferBuilder的静态实例.
    */
    void deleteFlatBufferBuilder();

    /**
    * @~english Serialize flat buffers with XML.
    * @~chinese 根据xml数据序列化flat buffer.
    *
    * @parame xmlFileName           @~english input xml file name @~chinese xml文件名称
    *
    * @parame flatbuffersFileName   @~english output flatbuffer file name @~chinese 输出的flat buffer文件名
    *
    * @return @~english error message @~chinese 错误信息
    */
    std::string serializeFlatBuffersWithXMLFile(const std::string& xmlFileName,
                                                const std::string& flatbuffersFileName);

<<<<<<< HEAD
    /**
    * @~english Create node tree flatbuffer from xml object
    * @~chinese 根据xml数据创建flat buffer节点树
    *
    * @parame objectData  @~english xml descriptoin object @~chinese xml格式描述数据
    *
    * @parame classType   @~english root node class type @~chinese 根节点类型
    *
    * @return @~english error message @~chinese 错误信息
    */
=======
    // NodeTree
>>>>>>> 794759f7
    flatbuffers::Offset<flatbuffers::NodeTree> createNodeTree(const tinyxml2::XMLElement* objectData,
                                                              std::string classType);
    
    /**
    * @~english Create node action flatbuffer from xml object
    * @~chinese 根据xml节点创建flat buffer格式节点动作描述
    *
    * @parame objectData  @~english xml descriptoin object @~chinese xml格式描述数据
    *
    * @return @~english flatbuffer object @~chinese flat buffer对象
    */
    flatbuffers::Offset<flatbuffers::NodeAction> createNodeAction(const tinyxml2::XMLElement* objectData);
    /**
    * @~english Create time line flatbuffer from xml object
    * @~chinese 根据xml节点创建flat buffer格式时间轴描述
    *
    * @parame objectData  @~english xml descriptoin object @~chinese xml格式描述数据
    *
    * @return @~english flatbuffer object @~chinese flat buffer对象
    */
    flatbuffers::Offset<flatbuffers::TimeLine> createTimeLine(const tinyxml2::XMLElement* objectData);
    /**
    * @~english Create point frame flatbuffer from xml object
    * @~chinese 根据xml节点创建flat buffer格式point帧描述
    *
    * @parame objectData  @~english xml descriptoin object @~chinese xml格式描述数据
    *
    * @return @~english flatbuffer object @~chinese flat buffer对象
    */
    flatbuffers::Offset<flatbuffers::PointFrame> createPointFrame(const tinyxml2::XMLElement* objectData);
    /**
    * @~english Create scale frame flatbuffer from xml object
    * @~chinese 根据xml节点创建flat buffer格式缩放帧描述
    *
    * @parame objectData  @~english xml descriptoin object @~chinese xml格式描述数据
    *
    * @return @~english flatbuffer object @~chinese flat buffer对象
    */
    flatbuffers::Offset<flatbuffers::ScaleFrame> createScaleFrame(const tinyxml2::XMLElement* objectData);
    /**
    * @~english Create color frame flatbuffer from xml object
    * @~chinese 根据xml节点创建flat buffer格式颜色帧描述
    *
    * @parame objectData  @~english xml descriptoin object @~chinese xml格式描述数据
    *
    * @return @~english flatbuffer object @~chinese flat buffer对象
    */
    flatbuffers::Offset<flatbuffers::ColorFrame> createColorFrame(const tinyxml2::XMLElement* objectData);
    /**
    * @~english Create texture frame flatbuffer from xml object
    * @~chinese 根据xml节点创建flat buffer格式材质帧描述
    *
    * @parame objectData  @~english xml descriptoin object @~chinese xml格式描述数据
    *
    * @return @~english flatbuffer object @~chinese flat buffer对象
    */
    flatbuffers::Offset<flatbuffers::TextureFrame> createTextureFrame(const tinyxml2::XMLElement* objectData);
    /**
    * @~english Create event frame flatbuffer from xml object
    * @~chinese 根据xml节点创建flat buffer格式事件帧描述
    *
    * @parame objectData  @~english xml descriptoin object @~chinese xml格式描述数据
    *
    * @return @~english flatbuffer object @~chinese flat buffer对象
    */
    flatbuffers::Offset<flatbuffers::EventFrame> createEventFrame(const tinyxml2::XMLElement* objectData);
    /**
    * @~english Create int frame flatbuffer from xml object
    * @~chinese 根据xml节点创建flat buffer格式整型帧描述
    *
    * @parame objectData  @~english xml descriptoin object @~chinese xml格式描述数据
    *
    * @return @~english flatbuffer object @~chinese flat buffer对象
    */
    flatbuffers::Offset<flatbuffers::IntFrame> createIntFrame(const tinyxml2::XMLElement* objectData);
    /**
    * @~english Create bool frame flatbuffer from xml object
    * @~chinese 根据xml节点创建flat buffer格式布尔型帧描述
    *
    * @parame objectData  @~english xml descriptoin object @~chinese xml格式描述数据
    *
    * @return @~english flatbuffer object @~chinese flat buffer对象
    */
    flatbuffers::Offset<flatbuffers::BoolFrame> createBoolFrame(const tinyxml2::XMLElement* objectData);
    /**
    * @~english Create inner action frame flatbuffer from xml object
    * @~chinese 根据xml节点创建flat buffer格式嵌套帧描述
    *
    * @parame objectData  @~english xml descriptoin object @~chinese xml格式描述数据
    *
    * @return @~english flatbuffer object @~chinese flat buffer对象
    */
    flatbuffers::Offset<flatbuffers::InnerActionFrame> createInnerActionFrame(const tinyxml2::XMLElement* objectData);
    flatbuffers::Offset<flatbuffers::BlendFrame> createBlendFrame(const tinyxml2::XMLElement* objectData);
    
    /**
    * @~english Create easing data flatbuffer from xml object
    * @~chinese 根据xml节点创建flat buffer格式缓动数据
    *
    * @parame objectData  @~english xml descriptoin object @~chinese xml格式描述数据
    *
    * @return @~english flatbuffer object @~chinese flat buffer对象
    */
    flatbuffers::Offset<flatbuffers::EasingData> createEasingData(const tinyxml2::XMLElement* objectData);

    /**
    * @~english Create animation info flatbuffer from xml object
    * @~chinese 根据xml节点创建flat buffer格式动画数据
    *
    * @parame objectData  @~english xml descriptoin object @~chinese xml格式描述数据
    *
    * @return @~english flatbuffer object @~chinese flat buffer对象
    */
    flatbuffers::Offset<flatbuffers::AnimationInfo> createAnimationInfo(const tinyxml2::XMLElement* objectData);
    /**/

    /**
    * @~english Get resource type embed default or user added
    * @~chinese 获取资源类型：编辑器自带默认资源/用户添加资源
    *
    * @parame key  @~english resource type key @~chinese 资源类型键值
    *
    * @return @~english resource type @~chinese 资源类型
    */
    int getResourceType(std::string key);
    /**
    * @~english Get GUI widget class type of a special component
    * @~chinese 获取指定组件的UI组件类型
    *
    * @parame name  @~english component class name @~chinese 组件类名称
    *
    * @return @~english widget class name @~chinese UI组件类名
    */
    std::string getGUIClassName(const std::string &name);
    /**
    * @~english Get GUI widget reader class name or a special widget
    * @~chinese 获取指定UI组件的reader类名
    *
    * @parame widget  @~english UI widget component @~chinese UI组件
    *
    * @return @~english widget reader class name @~chinese UI组件reader类名
    */
    std::string getWidgetReaderClassName(cocos2d::ui::Widget *widget);
    
    /**
    * @~english Choose flat buffer builder that can convert current xml project file to flat buffer data for simulator use
    * @~chinese 选择可以将当前xml项目文件转换成供模拟器使用数据的flat buffer构造器
    *
    * @parame xmlFileName  @~english xml project file @~chinese xml项目文件
    *
    * @return @~english flat buffer builder @~chinese flat buffer构造器
    */
    flatbuffers::FlatBufferBuilder* createFlatBuffersWithXMLFileForSimulator(const std::string& xmlFileName);
    /**
    * @~english Convert xml project object to flat buffer data for simulator use
    * @~chinese 将xml项目对象转换为flat buffer数据供模拟器使用
    *
    * @parame objectData  @~english xml project object @~chinese xml项目对象
    *
    * @parame classType   @~english root node class type @~chinese 根节点类型
    *
    * @return @~english flat buffer data @~chinese flat buffer数据
    */
    flatbuffers::Offset<flatbuffers::NodeTree> createNodeTreeForSimulator(const tinyxml2::XMLElement* objectData,
                                                                          std::string classType);
    /**
    * @~english Convert xml project object to flat buffer data for simulator use
    * @~chinese 将xml项目对象转换为flat buffer数据供模拟器使用
    *
    * @parame objectData  @~english xml project object @~chinese xml项目对象
    *
    * @return @~english flat buffer data @~chinese flat buffer数据
    */
    flatbuffers::Offset<flatbuffers::ProjectNodeOptions> createProjectNodeOptionsForSimulator(const tinyxml2::XMLElement* objectData);
	/** 
    * @~english Get csd format version
    * @~chinese 获取csd格式版本
    *
    * ·return @~english csd version @~chinese csd 版本
    */
    std::string getCsdVersion() { return _csdVersion; }

    /* Serialize language XML file to Flat Buffers file. */
    std::string serializeFlatBuffersWithXMLFileForLanguageData(const std::string& xmlFilePath,
                                                               const std::string& flatBuffersFilePath,
                                                               const std::string& languageName);
    
public:
    std::vector<flatbuffers::Offset<flatbuffers::String>> _textures;
    std::vector<flatbuffers::Offset<flatbuffers::String>> _texturePngs;
    bool _isSimulator;
    
private:
    flatbuffers::FlatBufferBuilder* _builder;
    flatbuffers::Offset<flatbuffers::CSParseBinary>* _csparsebinary;
    std::string _csdVersion;
};
}

#endif /* defined(__cocos2d_libs__FlatBuffersSerialize__) */<|MERGE_RESOLUTION|>--- conflicted
+++ resolved
@@ -134,7 +134,6 @@
     std::string serializeFlatBuffersWithXMLFile(const std::string& xmlFileName,
                                                 const std::string& flatbuffersFileName);
 
-<<<<<<< HEAD
     /**
     * @~english Create node tree flatbuffer from xml object
     * @~chinese 根据xml数据创建flat buffer节点树
@@ -145,9 +144,6 @@
     *
     * @return @~english error message @~chinese 错误信息
     */
-=======
-    // NodeTree
->>>>>>> 794759f7
     flatbuffers::Offset<flatbuffers::NodeTree> createNodeTree(const tinyxml2::XMLElement* objectData,
                                                               std::string classType);
     
