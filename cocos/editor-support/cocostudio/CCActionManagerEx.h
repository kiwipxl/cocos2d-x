﻿/****************************************************************************
Copyright (c) 2013-2014 Chukong Technologies Inc.

http://www.cocos2d-x.org

Permission is hereby granted, free of charge, to any person obtaining a copy
of this software and associated documentation files (the "Software"), to deal
in the Software without restriction, including without limitation the rights
to use, copy, modify, merge, publish, distribute, sublicense, and/or sell
copies of the Software, and to permit persons to whom the Software is
furnished to do so, subject to the following conditions:

The above copyright notice and this permission notice shall be included in
all copies or substantial portions of the Software.

THE SOFTWARE IS PROVIDED "AS IS", WITHOUT WARRANTY OF ANY KIND, EXPRESS OR
IMPLIED, INCLUDING BUT NOT LIMITED TO THE WARRANTIES OF MERCHANTABILITY,
FITNESS FOR A PARTICULAR PURPOSE AND NONINFRINGEMENT. IN NO EVENT SHALL THE
AUTHORS OR COPYRIGHT HOLDERS BE LIABLE FOR ANY CLAIM, DAMAGES OR OTHER
LIABILITY, WHETHER IN AN ACTION OF CONTRACT, TORT OR OTHERWISE, ARISING FROM,
OUT OF OR IN CONNECTION WITH THE SOFTWARE OR THE USE OR OTHER DEALINGS IN
THE SOFTWARE.
****************************************************************************/

#ifndef __ActionMANAGER_H__
#define __ActionMANAGER_H__

#include "editor-support/cocostudio/CCActionObject.h"
#include "editor-support/cocostudio/DictionaryHelper.h"
#include "editor-support/cocostudio/CocosStudioExport.h"

namespace cocostudio {
    
class CocoLoader;
struct stExpCocoNode;

class CC_STUDIO_DLL ActionManagerEx:public cocos2d::Ref
{
public:

	/**
    * @~english Default constructor.
    * @~chinese 默认构造函数.
    * @js ctor
	*/
	ActionManagerEx();

	/**
    * @~english Default destructor.
    * @~chinese 默认析构函数.
    * @js NA
	* @lua NA
	*/
	virtual ~ActionManagerEx();

	/**
	* @~english Gets the static instance of ActionManager.
    * @~chinese 获取ActionManager的静态实例.
    * @js getInstance
	* @lua getInstance
	*/
	static ActionManagerEx* getInstance();

	/**
	* @~english Destroy ActionManager static instance.
    * @~chinese 释放ActionManager的静态实例.
    * @js purge
	* @lua destroyActionManager
	*/
	static void destroyInstance();

	/**
	* @~english Gets an ActionObject with a name.
    * @~chinese 通过名称获取动作对象.
    *
	* @param jsonName  @~english UI file name @~chinese UI描述文件名称
	*
	* @param actionName  @~english action name in the UI file. @~chinese 描述文件中的动作名称
	*
	* @return  @~english ActionObject which named as the param name. @chinese 符合参数名称的动作对象
	*/
	ActionObject* getActionByName(const char* jsonName, const char* actionName);

	/**
	* @~english Play an Action with a name.
    * @~chinese 播放指定名称的动作.
    *
	* @param jsonName   @~english UI file name @~chinese UI描述文件名称
	*
	* @param actionName  @~english action name in the UI file. @~chinese UI描述文件中保存的动作名称.
	*
	* @return  @~english ActionObject which named as the param name. @chinese 符合参数名称的动作对象
	*/
	ActionObject* playActionByName(const char* jsonName,const char* actionName);

	/**
    * @~english Play an Action with a name.
    * @~chinese 播放指定名称的动作.
    *
	* @param jsonName  @~english UI file name @~chinese UI描述文件名称
	*
	* @param actionName  @~english action name in the UI file. @~chinese UI描述文件中保存的动作名称.
	*
	* @param func  @~english ui action call back @~chinese UI动作回调函数
    *
    * @return  @~english ActionObject which named as the param name. @chinese 符合参数名称的动作对象
    */
	ActionObject* playActionByName(const char* jsonName,const char* actionName, cocos2d::CallFunc* func);

	/**
	* Stop an Action with a name.
    * @~chinese 停止播放指定名称的动作.
    *
	* @param jsonName  @~english UI file name @~chinese UI描述文件名称
	*
	* @param actionName  @~english action name in the UI file. @~chinese UI描述文件中保存的动作名称.
	*
    * @return  @~english ActionObject which named as the param name. @chinese 符合参数名称的动作对象
    */
	ActionObject* stopActionByName(const char* jsonName,const char* actionName);

	/**
    * @~english init properties with json dictionary
    * @~chinese 使用json字典初始化属性值
    */
<<<<<<< HEAD
	void initWithDictionary(const char* jsonName,const rapidjson::Value &dic, Ref* root);
=======
    ActionObject* stopActionByName(const char* jsonName,const char* actionName);

    /*init properties with json dictionary*/
    void initWithDictionary(const char* jsonName,const rapidjson::Value &dic, Ref* root, int version = 1600);
    void initWithBinary(const char* file, Ref* root,  CocoLoader* cocoLoader, stExpCocoNode*    pCocoNode);
>>>>>>> 4dfa9d17

    ActionObject* stopActionByName(const char* jsonName,const char* actionName);
    
    /**
    * @~english init properties with binary file
    * @~chinese 使用二进制数据初始化属性值
    */
    void initWithBinary(const char* file, Ref* root, CocoLoader* cocoLoader, stExpCocoNode*	pCocoNode);

	/**
	* @~english Release all actions.
	* @~chinese 释放全部动作.
	*/
	void releaseActions();

    int getStudioVersionNumber() const;

protected:
<<<<<<< HEAD
	std::unordered_map<std::string, cocos2d::Vector<ActionObject*>> _actionDic;
=======
    std::unordered_map<std::string, cocos2d::Vector<ActionObject*>> _actionDic;
    int _studioVersionNumber;
>>>>>>> 4dfa9d17
};

}

#endif<|MERGE_RESOLUTION|>--- conflicted
+++ resolved
@@ -119,19 +119,15 @@
     */
 	ActionObject* stopActionByName(const char* jsonName,const char* actionName);
 
-	/**
+
+    ActionObject* stopActionByName(const char* jsonName,const char* actionName);
+
+    /**
     * @~english init properties with json dictionary
     * @~chinese 使用json字典初始化属性值
     */
-<<<<<<< HEAD
-	void initWithDictionary(const char* jsonName,const rapidjson::Value &dic, Ref* root);
-=======
-    ActionObject* stopActionByName(const char* jsonName,const char* actionName);
-
-    /*init properties with json dictionary*/
     void initWithDictionary(const char* jsonName,const rapidjson::Value &dic, Ref* root, int version = 1600);
     void initWithBinary(const char* file, Ref* root,  CocoLoader* cocoLoader, stExpCocoNode*    pCocoNode);
->>>>>>> 4dfa9d17
 
     ActionObject* stopActionByName(const char* jsonName,const char* actionName);
     
@@ -150,12 +146,8 @@
     int getStudioVersionNumber() const;
 
 protected:
-<<<<<<< HEAD
-	std::unordered_map<std::string, cocos2d::Vector<ActionObject*>> _actionDic;
-=======
     std::unordered_map<std::string, cocos2d::Vector<ActionObject*>> _actionDic;
     int _studioVersionNumber;
->>>>>>> 4dfa9d17
 };
 
 }
