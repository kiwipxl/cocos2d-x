

#include "LoadingBarReader.h"
#include "ui/UILoadingBar.h"
#include "cocostudio/CocoLoader.h"

USING_NS_CC;
using namespace ui;
using namespace cocostudio;

namespace cocostudio
{
    static const char* P_Scale9Enable = "scale9Enable";
    static const char* P_CapInsetsX = "capInsetsX";
    static const char* P_CapInsetsY = "capInsetsY";
    static const char* P_CapInsetsWidth = "capInsetsWidth";
    static const char* P_CapInsetsHeight = "capInsetsHeight";
    static const char* P_TextureData = "textureData";
    static const char* P_Direction = "direction";
    static const char* P_Percent = "percent";
    
    static LoadingBarReader* instanceLoadingBar = NULL;
    
    IMPLEMENT_CLASS_WIDGET_READER_INFO(LoadingBarReader)
    
    LoadingBarReader::LoadingBarReader()
    {
        
    }
    
    LoadingBarReader::~LoadingBarReader()
    {
        
    }
    
    LoadingBarReader* LoadingBarReader::getInstance()
    {
        if (!instanceLoadingBar)
        {
            instanceLoadingBar = new LoadingBarReader();
        }
        return instanceLoadingBar;
    }
    
    void LoadingBarReader::setPropsFromBinary(cocos2d::ui::Widget *widget, CocoLoader *cocoLoader, stExpCocoNode *cocoNode)
    {
        WidgetReader::setPropsFromBinary(widget, cocoLoader, cocoNode);
        
        LoadingBar* loadingBar = static_cast<LoadingBar*>(widget);
        this->beginSetBasicProperties(widget);
        float capsx = 0.0f, capsy = 0.0, capsWidth = 0.0, capsHeight = 0.0f;
        int percent = loadingBar->getPercent();
        
        stExpCocoNode *stChildArray = cocoNode->GetChildArray();
        
        for (int i = 0; i < cocoNode->GetChildNum(); ++i) {
            std::string key = stChildArray[i].GetName(cocoLoader);
            std::string value = stChildArray[i].GetValue();
            
            //read all basic properties of widget
            CC_BASIC_PROPERTY_BINARY_READER
            //read all color related properties of widget
            CC_COLOR_PROPERTY_BINARY_READER
            
            else if (key == P_Scale9Enable) {
                loadingBar->setScale9Enabled(valueToBool(value));
            }
            else if (key == P_TextureData){
                
                stExpCocoNode *backGroundChildren = stChildArray[i].GetChildArray();
                std::string resType = backGroundChildren[2].GetValue();;
                
                Widget::TextureResType imageFileNameType = (Widget::TextureResType)valueToInt(resType);
                
                std::string backgroundValue = this->getResourcePath(cocoLoader, &stChildArray[i], imageFileNameType);
                
                loadingBar->loadTexture(backgroundValue, imageFileNameType);
                
            }
            else if(key == P_CapInsetsX){
                capsx = valueToFloat(value);
            }else if(key == P_CapInsetsY){
                capsy = valueToFloat(value);
            }else if(key == P_CapInsetsWidth){
                capsWidth = valueToFloat(value);
            }else if(key == P_CapInsetsHeight){
                capsHeight = valueToFloat(value);
            }else if(key == P_Direction){
                loadingBar->setDirection((LoadingBar::Direction)valueToInt(value));
            }else if(key == P_Percent){
                percent = valueToInt(value);
            }
            
        } //end of for loop
        
        if (loadingBar->isScale9Enabled()) {
            loadingBar->setCapInsets(Rect(capsx, capsy, capsWidth, capsHeight));
        }
        loadingBar->setPercent(percent);
        this->endSetBasicProperties(widget);
    }
    
    void LoadingBarReader::setPropsFromJsonDictionary(Widget *widget, const rapidjson::Value &options)
    {
        WidgetReader::setPropsFromJsonDictionary(widget, options);
        
        
        LoadingBar* loadingBar = static_cast<LoadingBar*>(widget);
        
        const rapidjson::Value& imageFileNameDic = DICTOOL->getSubDictionary_json(options, P_TextureData);
        int imageFileNameType = DICTOOL->getIntValue_json(imageFileNameDic, P_ResourceType);
        std::string imageFileName = this->getResourcePath(imageFileNameDic, P_Path, (Widget::TextureResType)imageFileNameType);
        loadingBar->loadTexture(imageFileName, (Widget::TextureResType)imageFileNameType);

        
        /* gui mark add load bar scale9 parse */
        bool scale9Enable = DICTOOL->getBooleanValue_json(options, P_Scale9Enable);
        loadingBar->setScale9Enabled(scale9Enable);
        
        if (scale9Enable)
        {
            float cx = DICTOOL->getFloatValue_json(options, P_CapInsetsX);
            float cy = DICTOOL->getFloatValue_json(options, P_CapInsetsY);
            float cw = DICTOOL->getFloatValue_json(options, P_CapInsetsWidth);
            float ch = DICTOOL->getFloatValue_json(options, P_CapInsetsHeight);
            
            loadingBar->setCapInsets(Rect(cx, cy, cw, ch));
            
<<<<<<< HEAD
            float width = DICTOOL->getFloatValue_json(options, "width");
            float height = DICTOOL->getFloatValue_json(options, "height");
            loadingBar->setContentSize(Size(width, height));
=======
            float width = DICTOOL->getFloatValue_json(options, P_Width);
            float height = DICTOOL->getFloatValue_json(options, P_Height);
            loadingBar->setSize(Size(width, height));
>>>>>>> fc7b42c0
        }
        /**/
        
        loadingBar->setDirection(LoadingBar::Direction(DICTOOL->getIntValue_json(options, P_Direction)));
        loadingBar->setPercent(DICTOOL->getIntValue_json(options, P_Percent));
        
        
        WidgetReader::setColorPropsFromJsonDictionary(widget, options);
    }
}<|MERGE_RESOLUTION|>--- conflicted
+++ resolved
@@ -126,15 +126,9 @@
             
             loadingBar->setCapInsets(Rect(cx, cy, cw, ch));
             
-<<<<<<< HEAD
-            float width = DICTOOL->getFloatValue_json(options, "width");
-            float height = DICTOOL->getFloatValue_json(options, "height");
-            loadingBar->setContentSize(Size(width, height));
-=======
             float width = DICTOOL->getFloatValue_json(options, P_Width);
             float height = DICTOOL->getFloatValue_json(options, P_Height);
             loadingBar->setSize(Size(width, height));
->>>>>>> fc7b42c0
         }
         /**/
         
