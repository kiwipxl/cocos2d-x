

#include "ButtonReader.h"
#include "ui/UIButton.h"
#include "cocostudio/CocoLoader.h"

USING_NS_CC;
using namespace ui;

namespace cocostudio
{
    
    static const char* P_Scale9Enable = "scale9Enable";
    static const char* P_NormalData = "normalData";
    static const char* P_PressedData = "pressedData";
    static const char* P_DisabledData = "disabledData";
    static const char* P_Text = "text";
    static const char* P_CapInsetsX = "capInsetsX";
    static const char* P_CapInsetsY = "capInsetsY";
    static const char* P_CapInsetsWidth = "capInsetsWidth";
    static const char* P_CapInsetsHeight = "capInsetsHeight";
    static const char* P_Scale9Width = "scale9Width";
    static const char* P_Scale9Height = "scale9Height";
    static const char* P_TextColorR = "textColorR";
    static const char* P_TextColorG = "textColorG";
    static const char* P_TextColorB = "textColorB";
    static const char* P_FontSize = "fontSize";
    static const char* P_FontName = "fontName";
    
   
    
    static ButtonReader* instanceButtonReader = nullptr;
    
    IMPLEMENT_CLASS_WIDGET_READER_INFO(ButtonReader)
    
    ButtonReader::ButtonReader()
    {
        
    }
    
    ButtonReader::~ButtonReader()
    {
        
    }
    
    ButtonReader* ButtonReader::getInstance()
    {
        if (!instanceButtonReader)
        {
            instanceButtonReader = new ButtonReader();
        }
        return instanceButtonReader;
    }
    
    void ButtonReader::purge()
    {
        CC_SAFE_DELETE(instanceButtonReader);
    }
    
    void ButtonReader::setPropsFromBinary(cocos2d::ui::Widget *widget, CocoLoader *cocoLoader, stExpCocoNode *cocoNode)
    {
        WidgetReader::setPropsFromBinary(widget, cocoLoader, cocoNode);
        
        Button *button = static_cast<Button*>(widget);
        
        stExpCocoNode *stChildArray = cocoNode->GetChildArray();
        
        this->beginSetBasicProperties(widget);
        
        float capsx = 0.0f, capsy = 0.0, capsWidth = 0.0, capsHeight = 0.0f;
        int cri = 255, cgi = 255, cbi = 255;
        float scale9Width = 0.0f, scale9Height = 0.0f;
        for (int i = 0; i < cocoNode->GetChildNum(); ++i) {
            std::string key = stChildArray[i].GetName(cocoLoader);
            std::string value = stChildArray[i].GetValue();
//            CCLOG("Button: key = %s, value = %d", key.c_str(), i);

            //read all basic properties of widget
            CC_BASIC_PROPERTY_BINARY_READER
            //read all color related properties of widget
            CC_COLOR_PROPERTY_BINARY_READER
            
           
            else if (key == P_Scale9Enable) {
                button->setScale9Enabled(valueToBool(value));
            }
            else if (key == P_NormalData){
                
                stExpCocoNode *backGroundChildren = stChildArray[i].GetChildArray();
                std::string resType = backGroundChildren[2].GetValue();;
                
                Widget::TextureResType imageFileNameType = (Widget::TextureResType)valueToInt(resType);
                
                std::string backgroundValue = this->getResourcePath(cocoLoader, &stChildArray[i], imageFileNameType);
                
                button->loadTextureNormal(backgroundValue, imageFileNameType);
                
            }
            else if (key == P_PressedData){
                
                stExpCocoNode *backGroundChildren = stChildArray[i].GetChildArray();
                std::string resType = backGroundChildren[2].GetValue();;
                
                Widget::TextureResType imageFileNameType = (Widget::TextureResType)valueToInt(resType);
                
                std::string backgroundValue = this->getResourcePath(cocoLoader, &stChildArray[i], imageFileNameType);
                
                button->loadTexturePressed(backgroundValue, imageFileNameType);
                
            }
            else if (key == P_DisabledData){
                
                stExpCocoNode *backGroundChildren = stChildArray[i].GetChildArray();
                std::string resType = backGroundChildren[2].GetValue();;
                
                Widget::TextureResType imageFileNameType = (Widget::TextureResType)valueToInt(resType);
                
                std::string backgroundValue = this->getResourcePath(cocoLoader, &stChildArray[i], imageFileNameType);
                
                button->loadTextureDisabled(backgroundValue, imageFileNameType);
                
            }else if (key == P_Text){
                button->setTitleText(value);
            }
            else if(key == P_CapInsetsX){
                capsx = valueToFloat(value);
            }else if(key == P_CapInsetsY){
                capsy = valueToFloat(value);
            }else if(key == P_CapInsetsWidth){
                capsWidth = valueToFloat(value);
            }else if(key == P_CapInsetsHeight){
                capsHeight = valueToFloat(value);
            }else if(key == P_Scale9Width){
                scale9Width = valueToFloat(value);
            }else if(key == P_Scale9Height){
                scale9Height = valueToFloat(value);
            }else if(key == P_TextColorR){
                cri = valueToInt(value);
            }else if(key == P_TextColorG){
                cgi = valueToInt(value);
            }else if(key == P_TextColorB){
                cbi = valueToInt(value);
            }else if(key == P_FontSize){
                button->setTitleFontSize(valueToFloat(value));
            }else if(key == P_FontName){
                button->setTitleFontName(value);
            }
            
        } //end of for loop
        
        this->endSetBasicProperties(widget);

        if (button->isScale9Enabled()) {
            button->setCapInsets(Rect(capsx, capsy, capsWidth, capsHeight));
            button->setSize(Size(scale9Width, scale9Height));
        }
        
        button->setTitleColor(Color3B(cri, cgi, cbi));
        

    }
    
    void ButtonReader::setPropsFromJsonDictionary(Widget *widget, const rapidjson::Value &options)
    {
        WidgetReader::setPropsFromJsonDictionary(widget, options);
        
        
        Button* button = static_cast<Button*>(widget);
        bool scale9Enable = DICTOOL->getBooleanValue_json(options, P_Scale9Enable);
        button->setScale9Enabled(scale9Enable);
        
        
        const rapidjson::Value& normalDic = DICTOOL->getSubDictionary_json(options, P_NormalData);
        int normalType = DICTOOL->getIntValue_json(normalDic, P_ResourceType);
        std::string normalTexturePath = this->getResourcePath(normalDic, P_Path, (Widget::TextureResType)normalType);
        button->loadTextureNormal(normalTexturePath, (Widget::TextureResType)normalType);
        
        
        const rapidjson::Value& pressedDic = DICTOOL->getSubDictionary_json(options, P_PressedData);
        int pressedType = DICTOOL->getIntValue_json(pressedDic, P_ResourceType);
        
        std::string pressedTexturePath = this->getResourcePath(pressedDic, P_Path, (Widget::TextureResType)pressedType);
        button->loadTexturePressed(pressedTexturePath, (Widget::TextureResType)pressedType);
        
        
        const rapidjson::Value& disabledDic = DICTOOL->getSubDictionary_json(options, P_DisabledData);
        int disabledType = DICTOOL->getIntValue_json(disabledDic, P_ResourceType);
        
        std::string disabledTexturePath = this->getResourcePath(disabledDic, P_Path, (Widget::TextureResType)disabledType);
        button->loadTextureDisabled(disabledTexturePath, (Widget::TextureResType)disabledType);
       
        if (scale9Enable)
        {
            float cx = DICTOOL->getFloatValue_json(options, P_CapInsetsX);
            float cy = DICTOOL->getFloatValue_json(options, P_CapInsetsY);
            float cw = DICTOOL->getFloatValue_json(options, P_CapInsetsWidth);
            float ch = DICTOOL->getFloatValue_json(options, P_CapInsetsHeight);
            
            button->setCapInsets(Rect(cx, cy, cw, ch));
            bool sw = DICTOOL->checkObjectExist_json(options, P_Scale9Width);
            bool sh = DICTOOL->checkObjectExist_json(options, P_Scale9Height);
            if (sw && sh)
            {
<<<<<<< HEAD
                float swf = DICTOOL->getFloatValue_json(options, "scale9Width");
                float shf = DICTOOL->getFloatValue_json(options, "scale9Height");
                button->setContentSize(Size(swf, shf));
=======
                float swf = DICTOOL->getFloatValue_json(options, P_Scale9Width);
                float shf = DICTOOL->getFloatValue_json(options, P_Scale9Height);
                button->setSize(Size(swf, shf));
>>>>>>> fc7b42c0
            }
        }
        bool tt = DICTOOL->checkObjectExist_json(options, P_Text);
        if (tt)
        {
            const char* text = DICTOOL->getStringValue_json(options, P_Text);
            if (text)
            {
                button->setTitleText(text);
            }
        }
        
        bool cr = DICTOOL->checkObjectExist_json(options, P_TextColorR);
        bool cg = DICTOOL->checkObjectExist_json(options, P_TextColorG);
        bool cb = DICTOOL->checkObjectExist_json(options, P_TextColorB);
        int cri = cr?DICTOOL->getIntValue_json(options, P_TextColorR):255;
        int cgi = cg?DICTOOL->getIntValue_json(options, P_TextColorG):255;
        int cbi = cb?DICTOOL->getIntValue_json(options, P_TextColorB):255;
        button->setTitleColor(Color3B(cri,cgi,cbi));
        bool fs = DICTOOL->checkObjectExist_json(options, P_FontSize);
        if (fs)
        {
            button->setTitleFontSize(DICTOOL->getIntValue_json(options, P_FontSize));
        }
        bool fn = DICTOOL->checkObjectExist_json(options, P_FontName);
        if (fn)
        {
            button->setTitleFontName(DICTOOL->getStringValue_json(options, P_FontName));
        }
        
        
        WidgetReader::setColorPropsFromJsonDictionary(widget, options);
    }
}<|MERGE_RESOLUTION|>--- conflicted
+++ resolved
@@ -201,15 +201,9 @@
             bool sh = DICTOOL->checkObjectExist_json(options, P_Scale9Height);
             if (sw && sh)
             {
-<<<<<<< HEAD
-                float swf = DICTOOL->getFloatValue_json(options, "scale9Width");
-                float shf = DICTOOL->getFloatValue_json(options, "scale9Height");
-                button->setContentSize(Size(swf, shf));
-=======
                 float swf = DICTOOL->getFloatValue_json(options, P_Scale9Width);
                 float shf = DICTOOL->getFloatValue_json(options, P_Scale9Height);
                 button->setSize(Size(swf, shf));
->>>>>>> fc7b42c0
             }
         }
         bool tt = DICTOOL->checkObjectExist_json(options, P_Text);
