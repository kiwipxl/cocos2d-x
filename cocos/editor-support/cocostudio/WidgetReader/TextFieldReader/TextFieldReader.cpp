--- conflicted
+++ resolved
@@ -313,19 +313,13 @@
         auto widgetReader = WidgetReader::getInstance();
         widgetReader->setPropsWithFlatBuffers(node, (Table*)options->widgetOptions());
         
-<<<<<<< HEAD
+        textField->setUnifySizeEnabled(false);
+        textField->ignoreContentAdaptWithSize(false);
+        
         auto widgetOptions = options->widgetOptions();
         if (!textField->isIgnoreContentAdaptWithSize())
         {
-=======
-        textField->setUnifySizeEnabled(false);
-        textField->ignoreContentAdaptWithSize(false);
-        
-        auto widgetOptions = options->widgetOptions();
-        if (!textField->isIgnoreContentAdaptWithSize())
-        {
             ((Label*)(textField->getVirtualRenderer()))->setLineBreakWithoutSpace(true);
->>>>>>> 93561fcb
             Size contentSize(widgetOptions->size()->width(), widgetOptions->size()->height());
             textField->setContentSize(contentSize);
         }
