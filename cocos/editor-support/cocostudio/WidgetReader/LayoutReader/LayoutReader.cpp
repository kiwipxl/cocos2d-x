

#include "LayoutReader.h"

#include "ui/UILayout.h"
#include "cocostudio/CocoLoader.h"
#include "ui/UIScrollView.h"
#include "ui/UIPageView.h"
#include "ui/UIListView.h"
#include "cocostudio/CSParseBinary_generated.h"
#include "cocostudio/FlatBuffersSerialize.h"

#include "tinyxml2/tinyxml2.h"
#include "flatbuffers/flatbuffers.h"

USING_NS_CC;
using namespace ui;
using namespace flatbuffers;

namespace cocostudio
{
    static const char* P_CapInsetsX = "capInsetsX";
    static const char* P_CapInsetsY = "capInsetsY";
    static const char* P_CapInsetsWidth = "capInsetsWidth";
    static const char* P_CapInsetsHeight = "capInsetsHeight";
    static const char* P_ClipAble = "clipAble";
    static const char* P_BackGroundScale9Enable = "backGroundScale9Enable";
    static const char* P_BgColorR = "bgColorR";
    static const char* P_BgColorG = "bgColorG";
    static const char* P_BgColorB = "bgColorB";
    static const char* P_BgStartColorR = "bgStartColorR";
    static const char* P_BgStartColorG = "bgStartColorG";
    static const char* P_BgStartColorB = "bgStartColorB";
    static const char* P_BgEndColorR = "bgEndColorR";
    static const char* P_BgEndColorG = "bgEndColorG";
    static const char* P_BgEndColorB = "bgEndColorB";
    static const char* P_VectorX = "vectorX";
    static const char* P_VectorY = "vectorY";
    static const char* P_BgColorOpacity = "bgColorOpacity";
    static const char* P_ColorType = "colorType";
    static const char* P_BackGroundImageData = "backGroundImageData";
    static const char* P_LayoutType = "layoutType";
    
    static LayoutReader* instanceLayoutReader = nullptr;
    
    IMPLEMENT_CLASS_NODE_READER_INFO(LayoutReader)
    
    LayoutReader::LayoutReader()
    {
        
    }
    
    LayoutReader::~LayoutReader()
    {
        
    }
    
    LayoutReader* LayoutReader::getInstance()
    {
        if (!instanceLayoutReader)
        {
            instanceLayoutReader = new (std::nothrow) LayoutReader();
        }
        return instanceLayoutReader;
    }
    
    void LayoutReader::setPropsFromBinary(cocos2d::ui::Widget *widget, CocoLoader *cocoLoader, stExpCocoNode *cocoNode)
    {
        WidgetReader::setPropsFromBinary(widget, cocoLoader, cocoNode);
        
        Layout* panel = static_cast<Layout*>(widget);

        
        stExpCocoNode *stChildArray = cocoNode->GetChildArray(cocoLoader);
        this->beginSetBasicProperties(widget);
        
        int cr=0, cg = 0, cb = 0;
        int scr=0, scg=0, scb=0;
        int ecr=0, ecg=0, ecb= 0;
        float bgcv1 = 0.0f, bgcv2= 0.0f;
        float capsx = 0.0f, capsy = 0.0, capsWidth = 0.0, capsHeight = 0.0f;
        Layout::Type layoutType = Layout::Type::ABSOLUTE;
        int bgColorOpacity = panel->getBackGroundColorOpacity();
        
        for (int i = 0; i < cocoNode->GetChildNum(); ++i) {
            std::string key = stChildArray[i].GetName(cocoLoader);
            std::string value = stChildArray[i].GetValue(cocoLoader);
            
            //read all basic properties of widget
            CC_BASIC_PROPERTY_BINARY_READER
            //read all color related properties of widget
            CC_COLOR_PROPERTY_BINARY_READER
            
            else if(key == P_AdaptScreen){
                _isAdaptScreen = valueToBool(value);
            }
            else if( key == P_ClipAble){
                panel->setClippingEnabled(valueToBool(value));
            }else if(key == P_BackGroundScale9Enable){
                panel->setBackGroundImageScale9Enabled(valueToBool(value));
            }else if(key == P_BgColorR){
                cr = valueToInt(value);
            }else if(key == P_BgColorG){
                cg = valueToInt(value);
            }else if(key == P_BgColorB)
            {
                cb = valueToInt(value);
            }else if(key == P_BgStartColorR){
                scr = valueToInt(value);
            }else if(key == P_BgStartColorG){
                scg = valueToInt(value);
            }else if(key == P_BgStartColorB)
            {
                scb = valueToInt(value);
            }
            else if(key == P_BgEndColorR){
                ecr = valueToInt(value);
            }else if(key == P_BgEndColorG){
                ecg = valueToInt(value);
            }else if(key == P_BgEndColorB)
            {
                ecb = valueToInt(value);
            }else if (key == P_VectorX){
                bgcv1 = valueToFloat(value);
            }else if(key == P_VectorY){
                bgcv2 = valueToFloat(value);
            }else if(key == P_BgColorOpacity){
                bgColorOpacity = valueToInt(value);
            }else if( key == P_ColorType){
                panel->setBackGroundColorType(Layout::BackGroundColorType(valueToInt(value)));
            }else if (key == P_BackGroundImageData){
                
                stExpCocoNode *backGroundChildren = stChildArray[i].GetChildArray(cocoLoader);
                if (backGroundChildren) {
                    std::string resType = backGroundChildren[2].GetValue(cocoLoader);;
                    
                    Widget::TextureResType imageFileNameType = (Widget::TextureResType)valueToInt(resType);
                    
                    std::string backgroundValue = this->getResourcePath(cocoLoader, &stChildArray[i], imageFileNameType);
                    
                    panel->setBackGroundImage(backgroundValue, imageFileNameType);
                }
                
            }else if(key == P_CapInsetsX){
                capsx = valueToFloat(value);
            }else if(key == P_CapInsetsY){
                capsy = valueToFloat(value);
            }else if(key == P_CapInsetsWidth){
                capsWidth = valueToFloat(value);
            }else if(key == P_CapInsetsHeight){
                capsHeight = valueToFloat(value);
            }else if (key == P_LayoutType){
                layoutType = (Layout::Type)valueToInt(value);
            }
            
        }

        
        panel->setBackGroundColor(Color3B(scr, scg, scb),Color3B(ecr, ecg, ecb));
        panel->setBackGroundColor(Color3B(cr, cg, cb));
        panel->setBackGroundColorVector(Vec2(bgcv1, bgcv2));
        
        
        panel->setBackGroundColorOpacity(bgColorOpacity);
        
        
        panel->setBackGroundImageColor(Color3B(_color.r, _color.g, _color.b));
        
        panel->setBackGroundImageOpacity(_opacity);
        
        if (panel->isBackGroundImageScale9Enabled()) {
            panel->setBackGroundImageCapInsets(Rect(capsx, capsy, capsWidth, capsHeight));
        }
        
        panel->setLayoutType(layoutType);
        this->endSetBasicProperties(widget);

    }
    
    void LayoutReader::setPropsFromJsonDictionary(Widget *widget, const rapidjson::Value &options)
    {
        WidgetReader::setPropsFromJsonDictionary(widget, options);
        
        Layout* panel = static_cast<Layout*>(widget);
        
        /* adapt screen gui */
        float w = 0, h = 0;
        bool adaptScrenn = DICTOOL->getBooleanValue_json(options, P_AdaptScreen);
        if (adaptScrenn)
        {
            Size screenSize = CCDirector::getInstance()->getWinSize();
            w = screenSize.width;
            h = screenSize.height;
        }
        else
        {
            w = DICTOOL->getFloatValue_json(options, P_Width);
            h = DICTOOL->getFloatValue_json(options, P_Height);
        }
        panel->setContentSize(Size(w, h));
        /**/
        
        panel->setClippingEnabled(DICTOOL->getBooleanValue_json(options, P_ClipAble));
        
        bool backGroundScale9Enable = DICTOOL->getBooleanValue_json(options, P_BackGroundScale9Enable);
        panel->setBackGroundImageScale9Enabled(backGroundScale9Enable);
        
        
        int cr;
        int cg;
        int cb;
        int scr;
        int scg;
        int scb;
        int ecr;
        int ecg;
        int ecb;
     
        if (dynamic_cast<ui::PageView*>(widget)) {
            cr = DICTOOL->getIntValue_json(options, P_BgColorR,150);
            cg = DICTOOL->getIntValue_json(options, P_BgColorG,150);
            cb = DICTOOL->getIntValue_json(options, P_BgColorB,100);
            
            scr = DICTOOL->getIntValue_json(options, P_BgStartColorR,255);
            scg = DICTOOL->getIntValue_json(options, P_BgStartColorG,255);
            scb = DICTOOL->getIntValue_json(options, P_BgStartColorB,255);
            
            ecr = DICTOOL->getIntValue_json(options, P_BgEndColorR,255);
            ecg = DICTOOL->getIntValue_json(options, P_BgEndColorG,150);
            ecb = DICTOOL->getIntValue_json(options, P_BgEndColorB,100);
        }else if(dynamic_cast<ui::ListView*>(widget)){
            cr = DICTOOL->getIntValue_json(options, P_BgColorR,150);
            cg = DICTOOL->getIntValue_json(options, P_BgColorG,150);
            cb = DICTOOL->getIntValue_json(options, P_BgColorB,255);
            
            scr = DICTOOL->getIntValue_json(options, P_BgStartColorR,255);
            scg = DICTOOL->getIntValue_json(options, P_BgStartColorG,255);
            scb = DICTOOL->getIntValue_json(options, P_BgStartColorB,255);
            
            ecr = DICTOOL->getIntValue_json(options, P_BgEndColorR,150);
            ecg = DICTOOL->getIntValue_json(options, P_BgEndColorG,150);
            ecb = DICTOOL->getIntValue_json(options, P_BgEndColorB,255);
        }else if(dynamic_cast<ui::ScrollView*>(widget)){
            cr = DICTOOL->getIntValue_json(options, P_BgColorR,255);
            cg = DICTOOL->getIntValue_json(options, P_BgColorG,150);
            cb = DICTOOL->getIntValue_json(options, P_BgColorB,100);
            
            scr = DICTOOL->getIntValue_json(options, P_BgStartColorR,255);
            scg = DICTOOL->getIntValue_json(options, P_BgStartColorG,255);
            scb = DICTOOL->getIntValue_json(options, P_BgStartColorB,255);
            
            ecr = DICTOOL->getIntValue_json(options, P_BgEndColorR,255);
            ecg = DICTOOL->getIntValue_json(options, P_BgEndColorG,150);
            ecb = DICTOOL->getIntValue_json(options, P_BgEndColorB,100);
        }else{
            cr = DICTOOL->getIntValue_json(options, P_BgColorR,150);
            cg = DICTOOL->getIntValue_json(options, P_BgColorG,200);
            cb = DICTOOL->getIntValue_json(options, P_BgColorB,255);
            
            scr = DICTOOL->getIntValue_json(options, P_BgStartColorR,255);
            scg = DICTOOL->getIntValue_json(options, P_BgStartColorG,255);
            scb = DICTOOL->getIntValue_json(options, P_BgStartColorB,255);
            
            ecr = DICTOOL->getIntValue_json(options, P_BgEndColorR,150);
            ecg = DICTOOL->getIntValue_json(options, P_BgEndColorG,200);
            ecb = DICTOOL->getIntValue_json(options, P_BgEndColorB,255);
        }
        
        float bgcv1 = DICTOOL->getFloatValue_json(options, P_VectorX);
        float bgcv2 = DICTOOL->getFloatValue_json(options, P_VectorY,-0.5);
        panel->setBackGroundColorVector(Vec2(bgcv1, bgcv2));
        
        int co = DICTOOL->getIntValue_json(options, P_BgColorOpacity,100);
        
        int colorType = DICTOOL->getIntValue_json(options, P_ColorType,1);
        panel->setBackGroundColorType(Layout::BackGroundColorType(colorType));
        
        panel->setBackGroundColor(Color3B(scr, scg, scb),Color3B(ecr, ecg, ecb));
        panel->setBackGroundColor(Color3B(cr, cg, cb));
        panel->setBackGroundColorOpacity(co);
        
        
        const rapidjson::Value& imageFileNameDic = DICTOOL->getSubDictionary_json(options, P_BackGroundImageData);
        int imageFileNameType = DICTOOL->getIntValue_json(imageFileNameDic, P_ResourceType);
        std::string imageFileName = this->getResourcePath(imageFileNameDic, P_Path, (Widget::TextureResType)imageFileNameType);
        panel->setBackGroundImage(imageFileName, (Widget::TextureResType)imageFileNameType);
        

        if (backGroundScale9Enable)
        {
            float cx = DICTOOL->getFloatValue_json(options, P_CapInsetsX);
            float cy = DICTOOL->getFloatValue_json(options, P_CapInsetsY);
            float cw = DICTOOL->getFloatValue_json(options, P_CapInsetsWidth,1);
            float ch = DICTOOL->getFloatValue_json(options, P_CapInsetsHeight,1);
            panel->setBackGroundImageCapInsets(Rect(cx, cy, cw, ch));
        }
        
        panel->setLayoutType((Layout::Type)DICTOOL->getIntValue_json(options, P_LayoutType));
        
        int bgimgcr = DICTOOL->getIntValue_json(options, P_ColorR,255);
        int bgimgcg = DICTOOL->getIntValue_json(options, P_ColorG,255);
        int bgimgcb = DICTOOL->getIntValue_json(options, P_ColorB,255);
        panel->setBackGroundImageColor(Color3B(bgimgcr, bgimgcg, bgimgcb));
        
        int bgimgopacity = DICTOOL->getIntValue_json(options, P_Opacity, 255);
        panel->setBackGroundImageOpacity(bgimgopacity);
        
        
        WidgetReader::setColorPropsFromJsonDictionary(widget, options);
    }    
    
    Offset<Table> LayoutReader::createOptionsWithFlatBuffers(const tinyxml2::XMLElement *objectData,
                                                             flatbuffers::FlatBufferBuilder *builder)
    {
        auto temp = WidgetReader::getInstance()->createOptionsWithFlatBuffers(objectData, builder);
        auto widgetOptions = *(Offset<WidgetOptions>*)(&temp);
        
        std::string path = "";
        std::string plistFile = "";
        int resourceType = 0;
        
        bool clipEnabled = false;
        Color3B bgColor;
        Color3B bgStartColor;
        Color3B bgEndColor;
        int colorType = 0;
        GLubyte bgColorOpacity = 255;
        Vec2 colorVector(0.0f, -0.5f);
        Rect capInsets;
        Size scale9Size;
        bool backGroundScale9Enabled = false;
        
        
        // attributes
        const tinyxml2::XMLAttribute* attribute = objectData->FirstAttribute();
        while (attribute)
        {
            std::string name = attribute->Name();
            std::string value = attribute->Value();
            
            if (name == "ClipAble")
            {
                clipEnabled = (value == "True") ? true : false;
            }
            else if (name == "ComboBoxIndex")
            {
                colorType = atoi(value.c_str());
            }
            else if (name == "BackColorAlpha")
            {
                bgColorOpacity = atoi(value.c_str());
            }
            else if (name == "Scale9Enable")
            {
                if (value == "True")
                {
                    backGroundScale9Enabled = true;
                }
            }
            else if (name == "Scale9OriginX")
            {
                capInsets.origin.x = atof(value.c_str());
            }
            else if (name == "Scale9OriginY")
            {
                capInsets.origin.y = atof(value.c_str());
            }
            else if (name == "Scale9Width")
            {
                capInsets.size.width = atof(value.c_str());
            }
            else if (name == "Scale9Height")
            {
                capInsets.size.height = atof(value.c_str());
            }
            
            attribute = attribute->Next();
        }
        
        // child elements
        const tinyxml2::XMLElement* child = objectData->FirstChildElement();
        while (child)
        {
            std::string name = child->Name();
            
            if (name == "Size" && backGroundScale9Enabled)
            {
                attribute = child->FirstAttribute();
                
                while (attribute)
                {
                    name = attribute->Name();
                    std::string value = attribute->Value();
                    
                    if (name == "X")
                    {
                        scale9Size.width = atof(value.c_str());
                    }
                    else if (name == "Y")
                    {
                        scale9Size.height = atof(value.c_str());
                    }
                    
                    attribute = attribute->Next();
                }
            }
            else if (name == "SingleColor")
            {
                attribute = child->FirstAttribute();
                
                while (attribute)
                {
                    name = attribute->Name();
                    std::string value = attribute->Value();
                    
                    if (name == "R")
                    {
                        bgColor.r = atoi(value.c_str());
                    }
                    else if (name == "G")
                    {
                        bgColor.g = atoi(value.c_str());
                    }
                    else if (name == "B")
                    {
                        bgColor.b = atoi(value.c_str());
                    }
                    
                    attribute = attribute->Next();
                }
            }
            else if (name == "EndColor")
            {
                attribute = child->FirstAttribute();
                
                while (attribute)
                {
                    name = attribute->Name();
                    std::string value = attribute->Value();
                    
                    if (name == "R")
                    {
                        bgEndColor.r = atoi(value.c_str());
                    }
                    else if (name == "G")
                    {
                        bgEndColor.g = atoi(value.c_str());
                    }
                    else if (name == "B")
                    {
                        bgEndColor.b = atoi(value.c_str());
                    }
                    
                    attribute = attribute->Next();
                }
            }
            else if (name == "FirstColor")
            {
                attribute = child->FirstAttribute();
                
                while (attribute)
                {
                    name = attribute->Name();
                    std::string value = attribute->Value();
                    
                    if (name == "R")
                    {
                        bgStartColor.r = atoi(value.c_str());
                    }
                    else if (name == "G")
                    {
                        bgStartColor.g = atoi(value.c_str());
                    }
                    else if (name == "B")
                    {
                        bgStartColor.b = atoi(value.c_str());
                    }
                    
                    attribute = attribute->Next();
                }
            }
            else if (name == "ColorVector")
            {
                attribute = child->FirstAttribute();
                while (attribute)
                {
                    name = attribute->Name();
                    std::string value = attribute->Value();
                    
                    if (name == "ScaleX")
                    {
                        colorVector.x = atof(value.c_str());
                    }
                    else if (name == "ScaleY")
                    {
                        colorVector.y = atof(value.c_str());
                    }
                    
                    attribute = attribute->Next();
                }
            }
            else if (name == "FileData")
            {
                std::string texture = "";
                std::string texturePng = "";
                
                attribute = child->FirstAttribute();
                
                while (attribute)
                {
                    name = attribute->Name();
                    std::string value = attribute->Value();
                    
                    if (name == "Path")
                    {
                        path = value;
                    }
                    else if (name == "Type")
                    {
                        resourceType = getResourceType(value);
                    }
                    else if (name == "Plist")
                    {
                        plistFile = value;
                        texture = value;
                    }
                    
                    attribute = attribute->Next();
                }
                
                if (resourceType == 1)
                {
                    FlatBuffersSerialize* fbs = FlatBuffersSerialize::getInstance();
                    fbs->_textures.push_back(builder->CreateString(texture));
                    
                    texturePng = texture.substr(0, texture.find_last_of('.')).append(".png");
                    fbs->_texturePngs.push_back(builder->CreateString(texturePng));
                }
            }
            
            child = child->NextSiblingElement();
        }
        
        Color f_bgColor(255, bgColor.r, bgColor.g, bgColor.b);
        Color f_bgStartColor(255, bgStartColor.r, bgStartColor.g, bgStartColor.b);
        Color f_bgEndColor(255, bgEndColor.r, bgEndColor.g, bgEndColor.b);
        ColorVector f_colorVector(colorVector.x, colorVector.y);
        CapInsets f_capInsets(capInsets.origin.x, capInsets.origin.y, capInsets.size.width, capInsets.size.height);
        FlatSize f_scale9Size(scale9Size.width, scale9Size.height);
        
        auto options = CreatePanelOptions(*builder,
                                          widgetOptions,
                                          CreateResourceData(*builder,
                                                             builder->CreateString(path),
                                                             builder->CreateString(plistFile),
                                                             resourceType),
                                          clipEnabled,
                                          &f_bgColor,
                                          &f_bgStartColor,
                                          &f_bgEndColor,
                                          colorType,
                                          bgColorOpacity,
                                          &f_colorVector,
                                          &f_capInsets,
                                          &f_scale9Size,
                                          backGroundScale9Enabled);
        
        return *(Offset<Table>*)(&options);
    }
    
    void LayoutReader::setPropsWithFlatBuffers(cocos2d::Node *node, const flatbuffers::Table *layoutOptions)
    {
        Layout* panel = static_cast<Layout*>(node);
        auto options = (PanelOptions*)layoutOptions;
        
        bool clipEnabled = options->clipEnabled();
        panel->setClippingEnabled(clipEnabled);
        
        bool backGroundScale9Enabled = options->backGroundScale9Enabled();
        panel->setBackGroundImageScale9Enabled(backGroundScale9Enabled);
        
        
        auto f_bgColor = options->bgColor();
        Color3B bgColor(f_bgColor->r(), f_bgColor->g(), f_bgColor->b());
        auto f_bgStartColor = options->bgStartColor();
        Color3B bgStartColor(f_bgStartColor->r(), f_bgStartColor->g(), f_bgStartColor->b());
        auto f_bgEndColor = options->bgEndColor();
        Color3B bgEndColor(f_bgEndColor->r(), f_bgEndColor->g(), f_bgEndColor->b());
        
        auto f_colorVecor = options->colorVector();
        Vec2 colorVector(f_colorVecor->vectorX(), f_colorVecor->vectorY());
        panel->setBackGroundColorVector(colorVector);
        
        int bgColorOpacity = options->bgColorOpacity();
        
        int colorType = options->colorType();
        panel->setBackGroundColorType(Layout::BackGroundColorType(colorType));
        
        panel->setBackGroundColor(bgStartColor, bgEndColor);
        panel->setBackGroundColor(bgColor);
        panel->setBackGroundColorOpacity(bgColorOpacity);
        
        
        auto imageFileNameDic = options->backGroundImageData();
        int imageFileNameType = imageFileNameDic->resourceType();
        std::string imageFileName = imageFileNameDic->path()->c_str();
        panel->setBackGroundImage(imageFileName, (Widget::TextureResType)imageFileNameType);
        
        auto widgetOptions = options->widgetOptions();
        auto f_color = widgetOptions->color();
        Color3B color(f_color->r(), f_color->g(), f_color->b());
        panel->setColor(color);
        
        int opacity = widgetOptions->alpha();
        panel->setOpacity(opacity);
        
        auto widgetReader = WidgetReader::getInstance();
        widgetReader->setPropsWithFlatBuffers(node, (Table*)options->widgetOptions());
        
        if (backGroundScale9Enabled)
        {
            auto f_capInsets = options->capInsets();
            Rect capInsets(f_capInsets->x(), f_capInsets->y(), f_capInsets->width(), f_capInsets->height());
            panel->setBackGroundImageCapInsets(capInsets);
            
            auto f_scale9Size = options->scale9Size();
            Size scale9Size(f_scale9Size->width(), f_scale9Size->height());
            panel->setContentSize(scale9Size);
        }
        else
        {
<<<<<<< HEAD
            auto widgetOptions = options->widgetOptions();
=======
>>>>>>> 93561fcb
            if (!panel->isIgnoreContentAdaptWithSize())
            {
                Size contentSize(widgetOptions->size()->width(), widgetOptions->size()->height());
                panel->setContentSize(contentSize);
            }
        }
<<<<<<< HEAD
        
        auto widgetOptions = options->widgetOptions();
        auto f_color = widgetOptions->color();
        Color3B color(f_color->r(), f_color->g(), f_color->b());
        panel->setColor(color);
        
        int opacity = widgetOptions->alpha();
        panel->setOpacity(opacity);
        
        auto widgetReader = WidgetReader::getInstance();
        widgetReader->setPropsWithFlatBuffers(node, (Table*)options->widgetOptions());
=======
>>>>>>> 93561fcb
        
    }
    
    Node* LayoutReader::createNodeWithFlatBuffers(const flatbuffers::Table *layoutOptions)
    {
        Layout* layout = Layout::create();
        
        setPropsWithFlatBuffers(layout, (Table*)layoutOptions);
        
        return layout;
    }
    
    int LayoutReader::getResourceType(std::string key)
    {
        if(key == "Normal" || key == "Default")
        {
            return 	0;
        }
        
        FlatBuffersSerialize* fbs = FlatBuffersSerialize::getInstance();
        if(fbs->_isSimulator)
        {
            if(key == "MarkedSubImage")
            {
                return 0;
            }
        }
        return 1;
    }
    
}<|MERGE_RESOLUTION|>--- conflicted
+++ resolved
@@ -629,30 +629,12 @@
         }
         else
         {
-<<<<<<< HEAD
-            auto widgetOptions = options->widgetOptions();
-=======
->>>>>>> 93561fcb
             if (!panel->isIgnoreContentAdaptWithSize())
             {
                 Size contentSize(widgetOptions->size()->width(), widgetOptions->size()->height());
                 panel->setContentSize(contentSize);
             }
         }
-<<<<<<< HEAD
-        
-        auto widgetOptions = options->widgetOptions();
-        auto f_color = widgetOptions->color();
-        Color3B color(f_color->r(), f_color->g(), f_color->b());
-        panel->setColor(color);
-        
-        int opacity = widgetOptions->alpha();
-        panel->setOpacity(opacity);
-        
-        auto widgetReader = WidgetReader::getInstance();
-        widgetReader->setPropsWithFlatBuffers(node, (Table*)options->widgetOptions());
-=======
->>>>>>> 93561fcb
         
     }
     
